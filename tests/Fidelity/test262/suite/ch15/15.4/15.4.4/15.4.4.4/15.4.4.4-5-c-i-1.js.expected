{
    "isDeclaration": false,
    "languageVersion": "EcmaScript5",
    "parseOptions": {
        "allowAutomaticSemicolonInsertion": true
    },
    "sourceUnit": {
        "kind": "SourceUnit",
        "fullStart": 0,
        "fullEnd": 1800,
        "start": 582,
        "end": 1800,
        "fullWidth": 1800,
        "width": 1218,
        "isIncrementallyUnusable": true,
        "moduleElements": [
            {
                "kind": "FunctionDeclaration",
                "fullStart": 0,
                "fullEnd": 1776,
                "start": 582,
                "end": 1774,
                "fullWidth": 1776,
                "width": 1192,
                "modifiers": [],
                "functionKeyword": {
                    "kind": "FunctionKeyword",
                    "fullStart": 0,
                    "fullEnd": 591,
                    "start": 582,
                    "end": 590,
                    "fullWidth": 591,
                    "width": 8,
                    "text": "function",
                    "value": "function",
                    "valueText": "function",
                    "hasLeadingTrivia": true,
                    "hasLeadingComment": true,
                    "hasLeadingNewLine": true,
                    "hasTrailingTrivia": true,
                    "leadingTrivia": [
                        {
                            "kind": "SingleLineCommentTrivia",
                            "text": "/// Copyright (c) 2012 Ecma International.  All rights reserved. "
                        },
                        {
                            "kind": "NewLineTrivia",
                            "text": "\r\n"
                        },
                        {
                            "kind": "SingleLineCommentTrivia",
                            "text": "/// Ecma International makes this code available under the terms and conditions set"
                        },
                        {
                            "kind": "NewLineTrivia",
                            "text": "\r\n"
                        },
                        {
                            "kind": "SingleLineCommentTrivia",
                            "text": "/// forth on http://hg.ecmascript.org/tests/test262/raw-file/tip/LICENSE (the "
                        },
                        {
                            "kind": "NewLineTrivia",
                            "text": "\r\n"
                        },
                        {
                            "kind": "SingleLineCommentTrivia",
                            "text": "/// \"Use Terms\").   Any redistribution of this code must retain the above "
                        },
                        {
                            "kind": "NewLineTrivia",
                            "text": "\r\n"
                        },
                        {
                            "kind": "SingleLineCommentTrivia",
                            "text": "/// copyright and this notice and otherwise comply with the Use Terms."
                        },
                        {
                            "kind": "NewLineTrivia",
                            "text": "\r\n"
                        },
                        {
                            "kind": "MultiLineCommentTrivia",
                            "text": "/**\r\n * @path ch15/15.4/15.4.4/15.4.4.4/15.4.4.4-5-c-i-1.js\r\n * @description Array.prototype.concat will concat an Array when index property (read-only) exists in Array.prototype (Step 5.c.i)\r\n */"
                        },
                        {
                            "kind": "NewLineTrivia",
                            "text": "\r\n"
                        },
                        {
                            "kind": "NewLineTrivia",
                            "text": "\r\n"
                        },
                        {
                            "kind": "NewLineTrivia",
                            "text": "\r\n"
                        }
                    ],
                    "trailingTrivia": [
                        {
                            "kind": "WhitespaceTrivia",
                            "text": " "
                        }
                    ]
                },
                "identifier": {
                    "kind": "IdentifierName",
                    "fullStart": 591,
                    "fullEnd": 599,
                    "start": 591,
                    "end": 599,
                    "fullWidth": 8,
                    "width": 8,
                    "text": "testcase",
                    "value": "testcase",
                    "valueText": "testcase"
                },
                "callSignature": {
                    "kind": "CallSignature",
                    "fullStart": 599,
                    "fullEnd": 602,
                    "start": 599,
                    "end": 601,
                    "fullWidth": 3,
                    "width": 2,
                    "parameterList": {
                        "kind": "ParameterList",
                        "fullStart": 599,
                        "fullEnd": 602,
                        "start": 599,
                        "end": 601,
                        "fullWidth": 3,
                        "width": 2,
                        "openParenToken": {
                            "kind": "OpenParenToken",
                            "fullStart": 599,
                            "fullEnd": 600,
                            "start": 599,
                            "end": 600,
                            "fullWidth": 1,
                            "width": 1,
                            "text": "(",
                            "value": "(",
                            "valueText": "("
                        },
                        "parameters": [],
                        "closeParenToken": {
                            "kind": "CloseParenToken",
                            "fullStart": 600,
                            "fullEnd": 602,
                            "start": 600,
                            "end": 601,
                            "fullWidth": 2,
                            "width": 1,
                            "text": ")",
                            "value": ")",
                            "valueText": ")",
                            "hasTrailingTrivia": true,
                            "trailingTrivia": [
                                {
                                    "kind": "WhitespaceTrivia",
                                    "text": " "
                                }
                            ]
                        }
                    }
                },
                "block": {
                    "kind": "Block",
                    "fullStart": 602,
                    "fullEnd": 1776,
                    "start": 602,
                    "end": 1774,
                    "fullWidth": 1174,
                    "width": 1172,
                    "openBraceToken": {
                        "kind": "OpenBraceToken",
                        "fullStart": 602,
                        "fullEnd": 605,
                        "start": 602,
                        "end": 603,
                        "fullWidth": 3,
                        "width": 1,
                        "text": "{",
                        "value": "{",
                        "valueText": "{",
                        "hasTrailingTrivia": true,
                        "hasTrailingNewLine": true,
                        "trailingTrivia": [
                            {
                                "kind": "NewLineTrivia",
                                "text": "\r\n"
                            }
                        ]
                    },
                    "statements": [
                        {
                            "kind": "TryStatement",
                            "fullStart": 605,
                            "fullEnd": 1769,
                            "start": 613,
                            "end": 1767,
                            "fullWidth": 1164,
                            "width": 1154,
                            "tryKeyword": {
                                "kind": "TryKeyword",
                                "fullStart": 605,
                                "fullEnd": 617,
                                "start": 613,
                                "end": 616,
                                "fullWidth": 12,
                                "width": 3,
                                "text": "try",
                                "value": "try",
                                "valueText": "try",
                                "hasLeadingTrivia": true,
                                "hasTrailingTrivia": true,
                                "leadingTrivia": [
                                    {
                                        "kind": "WhitespaceTrivia",
                                        "text": "        "
                                    }
                                ],
                                "trailingTrivia": [
                                    {
                                        "kind": "WhitespaceTrivia",
                                        "text": " "
                                    }
                                ]
                            },
                            "block": {
                                "kind": "Block",
                                "fullStart": 617,
                                "fullEnd": 1707,
                                "start": 617,
                                "end": 1706,
                                "fullWidth": 1090,
                                "width": 1089,
                                "openBraceToken": {
                                    "kind": "OpenBraceToken",
                                    "fullStart": 617,
                                    "fullEnd": 620,
                                    "start": 617,
                                    "end": 618,
                                    "fullWidth": 3,
                                    "width": 1,
                                    "text": "{",
                                    "value": "{",
                                    "valueText": "{",
                                    "hasTrailingTrivia": true,
                                    "hasTrailingNewLine": true,
                                    "trailingTrivia": [
                                        {
                                            "kind": "NewLineTrivia",
                                            "text": "\r\n"
                                        }
                                    ]
                                },
                                "statements": [
                                    {
                                        "kind": "ExpressionStatement",
                                        "fullStart": 620,
                                        "fullEnd": 795,
                                        "start": 632,
                                        "end": 793,
                                        "fullWidth": 175,
                                        "width": 161,
                                        "expression": {
                                            "kind": "InvocationExpression",
                                            "fullStart": 620,
                                            "fullEnd": 792,
                                            "start": 632,
                                            "end": 792,
                                            "fullWidth": 172,
                                            "width": 160,
                                            "expression": {
                                                "kind": "MemberAccessExpression",
                                                "fullStart": 620,
                                                "fullEnd": 653,
                                                "start": 632,
                                                "end": 653,
                                                "fullWidth": 33,
                                                "width": 21,
                                                "expression": {
                                                    "kind": "IdentifierName",
                                                    "fullStart": 620,
                                                    "fullEnd": 638,
                                                    "start": 632,
                                                    "end": 638,
                                                    "fullWidth": 18,
                                                    "width": 6,
                                                    "text": "Object",
                                                    "value": "Object",
                                                    "valueText": "Object",
                                                    "hasLeadingTrivia": true,
                                                    "leadingTrivia": [
                                                        {
                                                            "kind": "WhitespaceTrivia",
                                                            "text": "            "
                                                        }
                                                    ]
                                                },
                                                "dotToken": {
                                                    "kind": "DotToken",
                                                    "fullStart": 638,
                                                    "fullEnd": 639,
                                                    "start": 638,
                                                    "end": 639,
                                                    "fullWidth": 1,
                                                    "width": 1,
                                                    "text": ".",
                                                    "value": ".",
                                                    "valueText": "."
                                                },
                                                "name": {
                                                    "kind": "IdentifierName",
                                                    "fullStart": 639,
                                                    "fullEnd": 653,
                                                    "start": 639,
                                                    "end": 653,
                                                    "fullWidth": 14,
                                                    "width": 14,
                                                    "text": "defineProperty",
                                                    "value": "defineProperty",
                                                    "valueText": "defineProperty"
                                                }
                                            },
                                            "argumentList": {
                                                "kind": "ArgumentList",
                                                "fullStart": 653,
                                                "fullEnd": 792,
                                                "start": 653,
                                                "end": 792,
                                                "fullWidth": 139,
                                                "width": 139,
                                                "openParenToken": {
                                                    "kind": "OpenParenToken",
                                                    "fullStart": 653,
                                                    "fullEnd": 654,
                                                    "start": 653,
                                                    "end": 654,
                                                    "fullWidth": 1,
                                                    "width": 1,
                                                    "text": "(",
                                                    "value": "(",
                                                    "valueText": "("
                                                },
                                                "arguments": [
                                                    {
                                                        "kind": "MemberAccessExpression",
                                                        "fullStart": 654,
                                                        "fullEnd": 669,
                                                        "start": 654,
                                                        "end": 669,
                                                        "fullWidth": 15,
                                                        "width": 15,
                                                        "expression": {
                                                            "kind": "IdentifierName",
                                                            "fullStart": 654,
                                                            "fullEnd": 659,
                                                            "start": 654,
                                                            "end": 659,
                                                            "fullWidth": 5,
                                                            "width": 5,
                                                            "text": "Array",
                                                            "value": "Array",
                                                            "valueText": "Array"
                                                        },
                                                        "dotToken": {
                                                            "kind": "DotToken",
                                                            "fullStart": 659,
                                                            "fullEnd": 660,
                                                            "start": 659,
                                                            "end": 660,
                                                            "fullWidth": 1,
                                                            "width": 1,
                                                            "text": ".",
                                                            "value": ".",
                                                            "valueText": "."
                                                        },
                                                        "name": {
                                                            "kind": "IdentifierName",
                                                            "fullStart": 660,
                                                            "fullEnd": 669,
                                                            "start": 660,
                                                            "end": 669,
                                                            "fullWidth": 9,
                                                            "width": 9,
                                                            "text": "prototype",
                                                            "value": "prototype",
                                                            "valueText": "prototype"
                                                        }
                                                    },
                                                    {
                                                        "kind": "CommaToken",
                                                        "fullStart": 669,
                                                        "fullEnd": 671,
                                                        "start": 669,
                                                        "end": 670,
                                                        "fullWidth": 2,
                                                        "width": 1,
                                                        "text": ",",
                                                        "value": ",",
                                                        "valueText": ",",
                                                        "hasTrailingTrivia": true,
                                                        "trailingTrivia": [
                                                            {
                                                                "kind": "WhitespaceTrivia",
                                                                "text": " "
                                                            }
                                                        ]
                                                    },
                                                    {
                                                        "kind": "StringLiteral",
                                                        "fullStart": 671,
                                                        "fullEnd": 674,
                                                        "start": 671,
                                                        "end": 674,
                                                        "fullWidth": 3,
                                                        "width": 3,
                                                        "text": "\"0\"",
                                                        "value": "0",
                                                        "valueText": "0"
                                                    },
                                                    {
                                                        "kind": "CommaToken",
                                                        "fullStart": 674,
                                                        "fullEnd": 676,
                                                        "start": 674,
                                                        "end": 675,
                                                        "fullWidth": 2,
                                                        "width": 1,
                                                        "text": ",",
                                                        "value": ",",
                                                        "valueText": ",",
                                                        "hasTrailingTrivia": true,
                                                        "trailingTrivia": [
                                                            {
                                                                "kind": "WhitespaceTrivia",
                                                                "text": " "
                                                            }
                                                        ]
                                                    },
                                                    {
                                                        "kind": "ObjectLiteralExpression",
                                                        "fullStart": 676,
                                                        "fullEnd": 791,
                                                        "start": 676,
                                                        "end": 791,
                                                        "fullWidth": 115,
                                                        "width": 115,
                                                        "openBraceToken": {
                                                            "kind": "OpenBraceToken",
                                                            "fullStart": 676,
                                                            "fullEnd": 679,
                                                            "start": 676,
                                                            "end": 677,
                                                            "fullWidth": 3,
                                                            "width": 1,
                                                            "text": "{",
                                                            "value": "{",
                                                            "valueText": "{",
                                                            "hasTrailingTrivia": true,
                                                            "hasTrailingNewLine": true,
                                                            "trailingTrivia": [
                                                                {
                                                                    "kind": "NewLineTrivia",
                                                                    "text": "\r\n"
                                                                }
                                                            ]
                                                        },
                                                        "propertyAssignments": [
                                                            {
                                                                "kind": "SimplePropertyAssignment",
                                                                "fullStart": 679,
                                                                "fullEnd": 705,
                                                                "start": 695,
                                                                "end": 705,
                                                                "fullWidth": 26,
                                                                "width": 10,
                                                                "propertyName": {
                                                                    "kind": "IdentifierName",
                                                                    "fullStart": 679,
                                                                    "fullEnd": 700,
                                                                    "start": 695,
                                                                    "end": 700,
                                                                    "fullWidth": 21,
                                                                    "width": 5,
                                                                    "text": "value",
                                                                    "value": "value",
                                                                    "valueText": "value",
                                                                    "hasLeadingTrivia": true,
                                                                    "leadingTrivia": [
                                                                        {
                                                                            "kind": "WhitespaceTrivia",
                                                                            "text": "                "
                                                                        }
                                                                    ]
                                                                },
                                                                "colonToken": {
                                                                    "kind": "ColonToken",
                                                                    "fullStart": 700,
                                                                    "fullEnd": 702,
                                                                    "start": 700,
                                                                    "end": 701,
                                                                    "fullWidth": 2,
                                                                    "width": 1,
                                                                    "text": ":",
                                                                    "value": ":",
                                                                    "valueText": ":",
                                                                    "hasTrailingTrivia": true,
                                                                    "trailingTrivia": [
                                                                        {
                                                                            "kind": "WhitespaceTrivia",
                                                                            "text": " "
                                                                        }
                                                                    ]
                                                                },
                                                                "expression": {
                                                                    "kind": "NumericLiteral",
                                                                    "fullStart": 702,
                                                                    "fullEnd": 705,
                                                                    "start": 702,
                                                                    "end": 705,
                                                                    "fullWidth": 3,
                                                                    "width": 3,
                                                                    "text": "100",
                                                                    "value": 100,
                                                                    "valueText": "100"
                                                                }
                                                            },
                                                            {
                                                                "kind": "CommaToken",
                                                                "fullStart": 705,
                                                                "fullEnd": 708,
                                                                "start": 705,
                                                                "end": 706,
                                                                "fullWidth": 3,
                                                                "width": 1,
                                                                "text": ",",
                                                                "value": ",",
                                                                "valueText": ",",
                                                                "hasTrailingTrivia": true,
                                                                "hasTrailingNewLine": true,
                                                                "trailingTrivia": [
                                                                    {
                                                                        "kind": "NewLineTrivia",
                                                                        "text": "\r\n"
                                                                    }
                                                                ]
                                                            },
                                                            {
                                                                "kind": "SimplePropertyAssignment",
                                                                "fullStart": 708,
                                                                "fullEnd": 739,
                                                                "start": 724,
                                                                "end": 739,
                                                                "fullWidth": 31,
                                                                "width": 15,
                                                                "propertyName": {
                                                                    "kind": "IdentifierName",
                                                                    "fullStart": 708,
                                                                    "fullEnd": 732,
                                                                    "start": 724,
                                                                    "end": 732,
                                                                    "fullWidth": 24,
                                                                    "width": 8,
                                                                    "text": "writable",
                                                                    "value": "writable",
                                                                    "valueText": "writable",
                                                                    "hasLeadingTrivia": true,
                                                                    "leadingTrivia": [
                                                                        {
                                                                            "kind": "WhitespaceTrivia",
                                                                            "text": "                "
                                                                        }
                                                                    ]
                                                                },
                                                                "colonToken": {
                                                                    "kind": "ColonToken",
                                                                    "fullStart": 732,
                                                                    "fullEnd": 734,
                                                                    "start": 732,
                                                                    "end": 733,
                                                                    "fullWidth": 2,
                                                                    "width": 1,
                                                                    "text": ":",
                                                                    "value": ":",
                                                                    "valueText": ":",
                                                                    "hasTrailingTrivia": true,
                                                                    "trailingTrivia": [
                                                                        {
                                                                            "kind": "WhitespaceTrivia",
                                                                            "text": " "
                                                                        }
                                                                    ]
                                                                },
                                                                "expression": {
                                                                    "kind": "FalseKeyword",
                                                                    "fullStart": 734,
                                                                    "fullEnd": 739,
                                                                    "start": 734,
                                                                    "end": 739,
                                                                    "fullWidth": 5,
                                                                    "width": 5,
                                                                    "text": "false",
                                                                    "value": false,
                                                                    "valueText": "false"
                                                                }
                                                            },
                                                            {
                                                                "kind": "CommaToken",
                                                                "fullStart": 739,
                                                                "fullEnd": 742,
                                                                "start": 739,
                                                                "end": 740,
                                                                "fullWidth": 3,
                                                                "width": 1,
                                                                "text": ",",
                                                                "value": ",",
                                                                "valueText": ",",
                                                                "hasTrailingTrivia": true,
                                                                "hasTrailingNewLine": true,
                                                                "trailingTrivia": [
                                                                    {
                                                                        "kind": "NewLineTrivia",
                                                                        "text": "\r\n"
                                                                    }
                                                                ]
                                                            },
                                                            {
                                                                "kind": "SimplePropertyAssignment",
                                                                "fullStart": 742,
                                                                "fullEnd": 778,
                                                                "start": 758,
                                                                "end": 776,
                                                                "fullWidth": 36,
                                                                "width": 18,
                                                                "propertyName": {
                                                                    "kind": "IdentifierName",
                                                                    "fullStart": 742,
                                                                    "fullEnd": 770,
                                                                    "start": 758,
                                                                    "end": 770,
                                                                    "fullWidth": 28,
                                                                    "width": 12,
                                                                    "text": "configurable",
                                                                    "value": "configurable",
                                                                    "valueText": "configurable",
                                                                    "hasLeadingTrivia": true,
                                                                    "leadingTrivia": [
                                                                        {
                                                                            "kind": "WhitespaceTrivia",
                                                                            "text": "                "
                                                                        }
                                                                    ]
                                                                },
                                                                "colonToken": {
                                                                    "kind": "ColonToken",
                                                                    "fullStart": 770,
                                                                    "fullEnd": 772,
                                                                    "start": 770,
                                                                    "end": 771,
                                                                    "fullWidth": 2,
                                                                    "width": 1,
                                                                    "text": ":",
                                                                    "value": ":",
                                                                    "valueText": ":",
                                                                    "hasTrailingTrivia": true,
                                                                    "trailingTrivia": [
                                                                        {
                                                                            "kind": "WhitespaceTrivia",
                                                                            "text": " "
                                                                        }
                                                                    ]
                                                                },
                                                                "expression": {
                                                                    "kind": "TrueKeyword",
                                                                    "fullStart": 772,
                                                                    "fullEnd": 778,
                                                                    "start": 772,
                                                                    "end": 776,
                                                                    "fullWidth": 6,
                                                                    "width": 4,
                                                                    "text": "true",
                                                                    "value": true,
                                                                    "valueText": "true",
                                                                    "hasTrailingTrivia": true,
                                                                    "hasTrailingNewLine": true,
                                                                    "trailingTrivia": [
                                                                        {
                                                                            "kind": "NewLineTrivia",
                                                                            "text": "\r\n"
                                                                        }
                                                                    ]
                                                                }
                                                            }
                                                        ],
                                                        "closeBraceToken": {
                                                            "kind": "CloseBraceToken",
                                                            "fullStart": 778,
                                                            "fullEnd": 791,
                                                            "start": 790,
                                                            "end": 791,
                                                            "fullWidth": 13,
                                                            "width": 1,
                                                            "text": "}",
                                                            "value": "}",
                                                            "valueText": "}",
                                                            "hasLeadingTrivia": true,
                                                            "leadingTrivia": [
                                                                {
                                                                    "kind": "WhitespaceTrivia",
                                                                    "text": "            "
                                                                }
                                                            ]
                                                        }
                                                    }
                                                ],
                                                "closeParenToken": {
                                                    "kind": "CloseParenToken",
                                                    "fullStart": 791,
                                                    "fullEnd": 792,
                                                    "start": 791,
                                                    "end": 792,
                                                    "fullWidth": 1,
                                                    "width": 1,
                                                    "text": ")",
                                                    "value": ")",
                                                    "valueText": ")"
                                                }
                                            }
                                        },
                                        "semicolonToken": {
                                            "kind": "SemicolonToken",
                                            "fullStart": 792,
                                            "fullEnd": 795,
                                            "start": 792,
                                            "end": 793,
                                            "fullWidth": 3,
                                            "width": 1,
                                            "text": ";",
                                            "value": ";",
                                            "valueText": ";",
                                            "hasTrailingTrivia": true,
                                            "hasTrailingNewLine": true,
                                            "trailingTrivia": [
                                                {
                                                    "kind": "NewLineTrivia",
                                                    "text": "\r\n"
                                                }
                                            ]
                                        }
                                    },
                                    {
                                        "kind": "VariableStatement",
                                        "fullStart": 795,
                                        "fullEnd": 857,
                                        "start": 809,
                                        "end": 855,
                                        "fullWidth": 62,
                                        "width": 46,
                                        "modifiers": [],
                                        "variableDeclaration": {
                                            "kind": "VariableDeclaration",
                                            "fullStart": 795,
                                            "fullEnd": 854,
                                            "start": 809,
                                            "end": 854,
                                            "fullWidth": 59,
                                            "width": 45,
                                            "varKeyword": {
                                                "kind": "VarKeyword",
                                                "fullStart": 795,
                                                "fullEnd": 813,
                                                "start": 809,
                                                "end": 812,
                                                "fullWidth": 18,
                                                "width": 3,
                                                "text": "var",
                                                "value": "var",
                                                "valueText": "var",
                                                "hasLeadingTrivia": true,
                                                "hasLeadingNewLine": true,
                                                "hasTrailingTrivia": true,
                                                "leadingTrivia": [
                                                    {
                                                        "kind": "NewLineTrivia",
                                                        "text": "\r\n"
                                                    },
                                                    {
                                                        "kind": "WhitespaceTrivia",
                                                        "text": "            "
                                                    }
                                                ],
                                                "trailingTrivia": [
                                                    {
                                                        "kind": "WhitespaceTrivia",
                                                        "text": " "
                                                    }
                                                ]
                                            },
                                            "variableDeclarators": [
                                                {
                                                    "kind": "VariableDeclarator",
                                                    "fullStart": 813,
                                                    "fullEnd": 854,
                                                    "start": 813,
                                                    "end": 854,
                                                    "fullWidth": 41,
<<<<<<< HEAD
                                                    "width": 41,
                                                    "identifier": {
=======
                                                    "propertyName": {
>>>>>>> 85e84683
                                                        "kind": "IdentifierName",
                                                        "fullStart": 813,
                                                        "fullEnd": 820,
                                                        "start": 813,
                                                        "end": 819,
                                                        "fullWidth": 7,
                                                        "width": 6,
                                                        "text": "newArr",
                                                        "value": "newArr",
                                                        "valueText": "newArr",
                                                        "hasTrailingTrivia": true,
                                                        "trailingTrivia": [
                                                            {
                                                                "kind": "WhitespaceTrivia",
                                                                "text": " "
                                                            }
                                                        ]
                                                    },
                                                    "equalsValueClause": {
                                                        "kind": "EqualsValueClause",
                                                        "fullStart": 820,
                                                        "fullEnd": 854,
                                                        "start": 820,
                                                        "end": 854,
                                                        "fullWidth": 34,
                                                        "width": 34,
                                                        "equalsToken": {
                                                            "kind": "EqualsToken",
                                                            "fullStart": 820,
                                                            "fullEnd": 822,
                                                            "start": 820,
                                                            "end": 821,
                                                            "fullWidth": 2,
                                                            "width": 1,
                                                            "text": "=",
                                                            "value": "=",
                                                            "valueText": "=",
                                                            "hasTrailingTrivia": true,
                                                            "trailingTrivia": [
                                                                {
                                                                    "kind": "WhitespaceTrivia",
                                                                    "text": " "
                                                                }
                                                            ]
                                                        },
                                                        "value": {
                                                            "kind": "InvocationExpression",
                                                            "fullStart": 822,
                                                            "fullEnd": 854,
                                                            "start": 822,
                                                            "end": 854,
                                                            "fullWidth": 32,
                                                            "width": 32,
                                                            "expression": {
                                                                "kind": "MemberAccessExpression",
                                                                "fullStart": 822,
                                                                "fullEnd": 849,
                                                                "start": 822,
                                                                "end": 849,
                                                                "fullWidth": 27,
                                                                "width": 27,
                                                                "expression": {
                                                                    "kind": "MemberAccessExpression",
                                                                    "fullStart": 822,
                                                                    "fullEnd": 844,
                                                                    "start": 822,
                                                                    "end": 844,
                                                                    "fullWidth": 22,
                                                                    "width": 22,
                                                                    "expression": {
                                                                        "kind": "MemberAccessExpression",
                                                                        "fullStart": 822,
                                                                        "fullEnd": 837,
                                                                        "start": 822,
                                                                        "end": 837,
                                                                        "fullWidth": 15,
                                                                        "width": 15,
                                                                        "expression": {
                                                                            "kind": "IdentifierName",
                                                                            "fullStart": 822,
                                                                            "fullEnd": 827,
                                                                            "start": 822,
                                                                            "end": 827,
                                                                            "fullWidth": 5,
                                                                            "width": 5,
                                                                            "text": "Array",
                                                                            "value": "Array",
                                                                            "valueText": "Array"
                                                                        },
                                                                        "dotToken": {
                                                                            "kind": "DotToken",
                                                                            "fullStart": 827,
                                                                            "fullEnd": 828,
                                                                            "start": 827,
                                                                            "end": 828,
                                                                            "fullWidth": 1,
                                                                            "width": 1,
                                                                            "text": ".",
                                                                            "value": ".",
                                                                            "valueText": "."
                                                                        },
                                                                        "name": {
                                                                            "kind": "IdentifierName",
                                                                            "fullStart": 828,
                                                                            "fullEnd": 837,
                                                                            "start": 828,
                                                                            "end": 837,
                                                                            "fullWidth": 9,
                                                                            "width": 9,
                                                                            "text": "prototype",
                                                                            "value": "prototype",
                                                                            "valueText": "prototype"
                                                                        }
                                                                    },
                                                                    "dotToken": {
                                                                        "kind": "DotToken",
                                                                        "fullStart": 837,
                                                                        "fullEnd": 838,
                                                                        "start": 837,
                                                                        "end": 838,
                                                                        "fullWidth": 1,
                                                                        "width": 1,
                                                                        "text": ".",
                                                                        "value": ".",
                                                                        "valueText": "."
                                                                    },
                                                                    "name": {
                                                                        "kind": "IdentifierName",
                                                                        "fullStart": 838,
                                                                        "fullEnd": 844,
                                                                        "start": 838,
                                                                        "end": 844,
                                                                        "fullWidth": 6,
                                                                        "width": 6,
                                                                        "text": "concat",
                                                                        "value": "concat",
                                                                        "valueText": "concat"
                                                                    }
                                                                },
                                                                "dotToken": {
                                                                    "kind": "DotToken",
                                                                    "fullStart": 844,
                                                                    "fullEnd": 845,
                                                                    "start": 844,
                                                                    "end": 845,
                                                                    "fullWidth": 1,
                                                                    "width": 1,
                                                                    "text": ".",
                                                                    "value": ".",
                                                                    "valueText": "."
                                                                },
                                                                "name": {
                                                                    "kind": "IdentifierName",
                                                                    "fullStart": 845,
                                                                    "fullEnd": 849,
                                                                    "start": 845,
                                                                    "end": 849,
                                                                    "fullWidth": 4,
                                                                    "width": 4,
                                                                    "text": "call",
                                                                    "value": "call",
                                                                    "valueText": "call"
                                                                }
                                                            },
                                                            "argumentList": {
                                                                "kind": "ArgumentList",
                                                                "fullStart": 849,
                                                                "fullEnd": 854,
                                                                "start": 849,
                                                                "end": 854,
                                                                "fullWidth": 5,
                                                                "width": 5,
                                                                "openParenToken": {
                                                                    "kind": "OpenParenToken",
                                                                    "fullStart": 849,
                                                                    "fullEnd": 850,
                                                                    "start": 849,
                                                                    "end": 850,
                                                                    "fullWidth": 1,
                                                                    "width": 1,
                                                                    "text": "(",
                                                                    "value": "(",
                                                                    "valueText": "("
                                                                },
                                                                "arguments": [
                                                                    {
                                                                        "kind": "NumericLiteral",
                                                                        "fullStart": 850,
                                                                        "fullEnd": 853,
                                                                        "start": 850,
                                                                        "end": 853,
                                                                        "fullWidth": 3,
                                                                        "width": 3,
                                                                        "text": "101",
                                                                        "value": 101,
                                                                        "valueText": "101"
                                                                    }
                                                                ],
                                                                "closeParenToken": {
                                                                    "kind": "CloseParenToken",
                                                                    "fullStart": 853,
                                                                    "fullEnd": 854,
                                                                    "start": 853,
                                                                    "end": 854,
                                                                    "fullWidth": 1,
                                                                    "width": 1,
                                                                    "text": ")",
                                                                    "value": ")",
                                                                    "valueText": ")"
                                                                }
                                                            }
                                                        }
                                                    }
                                                }
                                            ]
                                        },
                                        "semicolonToken": {
                                            "kind": "SemicolonToken",
                                            "fullStart": 854,
                                            "fullEnd": 857,
                                            "start": 854,
                                            "end": 855,
                                            "fullWidth": 3,
                                            "width": 1,
                                            "text": ";",
                                            "value": ";",
                                            "valueText": ";",
                                            "hasTrailingTrivia": true,
                                            "hasTrailingNewLine": true,
                                            "trailingTrivia": [
                                                {
                                                    "kind": "NewLineTrivia",
                                                    "text": "\r\n"
                                                }
                                            ]
                                        }
                                    },
                                    {
                                        "kind": "VariableStatement",
                                        "fullStart": 857,
                                        "fullEnd": 918,
                                        "start": 871,
                                        "end": 916,
                                        "fullWidth": 61,
                                        "width": 45,
                                        "modifiers": [],
                                        "variableDeclaration": {
                                            "kind": "VariableDeclaration",
                                            "fullStart": 857,
                                            "fullEnd": 915,
                                            "start": 871,
                                            "end": 915,
                                            "fullWidth": 58,
                                            "width": 44,
                                            "varKeyword": {
                                                "kind": "VarKeyword",
                                                "fullStart": 857,
                                                "fullEnd": 875,
                                                "start": 871,
                                                "end": 874,
                                                "fullWidth": 18,
                                                "width": 3,
                                                "text": "var",
                                                "value": "var",
                                                "valueText": "var",
                                                "hasLeadingTrivia": true,
                                                "hasLeadingNewLine": true,
                                                "hasTrailingTrivia": true,
                                                "leadingTrivia": [
                                                    {
                                                        "kind": "NewLineTrivia",
                                                        "text": "\r\n"
                                                    },
                                                    {
                                                        "kind": "WhitespaceTrivia",
                                                        "text": "            "
                                                    }
                                                ],
                                                "trailingTrivia": [
                                                    {
                                                        "kind": "WhitespaceTrivia",
                                                        "text": " "
                                                    }
                                                ]
                                            },
                                            "variableDeclarators": [
                                                {
                                                    "kind": "VariableDeclarator",
                                                    "fullStart": 875,
                                                    "fullEnd": 915,
                                                    "start": 875,
                                                    "end": 915,
                                                    "fullWidth": 40,
<<<<<<< HEAD
                                                    "width": 40,
                                                    "identifier": {
=======
                                                    "propertyName": {
>>>>>>> 85e84683
                                                        "kind": "IdentifierName",
                                                        "fullStart": 875,
                                                        "fullEnd": 887,
                                                        "start": 875,
                                                        "end": 886,
                                                        "fullWidth": 12,
                                                        "width": 11,
                                                        "text": "hasProperty",
                                                        "value": "hasProperty",
                                                        "valueText": "hasProperty",
                                                        "hasTrailingTrivia": true,
                                                        "trailingTrivia": [
                                                            {
                                                                "kind": "WhitespaceTrivia",
                                                                "text": " "
                                                            }
                                                        ]
                                                    },
                                                    "equalsValueClause": {
                                                        "kind": "EqualsValueClause",
                                                        "fullStart": 887,
                                                        "fullEnd": 915,
                                                        "start": 887,
                                                        "end": 915,
                                                        "fullWidth": 28,
                                                        "width": 28,
                                                        "equalsToken": {
                                                            "kind": "EqualsToken",
                                                            "fullStart": 887,
                                                            "fullEnd": 889,
                                                            "start": 887,
                                                            "end": 888,
                                                            "fullWidth": 2,
                                                            "width": 1,
                                                            "text": "=",
                                                            "value": "=",
                                                            "valueText": "=",
                                                            "hasTrailingTrivia": true,
                                                            "trailingTrivia": [
                                                                {
                                                                    "kind": "WhitespaceTrivia",
                                                                    "text": " "
                                                                }
                                                            ]
                                                        },
                                                        "value": {
                                                            "kind": "InvocationExpression",
                                                            "fullStart": 889,
                                                            "fullEnd": 915,
                                                            "start": 889,
                                                            "end": 915,
                                                            "fullWidth": 26,
                                                            "width": 26,
                                                            "expression": {
                                                                "kind": "MemberAccessExpression",
                                                                "fullStart": 889,
                                                                "fullEnd": 910,
                                                                "start": 889,
                                                                "end": 910,
                                                                "fullWidth": 21,
                                                                "width": 21,
                                                                "expression": {
                                                                    "kind": "IdentifierName",
                                                                    "fullStart": 889,
                                                                    "fullEnd": 895,
                                                                    "start": 889,
                                                                    "end": 895,
                                                                    "fullWidth": 6,
                                                                    "width": 6,
                                                                    "text": "newArr",
                                                                    "value": "newArr",
                                                                    "valueText": "newArr"
                                                                },
                                                                "dotToken": {
                                                                    "kind": "DotToken",
                                                                    "fullStart": 895,
                                                                    "fullEnd": 896,
                                                                    "start": 895,
                                                                    "end": 896,
                                                                    "fullWidth": 1,
                                                                    "width": 1,
                                                                    "text": ".",
                                                                    "value": ".",
                                                                    "valueText": "."
                                                                },
                                                                "name": {
                                                                    "kind": "IdentifierName",
                                                                    "fullStart": 896,
                                                                    "fullEnd": 910,
                                                                    "start": 896,
                                                                    "end": 910,
                                                                    "fullWidth": 14,
                                                                    "width": 14,
                                                                    "text": "hasOwnProperty",
                                                                    "value": "hasOwnProperty",
                                                                    "valueText": "hasOwnProperty"
                                                                }
                                                            },
                                                            "argumentList": {
                                                                "kind": "ArgumentList",
                                                                "fullStart": 910,
                                                                "fullEnd": 915,
                                                                "start": 910,
                                                                "end": 915,
                                                                "fullWidth": 5,
                                                                "width": 5,
                                                                "openParenToken": {
                                                                    "kind": "OpenParenToken",
                                                                    "fullStart": 910,
                                                                    "fullEnd": 911,
                                                                    "start": 910,
                                                                    "end": 911,
                                                                    "fullWidth": 1,
                                                                    "width": 1,
                                                                    "text": "(",
                                                                    "value": "(",
                                                                    "valueText": "("
                                                                },
                                                                "arguments": [
                                                                    {
                                                                        "kind": "StringLiteral",
                                                                        "fullStart": 911,
                                                                        "fullEnd": 914,
                                                                        "start": 911,
                                                                        "end": 914,
                                                                        "fullWidth": 3,
                                                                        "width": 3,
                                                                        "text": "\"0\"",
                                                                        "value": "0",
                                                                        "valueText": "0"
                                                                    }
                                                                ],
                                                                "closeParenToken": {
                                                                    "kind": "CloseParenToken",
                                                                    "fullStart": 914,
                                                                    "fullEnd": 915,
                                                                    "start": 914,
                                                                    "end": 915,
                                                                    "fullWidth": 1,
                                                                    "width": 1,
                                                                    "text": ")",
                                                                    "value": ")",
                                                                    "valueText": ")"
                                                                }
                                                            }
                                                        }
                                                    }
                                                }
                                            ]
                                        },
                                        "semicolonToken": {
                                            "kind": "SemicolonToken",
                                            "fullStart": 915,
                                            "fullEnd": 918,
                                            "start": 915,
                                            "end": 916,
                                            "fullWidth": 3,
                                            "width": 1,
                                            "text": ";",
                                            "value": ";",
                                            "valueText": ";",
                                            "hasTrailingTrivia": true,
                                            "hasTrailingNewLine": true,
                                            "trailingTrivia": [
                                                {
                                                    "kind": "NewLineTrivia",
                                                    "text": "\r\n"
                                                }
                                            ]
                                        }
                                    },
                                    {
                                        "kind": "VariableStatement",
                                        "fullStart": 918,
                                        "fullEnd": 978,
                                        "start": 925,
                                        "end": 976,
                                        "fullWidth": 60,
                                        "width": 51,
                                        "modifiers": [],
                                        "variableDeclaration": {
                                            "kind": "VariableDeclaration",
                                            "fullStart": 918,
                                            "fullEnd": 975,
                                            "start": 925,
                                            "end": 975,
                                            "fullWidth": 57,
                                            "width": 50,
                                            "varKeyword": {
                                                "kind": "VarKeyword",
                                                "fullStart": 918,
                                                "fullEnd": 929,
                                                "start": 925,
                                                "end": 928,
                                                "fullWidth": 11,
                                                "width": 3,
                                                "text": "var",
                                                "value": "var",
                                                "valueText": "var",
                                                "hasLeadingTrivia": true,
                                                "hasLeadingNewLine": true,
                                                "hasTrailingTrivia": true,
                                                "leadingTrivia": [
                                                    {
                                                        "kind": "NewLineTrivia",
                                                        "text": "\r\n"
                                                    },
                                                    {
                                                        "kind": "WhitespaceTrivia",
                                                        "text": "\t    "
                                                    }
                                                ],
                                                "trailingTrivia": [
                                                    {
                                                        "kind": "WhitespaceTrivia",
                                                        "text": " "
                                                    }
                                                ]
                                            },
                                            "variableDeclarators": [
                                                {
                                                    "kind": "VariableDeclarator",
                                                    "fullStart": 929,
                                                    "fullEnd": 975,
                                                    "start": 929,
                                                    "end": 975,
                                                    "fullWidth": 46,
<<<<<<< HEAD
                                                    "width": 46,
                                                    "identifier": {
=======
                                                    "propertyName": {
>>>>>>> 85e84683
                                                        "kind": "IdentifierName",
                                                        "fullStart": 929,
                                                        "fullEnd": 946,
                                                        "start": 929,
                                                        "end": 945,
                                                        "fullWidth": 17,
                                                        "width": 16,
                                                        "text": "instanceOfVerify",
                                                        "value": "instanceOfVerify",
                                                        "valueText": "instanceOfVerify",
                                                        "hasTrailingTrivia": true,
                                                        "trailingTrivia": [
                                                            {
                                                                "kind": "WhitespaceTrivia",
                                                                "text": " "
                                                            }
                                                        ]
                                                    },
                                                    "equalsValueClause": {
                                                        "kind": "EqualsValueClause",
                                                        "fullStart": 946,
                                                        "fullEnd": 975,
                                                        "start": 946,
                                                        "end": 975,
                                                        "fullWidth": 29,
                                                        "width": 29,
                                                        "equalsToken": {
                                                            "kind": "EqualsToken",
                                                            "fullStart": 946,
                                                            "fullEnd": 948,
                                                            "start": 946,
                                                            "end": 947,
                                                            "fullWidth": 2,
                                                            "width": 1,
                                                            "text": "=",
                                                            "value": "=",
                                                            "valueText": "=",
                                                            "hasTrailingTrivia": true,
                                                            "trailingTrivia": [
                                                                {
                                                                    "kind": "WhitespaceTrivia",
                                                                    "text": " "
                                                                }
                                                            ]
                                                        },
                                                        "value": {
                                                            "kind": "EqualsExpression",
                                                            "fullStart": 948,
                                                            "fullEnd": 975,
                                                            "start": 948,
                                                            "end": 975,
                                                            "fullWidth": 27,
                                                            "width": 27,
                                                            "left": {
                                                                "kind": "TypeOfExpression",
                                                                "fullStart": 948,
                                                                "fullEnd": 964,
                                                                "start": 948,
                                                                "end": 964,
                                                                "fullWidth": 16,
                                                                "width": 16,
                                                                "typeOfKeyword": {
                                                                    "kind": "TypeOfKeyword",
                                                                    "fullStart": 948,
                                                                    "fullEnd": 955,
                                                                    "start": 948,
                                                                    "end": 954,
                                                                    "fullWidth": 7,
                                                                    "width": 6,
                                                                    "text": "typeof",
                                                                    "value": "typeof",
                                                                    "valueText": "typeof",
                                                                    "hasTrailingTrivia": true,
                                                                    "trailingTrivia": [
                                                                        {
                                                                            "kind": "WhitespaceTrivia",
                                                                            "text": " "
                                                                        }
                                                                    ]
                                                                },
                                                                "expression": {
                                                                    "kind": "ElementAccessExpression",
                                                                    "fullStart": 955,
                                                                    "fullEnd": 964,
                                                                    "start": 955,
                                                                    "end": 964,
                                                                    "fullWidth": 9,
                                                                    "width": 9,
                                                                    "expression": {
                                                                        "kind": "IdentifierName",
                                                                        "fullStart": 955,
                                                                        "fullEnd": 961,
                                                                        "start": 955,
                                                                        "end": 961,
                                                                        "fullWidth": 6,
                                                                        "width": 6,
                                                                        "text": "newArr",
                                                                        "value": "newArr",
                                                                        "valueText": "newArr"
                                                                    },
                                                                    "openBracketToken": {
                                                                        "kind": "OpenBracketToken",
                                                                        "fullStart": 961,
                                                                        "fullEnd": 962,
                                                                        "start": 961,
                                                                        "end": 962,
                                                                        "fullWidth": 1,
                                                                        "width": 1,
                                                                        "text": "[",
                                                                        "value": "[",
                                                                        "valueText": "["
                                                                    },
                                                                    "argumentExpression": {
                                                                        "kind": "NumericLiteral",
                                                                        "fullStart": 962,
                                                                        "fullEnd": 963,
                                                                        "start": 962,
                                                                        "end": 963,
                                                                        "fullWidth": 1,
                                                                        "width": 1,
                                                                        "text": "0",
                                                                        "value": 0,
                                                                        "valueText": "0"
                                                                    },
                                                                    "closeBracketToken": {
                                                                        "kind": "CloseBracketToken",
                                                                        "fullStart": 963,
                                                                        "fullEnd": 964,
                                                                        "start": 963,
                                                                        "end": 964,
                                                                        "fullWidth": 1,
                                                                        "width": 1,
                                                                        "text": "]",
                                                                        "value": "]",
                                                                        "valueText": "]"
                                                                    }
                                                                }
                                                            },
                                                            "operatorToken": {
                                                                "kind": "EqualsEqualsEqualsToken",
                                                                "fullStart": 964,
                                                                "fullEnd": 967,
                                                                "start": 964,
                                                                "end": 967,
                                                                "fullWidth": 3,
                                                                "width": 3,
                                                                "text": "===",
                                                                "value": "===",
                                                                "valueText": "==="
                                                            },
                                                            "right": {
                                                                "kind": "StringLiteral",
                                                                "fullStart": 967,
                                                                "fullEnd": 975,
                                                                "start": 967,
                                                                "end": 975,
                                                                "fullWidth": 8,
                                                                "width": 8,
                                                                "text": "\"object\"",
                                                                "value": "object",
                                                                "valueText": "object"
                                                            }
                                                        }
                                                    }
                                                }
                                            ]
                                        },
                                        "semicolonToken": {
                                            "kind": "SemicolonToken",
                                            "fullStart": 975,
                                            "fullEnd": 978,
                                            "start": 975,
                                            "end": 976,
                                            "fullWidth": 3,
                                            "width": 1,
                                            "text": ";",
                                            "value": ";",
                                            "valueText": ";",
                                            "hasTrailingTrivia": true,
                                            "hasTrailingNewLine": true,
                                            "trailingTrivia": [
                                                {
                                                    "kind": "NewLineTrivia",
                                                    "text": "\r\n"
                                                }
                                            ]
                                        }
                                    },
                                    {
                                        "kind": "VariableStatement",
                                        "fullStart": 978,
                                        "fullEnd": 1030,
                                        "start": 1004,
                                        "end": 1028,
                                        "fullWidth": 52,
                                        "width": 24,
                                        "modifiers": [],
                                        "variableDeclaration": {
                                            "kind": "VariableDeclaration",
                                            "fullStart": 978,
                                            "fullEnd": 1027,
                                            "start": 1004,
                                            "end": 1027,
                                            "fullWidth": 49,
                                            "width": 23,
                                            "varKeyword": {
                                                "kind": "VarKeyword",
                                                "fullStart": 978,
                                                "fullEnd": 1008,
                                                "start": 1004,
                                                "end": 1007,
                                                "fullWidth": 30,
                                                "width": 3,
                                                "text": "var",
                                                "value": "var",
                                                "valueText": "var",
                                                "hasLeadingTrivia": true,
                                                "hasLeadingNewLine": true,
                                                "hasTrailingTrivia": true,
                                                "leadingTrivia": [
                                                    {
                                                        "kind": "WhitespaceTrivia",
                                                        "text": "            "
                                                    },
                                                    {
                                                        "kind": "NewLineTrivia",
                                                        "text": "\r\n"
                                                    },
                                                    {
                                                        "kind": "WhitespaceTrivia",
                                                        "text": "            "
                                                    }
                                                ],
                                                "trailingTrivia": [
                                                    {
                                                        "kind": "WhitespaceTrivia",
                                                        "text": " "
                                                    }
                                                ]
                                            },
                                            "variableDeclarators": [
                                                {
                                                    "kind": "VariableDeclarator",
                                                    "fullStart": 1008,
                                                    "fullEnd": 1027,
                                                    "start": 1008,
                                                    "end": 1027,
                                                    "fullWidth": 19,
<<<<<<< HEAD
                                                    "width": 19,
                                                    "identifier": {
=======
                                                    "propertyName": {
>>>>>>> 85e84683
                                                        "kind": "IdentifierName",
                                                        "fullStart": 1008,
                                                        "fullEnd": 1020,
                                                        "start": 1008,
                                                        "end": 1019,
                                                        "fullWidth": 12,
                                                        "width": 11,
                                                        "text": "verifyValue",
                                                        "value": "verifyValue",
                                                        "valueText": "verifyValue",
                                                        "hasTrailingTrivia": true,
                                                        "trailingTrivia": [
                                                            {
                                                                "kind": "WhitespaceTrivia",
                                                                "text": " "
                                                            }
                                                        ]
                                                    },
                                                    "equalsValueClause": {
                                                        "kind": "EqualsValueClause",
                                                        "fullStart": 1020,
                                                        "fullEnd": 1027,
                                                        "start": 1020,
                                                        "end": 1027,
                                                        "fullWidth": 7,
                                                        "width": 7,
                                                        "equalsToken": {
                                                            "kind": "EqualsToken",
                                                            "fullStart": 1020,
                                                            "fullEnd": 1022,
                                                            "start": 1020,
                                                            "end": 1021,
                                                            "fullWidth": 2,
                                                            "width": 1,
                                                            "text": "=",
                                                            "value": "=",
                                                            "valueText": "=",
                                                            "hasTrailingTrivia": true,
                                                            "trailingTrivia": [
                                                                {
                                                                    "kind": "WhitespaceTrivia",
                                                                    "text": " "
                                                                }
                                                            ]
                                                        },
                                                        "value": {
                                                            "kind": "FalseKeyword",
                                                            "fullStart": 1022,
                                                            "fullEnd": 1027,
                                                            "start": 1022,
                                                            "end": 1027,
                                                            "fullWidth": 5,
                                                            "width": 5,
                                                            "text": "false",
                                                            "value": false,
                                                            "valueText": "false"
                                                        }
                                                    }
                                                }
                                            ]
                                        },
                                        "semicolonToken": {
                                            "kind": "SemicolonToken",
                                            "fullStart": 1027,
                                            "fullEnd": 1030,
                                            "start": 1027,
                                            "end": 1028,
                                            "fullWidth": 3,
                                            "width": 1,
                                            "text": ";",
                                            "value": ";",
                                            "valueText": ";",
                                            "hasTrailingTrivia": true,
                                            "hasTrailingNewLine": true,
                                            "trailingTrivia": [
                                                {
                                                    "kind": "NewLineTrivia",
                                                    "text": "\r\n"
                                                }
                                            ]
                                        }
                                    },
                                    {
                                        "kind": "ExpressionStatement",
                                        "fullStart": 1030,
                                        "fullEnd": 1075,
                                        "start": 1042,
                                        "end": 1073,
                                        "fullWidth": 45,
                                        "width": 31,
                                        "expression": {
                                            "kind": "AssignmentExpression",
                                            "fullStart": 1030,
                                            "fullEnd": 1072,
                                            "start": 1042,
                                            "end": 1072,
                                            "fullWidth": 42,
                                            "width": 30,
                                            "left": {
                                                "kind": "IdentifierName",
                                                "fullStart": 1030,
                                                "fullEnd": 1054,
                                                "start": 1042,
                                                "end": 1053,
                                                "fullWidth": 24,
                                                "width": 11,
                                                "text": "verifyValue",
                                                "value": "verifyValue",
                                                "valueText": "verifyValue",
                                                "hasLeadingTrivia": true,
                                                "hasTrailingTrivia": true,
                                                "leadingTrivia": [
                                                    {
                                                        "kind": "WhitespaceTrivia",
                                                        "text": "            "
                                                    }
                                                ],
                                                "trailingTrivia": [
                                                    {
                                                        "kind": "WhitespaceTrivia",
                                                        "text": " "
                                                    }
                                                ]
                                            },
                                            "operatorToken": {
                                                "kind": "EqualsToken",
                                                "fullStart": 1054,
                                                "fullEnd": 1056,
                                                "start": 1054,
                                                "end": 1055,
                                                "fullWidth": 2,
                                                "width": 1,
                                                "text": "=",
                                                "value": "=",
                                                "valueText": "=",
                                                "hasTrailingTrivia": true,
                                                "trailingTrivia": [
                                                    {
                                                        "kind": "WhitespaceTrivia",
                                                        "text": " "
                                                    }
                                                ]
                                            },
                                            "right": {
                                                "kind": "EqualsWithTypeConversionExpression",
                                                "fullStart": 1056,
                                                "fullEnd": 1072,
                                                "start": 1056,
                                                "end": 1072,
                                                "fullWidth": 16,
                                                "width": 16,
                                                "left": {
                                                    "kind": "ElementAccessExpression",
                                                    "fullStart": 1056,
                                                    "fullEnd": 1066,
                                                    "start": 1056,
                                                    "end": 1065,
                                                    "fullWidth": 10,
                                                    "width": 9,
                                                    "expression": {
                                                        "kind": "IdentifierName",
                                                        "fullStart": 1056,
                                                        "fullEnd": 1062,
                                                        "start": 1056,
                                                        "end": 1062,
                                                        "fullWidth": 6,
                                                        "width": 6,
                                                        "text": "newArr",
                                                        "value": "newArr",
                                                        "valueText": "newArr"
                                                    },
                                                    "openBracketToken": {
                                                        "kind": "OpenBracketToken",
                                                        "fullStart": 1062,
                                                        "fullEnd": 1063,
                                                        "start": 1062,
                                                        "end": 1063,
                                                        "fullWidth": 1,
                                                        "width": 1,
                                                        "text": "[",
                                                        "value": "[",
                                                        "valueText": "["
                                                    },
                                                    "argumentExpression": {
                                                        "kind": "NumericLiteral",
                                                        "fullStart": 1063,
                                                        "fullEnd": 1064,
                                                        "start": 1063,
                                                        "end": 1064,
                                                        "fullWidth": 1,
                                                        "width": 1,
                                                        "text": "0",
                                                        "value": 0,
                                                        "valueText": "0"
                                                    },
                                                    "closeBracketToken": {
                                                        "kind": "CloseBracketToken",
                                                        "fullStart": 1064,
                                                        "fullEnd": 1066,
                                                        "start": 1064,
                                                        "end": 1065,
                                                        "fullWidth": 2,
                                                        "width": 1,
                                                        "text": "]",
                                                        "value": "]",
                                                        "valueText": "]",
                                                        "hasTrailingTrivia": true,
                                                        "trailingTrivia": [
                                                            {
                                                                "kind": "WhitespaceTrivia",
                                                                "text": " "
                                                            }
                                                        ]
                                                    }
                                                },
                                                "operatorToken": {
                                                    "kind": "EqualsEqualsToken",
                                                    "fullStart": 1066,
                                                    "fullEnd": 1069,
                                                    "start": 1066,
                                                    "end": 1068,
                                                    "fullWidth": 3,
                                                    "width": 2,
                                                    "text": "==",
                                                    "value": "==",
                                                    "valueText": "==",
                                                    "hasTrailingTrivia": true,
                                                    "trailingTrivia": [
                                                        {
                                                            "kind": "WhitespaceTrivia",
                                                            "text": " "
                                                        }
                                                    ]
                                                },
                                                "right": {
                                                    "kind": "NumericLiteral",
                                                    "fullStart": 1069,
                                                    "fullEnd": 1072,
                                                    "start": 1069,
                                                    "end": 1072,
                                                    "fullWidth": 3,
                                                    "width": 3,
                                                    "text": "101",
                                                    "value": 101,
                                                    "valueText": "101"
                                                }
                                            }
                                        },
                                        "semicolonToken": {
                                            "kind": "SemicolonToken",
                                            "fullStart": 1072,
                                            "fullEnd": 1075,
                                            "start": 1072,
                                            "end": 1073,
                                            "fullWidth": 3,
                                            "width": 1,
                                            "text": ";",
                                            "value": ";",
                                            "valueText": ";",
                                            "hasTrailingTrivia": true,
                                            "hasTrailingNewLine": true,
                                            "trailingTrivia": [
                                                {
                                                    "kind": "NewLineTrivia",
                                                    "text": "\r\n"
                                                }
                                            ]
                                        }
                                    },
                                    {
                                        "kind": "VariableStatement",
                                        "fullStart": 1075,
                                        "fullEnd": 1120,
                                        "start": 1089,
                                        "end": 1118,
                                        "fullWidth": 45,
                                        "width": 29,
                                        "modifiers": [],
                                        "variableDeclaration": {
                                            "kind": "VariableDeclaration",
                                            "fullStart": 1075,
                                            "fullEnd": 1117,
                                            "start": 1089,
                                            "end": 1117,
                                            "fullWidth": 42,
                                            "width": 28,
                                            "varKeyword": {
                                                "kind": "VarKeyword",
                                                "fullStart": 1075,
                                                "fullEnd": 1093,
                                                "start": 1089,
                                                "end": 1092,
                                                "fullWidth": 18,
                                                "width": 3,
                                                "text": "var",
                                                "value": "var",
                                                "valueText": "var",
                                                "hasLeadingTrivia": true,
                                                "hasLeadingNewLine": true,
                                                "hasTrailingTrivia": true,
                                                "leadingTrivia": [
                                                    {
                                                        "kind": "NewLineTrivia",
                                                        "text": "\r\n"
                                                    },
                                                    {
                                                        "kind": "WhitespaceTrivia",
                                                        "text": "            "
                                                    }
                                                ],
                                                "trailingTrivia": [
                                                    {
                                                        "kind": "WhitespaceTrivia",
                                                        "text": " "
                                                    }
                                                ]
                                            },
                                            "variableDeclarators": [
                                                {
                                                    "kind": "VariableDeclarator",
                                                    "fullStart": 1093,
                                                    "fullEnd": 1117,
                                                    "start": 1093,
                                                    "end": 1117,
                                                    "fullWidth": 24,
<<<<<<< HEAD
                                                    "width": 24,
                                                    "identifier": {
=======
                                                    "propertyName": {
>>>>>>> 85e84683
                                                        "kind": "IdentifierName",
                                                        "fullStart": 1093,
                                                        "fullEnd": 1110,
                                                        "start": 1093,
                                                        "end": 1109,
                                                        "fullWidth": 17,
                                                        "width": 16,
                                                        "text": "verifyEnumerable",
                                                        "value": "verifyEnumerable",
                                                        "valueText": "verifyEnumerable",
                                                        "hasTrailingTrivia": true,
                                                        "trailingTrivia": [
                                                            {
                                                                "kind": "WhitespaceTrivia",
                                                                "text": " "
                                                            }
                                                        ]
                                                    },
                                                    "equalsValueClause": {
                                                        "kind": "EqualsValueClause",
                                                        "fullStart": 1110,
                                                        "fullEnd": 1117,
                                                        "start": 1110,
                                                        "end": 1117,
                                                        "fullWidth": 7,
                                                        "width": 7,
                                                        "equalsToken": {
                                                            "kind": "EqualsToken",
                                                            "fullStart": 1110,
                                                            "fullEnd": 1112,
                                                            "start": 1110,
                                                            "end": 1111,
                                                            "fullWidth": 2,
                                                            "width": 1,
                                                            "text": "=",
                                                            "value": "=",
                                                            "valueText": "=",
                                                            "hasTrailingTrivia": true,
                                                            "trailingTrivia": [
                                                                {
                                                                    "kind": "WhitespaceTrivia",
                                                                    "text": " "
                                                                }
                                                            ]
                                                        },
                                                        "value": {
                                                            "kind": "FalseKeyword",
                                                            "fullStart": 1112,
                                                            "fullEnd": 1117,
                                                            "start": 1112,
                                                            "end": 1117,
                                                            "fullWidth": 5,
                                                            "width": 5,
                                                            "text": "false",
                                                            "value": false,
                                                            "valueText": "false"
                                                        }
                                                    }
                                                }
                                            ]
                                        },
                                        "semicolonToken": {
                                            "kind": "SemicolonToken",
                                            "fullStart": 1117,
                                            "fullEnd": 1120,
                                            "start": 1117,
                                            "end": 1118,
                                            "fullWidth": 3,
                                            "width": 1,
                                            "text": ";",
                                            "value": ";",
                                            "valueText": ";",
                                            "hasTrailingTrivia": true,
                                            "hasTrailingNewLine": true,
                                            "trailingTrivia": [
                                                {
                                                    "kind": "NewLineTrivia",
                                                    "text": "\r\n"
                                                }
                                            ]
                                        }
                                    },
                                    {
                                        "kind": "ForInStatement",
                                        "fullStart": 1120,
                                        "fullEnd": 1301,
                                        "start": 1132,
                                        "end": 1299,
                                        "fullWidth": 181,
                                        "width": 167,
                                        "forKeyword": {
                                            "kind": "ForKeyword",
                                            "fullStart": 1120,
                                            "fullEnd": 1136,
                                            "start": 1132,
                                            "end": 1135,
                                            "fullWidth": 16,
                                            "width": 3,
                                            "text": "for",
                                            "value": "for",
                                            "valueText": "for",
                                            "hasLeadingTrivia": true,
                                            "hasTrailingTrivia": true,
                                            "leadingTrivia": [
                                                {
                                                    "kind": "WhitespaceTrivia",
                                                    "text": "            "
                                                }
                                            ],
                                            "trailingTrivia": [
                                                {
                                                    "kind": "WhitespaceTrivia",
                                                    "text": " "
                                                }
                                            ]
                                        },
                                        "openParenToken": {
                                            "kind": "OpenParenToken",
                                            "fullStart": 1136,
                                            "fullEnd": 1137,
                                            "start": 1136,
                                            "end": 1137,
                                            "fullWidth": 1,
                                            "width": 1,
                                            "text": "(",
                                            "value": "(",
                                            "valueText": "("
                                        },
                                        "variableDeclaration": {
                                            "kind": "VariableDeclaration",
                                            "fullStart": 1137,
                                            "fullEnd": 1143,
                                            "start": 1137,
                                            "end": 1142,
                                            "fullWidth": 6,
                                            "width": 5,
                                            "varKeyword": {
                                                "kind": "VarKeyword",
                                                "fullStart": 1137,
                                                "fullEnd": 1141,
                                                "start": 1137,
                                                "end": 1140,
                                                "fullWidth": 4,
                                                "width": 3,
                                                "text": "var",
                                                "value": "var",
                                                "valueText": "var",
                                                "hasTrailingTrivia": true,
                                                "trailingTrivia": [
                                                    {
                                                        "kind": "WhitespaceTrivia",
                                                        "text": " "
                                                    }
                                                ]
                                            },
                                            "variableDeclarators": [
                                                {
                                                    "kind": "VariableDeclarator",
                                                    "fullStart": 1141,
                                                    "fullEnd": 1143,
                                                    "start": 1141,
                                                    "end": 1142,
                                                    "fullWidth": 2,
<<<<<<< HEAD
                                                    "width": 1,
                                                    "identifier": {
=======
                                                    "propertyName": {
>>>>>>> 85e84683
                                                        "kind": "IdentifierName",
                                                        "fullStart": 1141,
                                                        "fullEnd": 1143,
                                                        "start": 1141,
                                                        "end": 1142,
                                                        "fullWidth": 2,
                                                        "width": 1,
                                                        "text": "p",
                                                        "value": "p",
                                                        "valueText": "p",
                                                        "hasTrailingTrivia": true,
                                                        "trailingTrivia": [
                                                            {
                                                                "kind": "WhitespaceTrivia",
                                                                "text": " "
                                                            }
                                                        ]
                                                    }
                                                }
                                            ]
                                        },
                                        "inKeyword": {
                                            "kind": "InKeyword",
                                            "fullStart": 1143,
                                            "fullEnd": 1146,
                                            "start": 1143,
                                            "end": 1145,
                                            "fullWidth": 3,
                                            "width": 2,
                                            "text": "in",
                                            "value": "in",
                                            "valueText": "in",
                                            "hasTrailingTrivia": true,
                                            "trailingTrivia": [
                                                {
                                                    "kind": "WhitespaceTrivia",
                                                    "text": " "
                                                }
                                            ]
                                        },
                                        "expression": {
                                            "kind": "IdentifierName",
                                            "fullStart": 1146,
                                            "fullEnd": 1152,
                                            "start": 1146,
                                            "end": 1152,
                                            "fullWidth": 6,
                                            "width": 6,
                                            "text": "newArr",
                                            "value": "newArr",
                                            "valueText": "newArr"
                                        },
                                        "closeParenToken": {
                                            "kind": "CloseParenToken",
                                            "fullStart": 1152,
                                            "fullEnd": 1154,
                                            "start": 1152,
                                            "end": 1153,
                                            "fullWidth": 2,
                                            "width": 1,
                                            "text": ")",
                                            "value": ")",
                                            "valueText": ")",
                                            "hasTrailingTrivia": true,
                                            "trailingTrivia": [
                                                {
                                                    "kind": "WhitespaceTrivia",
                                                    "text": " "
                                                }
                                            ]
                                        },
                                        "statement": {
                                            "kind": "Block",
                                            "fullStart": 1154,
                                            "fullEnd": 1301,
                                            "start": 1154,
                                            "end": 1299,
                                            "fullWidth": 147,
                                            "width": 145,
                                            "openBraceToken": {
                                                "kind": "OpenBraceToken",
                                                "fullStart": 1154,
                                                "fullEnd": 1157,
                                                "start": 1154,
                                                "end": 1155,
                                                "fullWidth": 3,
                                                "width": 1,
                                                "text": "{",
                                                "value": "{",
                                                "valueText": "{",
                                                "hasTrailingTrivia": true,
                                                "hasTrailingNewLine": true,
                                                "trailingTrivia": [
                                                    {
                                                        "kind": "NewLineTrivia",
                                                        "text": "\r\n"
                                                    }
                                                ]
                                            },
                                            "statements": [
                                                {
                                                    "kind": "IfStatement",
                                                    "fullStart": 1157,
                                                    "fullEnd": 1286,
                                                    "start": 1173,
                                                    "end": 1284,
                                                    "fullWidth": 129,
                                                    "width": 111,
                                                    "ifKeyword": {
                                                        "kind": "IfKeyword",
                                                        "fullStart": 1157,
                                                        "fullEnd": 1176,
                                                        "start": 1173,
                                                        "end": 1175,
                                                        "fullWidth": 19,
                                                        "width": 2,
                                                        "text": "if",
                                                        "value": "if",
                                                        "valueText": "if",
                                                        "hasLeadingTrivia": true,
                                                        "hasTrailingTrivia": true,
                                                        "leadingTrivia": [
                                                            {
                                                                "kind": "WhitespaceTrivia",
                                                                "text": "                "
                                                            }
                                                        ],
                                                        "trailingTrivia": [
                                                            {
                                                                "kind": "WhitespaceTrivia",
                                                                "text": " "
                                                            }
                                                        ]
                                                    },
                                                    "openParenToken": {
                                                        "kind": "OpenParenToken",
                                                        "fullStart": 1176,
                                                        "fullEnd": 1177,
                                                        "start": 1176,
                                                        "end": 1177,
                                                        "fullWidth": 1,
                                                        "width": 1,
                                                        "text": "(",
                                                        "value": "(",
                                                        "valueText": "("
                                                    },
                                                    "condition": {
                                                        "kind": "LogicalAndExpression",
                                                        "fullStart": 1177,
                                                        "fullEnd": 1216,
                                                        "start": 1177,
                                                        "end": 1216,
                                                        "fullWidth": 39,
                                                        "width": 39,
                                                        "left": {
                                                            "kind": "EqualsExpression",
                                                            "fullStart": 1177,
                                                            "fullEnd": 1187,
                                                            "start": 1177,
                                                            "end": 1186,
                                                            "fullWidth": 10,
                                                            "width": 9,
                                                            "left": {
                                                                "kind": "IdentifierName",
                                                                "fullStart": 1177,
                                                                "fullEnd": 1179,
                                                                "start": 1177,
                                                                "end": 1178,
                                                                "fullWidth": 2,
                                                                "width": 1,
                                                                "text": "p",
                                                                "value": "p",
                                                                "valueText": "p",
                                                                "hasTrailingTrivia": true,
                                                                "trailingTrivia": [
                                                                    {
                                                                        "kind": "WhitespaceTrivia",
                                                                        "text": " "
                                                                    }
                                                                ]
                                                            },
                                                            "operatorToken": {
                                                                "kind": "EqualsEqualsEqualsToken",
                                                                "fullStart": 1179,
                                                                "fullEnd": 1183,
                                                                "start": 1179,
                                                                "end": 1182,
                                                                "fullWidth": 4,
                                                                "width": 3,
                                                                "text": "===",
                                                                "value": "===",
                                                                "valueText": "===",
                                                                "hasTrailingTrivia": true,
                                                                "trailingTrivia": [
                                                                    {
                                                                        "kind": "WhitespaceTrivia",
                                                                        "text": " "
                                                                    }
                                                                ]
                                                            },
                                                            "right": {
                                                                "kind": "StringLiteral",
                                                                "fullStart": 1183,
                                                                "fullEnd": 1187,
                                                                "start": 1183,
                                                                "end": 1186,
                                                                "fullWidth": 4,
                                                                "width": 3,
                                                                "text": "\"0\"",
                                                                "value": "0",
                                                                "valueText": "0",
                                                                "hasTrailingTrivia": true,
                                                                "trailingTrivia": [
                                                                    {
                                                                        "kind": "WhitespaceTrivia",
                                                                        "text": " "
                                                                    }
                                                                ]
                                                            }
                                                        },
                                                        "operatorToken": {
                                                            "kind": "AmpersandAmpersandToken",
                                                            "fullStart": 1187,
                                                            "fullEnd": 1190,
                                                            "start": 1187,
                                                            "end": 1189,
                                                            "fullWidth": 3,
                                                            "width": 2,
                                                            "text": "&&",
                                                            "value": "&&",
                                                            "valueText": "&&",
                                                            "hasTrailingTrivia": true,
                                                            "trailingTrivia": [
                                                                {
                                                                    "kind": "WhitespaceTrivia",
                                                                    "text": " "
                                                                }
                                                            ]
                                                        },
                                                        "right": {
                                                            "kind": "InvocationExpression",
                                                            "fullStart": 1190,
                                                            "fullEnd": 1216,
                                                            "start": 1190,
                                                            "end": 1216,
                                                            "fullWidth": 26,
                                                            "width": 26,
                                                            "expression": {
                                                                "kind": "MemberAccessExpression",
                                                                "fullStart": 1190,
                                                                "fullEnd": 1211,
                                                                "start": 1190,
                                                                "end": 1211,
                                                                "fullWidth": 21,
                                                                "width": 21,
                                                                "expression": {
                                                                    "kind": "IdentifierName",
                                                                    "fullStart": 1190,
                                                                    "fullEnd": 1196,
                                                                    "start": 1190,
                                                                    "end": 1196,
                                                                    "fullWidth": 6,
                                                                    "width": 6,
                                                                    "text": "newArr",
                                                                    "value": "newArr",
                                                                    "valueText": "newArr"
                                                                },
                                                                "dotToken": {
                                                                    "kind": "DotToken",
                                                                    "fullStart": 1196,
                                                                    "fullEnd": 1197,
                                                                    "start": 1196,
                                                                    "end": 1197,
                                                                    "fullWidth": 1,
                                                                    "width": 1,
                                                                    "text": ".",
                                                                    "value": ".",
                                                                    "valueText": "."
                                                                },
                                                                "name": {
                                                                    "kind": "IdentifierName",
                                                                    "fullStart": 1197,
                                                                    "fullEnd": 1211,
                                                                    "start": 1197,
                                                                    "end": 1211,
                                                                    "fullWidth": 14,
                                                                    "width": 14,
                                                                    "text": "hasOwnProperty",
                                                                    "value": "hasOwnProperty",
                                                                    "valueText": "hasOwnProperty"
                                                                }
                                                            },
                                                            "argumentList": {
                                                                "kind": "ArgumentList",
                                                                "fullStart": 1211,
                                                                "fullEnd": 1216,
                                                                "start": 1211,
                                                                "end": 1216,
                                                                "fullWidth": 5,
                                                                "width": 5,
                                                                "openParenToken": {
                                                                    "kind": "OpenParenToken",
                                                                    "fullStart": 1211,
                                                                    "fullEnd": 1212,
                                                                    "start": 1211,
                                                                    "end": 1212,
                                                                    "fullWidth": 1,
                                                                    "width": 1,
                                                                    "text": "(",
                                                                    "value": "(",
                                                                    "valueText": "("
                                                                },
                                                                "arguments": [
                                                                    {
                                                                        "kind": "StringLiteral",
                                                                        "fullStart": 1212,
                                                                        "fullEnd": 1215,
                                                                        "start": 1212,
                                                                        "end": 1215,
                                                                        "fullWidth": 3,
                                                                        "width": 3,
                                                                        "text": "\"0\"",
                                                                        "value": "0",
                                                                        "valueText": "0"
                                                                    }
                                                                ],
                                                                "closeParenToken": {
                                                                    "kind": "CloseParenToken",
                                                                    "fullStart": 1215,
                                                                    "fullEnd": 1216,
                                                                    "start": 1215,
                                                                    "end": 1216,
                                                                    "fullWidth": 1,
                                                                    "width": 1,
                                                                    "text": ")",
                                                                    "value": ")",
                                                                    "valueText": ")"
                                                                }
                                                            }
                                                        }
                                                    },
                                                    "closeParenToken": {
                                                        "kind": "CloseParenToken",
                                                        "fullStart": 1216,
                                                        "fullEnd": 1218,
                                                        "start": 1216,
                                                        "end": 1217,
                                                        "fullWidth": 2,
                                                        "width": 1,
                                                        "text": ")",
                                                        "value": ")",
                                                        "valueText": ")",
                                                        "hasTrailingTrivia": true,
                                                        "trailingTrivia": [
                                                            {
                                                                "kind": "WhitespaceTrivia",
                                                                "text": " "
                                                            }
                                                        ]
                                                    },
                                                    "statement": {
                                                        "kind": "Block",
                                                        "fullStart": 1218,
                                                        "fullEnd": 1286,
                                                        "start": 1218,
                                                        "end": 1284,
                                                        "fullWidth": 68,
                                                        "width": 66,
                                                        "openBraceToken": {
                                                            "kind": "OpenBraceToken",
                                                            "fullStart": 1218,
                                                            "fullEnd": 1221,
                                                            "start": 1218,
                                                            "end": 1219,
                                                            "fullWidth": 3,
                                                            "width": 1,
                                                            "text": "{",
                                                            "value": "{",
                                                            "valueText": "{",
                                                            "hasTrailingTrivia": true,
                                                            "hasTrailingNewLine": true,
                                                            "trailingTrivia": [
                                                                {
                                                                    "kind": "NewLineTrivia",
                                                                    "text": "\r\n"
                                                                }
                                                            ]
                                                        },
                                                        "statements": [
                                                            {
                                                                "kind": "ExpressionStatement",
                                                                "fullStart": 1221,
                                                                "fullEnd": 1267,
                                                                "start": 1241,
                                                                "end": 1265,
                                                                "fullWidth": 46,
                                                                "width": 24,
                                                                "expression": {
                                                                    "kind": "AssignmentExpression",
                                                                    "fullStart": 1221,
                                                                    "fullEnd": 1264,
                                                                    "start": 1241,
                                                                    "end": 1264,
                                                                    "fullWidth": 43,
                                                                    "width": 23,
                                                                    "left": {
                                                                        "kind": "IdentifierName",
                                                                        "fullStart": 1221,
                                                                        "fullEnd": 1258,
                                                                        "start": 1241,
                                                                        "end": 1257,
                                                                        "fullWidth": 37,
                                                                        "width": 16,
                                                                        "text": "verifyEnumerable",
                                                                        "value": "verifyEnumerable",
                                                                        "valueText": "verifyEnumerable",
                                                                        "hasLeadingTrivia": true,
                                                                        "hasTrailingTrivia": true,
                                                                        "leadingTrivia": [
                                                                            {
                                                                                "kind": "WhitespaceTrivia",
                                                                                "text": "                    "
                                                                            }
                                                                        ],
                                                                        "trailingTrivia": [
                                                                            {
                                                                                "kind": "WhitespaceTrivia",
                                                                                "text": " "
                                                                            }
                                                                        ]
                                                                    },
                                                                    "operatorToken": {
                                                                        "kind": "EqualsToken",
                                                                        "fullStart": 1258,
                                                                        "fullEnd": 1260,
                                                                        "start": 1258,
                                                                        "end": 1259,
                                                                        "fullWidth": 2,
                                                                        "width": 1,
                                                                        "text": "=",
                                                                        "value": "=",
                                                                        "valueText": "=",
                                                                        "hasTrailingTrivia": true,
                                                                        "trailingTrivia": [
                                                                            {
                                                                                "kind": "WhitespaceTrivia",
                                                                                "text": " "
                                                                            }
                                                                        ]
                                                                    },
                                                                    "right": {
                                                                        "kind": "TrueKeyword",
                                                                        "fullStart": 1260,
                                                                        "fullEnd": 1264,
                                                                        "start": 1260,
                                                                        "end": 1264,
                                                                        "fullWidth": 4,
                                                                        "width": 4,
                                                                        "text": "true",
                                                                        "value": true,
                                                                        "valueText": "true"
                                                                    }
                                                                },
                                                                "semicolonToken": {
                                                                    "kind": "SemicolonToken",
                                                                    "fullStart": 1264,
                                                                    "fullEnd": 1267,
                                                                    "start": 1264,
                                                                    "end": 1265,
                                                                    "fullWidth": 3,
                                                                    "width": 1,
                                                                    "text": ";",
                                                                    "value": ";",
                                                                    "valueText": ";",
                                                                    "hasTrailingTrivia": true,
                                                                    "hasTrailingNewLine": true,
                                                                    "trailingTrivia": [
                                                                        {
                                                                            "kind": "NewLineTrivia",
                                                                            "text": "\r\n"
                                                                        }
                                                                    ]
                                                                }
                                                            }
                                                        ],
                                                        "closeBraceToken": {
                                                            "kind": "CloseBraceToken",
                                                            "fullStart": 1267,
                                                            "fullEnd": 1286,
                                                            "start": 1283,
                                                            "end": 1284,
                                                            "fullWidth": 19,
                                                            "width": 1,
                                                            "text": "}",
                                                            "value": "}",
                                                            "valueText": "}",
                                                            "hasLeadingTrivia": true,
                                                            "hasTrailingTrivia": true,
                                                            "hasTrailingNewLine": true,
                                                            "leadingTrivia": [
                                                                {
                                                                    "kind": "WhitespaceTrivia",
                                                                    "text": "                "
                                                                }
                                                            ],
                                                            "trailingTrivia": [
                                                                {
                                                                    "kind": "NewLineTrivia",
                                                                    "text": "\r\n"
                                                                }
                                                            ]
                                                        }
                                                    }
                                                }
                                            ],
                                            "closeBraceToken": {
                                                "kind": "CloseBraceToken",
                                                "fullStart": 1286,
                                                "fullEnd": 1301,
                                                "start": 1298,
                                                "end": 1299,
                                                "fullWidth": 15,
                                                "width": 1,
                                                "text": "}",
                                                "value": "}",
                                                "valueText": "}",
                                                "hasLeadingTrivia": true,
                                                "hasTrailingTrivia": true,
                                                "hasTrailingNewLine": true,
                                                "leadingTrivia": [
                                                    {
                                                        "kind": "WhitespaceTrivia",
                                                        "text": "            "
                                                    }
                                                ],
                                                "trailingTrivia": [
                                                    {
                                                        "kind": "NewLineTrivia",
                                                        "text": "\r\n"
                                                    }
                                                ]
                                            }
                                        }
                                    },
                                    {
                                        "kind": "VariableStatement",
                                        "fullStart": 1301,
                                        "fullEnd": 1344,
                                        "start": 1315,
                                        "end": 1342,
                                        "fullWidth": 43,
                                        "width": 27,
                                        "modifiers": [],
                                        "variableDeclaration": {
                                            "kind": "VariableDeclaration",
                                            "fullStart": 1301,
                                            "fullEnd": 1341,
                                            "start": 1315,
                                            "end": 1341,
                                            "fullWidth": 40,
                                            "width": 26,
                                            "varKeyword": {
                                                "kind": "VarKeyword",
                                                "fullStart": 1301,
                                                "fullEnd": 1319,
                                                "start": 1315,
                                                "end": 1318,
                                                "fullWidth": 18,
                                                "width": 3,
                                                "text": "var",
                                                "value": "var",
                                                "valueText": "var",
                                                "hasLeadingTrivia": true,
                                                "hasLeadingNewLine": true,
                                                "hasTrailingTrivia": true,
                                                "leadingTrivia": [
                                                    {
                                                        "kind": "NewLineTrivia",
                                                        "text": "\r\n"
                                                    },
                                                    {
                                                        "kind": "WhitespaceTrivia",
                                                        "text": "            "
                                                    }
                                                ],
                                                "trailingTrivia": [
                                                    {
                                                        "kind": "WhitespaceTrivia",
                                                        "text": " "
                                                    }
                                                ]
                                            },
                                            "variableDeclarators": [
                                                {
                                                    "kind": "VariableDeclarator",
                                                    "fullStart": 1319,
                                                    "fullEnd": 1341,
                                                    "start": 1319,
                                                    "end": 1341,
                                                    "fullWidth": 22,
<<<<<<< HEAD
                                                    "width": 22,
                                                    "identifier": {
=======
                                                    "propertyName": {
>>>>>>> 85e84683
                                                        "kind": "IdentifierName",
                                                        "fullStart": 1319,
                                                        "fullEnd": 1334,
                                                        "start": 1319,
                                                        "end": 1333,
                                                        "fullWidth": 15,
                                                        "width": 14,
                                                        "text": "verifyWritable",
                                                        "value": "verifyWritable",
                                                        "valueText": "verifyWritable",
                                                        "hasTrailingTrivia": true,
                                                        "trailingTrivia": [
                                                            {
                                                                "kind": "WhitespaceTrivia",
                                                                "text": " "
                                                            }
                                                        ]
                                                    },
                                                    "equalsValueClause": {
                                                        "kind": "EqualsValueClause",
                                                        "fullStart": 1334,
                                                        "fullEnd": 1341,
                                                        "start": 1334,
                                                        "end": 1341,
                                                        "fullWidth": 7,
                                                        "width": 7,
                                                        "equalsToken": {
                                                            "kind": "EqualsToken",
                                                            "fullStart": 1334,
                                                            "fullEnd": 1336,
                                                            "start": 1334,
                                                            "end": 1335,
                                                            "fullWidth": 2,
                                                            "width": 1,
                                                            "text": "=",
                                                            "value": "=",
                                                            "valueText": "=",
                                                            "hasTrailingTrivia": true,
                                                            "trailingTrivia": [
                                                                {
                                                                    "kind": "WhitespaceTrivia",
                                                                    "text": " "
                                                                }
                                                            ]
                                                        },
                                                        "value": {
                                                            "kind": "FalseKeyword",
                                                            "fullStart": 1336,
                                                            "fullEnd": 1341,
                                                            "start": 1336,
                                                            "end": 1341,
                                                            "fullWidth": 5,
                                                            "width": 5,
                                                            "text": "false",
                                                            "value": false,
                                                            "valueText": "false"
                                                        }
                                                    }
                                                }
                                            ]
                                        },
                                        "semicolonToken": {
                                            "kind": "SemicolonToken",
                                            "fullStart": 1341,
                                            "fullEnd": 1344,
                                            "start": 1341,
                                            "end": 1342,
                                            "fullWidth": 3,
                                            "width": 1,
                                            "text": ";",
                                            "value": ";",
                                            "valueText": ";",
                                            "hasTrailingTrivia": true,
                                            "hasTrailingNewLine": true,
                                            "trailingTrivia": [
                                                {
                                                    "kind": "NewLineTrivia",
                                                    "text": "\r\n"
                                                }
                                            ]
                                        }
                                    },
                                    {
                                        "kind": "ExpressionStatement",
                                        "fullStart": 1344,
                                        "fullEnd": 1373,
                                        "start": 1356,
                                        "end": 1371,
                                        "fullWidth": 29,
                                        "width": 15,
                                        "expression": {
                                            "kind": "AssignmentExpression",
                                            "fullStart": 1344,
                                            "fullEnd": 1370,
                                            "start": 1356,
                                            "end": 1370,
                                            "fullWidth": 26,
                                            "width": 14,
                                            "left": {
                                                "kind": "ElementAccessExpression",
                                                "fullStart": 1344,
                                                "fullEnd": 1366,
                                                "start": 1356,
                                                "end": 1365,
                                                "fullWidth": 22,
                                                "width": 9,
                                                "expression": {
                                                    "kind": "IdentifierName",
                                                    "fullStart": 1344,
                                                    "fullEnd": 1362,
                                                    "start": 1356,
                                                    "end": 1362,
                                                    "fullWidth": 18,
                                                    "width": 6,
                                                    "text": "newArr",
                                                    "value": "newArr",
                                                    "valueText": "newArr",
                                                    "hasLeadingTrivia": true,
                                                    "leadingTrivia": [
                                                        {
                                                            "kind": "WhitespaceTrivia",
                                                            "text": "            "
                                                        }
                                                    ]
                                                },
                                                "openBracketToken": {
                                                    "kind": "OpenBracketToken",
                                                    "fullStart": 1362,
                                                    "fullEnd": 1363,
                                                    "start": 1362,
                                                    "end": 1363,
                                                    "fullWidth": 1,
                                                    "width": 1,
                                                    "text": "[",
                                                    "value": "[",
                                                    "valueText": "["
                                                },
                                                "argumentExpression": {
                                                    "kind": "NumericLiteral",
                                                    "fullStart": 1363,
                                                    "fullEnd": 1364,
                                                    "start": 1363,
                                                    "end": 1364,
                                                    "fullWidth": 1,
                                                    "width": 1,
                                                    "text": "0",
                                                    "value": 0,
                                                    "valueText": "0"
                                                },
                                                "closeBracketToken": {
                                                    "kind": "CloseBracketToken",
                                                    "fullStart": 1364,
                                                    "fullEnd": 1366,
                                                    "start": 1364,
                                                    "end": 1365,
                                                    "fullWidth": 2,
                                                    "width": 1,
                                                    "text": "]",
                                                    "value": "]",
                                                    "valueText": "]",
                                                    "hasTrailingTrivia": true,
                                                    "trailingTrivia": [
                                                        {
                                                            "kind": "WhitespaceTrivia",
                                                            "text": " "
                                                        }
                                                    ]
                                                }
                                            },
                                            "operatorToken": {
                                                "kind": "EqualsToken",
                                                "fullStart": 1366,
                                                "fullEnd": 1368,
                                                "start": 1366,
                                                "end": 1367,
                                                "fullWidth": 2,
                                                "width": 1,
                                                "text": "=",
                                                "value": "=",
                                                "valueText": "=",
                                                "hasTrailingTrivia": true,
                                                "trailingTrivia": [
                                                    {
                                                        "kind": "WhitespaceTrivia",
                                                        "text": " "
                                                    }
                                                ]
                                            },
                                            "right": {
                                                "kind": "NumericLiteral",
                                                "fullStart": 1368,
                                                "fullEnd": 1370,
                                                "start": 1368,
                                                "end": 1370,
                                                "fullWidth": 2,
                                                "width": 2,
                                                "text": "12",
                                                "value": 12,
                                                "valueText": "12"
                                            }
                                        },
                                        "semicolonToken": {
                                            "kind": "SemicolonToken",
                                            "fullStart": 1370,
                                            "fullEnd": 1373,
                                            "start": 1370,
                                            "end": 1371,
                                            "fullWidth": 3,
                                            "width": 1,
                                            "text": ";",
                                            "value": ";",
                                            "valueText": ";",
                                            "hasTrailingTrivia": true,
                                            "hasTrailingNewLine": true,
                                            "trailingTrivia": [
                                                {
                                                    "kind": "NewLineTrivia",
                                                    "text": "\r\n"
                                                }
                                            ]
                                        }
                                    },
                                    {
                                        "kind": "ExpressionStatement",
                                        "fullStart": 1373,
                                        "fullEnd": 1421,
                                        "start": 1385,
                                        "end": 1419,
                                        "fullWidth": 48,
                                        "width": 34,
                                        "expression": {
                                            "kind": "AssignmentExpression",
                                            "fullStart": 1373,
                                            "fullEnd": 1418,
                                            "start": 1385,
                                            "end": 1418,
                                            "fullWidth": 45,
                                            "width": 33,
                                            "left": {
                                                "kind": "IdentifierName",
                                                "fullStart": 1373,
                                                "fullEnd": 1400,
                                                "start": 1385,
                                                "end": 1399,
                                                "fullWidth": 27,
                                                "width": 14,
                                                "text": "verifyWritable",
                                                "value": "verifyWritable",
                                                "valueText": "verifyWritable",
                                                "hasLeadingTrivia": true,
                                                "hasTrailingTrivia": true,
                                                "leadingTrivia": [
                                                    {
                                                        "kind": "WhitespaceTrivia",
                                                        "text": "            "
                                                    }
                                                ],
                                                "trailingTrivia": [
                                                    {
                                                        "kind": "WhitespaceTrivia",
                                                        "text": " "
                                                    }
                                                ]
                                            },
                                            "operatorToken": {
                                                "kind": "EqualsToken",
                                                "fullStart": 1400,
                                                "fullEnd": 1402,
                                                "start": 1400,
                                                "end": 1401,
                                                "fullWidth": 2,
                                                "width": 1,
                                                "text": "=",
                                                "value": "=",
                                                "valueText": "=",
                                                "hasTrailingTrivia": true,
                                                "trailingTrivia": [
                                                    {
                                                        "kind": "WhitespaceTrivia",
                                                        "text": " "
                                                    }
                                                ]
                                            },
                                            "right": {
                                                "kind": "EqualsExpression",
                                                "fullStart": 1402,
                                                "fullEnd": 1418,
                                                "start": 1402,
                                                "end": 1418,
                                                "fullWidth": 16,
                                                "width": 16,
                                                "left": {
                                                    "kind": "ElementAccessExpression",
                                                    "fullStart": 1402,
                                                    "fullEnd": 1412,
                                                    "start": 1402,
                                                    "end": 1411,
                                                    "fullWidth": 10,
                                                    "width": 9,
                                                    "expression": {
                                                        "kind": "IdentifierName",
                                                        "fullStart": 1402,
                                                        "fullEnd": 1408,
                                                        "start": 1402,
                                                        "end": 1408,
                                                        "fullWidth": 6,
                                                        "width": 6,
                                                        "text": "newArr",
                                                        "value": "newArr",
                                                        "valueText": "newArr"
                                                    },
                                                    "openBracketToken": {
                                                        "kind": "OpenBracketToken",
                                                        "fullStart": 1408,
                                                        "fullEnd": 1409,
                                                        "start": 1408,
                                                        "end": 1409,
                                                        "fullWidth": 1,
                                                        "width": 1,
                                                        "text": "[",
                                                        "value": "[",
                                                        "valueText": "["
                                                    },
                                                    "argumentExpression": {
                                                        "kind": "NumericLiteral",
                                                        "fullStart": 1409,
                                                        "fullEnd": 1410,
                                                        "start": 1409,
                                                        "end": 1410,
                                                        "fullWidth": 1,
                                                        "width": 1,
                                                        "text": "0",
                                                        "value": 0,
                                                        "valueText": "0"
                                                    },
                                                    "closeBracketToken": {
                                                        "kind": "CloseBracketToken",
                                                        "fullStart": 1410,
                                                        "fullEnd": 1412,
                                                        "start": 1410,
                                                        "end": 1411,
                                                        "fullWidth": 2,
                                                        "width": 1,
                                                        "text": "]",
                                                        "value": "]",
                                                        "valueText": "]",
                                                        "hasTrailingTrivia": true,
                                                        "trailingTrivia": [
                                                            {
                                                                "kind": "WhitespaceTrivia",
                                                                "text": " "
                                                            }
                                                        ]
                                                    }
                                                },
                                                "operatorToken": {
                                                    "kind": "EqualsEqualsEqualsToken",
                                                    "fullStart": 1412,
                                                    "fullEnd": 1416,
                                                    "start": 1412,
                                                    "end": 1415,
                                                    "fullWidth": 4,
                                                    "width": 3,
                                                    "text": "===",
                                                    "value": "===",
                                                    "valueText": "===",
                                                    "hasTrailingTrivia": true,
                                                    "trailingTrivia": [
                                                        {
                                                            "kind": "WhitespaceTrivia",
                                                            "text": " "
                                                        }
                                                    ]
                                                },
                                                "right": {
                                                    "kind": "NumericLiteral",
                                                    "fullStart": 1416,
                                                    "fullEnd": 1418,
                                                    "start": 1416,
                                                    "end": 1418,
                                                    "fullWidth": 2,
                                                    "width": 2,
                                                    "text": "12",
                                                    "value": 12,
                                                    "valueText": "12"
                                                }
                                            }
                                        },
                                        "semicolonToken": {
                                            "kind": "SemicolonToken",
                                            "fullStart": 1418,
                                            "fullEnd": 1421,
                                            "start": 1418,
                                            "end": 1419,
                                            "fullWidth": 3,
                                            "width": 1,
                                            "text": ";",
                                            "value": ";",
                                            "valueText": ";",
                                            "hasTrailingTrivia": true,
                                            "hasTrailingNewLine": true,
                                            "trailingTrivia": [
                                                {
                                                    "kind": "NewLineTrivia",
                                                    "text": "\r\n"
                                                }
                                            ]
                                        }
                                    },
                                    {
                                        "kind": "VariableStatement",
                                        "fullStart": 1421,
                                        "fullEnd": 1468,
                                        "start": 1435,
                                        "end": 1466,
                                        "fullWidth": 47,
                                        "width": 31,
                                        "modifiers": [],
                                        "variableDeclaration": {
                                            "kind": "VariableDeclaration",
                                            "fullStart": 1421,
                                            "fullEnd": 1465,
                                            "start": 1435,
                                            "end": 1465,
                                            "fullWidth": 44,
                                            "width": 30,
                                            "varKeyword": {
                                                "kind": "VarKeyword",
                                                "fullStart": 1421,
                                                "fullEnd": 1439,
                                                "start": 1435,
                                                "end": 1438,
                                                "fullWidth": 18,
                                                "width": 3,
                                                "text": "var",
                                                "value": "var",
                                                "valueText": "var",
                                                "hasLeadingTrivia": true,
                                                "hasLeadingNewLine": true,
                                                "hasTrailingTrivia": true,
                                                "leadingTrivia": [
                                                    {
                                                        "kind": "NewLineTrivia",
                                                        "text": "\r\n"
                                                    },
                                                    {
                                                        "kind": "WhitespaceTrivia",
                                                        "text": "            "
                                                    }
                                                ],
                                                "trailingTrivia": [
                                                    {
                                                        "kind": "WhitespaceTrivia",
                                                        "text": " "
                                                    }
                                                ]
                                            },
                                            "variableDeclarators": [
                                                {
                                                    "kind": "VariableDeclarator",
                                                    "fullStart": 1439,
                                                    "fullEnd": 1465,
                                                    "start": 1439,
                                                    "end": 1465,
                                                    "fullWidth": 26,
<<<<<<< HEAD
                                                    "width": 26,
                                                    "identifier": {
=======
                                                    "propertyName": {
>>>>>>> 85e84683
                                                        "kind": "IdentifierName",
                                                        "fullStart": 1439,
                                                        "fullEnd": 1458,
                                                        "start": 1439,
                                                        "end": 1457,
                                                        "fullWidth": 19,
                                                        "width": 18,
                                                        "text": "verifyConfigurable",
                                                        "value": "verifyConfigurable",
                                                        "valueText": "verifyConfigurable",
                                                        "hasTrailingTrivia": true,
                                                        "trailingTrivia": [
                                                            {
                                                                "kind": "WhitespaceTrivia",
                                                                "text": " "
                                                            }
                                                        ]
                                                    },
                                                    "equalsValueClause": {
                                                        "kind": "EqualsValueClause",
                                                        "fullStart": 1458,
                                                        "fullEnd": 1465,
                                                        "start": 1458,
                                                        "end": 1465,
                                                        "fullWidth": 7,
                                                        "width": 7,
                                                        "equalsToken": {
                                                            "kind": "EqualsToken",
                                                            "fullStart": 1458,
                                                            "fullEnd": 1460,
                                                            "start": 1458,
                                                            "end": 1459,
                                                            "fullWidth": 2,
                                                            "width": 1,
                                                            "text": "=",
                                                            "value": "=",
                                                            "valueText": "=",
                                                            "hasTrailingTrivia": true,
                                                            "trailingTrivia": [
                                                                {
                                                                    "kind": "WhitespaceTrivia",
                                                                    "text": " "
                                                                }
                                                            ]
                                                        },
                                                        "value": {
                                                            "kind": "FalseKeyword",
                                                            "fullStart": 1460,
                                                            "fullEnd": 1465,
                                                            "start": 1460,
                                                            "end": 1465,
                                                            "fullWidth": 5,
                                                            "width": 5,
                                                            "text": "false",
                                                            "value": false,
                                                            "valueText": "false"
                                                        }
                                                    }
                                                }
                                            ]
                                        },
                                        "semicolonToken": {
                                            "kind": "SemicolonToken",
                                            "fullStart": 1465,
                                            "fullEnd": 1468,
                                            "start": 1465,
                                            "end": 1466,
                                            "fullWidth": 3,
                                            "width": 1,
                                            "text": ";",
                                            "value": ";",
                                            "valueText": ";",
                                            "hasTrailingTrivia": true,
                                            "hasTrailingNewLine": true,
                                            "trailingTrivia": [
                                                {
                                                    "kind": "NewLineTrivia",
                                                    "text": "\r\n"
                                                }
                                            ]
                                        }
                                    },
                                    {
                                        "kind": "ExpressionStatement",
                                        "fullStart": 1468,
                                        "fullEnd": 1499,
                                        "start": 1480,
                                        "end": 1497,
                                        "fullWidth": 31,
                                        "width": 17,
                                        "expression": {
                                            "kind": "DeleteExpression",
                                            "fullStart": 1468,
                                            "fullEnd": 1496,
                                            "start": 1480,
                                            "end": 1496,
                                            "fullWidth": 28,
                                            "width": 16,
                                            "deleteKeyword": {
                                                "kind": "DeleteKeyword",
                                                "fullStart": 1468,
                                                "fullEnd": 1487,
                                                "start": 1480,
                                                "end": 1486,
                                                "fullWidth": 19,
                                                "width": 6,
                                                "text": "delete",
                                                "value": "delete",
                                                "valueText": "delete",
                                                "hasLeadingTrivia": true,
                                                "hasTrailingTrivia": true,
                                                "leadingTrivia": [
                                                    {
                                                        "kind": "WhitespaceTrivia",
                                                        "text": "            "
                                                    }
                                                ],
                                                "trailingTrivia": [
                                                    {
                                                        "kind": "WhitespaceTrivia",
                                                        "text": " "
                                                    }
                                                ]
                                            },
                                            "expression": {
                                                "kind": "ElementAccessExpression",
                                                "fullStart": 1487,
                                                "fullEnd": 1496,
                                                "start": 1487,
                                                "end": 1496,
                                                "fullWidth": 9,
                                                "width": 9,
                                                "expression": {
                                                    "kind": "IdentifierName",
                                                    "fullStart": 1487,
                                                    "fullEnd": 1493,
                                                    "start": 1487,
                                                    "end": 1493,
                                                    "fullWidth": 6,
                                                    "width": 6,
                                                    "text": "newArr",
                                                    "value": "newArr",
                                                    "valueText": "newArr"
                                                },
                                                "openBracketToken": {
                                                    "kind": "OpenBracketToken",
                                                    "fullStart": 1493,
                                                    "fullEnd": 1494,
                                                    "start": 1493,
                                                    "end": 1494,
                                                    "fullWidth": 1,
                                                    "width": 1,
                                                    "text": "[",
                                                    "value": "[",
                                                    "valueText": "["
                                                },
                                                "argumentExpression": {
                                                    "kind": "NumericLiteral",
                                                    "fullStart": 1494,
                                                    "fullEnd": 1495,
                                                    "start": 1494,
                                                    "end": 1495,
                                                    "fullWidth": 1,
                                                    "width": 1,
                                                    "text": "0",
                                                    "value": 0,
                                                    "valueText": "0"
                                                },
                                                "closeBracketToken": {
                                                    "kind": "CloseBracketToken",
                                                    "fullStart": 1495,
                                                    "fullEnd": 1496,
                                                    "start": 1495,
                                                    "end": 1496,
                                                    "fullWidth": 1,
                                                    "width": 1,
                                                    "text": "]",
                                                    "value": "]",
                                                    "valueText": "]"
                                                }
                                            }
                                        },
                                        "semicolonToken": {
                                            "kind": "SemicolonToken",
                                            "fullStart": 1496,
                                            "fullEnd": 1499,
                                            "start": 1496,
                                            "end": 1497,
                                            "fullWidth": 3,
                                            "width": 1,
                                            "text": ";",
                                            "value": ";",
                                            "valueText": ";",
                                            "hasTrailingTrivia": true,
                                            "hasTrailingNewLine": true,
                                            "trailingTrivia": [
                                                {
                                                    "kind": "NewLineTrivia",
                                                    "text": "\r\n"
                                                }
                                            ]
                                        }
                                    },
                                    {
                                        "kind": "ExpressionStatement",
                                        "fullStart": 1499,
                                        "fullEnd": 1561,
                                        "start": 1511,
                                        "end": 1559,
                                        "fullWidth": 62,
                                        "width": 48,
                                        "expression": {
                                            "kind": "AssignmentExpression",
                                            "fullStart": 1499,
                                            "fullEnd": 1558,
                                            "start": 1511,
                                            "end": 1558,
                                            "fullWidth": 59,
                                            "width": 47,
                                            "left": {
                                                "kind": "IdentifierName",
                                                "fullStart": 1499,
                                                "fullEnd": 1530,
                                                "start": 1511,
                                                "end": 1529,
                                                "fullWidth": 31,
                                                "width": 18,
                                                "text": "verifyConfigurable",
                                                "value": "verifyConfigurable",
                                                "valueText": "verifyConfigurable",
                                                "hasLeadingTrivia": true,
                                                "hasTrailingTrivia": true,
                                                "leadingTrivia": [
                                                    {
                                                        "kind": "WhitespaceTrivia",
                                                        "text": "            "
                                                    }
                                                ],
                                                "trailingTrivia": [
                                                    {
                                                        "kind": "WhitespaceTrivia",
                                                        "text": " "
                                                    }
                                                ]
                                            },
                                            "operatorToken": {
                                                "kind": "EqualsToken",
                                                "fullStart": 1530,
                                                "fullEnd": 1532,
                                                "start": 1530,
                                                "end": 1531,
                                                "fullWidth": 2,
                                                "width": 1,
                                                "text": "=",
                                                "value": "=",
                                                "valueText": "=",
                                                "hasTrailingTrivia": true,
                                                "trailingTrivia": [
                                                    {
                                                        "kind": "WhitespaceTrivia",
                                                        "text": " "
                                                    }
                                                ]
                                            },
                                            "right": {
                                                "kind": "InvocationExpression",
                                                "fullStart": 1532,
                                                "fullEnd": 1558,
                                                "start": 1532,
                                                "end": 1558,
                                                "fullWidth": 26,
                                                "width": 26,
                                                "expression": {
                                                    "kind": "MemberAccessExpression",
                                                    "fullStart": 1532,
                                                    "fullEnd": 1553,
                                                    "start": 1532,
                                                    "end": 1553,
                                                    "fullWidth": 21,
                                                    "width": 21,
                                                    "expression": {
                                                        "kind": "IdentifierName",
                                                        "fullStart": 1532,
                                                        "fullEnd": 1538,
                                                        "start": 1532,
                                                        "end": 1538,
                                                        "fullWidth": 6,
                                                        "width": 6,
                                                        "text": "newArr",
                                                        "value": "newArr",
                                                        "valueText": "newArr"
                                                    },
                                                    "dotToken": {
                                                        "kind": "DotToken",
                                                        "fullStart": 1538,
                                                        "fullEnd": 1539,
                                                        "start": 1538,
                                                        "end": 1539,
                                                        "fullWidth": 1,
                                                        "width": 1,
                                                        "text": ".",
                                                        "value": ".",
                                                        "valueText": "."
                                                    },
                                                    "name": {
                                                        "kind": "IdentifierName",
                                                        "fullStart": 1539,
                                                        "fullEnd": 1553,
                                                        "start": 1539,
                                                        "end": 1553,
                                                        "fullWidth": 14,
                                                        "width": 14,
                                                        "text": "hasOwnProperty",
                                                        "value": "hasOwnProperty",
                                                        "valueText": "hasOwnProperty"
                                                    }
                                                },
                                                "argumentList": {
                                                    "kind": "ArgumentList",
                                                    "fullStart": 1553,
                                                    "fullEnd": 1558,
                                                    "start": 1553,
                                                    "end": 1558,
                                                    "fullWidth": 5,
                                                    "width": 5,
                                                    "openParenToken": {
                                                        "kind": "OpenParenToken",
                                                        "fullStart": 1553,
                                                        "fullEnd": 1554,
                                                        "start": 1553,
                                                        "end": 1554,
                                                        "fullWidth": 1,
                                                        "width": 1,
                                                        "text": "(",
                                                        "value": "(",
                                                        "valueText": "("
                                                    },
                                                    "arguments": [
                                                        {
                                                            "kind": "StringLiteral",
                                                            "fullStart": 1554,
                                                            "fullEnd": 1557,
                                                            "start": 1554,
                                                            "end": 1557,
                                                            "fullWidth": 3,
                                                            "width": 3,
                                                            "text": "\"0\"",
                                                            "value": "0",
                                                            "valueText": "0"
                                                        }
                                                    ],
                                                    "closeParenToken": {
                                                        "kind": "CloseParenToken",
                                                        "fullStart": 1557,
                                                        "fullEnd": 1558,
                                                        "start": 1557,
                                                        "end": 1558,
                                                        "fullWidth": 1,
                                                        "width": 1,
                                                        "text": ")",
                                                        "value": ")",
                                                        "valueText": ")"
                                                    }
                                                }
                                            }
                                        },
                                        "semicolonToken": {
                                            "kind": "SemicolonToken",
                                            "fullStart": 1558,
                                            "fullEnd": 1561,
                                            "start": 1558,
                                            "end": 1559,
                                            "fullWidth": 3,
                                            "width": 1,
                                            "text": ";",
                                            "value": ";",
                                            "valueText": ";",
                                            "hasTrailingTrivia": true,
                                            "hasTrailingNewLine": true,
                                            "trailingTrivia": [
                                                {
                                                    "kind": "NewLineTrivia",
                                                    "text": "\r\n"
                                                }
                                            ]
                                        }
                                    },
                                    {
                                        "kind": "ReturnStatement",
                                        "fullStart": 1561,
                                        "fullEnd": 1692,
                                        "start": 1575,
                                        "end": 1690,
                                        "fullWidth": 131,
                                        "width": 115,
                                        "returnKeyword": {
                                            "kind": "ReturnKeyword",
                                            "fullStart": 1561,
                                            "fullEnd": 1582,
                                            "start": 1575,
                                            "end": 1581,
                                            "fullWidth": 21,
                                            "width": 6,
                                            "text": "return",
                                            "value": "return",
                                            "valueText": "return",
                                            "hasLeadingTrivia": true,
                                            "hasLeadingNewLine": true,
                                            "hasTrailingTrivia": true,
                                            "leadingTrivia": [
                                                {
                                                    "kind": "NewLineTrivia",
                                                    "text": "\r\n"
                                                },
                                                {
                                                    "kind": "WhitespaceTrivia",
                                                    "text": "            "
                                                }
                                            ],
                                            "trailingTrivia": [
                                                {
                                                    "kind": "WhitespaceTrivia",
                                                    "text": " "
                                                }
                                            ]
                                        },
                                        "expression": {
                                            "kind": "LogicalAndExpression",
                                            "fullStart": 1582,
                                            "fullEnd": 1689,
                                            "start": 1582,
                                            "end": 1689,
                                            "fullWidth": 107,
                                            "width": 107,
                                            "left": {
                                                "kind": "LogicalAndExpression",
                                                "fullStart": 1582,
                                                "fullEnd": 1672,
                                                "start": 1582,
                                                "end": 1671,
                                                "fullWidth": 90,
                                                "width": 89,
                                                "left": {
                                                    "kind": "LogicalAndExpression",
                                                    "fullStart": 1582,
                                                    "fullEnd": 1652,
                                                    "start": 1582,
                                                    "end": 1651,
                                                    "fullWidth": 70,
                                                    "width": 69,
                                                    "left": {
                                                        "kind": "LogicalAndExpression",
                                                        "fullStart": 1582,
                                                        "fullEnd": 1629,
                                                        "start": 1582,
                                                        "end": 1628,
                                                        "fullWidth": 47,
                                                        "width": 46,
                                                        "left": {
                                                            "kind": "LogicalAndExpression",
                                                            "fullStart": 1582,
                                                            "fullEnd": 1614,
                                                            "start": 1582,
                                                            "end": 1613,
                                                            "fullWidth": 32,
                                                            "width": 31,
                                                            "left": {
                                                                "kind": "IdentifierName",
                                                                "fullStart": 1582,
                                                                "fullEnd": 1594,
                                                                "start": 1582,
                                                                "end": 1593,
                                                                "fullWidth": 12,
                                                                "width": 11,
                                                                "text": "hasProperty",
                                                                "value": "hasProperty",
                                                                "valueText": "hasProperty",
                                                                "hasTrailingTrivia": true,
                                                                "trailingTrivia": [
                                                                    {
                                                                        "kind": "WhitespaceTrivia",
                                                                        "text": " "
                                                                    }
                                                                ]
                                                            },
                                                            "operatorToken": {
                                                                "kind": "AmpersandAmpersandToken",
                                                                "fullStart": 1594,
                                                                "fullEnd": 1597,
                                                                "start": 1594,
                                                                "end": 1596,
                                                                "fullWidth": 3,
                                                                "width": 2,
                                                                "text": "&&",
                                                                "value": "&&",
                                                                "valueText": "&&",
                                                                "hasTrailingTrivia": true,
                                                                "trailingTrivia": [
                                                                    {
                                                                        "kind": "WhitespaceTrivia",
                                                                        "text": " "
                                                                    }
                                                                ]
                                                            },
                                                            "right": {
                                                                "kind": "IdentifierName",
                                                                "fullStart": 1597,
                                                                "fullEnd": 1614,
                                                                "start": 1597,
                                                                "end": 1613,
                                                                "fullWidth": 17,
                                                                "width": 16,
                                                                "text": "instanceOfVerify",
                                                                "value": "instanceOfVerify",
                                                                "valueText": "instanceOfVerify",
                                                                "hasTrailingTrivia": true,
                                                                "trailingTrivia": [
                                                                    {
                                                                        "kind": "WhitespaceTrivia",
                                                                        "text": " "
                                                                    }
                                                                ]
                                                            }
                                                        },
                                                        "operatorToken": {
                                                            "kind": "AmpersandAmpersandToken",
                                                            "fullStart": 1614,
                                                            "fullEnd": 1617,
                                                            "start": 1614,
                                                            "end": 1616,
                                                            "fullWidth": 3,
                                                            "width": 2,
                                                            "text": "&&",
                                                            "value": "&&",
                                                            "valueText": "&&",
                                                            "hasTrailingTrivia": true,
                                                            "trailingTrivia": [
                                                                {
                                                                    "kind": "WhitespaceTrivia",
                                                                    "text": " "
                                                                }
                                                            ]
                                                        },
                                                        "right": {
                                                            "kind": "IdentifierName",
                                                            "fullStart": 1617,
                                                            "fullEnd": 1629,
                                                            "start": 1617,
                                                            "end": 1628,
                                                            "fullWidth": 12,
                                                            "width": 11,
                                                            "text": "verifyValue",
                                                            "value": "verifyValue",
                                                            "valueText": "verifyValue",
                                                            "hasTrailingTrivia": true,
                                                            "trailingTrivia": [
                                                                {
                                                                    "kind": "WhitespaceTrivia",
                                                                    "text": " "
                                                                }
                                                            ]
                                                        }
                                                    },
                                                    "operatorToken": {
                                                        "kind": "AmpersandAmpersandToken",
                                                        "fullStart": 1629,
                                                        "fullEnd": 1632,
                                                        "start": 1629,
                                                        "end": 1631,
                                                        "fullWidth": 3,
                                                        "width": 2,
                                                        "text": "&&",
                                                        "value": "&&",
                                                        "valueText": "&&",
                                                        "hasTrailingTrivia": true,
                                                        "trailingTrivia": [
                                                            {
                                                                "kind": "WhitespaceTrivia",
                                                                "text": " "
                                                            }
                                                        ]
                                                    },
                                                    "right": {
                                                        "kind": "LogicalNotExpression",
                                                        "fullStart": 1632,
                                                        "fullEnd": 1652,
                                                        "start": 1632,
                                                        "end": 1651,
                                                        "fullWidth": 20,
                                                        "width": 19,
                                                        "operatorToken": {
                                                            "kind": "ExclamationToken",
                                                            "fullStart": 1632,
                                                            "fullEnd": 1633,
                                                            "start": 1632,
                                                            "end": 1633,
                                                            "fullWidth": 1,
                                                            "width": 1,
                                                            "text": "!",
                                                            "value": "!",
                                                            "valueText": "!"
                                                        },
                                                        "operand": {
                                                            "kind": "IdentifierName",
                                                            "fullStart": 1633,
                                                            "fullEnd": 1652,
                                                            "start": 1633,
                                                            "end": 1651,
                                                            "fullWidth": 19,
                                                            "width": 18,
                                                            "text": "verifyConfigurable",
                                                            "value": "verifyConfigurable",
                                                            "valueText": "verifyConfigurable",
                                                            "hasTrailingTrivia": true,
                                                            "trailingTrivia": [
                                                                {
                                                                    "kind": "WhitespaceTrivia",
                                                                    "text": " "
                                                                }
                                                            ]
                                                        }
                                                    }
                                                },
                                                "operatorToken": {
                                                    "kind": "AmpersandAmpersandToken",
                                                    "fullStart": 1652,
                                                    "fullEnd": 1655,
                                                    "start": 1652,
                                                    "end": 1654,
                                                    "fullWidth": 3,
                                                    "width": 2,
                                                    "text": "&&",
                                                    "value": "&&",
                                                    "valueText": "&&",
                                                    "hasTrailingTrivia": true,
                                                    "trailingTrivia": [
                                                        {
                                                            "kind": "WhitespaceTrivia",
                                                            "text": " "
                                                        }
                                                    ]
                                                },
                                                "right": {
                                                    "kind": "IdentifierName",
                                                    "fullStart": 1655,
                                                    "fullEnd": 1672,
                                                    "start": 1655,
                                                    "end": 1671,
                                                    "fullWidth": 17,
                                                    "width": 16,
                                                    "text": "verifyEnumerable",
                                                    "value": "verifyEnumerable",
                                                    "valueText": "verifyEnumerable",
                                                    "hasTrailingTrivia": true,
                                                    "trailingTrivia": [
                                                        {
                                                            "kind": "WhitespaceTrivia",
                                                            "text": " "
                                                        }
                                                    ]
                                                }
                                            },
                                            "operatorToken": {
                                                "kind": "AmpersandAmpersandToken",
                                                "fullStart": 1672,
                                                "fullEnd": 1675,
                                                "start": 1672,
                                                "end": 1674,
                                                "fullWidth": 3,
                                                "width": 2,
                                                "text": "&&",
                                                "value": "&&",
                                                "valueText": "&&",
                                                "hasTrailingTrivia": true,
                                                "trailingTrivia": [
                                                    {
                                                        "kind": "WhitespaceTrivia",
                                                        "text": " "
                                                    }
                                                ]
                                            },
                                            "right": {
                                                "kind": "IdentifierName",
                                                "fullStart": 1675,
                                                "fullEnd": 1689,
                                                "start": 1675,
                                                "end": 1689,
                                                "fullWidth": 14,
                                                "width": 14,
                                                "text": "verifyWritable",
                                                "value": "verifyWritable",
                                                "valueText": "verifyWritable"
                                            }
                                        },
                                        "semicolonToken": {
                                            "kind": "SemicolonToken",
                                            "fullStart": 1689,
                                            "fullEnd": 1692,
                                            "start": 1689,
                                            "end": 1690,
                                            "fullWidth": 3,
                                            "width": 1,
                                            "text": ";",
                                            "value": ";",
                                            "valueText": ";",
                                            "hasTrailingTrivia": true,
                                            "hasTrailingNewLine": true,
                                            "trailingTrivia": [
                                                {
                                                    "kind": "NewLineTrivia",
                                                    "text": "\r\n"
                                                }
                                            ]
                                        }
                                    }
                                ],
                                "closeBraceToken": {
                                    "kind": "CloseBraceToken",
                                    "fullStart": 1692,
                                    "fullEnd": 1707,
                                    "start": 1705,
                                    "end": 1706,
                                    "fullWidth": 15,
                                    "width": 1,
                                    "text": "}",
                                    "value": "}",
                                    "valueText": "}",
                                    "hasLeadingTrivia": true,
                                    "hasLeadingNewLine": true,
                                    "hasTrailingTrivia": true,
                                    "leadingTrivia": [
                                        {
                                            "kind": "WhitespaceTrivia",
                                            "text": "\t"
                                        },
                                        {
                                            "kind": "NewLineTrivia",
                                            "text": "\r\n"
                                        },
                                        {
                                            "kind": "NewLineTrivia",
                                            "text": "\r\n"
                                        },
                                        {
                                            "kind": "WhitespaceTrivia",
                                            "text": "        "
                                        }
                                    ],
                                    "trailingTrivia": [
                                        {
                                            "kind": "WhitespaceTrivia",
                                            "text": " "
                                        }
                                    ]
                                }
                            },
                            "finallyClause": {
                                "kind": "FinallyClause",
                                "fullStart": 1707,
                                "fullEnd": 1769,
                                "start": 1707,
                                "end": 1767,
                                "fullWidth": 62,
                                "width": 60,
                                "finallyKeyword": {
                                    "kind": "FinallyKeyword",
                                    "fullStart": 1707,
                                    "fullEnd": 1715,
                                    "start": 1707,
                                    "end": 1714,
                                    "fullWidth": 8,
                                    "width": 7,
                                    "text": "finally",
                                    "value": "finally",
                                    "valueText": "finally",
                                    "hasTrailingTrivia": true,
                                    "trailingTrivia": [
                                        {
                                            "kind": "WhitespaceTrivia",
                                            "text": " "
                                        }
                                    ]
                                },
                                "block": {
                                    "kind": "Block",
                                    "fullStart": 1715,
                                    "fullEnd": 1769,
                                    "start": 1715,
                                    "end": 1767,
                                    "fullWidth": 54,
                                    "width": 52,
                                    "openBraceToken": {
                                        "kind": "OpenBraceToken",
                                        "fullStart": 1715,
                                        "fullEnd": 1718,
                                        "start": 1715,
                                        "end": 1716,
                                        "fullWidth": 3,
                                        "width": 1,
                                        "text": "{",
                                        "value": "{",
                                        "valueText": "{",
                                        "hasTrailingTrivia": true,
                                        "hasTrailingNewLine": true,
                                        "trailingTrivia": [
                                            {
                                                "kind": "NewLineTrivia",
                                                "text": "\r\n"
                                            }
                                        ]
                                    },
                                    "statements": [
                                        {
                                            "kind": "ExpressionStatement",
                                            "fullStart": 1718,
                                            "fullEnd": 1758,
                                            "start": 1730,
                                            "end": 1756,
                                            "fullWidth": 40,
                                            "width": 26,
                                            "expression": {
                                                "kind": "DeleteExpression",
                                                "fullStart": 1718,
                                                "fullEnd": 1755,
                                                "start": 1730,
                                                "end": 1755,
                                                "fullWidth": 37,
                                                "width": 25,
                                                "deleteKeyword": {
                                                    "kind": "DeleteKeyword",
                                                    "fullStart": 1718,
                                                    "fullEnd": 1737,
                                                    "start": 1730,
                                                    "end": 1736,
                                                    "fullWidth": 19,
                                                    "width": 6,
                                                    "text": "delete",
                                                    "value": "delete",
                                                    "valueText": "delete",
                                                    "hasLeadingTrivia": true,
                                                    "hasTrailingTrivia": true,
                                                    "leadingTrivia": [
                                                        {
                                                            "kind": "WhitespaceTrivia",
                                                            "text": "            "
                                                        }
                                                    ],
                                                    "trailingTrivia": [
                                                        {
                                                            "kind": "WhitespaceTrivia",
                                                            "text": " "
                                                        }
                                                    ]
                                                },
                                                "expression": {
                                                    "kind": "ElementAccessExpression",
                                                    "fullStart": 1737,
                                                    "fullEnd": 1755,
                                                    "start": 1737,
                                                    "end": 1755,
                                                    "fullWidth": 18,
                                                    "width": 18,
                                                    "expression": {
                                                        "kind": "MemberAccessExpression",
                                                        "fullStart": 1737,
                                                        "fullEnd": 1752,
                                                        "start": 1737,
                                                        "end": 1752,
                                                        "fullWidth": 15,
                                                        "width": 15,
                                                        "expression": {
                                                            "kind": "IdentifierName",
                                                            "fullStart": 1737,
                                                            "fullEnd": 1742,
                                                            "start": 1737,
                                                            "end": 1742,
                                                            "fullWidth": 5,
                                                            "width": 5,
                                                            "text": "Array",
                                                            "value": "Array",
                                                            "valueText": "Array"
                                                        },
                                                        "dotToken": {
                                                            "kind": "DotToken",
                                                            "fullStart": 1742,
                                                            "fullEnd": 1743,
                                                            "start": 1742,
                                                            "end": 1743,
                                                            "fullWidth": 1,
                                                            "width": 1,
                                                            "text": ".",
                                                            "value": ".",
                                                            "valueText": "."
                                                        },
                                                        "name": {
                                                            "kind": "IdentifierName",
                                                            "fullStart": 1743,
                                                            "fullEnd": 1752,
                                                            "start": 1743,
                                                            "end": 1752,
                                                            "fullWidth": 9,
                                                            "width": 9,
                                                            "text": "prototype",
                                                            "value": "prototype",
                                                            "valueText": "prototype"
                                                        }
                                                    },
                                                    "openBracketToken": {
                                                        "kind": "OpenBracketToken",
                                                        "fullStart": 1752,
                                                        "fullEnd": 1753,
                                                        "start": 1752,
                                                        "end": 1753,
                                                        "fullWidth": 1,
                                                        "width": 1,
                                                        "text": "[",
                                                        "value": "[",
                                                        "valueText": "["
                                                    },
                                                    "argumentExpression": {
                                                        "kind": "NumericLiteral",
                                                        "fullStart": 1753,
                                                        "fullEnd": 1754,
                                                        "start": 1753,
                                                        "end": 1754,
                                                        "fullWidth": 1,
                                                        "width": 1,
                                                        "text": "0",
                                                        "value": 0,
                                                        "valueText": "0"
                                                    },
                                                    "closeBracketToken": {
                                                        "kind": "CloseBracketToken",
                                                        "fullStart": 1754,
                                                        "fullEnd": 1755,
                                                        "start": 1754,
                                                        "end": 1755,
                                                        "fullWidth": 1,
                                                        "width": 1,
                                                        "text": "]",
                                                        "value": "]",
                                                        "valueText": "]"
                                                    }
                                                }
                                            },
                                            "semicolonToken": {
                                                "kind": "SemicolonToken",
                                                "fullStart": 1755,
                                                "fullEnd": 1758,
                                                "start": 1755,
                                                "end": 1756,
                                                "fullWidth": 3,
                                                "width": 1,
                                                "text": ";",
                                                "value": ";",
                                                "valueText": ";",
                                                "hasTrailingTrivia": true,
                                                "hasTrailingNewLine": true,
                                                "trailingTrivia": [
                                                    {
                                                        "kind": "NewLineTrivia",
                                                        "text": "\r\n"
                                                    }
                                                ]
                                            }
                                        }
                                    ],
                                    "closeBraceToken": {
                                        "kind": "CloseBraceToken",
                                        "fullStart": 1758,
                                        "fullEnd": 1769,
                                        "start": 1766,
                                        "end": 1767,
                                        "fullWidth": 11,
                                        "width": 1,
                                        "text": "}",
                                        "value": "}",
                                        "valueText": "}",
                                        "hasLeadingTrivia": true,
                                        "hasTrailingTrivia": true,
                                        "hasTrailingNewLine": true,
                                        "leadingTrivia": [
                                            {
                                                "kind": "WhitespaceTrivia",
                                                "text": "        "
                                            }
                                        ],
                                        "trailingTrivia": [
                                            {
                                                "kind": "NewLineTrivia",
                                                "text": "\r\n"
                                            }
                                        ]
                                    }
                                }
                            }
                        }
                    ],
                    "closeBraceToken": {
                        "kind": "CloseBraceToken",
                        "fullStart": 1769,
                        "fullEnd": 1776,
                        "start": 1773,
                        "end": 1774,
                        "fullWidth": 7,
                        "width": 1,
                        "text": "}",
                        "value": "}",
                        "valueText": "}",
                        "hasLeadingTrivia": true,
                        "hasTrailingTrivia": true,
                        "hasTrailingNewLine": true,
                        "leadingTrivia": [
                            {
                                "kind": "WhitespaceTrivia",
                                "text": "    "
                            }
                        ],
                        "trailingTrivia": [
                            {
                                "kind": "NewLineTrivia",
                                "text": "\r\n"
                            }
                        ]
                    }
                }
            },
            {
                "kind": "ExpressionStatement",
                "fullStart": 1776,
                "fullEnd": 1800,
                "start": 1776,
                "end": 1798,
                "fullWidth": 24,
                "width": 22,
                "expression": {
                    "kind": "InvocationExpression",
                    "fullStart": 1776,
                    "fullEnd": 1797,
                    "start": 1776,
                    "end": 1797,
                    "fullWidth": 21,
                    "width": 21,
                    "expression": {
                        "kind": "IdentifierName",
                        "fullStart": 1776,
                        "fullEnd": 1787,
                        "start": 1776,
                        "end": 1787,
                        "fullWidth": 11,
                        "width": 11,
                        "text": "runTestCase",
                        "value": "runTestCase",
                        "valueText": "runTestCase"
                    },
                    "argumentList": {
                        "kind": "ArgumentList",
                        "fullStart": 1787,
                        "fullEnd": 1797,
                        "start": 1787,
                        "end": 1797,
                        "fullWidth": 10,
                        "width": 10,
                        "openParenToken": {
                            "kind": "OpenParenToken",
                            "fullStart": 1787,
                            "fullEnd": 1788,
                            "start": 1787,
                            "end": 1788,
                            "fullWidth": 1,
                            "width": 1,
                            "text": "(",
                            "value": "(",
                            "valueText": "("
                        },
                        "arguments": [
                            {
                                "kind": "IdentifierName",
                                "fullStart": 1788,
                                "fullEnd": 1796,
                                "start": 1788,
                                "end": 1796,
                                "fullWidth": 8,
                                "width": 8,
                                "text": "testcase",
                                "value": "testcase",
                                "valueText": "testcase"
                            }
                        ],
                        "closeParenToken": {
                            "kind": "CloseParenToken",
                            "fullStart": 1796,
                            "fullEnd": 1797,
                            "start": 1796,
                            "end": 1797,
                            "fullWidth": 1,
                            "width": 1,
                            "text": ")",
                            "value": ")",
                            "valueText": ")"
                        }
                    }
                },
                "semicolonToken": {
                    "kind": "SemicolonToken",
                    "fullStart": 1797,
                    "fullEnd": 1800,
                    "start": 1797,
                    "end": 1798,
                    "fullWidth": 3,
                    "width": 1,
                    "text": ";",
                    "value": ";",
                    "valueText": ";",
                    "hasTrailingTrivia": true,
                    "hasTrailingNewLine": true,
                    "trailingTrivia": [
                        {
                            "kind": "NewLineTrivia",
                            "text": "\r\n"
                        }
                    ]
                }
            }
        ],
        "endOfFileToken": {
            "kind": "EndOfFileToken",
            "fullStart": 1800,
            "fullEnd": 1800,
            "start": 1800,
            "end": 1800,
            "fullWidth": 0,
            "width": 0,
            "text": ""
        }
    },
    "lineMap": {
        "lineStarts": [
            0,
            67,
            152,
            232,
            308,
            380,
            385,
            441,
            573,
            578,
            580,
            582,
            605,
            620,
            679,
            708,
            742,
            778,
            795,
            797,
            857,
            859,
            918,
            920,
            978,
            992,
            1030,
            1075,
            1077,
            1120,
            1157,
            1221,
            1267,
            1286,
            1301,
            1303,
            1344,
            1373,
            1421,
            1423,
            1468,
            1499,
            1561,
            1563,
            1692,
            1695,
            1697,
            1718,
            1758,
            1769,
            1776,
            1800
        ],
        "length": 1800
    }
}<|MERGE_RESOLUTION|>--- conflicted
+++ resolved
@@ -808,12 +808,8 @@
                                                     "start": 813,
                                                     "end": 854,
                                                     "fullWidth": 41,
-<<<<<<< HEAD
                                                     "width": 41,
-                                                    "identifier": {
-=======
                                                     "propertyName": {
->>>>>>> 85e84683
                                                         "kind": "IdentifierName",
                                                         "fullStart": 813,
                                                         "fullEnd": 820,
@@ -1107,12 +1103,8 @@
                                                     "start": 875,
                                                     "end": 915,
                                                     "fullWidth": 40,
-<<<<<<< HEAD
                                                     "width": 40,
-                                                    "identifier": {
-=======
                                                     "propertyName": {
->>>>>>> 85e84683
                                                         "kind": "IdentifierName",
                                                         "fullStart": 875,
                                                         "fullEnd": 887,
@@ -1340,12 +1332,8 @@
                                                     "start": 929,
                                                     "end": 975,
                                                     "fullWidth": 46,
-<<<<<<< HEAD
                                                     "width": 46,
-                                                    "identifier": {
-=======
                                                     "propertyName": {
->>>>>>> 85e84683
                                                         "kind": "IdentifierName",
                                                         "fullStart": 929,
                                                         "fullEnd": 946,
@@ -1594,12 +1582,8 @@
                                                     "start": 1008,
                                                     "end": 1027,
                                                     "fullWidth": 19,
-<<<<<<< HEAD
                                                     "width": 19,
-                                                    "identifier": {
-=======
                                                     "propertyName": {
->>>>>>> 85e84683
                                                         "kind": "IdentifierName",
                                                         "fullStart": 1008,
                                                         "fullEnd": 1020,
@@ -1925,12 +1909,8 @@
                                                     "start": 1093,
                                                     "end": 1117,
                                                     "fullWidth": 24,
-<<<<<<< HEAD
                                                     "width": 24,
-                                                    "identifier": {
-=======
                                                     "propertyName": {
->>>>>>> 85e84683
                                                         "kind": "IdentifierName",
                                                         "fullStart": 1093,
                                                         "fullEnd": 1110,
@@ -2094,12 +2074,8 @@
                                                     "start": 1141,
                                                     "end": 1142,
                                                     "fullWidth": 2,
-<<<<<<< HEAD
                                                     "width": 1,
-                                                    "identifier": {
-=======
                                                     "propertyName": {
->>>>>>> 85e84683
                                                         "kind": "IdentifierName",
                                                         "fullStart": 1141,
                                                         "fullEnd": 1143,
@@ -2700,12 +2676,8 @@
                                                     "start": 1319,
                                                     "end": 1341,
                                                     "fullWidth": 22,
-<<<<<<< HEAD
                                                     "width": 22,
-                                                    "identifier": {
-=======
                                                     "propertyName": {
->>>>>>> 85e84683
                                                         "kind": "IdentifierName",
                                                         "fullStart": 1319,
                                                         "fullEnd": 1334,
@@ -3171,12 +3143,8 @@
                                                     "start": 1439,
                                                     "end": 1465,
                                                     "fullWidth": 26,
-<<<<<<< HEAD
                                                     "width": 26,
-                                                    "identifier": {
-=======
                                                     "propertyName": {
->>>>>>> 85e84683
                                                         "kind": "IdentifierName",
                                                         "fullStart": 1439,
                                                         "fullEnd": 1458,
