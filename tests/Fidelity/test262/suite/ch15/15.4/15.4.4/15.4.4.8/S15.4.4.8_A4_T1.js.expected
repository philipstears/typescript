{
    "isDeclaration": false,
    "languageVersion": "EcmaScript5",
    "parseOptions": {
        "allowAutomaticSemicolonInsertion": true
    },
    "sourceUnit": {
        "kind": "SourceUnit",
        "fullStart": 0,
        "fullEnd": 2155,
        "start": 373,
        "end": 2155,
        "fullWidth": 2155,
        "width": 1782,
        "moduleElements": [
            {
                "kind": "ExpressionStatement",
                "fullStart": 0,
                "fullEnd": 397,
                "start": 373,
                "end": 396,
                "fullWidth": 397,
                "width": 23,
                "expression": {
                    "kind": "AssignmentExpression",
                    "fullStart": 0,
                    "fullEnd": 395,
                    "start": 373,
                    "end": 395,
                    "fullWidth": 395,
                    "width": 22,
                    "left": {
                        "kind": "ElementAccessExpression",
                        "fullStart": 0,
                        "fullEnd": 392,
                        "start": 373,
                        "end": 391,
                        "fullWidth": 392,
                        "width": 18,
                        "expression": {
                            "kind": "MemberAccessExpression",
                            "fullStart": 0,
                            "fullEnd": 388,
                            "start": 373,
                            "end": 388,
                            "fullWidth": 388,
                            "width": 15,
                            "expression": {
                                "kind": "IdentifierName",
                                "fullStart": 0,
                                "fullEnd": 378,
                                "start": 373,
                                "end": 378,
                                "fullWidth": 378,
                                "width": 5,
                                "text": "Array",
                                "value": "Array",
                                "valueText": "Array",
                                "hasLeadingTrivia": true,
                                "hasLeadingComment": true,
                                "hasLeadingNewLine": true,
                                "leadingTrivia": [
                                    {
                                        "kind": "SingleLineCommentTrivia",
                                        "text": "// Copyright 2009 the Sputnik authors.  All rights reserved."
                                    },
                                    {
                                        "kind": "NewLineTrivia",
                                        "text": "\n"
                                    },
                                    {
                                        "kind": "SingleLineCommentTrivia",
                                        "text": "// This code is governed by the BSD license found in the LICENSE file."
                                    },
                                    {
                                        "kind": "NewLineTrivia",
                                        "text": "\n"
                                    },
                                    {
                                        "kind": "NewLineTrivia",
                                        "text": "\n"
                                    },
                                    {
                                        "kind": "MultiLineCommentTrivia",
                                        "text": "/**\n * [[Get]], [[Delete]] from not an inherited property\n *\n * @path ch15/15.4/15.4.4/15.4.4.8/S15.4.4.8_A4_T1.js\n * @description [[Prototype]] of Array instance is Array.prototype, [[Prototype] of Array.prototype is Object.prototype\n */"
                                    },
                                    {
                                        "kind": "NewLineTrivia",
                                        "text": "\n"
                                    },
                                    {
                                        "kind": "NewLineTrivia",
                                        "text": "\n"
                                    }
                                ]
                            },
                            "dotToken": {
                                "kind": "DotToken",
                                "fullStart": 378,
                                "fullEnd": 379,
                                "start": 378,
                                "end": 379,
                                "fullWidth": 1,
                                "width": 1,
                                "text": ".",
                                "value": ".",
                                "valueText": "."
                            },
                            "name": {
                                "kind": "IdentifierName",
                                "fullStart": 379,
                                "fullEnd": 388,
                                "start": 379,
                                "end": 388,
                                "fullWidth": 9,
                                "width": 9,
                                "text": "prototype",
                                "value": "prototype",
                                "valueText": "prototype"
                            }
                        },
                        "openBracketToken": {
                            "kind": "OpenBracketToken",
                            "fullStart": 388,
                            "fullEnd": 389,
                            "start": 388,
                            "end": 389,
                            "fullWidth": 1,
                            "width": 1,
                            "text": "[",
                            "value": "[",
                            "valueText": "["
                        },
                        "argumentExpression": {
                            "kind": "NumericLiteral",
                            "fullStart": 389,
                            "fullEnd": 390,
                            "start": 389,
                            "end": 390,
                            "fullWidth": 1,
                            "width": 1,
                            "text": "1",
                            "value": 1,
                            "valueText": "1"
                        },
                        "closeBracketToken": {
                            "kind": "CloseBracketToken",
                            "fullStart": 390,
                            "fullEnd": 392,
                            "start": 390,
                            "end": 391,
                            "fullWidth": 2,
                            "width": 1,
                            "text": "]",
                            "value": "]",
                            "valueText": "]",
                            "hasTrailingTrivia": true,
                            "trailingTrivia": [
                                {
                                    "kind": "WhitespaceTrivia",
                                    "text": " "
                                }
                            ]
                        }
                    },
                    "operatorToken": {
                        "kind": "EqualsToken",
                        "fullStart": 392,
                        "fullEnd": 394,
                        "start": 392,
                        "end": 393,
                        "fullWidth": 2,
                        "width": 1,
                        "text": "=",
                        "value": "=",
                        "valueText": "=",
                        "hasTrailingTrivia": true,
                        "trailingTrivia": [
                            {
                                "kind": "WhitespaceTrivia",
                                "text": " "
                            }
                        ]
                    },
                    "right": {
                        "kind": "NumericLiteral",
                        "fullStart": 394,
                        "fullEnd": 395,
                        "start": 394,
                        "end": 395,
                        "fullWidth": 1,
                        "width": 1,
                        "text": "1",
                        "value": 1,
                        "valueText": "1"
                    }
                },
                "semicolonToken": {
                    "kind": "SemicolonToken",
                    "fullStart": 395,
                    "fullEnd": 397,
                    "start": 395,
                    "end": 396,
                    "fullWidth": 2,
                    "width": 1,
                    "text": ";",
                    "value": ";",
                    "valueText": ";",
                    "hasTrailingTrivia": true,
                    "hasTrailingNewLine": true,
                    "trailingTrivia": [
                        {
                            "kind": "NewLineTrivia",
                            "text": "\n"
                        }
                    ]
                }
            },
            {
                "kind": "VariableStatement",
                "fullStart": 397,
                "fullEnd": 410,
                "start": 397,
                "end": 409,
                "fullWidth": 13,
                "width": 12,
                "modifiers": [],
                "variableDeclaration": {
                    "kind": "VariableDeclaration",
                    "fullStart": 397,
                    "fullEnd": 408,
                    "start": 397,
                    "end": 408,
                    "fullWidth": 11,
                    "width": 11,
                    "varKeyword": {
                        "kind": "VarKeyword",
                        "fullStart": 397,
                        "fullEnd": 401,
                        "start": 397,
                        "end": 400,
                        "fullWidth": 4,
                        "width": 3,
                        "text": "var",
                        "value": "var",
                        "valueText": "var",
                        "hasTrailingTrivia": true,
                        "trailingTrivia": [
                            {
                                "kind": "WhitespaceTrivia",
                                "text": " "
                            }
                        ]
                    },
                    "variableDeclarators": [
                        {
                            "kind": "VariableDeclarator",
                            "fullStart": 401,
                            "fullEnd": 408,
                            "start": 401,
                            "end": 408,
                            "fullWidth": 7,
<<<<<<< HEAD
                            "width": 7,
                            "identifier": {
=======
                            "propertyName": {
>>>>>>> 85e84683
                                "kind": "IdentifierName",
                                "fullStart": 401,
                                "fullEnd": 403,
                                "start": 401,
                                "end": 402,
                                "fullWidth": 2,
                                "width": 1,
                                "text": "x",
                                "value": "x",
                                "valueText": "x",
                                "hasTrailingTrivia": true,
                                "trailingTrivia": [
                                    {
                                        "kind": "WhitespaceTrivia",
                                        "text": " "
                                    }
                                ]
                            },
                            "equalsValueClause": {
                                "kind": "EqualsValueClause",
                                "fullStart": 403,
                                "fullEnd": 408,
                                "start": 403,
                                "end": 408,
                                "fullWidth": 5,
                                "width": 5,
                                "equalsToken": {
                                    "kind": "EqualsToken",
                                    "fullStart": 403,
                                    "fullEnd": 405,
                                    "start": 403,
                                    "end": 404,
                                    "fullWidth": 2,
                                    "width": 1,
                                    "text": "=",
                                    "value": "=",
                                    "valueText": "=",
                                    "hasTrailingTrivia": true,
                                    "trailingTrivia": [
                                        {
                                            "kind": "WhitespaceTrivia",
                                            "text": " "
                                        }
                                    ]
                                },
                                "value": {
                                    "kind": "ArrayLiteralExpression",
                                    "fullStart": 405,
                                    "fullEnd": 408,
                                    "start": 405,
                                    "end": 408,
                                    "fullWidth": 3,
                                    "width": 3,
                                    "openBracketToken": {
                                        "kind": "OpenBracketToken",
                                        "fullStart": 405,
                                        "fullEnd": 406,
                                        "start": 405,
                                        "end": 406,
                                        "fullWidth": 1,
                                        "width": 1,
                                        "text": "[",
                                        "value": "[",
                                        "valueText": "["
                                    },
                                    "expressions": [
                                        {
                                            "kind": "NumericLiteral",
                                            "fullStart": 406,
                                            "fullEnd": 407,
                                            "start": 406,
                                            "end": 407,
                                            "fullWidth": 1,
                                            "width": 1,
                                            "text": "0",
                                            "value": 0,
                                            "valueText": "0"
                                        }
                                    ],
                                    "closeBracketToken": {
                                        "kind": "CloseBracketToken",
                                        "fullStart": 407,
                                        "fullEnd": 408,
                                        "start": 407,
                                        "end": 408,
                                        "fullWidth": 1,
                                        "width": 1,
                                        "text": "]",
                                        "value": "]",
                                        "valueText": "]"
                                    }
                                }
                            }
                        }
                    ]
                },
                "semicolonToken": {
                    "kind": "SemicolonToken",
                    "fullStart": 408,
                    "fullEnd": 410,
                    "start": 408,
                    "end": 409,
                    "fullWidth": 2,
                    "width": 1,
                    "text": ";",
                    "value": ";",
                    "valueText": ";",
                    "hasTrailingTrivia": true,
                    "hasTrailingNewLine": true,
                    "trailingTrivia": [
                        {
                            "kind": "NewLineTrivia",
                            "text": "\n"
                        }
                    ]
                }
            },
            {
                "kind": "ExpressionStatement",
                "fullStart": 410,
                "fullEnd": 424,
                "start": 410,
                "end": 423,
                "fullWidth": 14,
                "width": 13,
                "expression": {
                    "kind": "AssignmentExpression",
                    "fullStart": 410,
                    "fullEnd": 422,
                    "start": 410,
                    "end": 422,
                    "fullWidth": 12,
                    "width": 12,
                    "left": {
                        "kind": "MemberAccessExpression",
                        "fullStart": 410,
                        "fullEnd": 419,
                        "start": 410,
                        "end": 418,
                        "fullWidth": 9,
                        "width": 8,
                        "expression": {
                            "kind": "IdentifierName",
                            "fullStart": 410,
                            "fullEnd": 411,
                            "start": 410,
                            "end": 411,
                            "fullWidth": 1,
                            "width": 1,
                            "text": "x",
                            "value": "x",
                            "valueText": "x"
                        },
                        "dotToken": {
                            "kind": "DotToken",
                            "fullStart": 411,
                            "fullEnd": 412,
                            "start": 411,
                            "end": 412,
                            "fullWidth": 1,
                            "width": 1,
                            "text": ".",
                            "value": ".",
                            "valueText": "."
                        },
                        "name": {
                            "kind": "IdentifierName",
                            "fullStart": 412,
                            "fullEnd": 419,
                            "start": 412,
                            "end": 418,
                            "fullWidth": 7,
                            "width": 6,
                            "text": "length",
                            "value": "length",
                            "valueText": "length",
                            "hasTrailingTrivia": true,
                            "trailingTrivia": [
                                {
                                    "kind": "WhitespaceTrivia",
                                    "text": " "
                                }
                            ]
                        }
                    },
                    "operatorToken": {
                        "kind": "EqualsToken",
                        "fullStart": 419,
                        "fullEnd": 421,
                        "start": 419,
                        "end": 420,
                        "fullWidth": 2,
                        "width": 1,
                        "text": "=",
                        "value": "=",
                        "valueText": "=",
                        "hasTrailingTrivia": true,
                        "trailingTrivia": [
                            {
                                "kind": "WhitespaceTrivia",
                                "text": " "
                            }
                        ]
                    },
                    "right": {
                        "kind": "NumericLiteral",
                        "fullStart": 421,
                        "fullEnd": 422,
                        "start": 421,
                        "end": 422,
                        "fullWidth": 1,
                        "width": 1,
                        "text": "2",
                        "value": 2,
                        "valueText": "2"
                    }
                },
                "semicolonToken": {
                    "kind": "SemicolonToken",
                    "fullStart": 422,
                    "fullEnd": 424,
                    "start": 422,
                    "end": 423,
                    "fullWidth": 2,
                    "width": 1,
                    "text": ";",
                    "value": ";",
                    "valueText": ";",
                    "hasTrailingTrivia": true,
                    "hasTrailingNewLine": true,
                    "trailingTrivia": [
                        {
                            "kind": "NewLineTrivia",
                            "text": "\n"
                        }
                    ]
                }
            },
            {
                "kind": "ExpressionStatement",
                "fullStart": 424,
                "fullEnd": 437,
                "start": 424,
                "end": 436,
                "fullWidth": 13,
                "width": 12,
                "expression": {
                    "kind": "InvocationExpression",
                    "fullStart": 424,
                    "fullEnd": 435,
                    "start": 424,
                    "end": 435,
                    "fullWidth": 11,
                    "width": 11,
                    "expression": {
                        "kind": "MemberAccessExpression",
                        "fullStart": 424,
                        "fullEnd": 433,
                        "start": 424,
                        "end": 433,
                        "fullWidth": 9,
                        "width": 9,
                        "expression": {
                            "kind": "IdentifierName",
                            "fullStart": 424,
                            "fullEnd": 425,
                            "start": 424,
                            "end": 425,
                            "fullWidth": 1,
                            "width": 1,
                            "text": "x",
                            "value": "x",
                            "valueText": "x"
                        },
                        "dotToken": {
                            "kind": "DotToken",
                            "fullStart": 425,
                            "fullEnd": 426,
                            "start": 425,
                            "end": 426,
                            "fullWidth": 1,
                            "width": 1,
                            "text": ".",
                            "value": ".",
                            "valueText": "."
                        },
                        "name": {
                            "kind": "IdentifierName",
                            "fullStart": 426,
                            "fullEnd": 433,
                            "start": 426,
                            "end": 433,
                            "fullWidth": 7,
                            "width": 7,
                            "text": "reverse",
                            "value": "reverse",
                            "valueText": "reverse"
                        }
                    },
                    "argumentList": {
                        "kind": "ArgumentList",
                        "fullStart": 433,
                        "fullEnd": 435,
                        "start": 433,
                        "end": 435,
                        "fullWidth": 2,
                        "width": 2,
                        "openParenToken": {
                            "kind": "OpenParenToken",
                            "fullStart": 433,
                            "fullEnd": 434,
                            "start": 433,
                            "end": 434,
                            "fullWidth": 1,
                            "width": 1,
                            "text": "(",
                            "value": "(",
                            "valueText": "("
                        },
                        "arguments": [],
                        "closeParenToken": {
                            "kind": "CloseParenToken",
                            "fullStart": 434,
                            "fullEnd": 435,
                            "start": 434,
                            "end": 435,
                            "fullWidth": 1,
                            "width": 1,
                            "text": ")",
                            "value": ")",
                            "valueText": ")"
                        }
                    }
                },
                "semicolonToken": {
                    "kind": "SemicolonToken",
                    "fullStart": 435,
                    "fullEnd": 437,
                    "start": 435,
                    "end": 436,
                    "fullWidth": 2,
                    "width": 1,
                    "text": ";",
                    "value": ";",
                    "valueText": ";",
                    "hasTrailingTrivia": true,
                    "hasTrailingNewLine": true,
                    "trailingTrivia": [
                        {
                            "kind": "NewLineTrivia",
                            "text": "\n"
                        }
                    ]
                }
            },
            {
                "kind": "IfStatement",
                "fullStart": 437,
                "fullEnd": 581,
                "start": 448,
                "end": 580,
                "fullWidth": 144,
                "width": 132,
                "ifKeyword": {
                    "kind": "IfKeyword",
                    "fullStart": 437,
                    "fullEnd": 451,
                    "start": 448,
                    "end": 450,
                    "fullWidth": 14,
                    "width": 2,
                    "text": "if",
                    "value": "if",
                    "valueText": "if",
                    "hasLeadingTrivia": true,
                    "hasLeadingComment": true,
                    "hasLeadingNewLine": true,
                    "hasTrailingTrivia": true,
                    "leadingTrivia": [
                        {
                            "kind": "NewLineTrivia",
                            "text": "\n"
                        },
                        {
                            "kind": "SingleLineCommentTrivia",
                            "text": "//CHECK#1"
                        },
                        {
                            "kind": "NewLineTrivia",
                            "text": "\n"
                        }
                    ],
                    "trailingTrivia": [
                        {
                            "kind": "WhitespaceTrivia",
                            "text": " "
                        }
                    ]
                },
                "openParenToken": {
                    "kind": "OpenParenToken",
                    "fullStart": 451,
                    "fullEnd": 452,
                    "start": 451,
                    "end": 452,
                    "fullWidth": 1,
                    "width": 1,
                    "text": "(",
                    "value": "(",
                    "valueText": "("
                },
                "condition": {
                    "kind": "NotEqualsExpression",
                    "fullStart": 452,
                    "fullEnd": 462,
                    "start": 452,
                    "end": 462,
                    "fullWidth": 10,
                    "width": 10,
                    "left": {
                        "kind": "ElementAccessExpression",
                        "fullStart": 452,
                        "fullEnd": 457,
                        "start": 452,
                        "end": 456,
                        "fullWidth": 5,
                        "width": 4,
                        "expression": {
                            "kind": "IdentifierName",
                            "fullStart": 452,
                            "fullEnd": 453,
                            "start": 452,
                            "end": 453,
                            "fullWidth": 1,
                            "width": 1,
                            "text": "x",
                            "value": "x",
                            "valueText": "x"
                        },
                        "openBracketToken": {
                            "kind": "OpenBracketToken",
                            "fullStart": 453,
                            "fullEnd": 454,
                            "start": 453,
                            "end": 454,
                            "fullWidth": 1,
                            "width": 1,
                            "text": "[",
                            "value": "[",
                            "valueText": "["
                        },
                        "argumentExpression": {
                            "kind": "NumericLiteral",
                            "fullStart": 454,
                            "fullEnd": 455,
                            "start": 454,
                            "end": 455,
                            "fullWidth": 1,
                            "width": 1,
                            "text": "0",
                            "value": 0,
                            "valueText": "0"
                        },
                        "closeBracketToken": {
                            "kind": "CloseBracketToken",
                            "fullStart": 455,
                            "fullEnd": 457,
                            "start": 455,
                            "end": 456,
                            "fullWidth": 2,
                            "width": 1,
                            "text": "]",
                            "value": "]",
                            "valueText": "]",
                            "hasTrailingTrivia": true,
                            "trailingTrivia": [
                                {
                                    "kind": "WhitespaceTrivia",
                                    "text": " "
                                }
                            ]
                        }
                    },
                    "operatorToken": {
                        "kind": "ExclamationEqualsEqualsToken",
                        "fullStart": 457,
                        "fullEnd": 461,
                        "start": 457,
                        "end": 460,
                        "fullWidth": 4,
                        "width": 3,
                        "text": "!==",
                        "value": "!==",
                        "valueText": "!==",
                        "hasTrailingTrivia": true,
                        "trailingTrivia": [
                            {
                                "kind": "WhitespaceTrivia",
                                "text": " "
                            }
                        ]
                    },
                    "right": {
                        "kind": "NumericLiteral",
                        "fullStart": 461,
                        "fullEnd": 462,
                        "start": 461,
                        "end": 462,
                        "fullWidth": 1,
                        "width": 1,
                        "text": "1",
                        "value": 1,
                        "valueText": "1"
                    }
                },
                "closeParenToken": {
                    "kind": "CloseParenToken",
                    "fullStart": 462,
                    "fullEnd": 464,
                    "start": 462,
                    "end": 463,
                    "fullWidth": 2,
                    "width": 1,
                    "text": ")",
                    "value": ")",
                    "valueText": ")",
                    "hasTrailingTrivia": true,
                    "trailingTrivia": [
                        {
                            "kind": "WhitespaceTrivia",
                            "text": " "
                        }
                    ]
                },
                "statement": {
                    "kind": "Block",
                    "fullStart": 464,
                    "fullEnd": 581,
                    "start": 464,
                    "end": 580,
                    "fullWidth": 117,
                    "width": 116,
                    "openBraceToken": {
                        "kind": "OpenBraceToken",
                        "fullStart": 464,
                        "fullEnd": 468,
                        "start": 464,
                        "end": 465,
                        "fullWidth": 4,
                        "width": 1,
                        "text": "{",
                        "value": "{",
                        "valueText": "{",
                        "hasTrailingTrivia": true,
                        "hasTrailingNewLine": true,
                        "trailingTrivia": [
                            {
                                "kind": "WhitespaceTrivia",
                                "text": "  "
                            },
                            {
                                "kind": "NewLineTrivia",
                                "text": "\n"
                            }
                        ]
                    },
                    "statements": [
                        {
                            "kind": "ExpressionStatement",
                            "fullStart": 468,
                            "fullEnd": 579,
                            "start": 470,
                            "end": 574,
                            "fullWidth": 111,
                            "width": 104,
                            "expression": {
                                "kind": "InvocationExpression",
                                "fullStart": 468,
                                "fullEnd": 573,
                                "start": 470,
                                "end": 573,
                                "fullWidth": 105,
                                "width": 103,
                                "expression": {
                                    "kind": "IdentifierName",
                                    "fullStart": 468,
                                    "fullEnd": 476,
                                    "start": 470,
                                    "end": 476,
                                    "fullWidth": 8,
                                    "width": 6,
                                    "text": "$ERROR",
                                    "value": "$ERROR",
                                    "valueText": "$ERROR",
                                    "hasLeadingTrivia": true,
                                    "leadingTrivia": [
                                        {
                                            "kind": "WhitespaceTrivia",
                                            "text": "  "
                                        }
                                    ]
                                },
                                "argumentList": {
                                    "kind": "ArgumentList",
                                    "fullStart": 476,
                                    "fullEnd": 573,
                                    "start": 476,
                                    "end": 573,
                                    "fullWidth": 97,
                                    "width": 97,
                                    "openParenToken": {
                                        "kind": "OpenParenToken",
                                        "fullStart": 476,
                                        "fullEnd": 477,
                                        "start": 476,
                                        "end": 477,
                                        "fullWidth": 1,
                                        "width": 1,
                                        "text": "(",
                                        "value": "(",
                                        "valueText": "("
                                    },
                                    "arguments": [
                                        {
                                            "kind": "AddExpression",
                                            "fullStart": 477,
                                            "fullEnd": 572,
                                            "start": 477,
                                            "end": 572,
                                            "fullWidth": 95,
                                            "width": 95,
                                            "left": {
                                                "kind": "StringLiteral",
                                                "fullStart": 477,
                                                "fullEnd": 564,
                                                "start": 477,
                                                "end": 563,
                                                "fullWidth": 87,
                                                "width": 86,
                                                "text": "'#1: Array.prototype[1] = 1; x = [0]; x.length = 2; x.reverse(); x[0] === 1. Actual: '",
                                                "value": "#1: Array.prototype[1] = 1; x = [0]; x.length = 2; x.reverse(); x[0] === 1. Actual: ",
                                                "valueText": "#1: Array.prototype[1] = 1; x = [0]; x.length = 2; x.reverse(); x[0] === 1. Actual: ",
                                                "hasTrailingTrivia": true,
                                                "trailingTrivia": [
                                                    {
                                                        "kind": "WhitespaceTrivia",
                                                        "text": " "
                                                    }
                                                ]
                                            },
                                            "operatorToken": {
                                                "kind": "PlusToken",
                                                "fullStart": 564,
                                                "fullEnd": 566,
                                                "start": 564,
                                                "end": 565,
                                                "fullWidth": 2,
                                                "width": 1,
                                                "text": "+",
                                                "value": "+",
                                                "valueText": "+",
                                                "hasTrailingTrivia": true,
                                                "trailingTrivia": [
                                                    {
                                                        "kind": "WhitespaceTrivia",
                                                        "text": " "
                                                    }
                                                ]
                                            },
                                            "right": {
                                                "kind": "ParenthesizedExpression",
                                                "fullStart": 566,
                                                "fullEnd": 572,
                                                "start": 566,
                                                "end": 572,
                                                "fullWidth": 6,
                                                "width": 6,
                                                "openParenToken": {
                                                    "kind": "OpenParenToken",
                                                    "fullStart": 566,
                                                    "fullEnd": 567,
                                                    "start": 566,
                                                    "end": 567,
                                                    "fullWidth": 1,
                                                    "width": 1,
                                                    "text": "(",
                                                    "value": "(",
                                                    "valueText": "("
                                                },
                                                "expression": {
                                                    "kind": "ElementAccessExpression",
                                                    "fullStart": 567,
                                                    "fullEnd": 571,
                                                    "start": 567,
                                                    "end": 571,
                                                    "fullWidth": 4,
                                                    "width": 4,
                                                    "expression": {
                                                        "kind": "IdentifierName",
                                                        "fullStart": 567,
                                                        "fullEnd": 568,
                                                        "start": 567,
                                                        "end": 568,
                                                        "fullWidth": 1,
                                                        "width": 1,
                                                        "text": "x",
                                                        "value": "x",
                                                        "valueText": "x"
                                                    },
                                                    "openBracketToken": {
                                                        "kind": "OpenBracketToken",
                                                        "fullStart": 568,
                                                        "fullEnd": 569,
                                                        "start": 568,
                                                        "end": 569,
                                                        "fullWidth": 1,
                                                        "width": 1,
                                                        "text": "[",
                                                        "value": "[",
                                                        "valueText": "["
                                                    },
                                                    "argumentExpression": {
                                                        "kind": "NumericLiteral",
                                                        "fullStart": 569,
                                                        "fullEnd": 570,
                                                        "start": 569,
                                                        "end": 570,
                                                        "fullWidth": 1,
                                                        "width": 1,
                                                        "text": "0",
                                                        "value": 0,
                                                        "valueText": "0"
                                                    },
                                                    "closeBracketToken": {
                                                        "kind": "CloseBracketToken",
                                                        "fullStart": 570,
                                                        "fullEnd": 571,
                                                        "start": 570,
                                                        "end": 571,
                                                        "fullWidth": 1,
                                                        "width": 1,
                                                        "text": "]",
                                                        "value": "]",
                                                        "valueText": "]"
                                                    }
                                                },
                                                "closeParenToken": {
                                                    "kind": "CloseParenToken",
                                                    "fullStart": 571,
                                                    "fullEnd": 572,
                                                    "start": 571,
                                                    "end": 572,
                                                    "fullWidth": 1,
                                                    "width": 1,
                                                    "text": ")",
                                                    "value": ")",
                                                    "valueText": ")"
                                                }
                                            }
                                        }
                                    ],
                                    "closeParenToken": {
                                        "kind": "CloseParenToken",
                                        "fullStart": 572,
                                        "fullEnd": 573,
                                        "start": 572,
                                        "end": 573,
                                        "fullWidth": 1,
                                        "width": 1,
                                        "text": ")",
                                        "value": ")",
                                        "valueText": ")"
                                    }
                                }
                            },
                            "semicolonToken": {
                                "kind": "SemicolonToken",
                                "fullStart": 573,
                                "fullEnd": 579,
                                "start": 573,
                                "end": 574,
                                "fullWidth": 6,
                                "width": 1,
                                "text": ";",
                                "value": ";",
                                "valueText": ";",
                                "hasTrailingTrivia": true,
                                "hasTrailingNewLine": true,
                                "trailingTrivia": [
                                    {
                                        "kind": "WhitespaceTrivia",
                                        "text": "    "
                                    },
                                    {
                                        "kind": "NewLineTrivia",
                                        "text": "\n"
                                    }
                                ]
                            }
                        }
                    ],
                    "closeBraceToken": {
                        "kind": "CloseBraceToken",
                        "fullStart": 579,
                        "fullEnd": 581,
                        "start": 579,
                        "end": 580,
                        "fullWidth": 2,
                        "width": 1,
                        "text": "}",
                        "value": "}",
                        "valueText": "}",
                        "hasTrailingTrivia": true,
                        "hasTrailingNewLine": true,
                        "trailingTrivia": [
                            {
                                "kind": "NewLineTrivia",
                                "text": "\n"
                            }
                        ]
                    }
                }
            },
            {
                "kind": "IfStatement",
                "fullStart": 581,
                "fullEnd": 725,
                "start": 592,
                "end": 724,
                "fullWidth": 144,
                "width": 132,
                "ifKeyword": {
                    "kind": "IfKeyword",
                    "fullStart": 581,
                    "fullEnd": 595,
                    "start": 592,
                    "end": 594,
                    "fullWidth": 14,
                    "width": 2,
                    "text": "if",
                    "value": "if",
                    "valueText": "if",
                    "hasLeadingTrivia": true,
                    "hasLeadingComment": true,
                    "hasLeadingNewLine": true,
                    "hasTrailingTrivia": true,
                    "leadingTrivia": [
                        {
                            "kind": "NewLineTrivia",
                            "text": "\n"
                        },
                        {
                            "kind": "SingleLineCommentTrivia",
                            "text": "//CHECK#2"
                        },
                        {
                            "kind": "NewLineTrivia",
                            "text": "\n"
                        }
                    ],
                    "trailingTrivia": [
                        {
                            "kind": "WhitespaceTrivia",
                            "text": " "
                        }
                    ]
                },
                "openParenToken": {
                    "kind": "OpenParenToken",
                    "fullStart": 595,
                    "fullEnd": 596,
                    "start": 595,
                    "end": 596,
                    "fullWidth": 1,
                    "width": 1,
                    "text": "(",
                    "value": "(",
                    "valueText": "("
                },
                "condition": {
                    "kind": "NotEqualsExpression",
                    "fullStart": 596,
                    "fullEnd": 606,
                    "start": 596,
                    "end": 606,
                    "fullWidth": 10,
                    "width": 10,
                    "left": {
                        "kind": "ElementAccessExpression",
                        "fullStart": 596,
                        "fullEnd": 601,
                        "start": 596,
                        "end": 600,
                        "fullWidth": 5,
                        "width": 4,
                        "expression": {
                            "kind": "IdentifierName",
                            "fullStart": 596,
                            "fullEnd": 597,
                            "start": 596,
                            "end": 597,
                            "fullWidth": 1,
                            "width": 1,
                            "text": "x",
                            "value": "x",
                            "valueText": "x"
                        },
                        "openBracketToken": {
                            "kind": "OpenBracketToken",
                            "fullStart": 597,
                            "fullEnd": 598,
                            "start": 597,
                            "end": 598,
                            "fullWidth": 1,
                            "width": 1,
                            "text": "[",
                            "value": "[",
                            "valueText": "["
                        },
                        "argumentExpression": {
                            "kind": "NumericLiteral",
                            "fullStart": 598,
                            "fullEnd": 599,
                            "start": 598,
                            "end": 599,
                            "fullWidth": 1,
                            "width": 1,
                            "text": "1",
                            "value": 1,
                            "valueText": "1"
                        },
                        "closeBracketToken": {
                            "kind": "CloseBracketToken",
                            "fullStart": 599,
                            "fullEnd": 601,
                            "start": 599,
                            "end": 600,
                            "fullWidth": 2,
                            "width": 1,
                            "text": "]",
                            "value": "]",
                            "valueText": "]",
                            "hasTrailingTrivia": true,
                            "trailingTrivia": [
                                {
                                    "kind": "WhitespaceTrivia",
                                    "text": " "
                                }
                            ]
                        }
                    },
                    "operatorToken": {
                        "kind": "ExclamationEqualsEqualsToken",
                        "fullStart": 601,
                        "fullEnd": 605,
                        "start": 601,
                        "end": 604,
                        "fullWidth": 4,
                        "width": 3,
                        "text": "!==",
                        "value": "!==",
                        "valueText": "!==",
                        "hasTrailingTrivia": true,
                        "trailingTrivia": [
                            {
                                "kind": "WhitespaceTrivia",
                                "text": " "
                            }
                        ]
                    },
                    "right": {
                        "kind": "NumericLiteral",
                        "fullStart": 605,
                        "fullEnd": 606,
                        "start": 605,
                        "end": 606,
                        "fullWidth": 1,
                        "width": 1,
                        "text": "0",
                        "value": 0,
                        "valueText": "0"
                    }
                },
                "closeParenToken": {
                    "kind": "CloseParenToken",
                    "fullStart": 606,
                    "fullEnd": 608,
                    "start": 606,
                    "end": 607,
                    "fullWidth": 2,
                    "width": 1,
                    "text": ")",
                    "value": ")",
                    "valueText": ")",
                    "hasTrailingTrivia": true,
                    "trailingTrivia": [
                        {
                            "kind": "WhitespaceTrivia",
                            "text": " "
                        }
                    ]
                },
                "statement": {
                    "kind": "Block",
                    "fullStart": 608,
                    "fullEnd": 725,
                    "start": 608,
                    "end": 724,
                    "fullWidth": 117,
                    "width": 116,
                    "openBraceToken": {
                        "kind": "OpenBraceToken",
                        "fullStart": 608,
                        "fullEnd": 612,
                        "start": 608,
                        "end": 609,
                        "fullWidth": 4,
                        "width": 1,
                        "text": "{",
                        "value": "{",
                        "valueText": "{",
                        "hasTrailingTrivia": true,
                        "hasTrailingNewLine": true,
                        "trailingTrivia": [
                            {
                                "kind": "WhitespaceTrivia",
                                "text": "  "
                            },
                            {
                                "kind": "NewLineTrivia",
                                "text": "\n"
                            }
                        ]
                    },
                    "statements": [
                        {
                            "kind": "ExpressionStatement",
                            "fullStart": 612,
                            "fullEnd": 723,
                            "start": 614,
                            "end": 718,
                            "fullWidth": 111,
                            "width": 104,
                            "expression": {
                                "kind": "InvocationExpression",
                                "fullStart": 612,
                                "fullEnd": 717,
                                "start": 614,
                                "end": 717,
                                "fullWidth": 105,
                                "width": 103,
                                "expression": {
                                    "kind": "IdentifierName",
                                    "fullStart": 612,
                                    "fullEnd": 620,
                                    "start": 614,
                                    "end": 620,
                                    "fullWidth": 8,
                                    "width": 6,
                                    "text": "$ERROR",
                                    "value": "$ERROR",
                                    "valueText": "$ERROR",
                                    "hasLeadingTrivia": true,
                                    "leadingTrivia": [
                                        {
                                            "kind": "WhitespaceTrivia",
                                            "text": "  "
                                        }
                                    ]
                                },
                                "argumentList": {
                                    "kind": "ArgumentList",
                                    "fullStart": 620,
                                    "fullEnd": 717,
                                    "start": 620,
                                    "end": 717,
                                    "fullWidth": 97,
                                    "width": 97,
                                    "openParenToken": {
                                        "kind": "OpenParenToken",
                                        "fullStart": 620,
                                        "fullEnd": 621,
                                        "start": 620,
                                        "end": 621,
                                        "fullWidth": 1,
                                        "width": 1,
                                        "text": "(",
                                        "value": "(",
                                        "valueText": "("
                                    },
                                    "arguments": [
                                        {
                                            "kind": "AddExpression",
                                            "fullStart": 621,
                                            "fullEnd": 716,
                                            "start": 621,
                                            "end": 716,
                                            "fullWidth": 95,
                                            "width": 95,
                                            "left": {
                                                "kind": "StringLiteral",
                                                "fullStart": 621,
                                                "fullEnd": 708,
                                                "start": 621,
                                                "end": 707,
                                                "fullWidth": 87,
                                                "width": 86,
                                                "text": "'#2: Array.prototype[1] = 1; x = [0]; x.length = 2; x.reverse(); x[1] === 0. Actual: '",
                                                "value": "#2: Array.prototype[1] = 1; x = [0]; x.length = 2; x.reverse(); x[1] === 0. Actual: ",
                                                "valueText": "#2: Array.prototype[1] = 1; x = [0]; x.length = 2; x.reverse(); x[1] === 0. Actual: ",
                                                "hasTrailingTrivia": true,
                                                "trailingTrivia": [
                                                    {
                                                        "kind": "WhitespaceTrivia",
                                                        "text": " "
                                                    }
                                                ]
                                            },
                                            "operatorToken": {
                                                "kind": "PlusToken",
                                                "fullStart": 708,
                                                "fullEnd": 710,
                                                "start": 708,
                                                "end": 709,
                                                "fullWidth": 2,
                                                "width": 1,
                                                "text": "+",
                                                "value": "+",
                                                "valueText": "+",
                                                "hasTrailingTrivia": true,
                                                "trailingTrivia": [
                                                    {
                                                        "kind": "WhitespaceTrivia",
                                                        "text": " "
                                                    }
                                                ]
                                            },
                                            "right": {
                                                "kind": "ParenthesizedExpression",
                                                "fullStart": 710,
                                                "fullEnd": 716,
                                                "start": 710,
                                                "end": 716,
                                                "fullWidth": 6,
                                                "width": 6,
                                                "openParenToken": {
                                                    "kind": "OpenParenToken",
                                                    "fullStart": 710,
                                                    "fullEnd": 711,
                                                    "start": 710,
                                                    "end": 711,
                                                    "fullWidth": 1,
                                                    "width": 1,
                                                    "text": "(",
                                                    "value": "(",
                                                    "valueText": "("
                                                },
                                                "expression": {
                                                    "kind": "ElementAccessExpression",
                                                    "fullStart": 711,
                                                    "fullEnd": 715,
                                                    "start": 711,
                                                    "end": 715,
                                                    "fullWidth": 4,
                                                    "width": 4,
                                                    "expression": {
                                                        "kind": "IdentifierName",
                                                        "fullStart": 711,
                                                        "fullEnd": 712,
                                                        "start": 711,
                                                        "end": 712,
                                                        "fullWidth": 1,
                                                        "width": 1,
                                                        "text": "x",
                                                        "value": "x",
                                                        "valueText": "x"
                                                    },
                                                    "openBracketToken": {
                                                        "kind": "OpenBracketToken",
                                                        "fullStart": 712,
                                                        "fullEnd": 713,
                                                        "start": 712,
                                                        "end": 713,
                                                        "fullWidth": 1,
                                                        "width": 1,
                                                        "text": "[",
                                                        "value": "[",
                                                        "valueText": "["
                                                    },
                                                    "argumentExpression": {
                                                        "kind": "NumericLiteral",
                                                        "fullStart": 713,
                                                        "fullEnd": 714,
                                                        "start": 713,
                                                        "end": 714,
                                                        "fullWidth": 1,
                                                        "width": 1,
                                                        "text": "1",
                                                        "value": 1,
                                                        "valueText": "1"
                                                    },
                                                    "closeBracketToken": {
                                                        "kind": "CloseBracketToken",
                                                        "fullStart": 714,
                                                        "fullEnd": 715,
                                                        "start": 714,
                                                        "end": 715,
                                                        "fullWidth": 1,
                                                        "width": 1,
                                                        "text": "]",
                                                        "value": "]",
                                                        "valueText": "]"
                                                    }
                                                },
                                                "closeParenToken": {
                                                    "kind": "CloseParenToken",
                                                    "fullStart": 715,
                                                    "fullEnd": 716,
                                                    "start": 715,
                                                    "end": 716,
                                                    "fullWidth": 1,
                                                    "width": 1,
                                                    "text": ")",
                                                    "value": ")",
                                                    "valueText": ")"
                                                }
                                            }
                                        }
                                    ],
                                    "closeParenToken": {
                                        "kind": "CloseParenToken",
                                        "fullStart": 716,
                                        "fullEnd": 717,
                                        "start": 716,
                                        "end": 717,
                                        "fullWidth": 1,
                                        "width": 1,
                                        "text": ")",
                                        "value": ")",
                                        "valueText": ")"
                                    }
                                }
                            },
                            "semicolonToken": {
                                "kind": "SemicolonToken",
                                "fullStart": 717,
                                "fullEnd": 723,
                                "start": 717,
                                "end": 718,
                                "fullWidth": 6,
                                "width": 1,
                                "text": ";",
                                "value": ";",
                                "valueText": ";",
                                "hasTrailingTrivia": true,
                                "hasTrailingNewLine": true,
                                "trailingTrivia": [
                                    {
                                        "kind": "WhitespaceTrivia",
                                        "text": "    "
                                    },
                                    {
                                        "kind": "NewLineTrivia",
                                        "text": "\n"
                                    }
                                ]
                            }
                        }
                    ],
                    "closeBraceToken": {
                        "kind": "CloseBraceToken",
                        "fullStart": 723,
                        "fullEnd": 725,
                        "start": 723,
                        "end": 724,
                        "fullWidth": 2,
                        "width": 1,
                        "text": "}",
                        "value": "}",
                        "valueText": "}",
                        "hasTrailingTrivia": true,
                        "hasTrailingNewLine": true,
                        "trailingTrivia": [
                            {
                                "kind": "NewLineTrivia",
                                "text": "\n"
                            }
                        ]
                    }
                }
            },
            {
                "kind": "ExpressionStatement",
                "fullStart": 725,
                "fullEnd": 740,
                "start": 726,
                "end": 739,
                "fullWidth": 15,
                "width": 13,
                "expression": {
                    "kind": "AssignmentExpression",
                    "fullStart": 725,
                    "fullEnd": 738,
                    "start": 726,
                    "end": 738,
                    "fullWidth": 13,
                    "width": 12,
                    "left": {
                        "kind": "MemberAccessExpression",
                        "fullStart": 725,
                        "fullEnd": 735,
                        "start": 726,
                        "end": 734,
                        "fullWidth": 10,
                        "width": 8,
                        "expression": {
                            "kind": "IdentifierName",
                            "fullStart": 725,
                            "fullEnd": 727,
                            "start": 726,
                            "end": 727,
                            "fullWidth": 2,
                            "width": 1,
                            "text": "x",
                            "value": "x",
                            "valueText": "x",
                            "hasLeadingTrivia": true,
                            "hasLeadingNewLine": true,
                            "leadingTrivia": [
                                {
                                    "kind": "NewLineTrivia",
                                    "text": "\n"
                                }
                            ]
                        },
                        "dotToken": {
                            "kind": "DotToken",
                            "fullStart": 727,
                            "fullEnd": 728,
                            "start": 727,
                            "end": 728,
                            "fullWidth": 1,
                            "width": 1,
                            "text": ".",
                            "value": ".",
                            "valueText": "."
                        },
                        "name": {
                            "kind": "IdentifierName",
                            "fullStart": 728,
                            "fullEnd": 735,
                            "start": 728,
                            "end": 734,
                            "fullWidth": 7,
                            "width": 6,
                            "text": "length",
                            "value": "length",
                            "valueText": "length",
                            "hasTrailingTrivia": true,
                            "trailingTrivia": [
                                {
                                    "kind": "WhitespaceTrivia",
                                    "text": " "
                                }
                            ]
                        }
                    },
                    "operatorToken": {
                        "kind": "EqualsToken",
                        "fullStart": 735,
                        "fullEnd": 737,
                        "start": 735,
                        "end": 736,
                        "fullWidth": 2,
                        "width": 1,
                        "text": "=",
                        "value": "=",
                        "valueText": "=",
                        "hasTrailingTrivia": true,
                        "trailingTrivia": [
                            {
                                "kind": "WhitespaceTrivia",
                                "text": " "
                            }
                        ]
                    },
                    "right": {
                        "kind": "NumericLiteral",
                        "fullStart": 737,
                        "fullEnd": 738,
                        "start": 737,
                        "end": 738,
                        "fullWidth": 1,
                        "width": 1,
                        "text": "0",
                        "value": 0,
                        "valueText": "0"
                    }
                },
                "semicolonToken": {
                    "kind": "SemicolonToken",
                    "fullStart": 738,
                    "fullEnd": 740,
                    "start": 738,
                    "end": 739,
                    "fullWidth": 2,
                    "width": 1,
                    "text": ";",
                    "value": ";",
                    "valueText": ";",
                    "hasTrailingTrivia": true,
                    "hasTrailingNewLine": true,
                    "trailingTrivia": [
                        {
                            "kind": "NewLineTrivia",
                            "text": "\n"
                        }
                    ]
                }
            },
            {
                "kind": "IfStatement",
                "fullStart": 740,
                "fullEnd": 914,
                "start": 751,
                "end": 913,
                "fullWidth": 174,
                "width": 162,
                "ifKeyword": {
                    "kind": "IfKeyword",
                    "fullStart": 740,
                    "fullEnd": 754,
                    "start": 751,
                    "end": 753,
                    "fullWidth": 14,
                    "width": 2,
                    "text": "if",
                    "value": "if",
                    "valueText": "if",
                    "hasLeadingTrivia": true,
                    "hasLeadingComment": true,
                    "hasLeadingNewLine": true,
                    "hasTrailingTrivia": true,
                    "leadingTrivia": [
                        {
                            "kind": "NewLineTrivia",
                            "text": "\n"
                        },
                        {
                            "kind": "SingleLineCommentTrivia",
                            "text": "//CHECK#3"
                        },
                        {
                            "kind": "NewLineTrivia",
                            "text": "\n"
                        }
                    ],
                    "trailingTrivia": [
                        {
                            "kind": "WhitespaceTrivia",
                            "text": " "
                        }
                    ]
                },
                "openParenToken": {
                    "kind": "OpenParenToken",
                    "fullStart": 754,
                    "fullEnd": 755,
                    "start": 754,
                    "end": 755,
                    "fullWidth": 1,
                    "width": 1,
                    "text": "(",
                    "value": "(",
                    "valueText": "("
                },
                "condition": {
                    "kind": "NotEqualsExpression",
                    "fullStart": 755,
                    "fullEnd": 773,
                    "start": 755,
                    "end": 773,
                    "fullWidth": 18,
                    "width": 18,
                    "left": {
                        "kind": "ElementAccessExpression",
                        "fullStart": 755,
                        "fullEnd": 760,
                        "start": 755,
                        "end": 759,
                        "fullWidth": 5,
                        "width": 4,
                        "expression": {
                            "kind": "IdentifierName",
                            "fullStart": 755,
                            "fullEnd": 756,
                            "start": 755,
                            "end": 756,
                            "fullWidth": 1,
                            "width": 1,
                            "text": "x",
                            "value": "x",
                            "valueText": "x"
                        },
                        "openBracketToken": {
                            "kind": "OpenBracketToken",
                            "fullStart": 756,
                            "fullEnd": 757,
                            "start": 756,
                            "end": 757,
                            "fullWidth": 1,
                            "width": 1,
                            "text": "[",
                            "value": "[",
                            "valueText": "["
                        },
                        "argumentExpression": {
                            "kind": "NumericLiteral",
                            "fullStart": 757,
                            "fullEnd": 758,
                            "start": 757,
                            "end": 758,
                            "fullWidth": 1,
                            "width": 1,
                            "text": "0",
                            "value": 0,
                            "valueText": "0"
                        },
                        "closeBracketToken": {
                            "kind": "CloseBracketToken",
                            "fullStart": 758,
                            "fullEnd": 760,
                            "start": 758,
                            "end": 759,
                            "fullWidth": 2,
                            "width": 1,
                            "text": "]",
                            "value": "]",
                            "valueText": "]",
                            "hasTrailingTrivia": true,
                            "trailingTrivia": [
                                {
                                    "kind": "WhitespaceTrivia",
                                    "text": " "
                                }
                            ]
                        }
                    },
                    "operatorToken": {
                        "kind": "ExclamationEqualsEqualsToken",
                        "fullStart": 760,
                        "fullEnd": 764,
                        "start": 760,
                        "end": 763,
                        "fullWidth": 4,
                        "width": 3,
                        "text": "!==",
                        "value": "!==",
                        "valueText": "!==",
                        "hasTrailingTrivia": true,
                        "trailingTrivia": [
                            {
                                "kind": "WhitespaceTrivia",
                                "text": " "
                            }
                        ]
                    },
                    "right": {
                        "kind": "IdentifierName",
                        "fullStart": 764,
                        "fullEnd": 773,
                        "start": 764,
                        "end": 773,
                        "fullWidth": 9,
                        "width": 9,
                        "text": "undefined",
                        "value": "undefined",
                        "valueText": "undefined"
                    }
                },
                "closeParenToken": {
                    "kind": "CloseParenToken",
                    "fullStart": 773,
                    "fullEnd": 775,
                    "start": 773,
                    "end": 774,
                    "fullWidth": 2,
                    "width": 1,
                    "text": ")",
                    "value": ")",
                    "valueText": ")",
                    "hasTrailingTrivia": true,
                    "trailingTrivia": [
                        {
                            "kind": "WhitespaceTrivia",
                            "text": " "
                        }
                    ]
                },
                "statement": {
                    "kind": "Block",
                    "fullStart": 775,
                    "fullEnd": 914,
                    "start": 775,
                    "end": 913,
                    "fullWidth": 139,
                    "width": 138,
                    "openBraceToken": {
                        "kind": "OpenBraceToken",
                        "fullStart": 775,
                        "fullEnd": 779,
                        "start": 775,
                        "end": 776,
                        "fullWidth": 4,
                        "width": 1,
                        "text": "{",
                        "value": "{",
                        "valueText": "{",
                        "hasTrailingTrivia": true,
                        "hasTrailingNewLine": true,
                        "trailingTrivia": [
                            {
                                "kind": "WhitespaceTrivia",
                                "text": "  "
                            },
                            {
                                "kind": "NewLineTrivia",
                                "text": "\n"
                            }
                        ]
                    },
                    "statements": [
                        {
                            "kind": "ExpressionStatement",
                            "fullStart": 779,
                            "fullEnd": 912,
                            "start": 781,
                            "end": 907,
                            "fullWidth": 133,
                            "width": 126,
                            "expression": {
                                "kind": "InvocationExpression",
                                "fullStart": 779,
                                "fullEnd": 906,
                                "start": 781,
                                "end": 906,
                                "fullWidth": 127,
                                "width": 125,
                                "expression": {
                                    "kind": "IdentifierName",
                                    "fullStart": 779,
                                    "fullEnd": 787,
                                    "start": 781,
                                    "end": 787,
                                    "fullWidth": 8,
                                    "width": 6,
                                    "text": "$ERROR",
                                    "value": "$ERROR",
                                    "valueText": "$ERROR",
                                    "hasLeadingTrivia": true,
                                    "leadingTrivia": [
                                        {
                                            "kind": "WhitespaceTrivia",
                                            "text": "  "
                                        }
                                    ]
                                },
                                "argumentList": {
                                    "kind": "ArgumentList",
                                    "fullStart": 787,
                                    "fullEnd": 906,
                                    "start": 787,
                                    "end": 906,
                                    "fullWidth": 119,
                                    "width": 119,
                                    "openParenToken": {
                                        "kind": "OpenParenToken",
                                        "fullStart": 787,
                                        "fullEnd": 788,
                                        "start": 787,
                                        "end": 788,
                                        "fullWidth": 1,
                                        "width": 1,
                                        "text": "(",
                                        "value": "(",
                                        "valueText": "("
                                    },
                                    "arguments": [
                                        {
                                            "kind": "AddExpression",
                                            "fullStart": 788,
                                            "fullEnd": 905,
                                            "start": 788,
                                            "end": 905,
                                            "fullWidth": 117,
                                            "width": 117,
                                            "left": {
                                                "kind": "StringLiteral",
                                                "fullStart": 788,
                                                "fullEnd": 897,
                                                "start": 788,
                                                "end": 896,
                                                "fullWidth": 109,
                                                "width": 108,
                                                "text": "'#3: Array.prototype[1] = 1; x = [0]; x.length = 2; x.reverse(); x.length = 0; x[0] === undefined. Actual: '",
                                                "value": "#3: Array.prototype[1] = 1; x = [0]; x.length = 2; x.reverse(); x.length = 0; x[0] === undefined. Actual: ",
                                                "valueText": "#3: Array.prototype[1] = 1; x = [0]; x.length = 2; x.reverse(); x.length = 0; x[0] === undefined. Actual: ",
                                                "hasTrailingTrivia": true,
                                                "trailingTrivia": [
                                                    {
                                                        "kind": "WhitespaceTrivia",
                                                        "text": " "
                                                    }
                                                ]
                                            },
                                            "operatorToken": {
                                                "kind": "PlusToken",
                                                "fullStart": 897,
                                                "fullEnd": 899,
                                                "start": 897,
                                                "end": 898,
                                                "fullWidth": 2,
                                                "width": 1,
                                                "text": "+",
                                                "value": "+",
                                                "valueText": "+",
                                                "hasTrailingTrivia": true,
                                                "trailingTrivia": [
                                                    {
                                                        "kind": "WhitespaceTrivia",
                                                        "text": " "
                                                    }
                                                ]
                                            },
                                            "right": {
                                                "kind": "ParenthesizedExpression",
                                                "fullStart": 899,
                                                "fullEnd": 905,
                                                "start": 899,
                                                "end": 905,
                                                "fullWidth": 6,
                                                "width": 6,
                                                "openParenToken": {
                                                    "kind": "OpenParenToken",
                                                    "fullStart": 899,
                                                    "fullEnd": 900,
                                                    "start": 899,
                                                    "end": 900,
                                                    "fullWidth": 1,
                                                    "width": 1,
                                                    "text": "(",
                                                    "value": "(",
                                                    "valueText": "("
                                                },
                                                "expression": {
                                                    "kind": "ElementAccessExpression",
                                                    "fullStart": 900,
                                                    "fullEnd": 904,
                                                    "start": 900,
                                                    "end": 904,
                                                    "fullWidth": 4,
                                                    "width": 4,
                                                    "expression": {
                                                        "kind": "IdentifierName",
                                                        "fullStart": 900,
                                                        "fullEnd": 901,
                                                        "start": 900,
                                                        "end": 901,
                                                        "fullWidth": 1,
                                                        "width": 1,
                                                        "text": "x",
                                                        "value": "x",
                                                        "valueText": "x"
                                                    },
                                                    "openBracketToken": {
                                                        "kind": "OpenBracketToken",
                                                        "fullStart": 901,
                                                        "fullEnd": 902,
                                                        "start": 901,
                                                        "end": 902,
                                                        "fullWidth": 1,
                                                        "width": 1,
                                                        "text": "[",
                                                        "value": "[",
                                                        "valueText": "["
                                                    },
                                                    "argumentExpression": {
                                                        "kind": "NumericLiteral",
                                                        "fullStart": 902,
                                                        "fullEnd": 903,
                                                        "start": 902,
                                                        "end": 903,
                                                        "fullWidth": 1,
                                                        "width": 1,
                                                        "text": "0",
                                                        "value": 0,
                                                        "valueText": "0"
                                                    },
                                                    "closeBracketToken": {
                                                        "kind": "CloseBracketToken",
                                                        "fullStart": 903,
                                                        "fullEnd": 904,
                                                        "start": 903,
                                                        "end": 904,
                                                        "fullWidth": 1,
                                                        "width": 1,
                                                        "text": "]",
                                                        "value": "]",
                                                        "valueText": "]"
                                                    }
                                                },
                                                "closeParenToken": {
                                                    "kind": "CloseParenToken",
                                                    "fullStart": 904,
                                                    "fullEnd": 905,
                                                    "start": 904,
                                                    "end": 905,
                                                    "fullWidth": 1,
                                                    "width": 1,
                                                    "text": ")",
                                                    "value": ")",
                                                    "valueText": ")"
                                                }
                                            }
                                        }
                                    ],
                                    "closeParenToken": {
                                        "kind": "CloseParenToken",
                                        "fullStart": 905,
                                        "fullEnd": 906,
                                        "start": 905,
                                        "end": 906,
                                        "fullWidth": 1,
                                        "width": 1,
                                        "text": ")",
                                        "value": ")",
                                        "valueText": ")"
                                    }
                                }
                            },
                            "semicolonToken": {
                                "kind": "SemicolonToken",
                                "fullStart": 906,
                                "fullEnd": 912,
                                "start": 906,
                                "end": 907,
                                "fullWidth": 6,
                                "width": 1,
                                "text": ";",
                                "value": ";",
                                "valueText": ";",
                                "hasTrailingTrivia": true,
                                "hasTrailingNewLine": true,
                                "trailingTrivia": [
                                    {
                                        "kind": "WhitespaceTrivia",
                                        "text": "    "
                                    },
                                    {
                                        "kind": "NewLineTrivia",
                                        "text": "\n"
                                    }
                                ]
                            }
                        }
                    ],
                    "closeBraceToken": {
                        "kind": "CloseBraceToken",
                        "fullStart": 912,
                        "fullEnd": 914,
                        "start": 912,
                        "end": 913,
                        "fullWidth": 2,
                        "width": 1,
                        "text": "}",
                        "value": "}",
                        "valueText": "}",
                        "hasTrailingTrivia": true,
                        "hasTrailingNewLine": true,
                        "trailingTrivia": [
                            {
                                "kind": "NewLineTrivia",
                                "text": "\n"
                            }
                        ]
                    }
                }
            },
            {
                "kind": "IfStatement",
                "fullStart": 914,
                "fullEnd": 1072,
                "start": 925,
                "end": 1071,
                "fullWidth": 158,
                "width": 146,
                "ifKeyword": {
                    "kind": "IfKeyword",
                    "fullStart": 914,
                    "fullEnd": 928,
                    "start": 925,
                    "end": 927,
                    "fullWidth": 14,
                    "width": 2,
                    "text": "if",
                    "value": "if",
                    "valueText": "if",
                    "hasLeadingTrivia": true,
                    "hasLeadingComment": true,
                    "hasLeadingNewLine": true,
                    "hasTrailingTrivia": true,
                    "leadingTrivia": [
                        {
                            "kind": "NewLineTrivia",
                            "text": "\n"
                        },
                        {
                            "kind": "SingleLineCommentTrivia",
                            "text": "//CHECK#4"
                        },
                        {
                            "kind": "NewLineTrivia",
                            "text": "\n"
                        }
                    ],
                    "trailingTrivia": [
                        {
                            "kind": "WhitespaceTrivia",
                            "text": " "
                        }
                    ]
                },
                "openParenToken": {
                    "kind": "OpenParenToken",
                    "fullStart": 928,
                    "fullEnd": 929,
                    "start": 928,
                    "end": 929,
                    "fullWidth": 1,
                    "width": 1,
                    "text": "(",
                    "value": "(",
                    "valueText": "("
                },
                "condition": {
                    "kind": "NotEqualsExpression",
                    "fullStart": 929,
                    "fullEnd": 939,
                    "start": 929,
                    "end": 939,
                    "fullWidth": 10,
                    "width": 10,
                    "left": {
                        "kind": "ElementAccessExpression",
                        "fullStart": 929,
                        "fullEnd": 934,
                        "start": 929,
                        "end": 933,
                        "fullWidth": 5,
                        "width": 4,
                        "expression": {
                            "kind": "IdentifierName",
                            "fullStart": 929,
                            "fullEnd": 930,
                            "start": 929,
                            "end": 930,
                            "fullWidth": 1,
                            "width": 1,
                            "text": "x",
                            "value": "x",
                            "valueText": "x"
                        },
                        "openBracketToken": {
                            "kind": "OpenBracketToken",
                            "fullStart": 930,
                            "fullEnd": 931,
                            "start": 930,
                            "end": 931,
                            "fullWidth": 1,
                            "width": 1,
                            "text": "[",
                            "value": "[",
                            "valueText": "["
                        },
                        "argumentExpression": {
                            "kind": "NumericLiteral",
                            "fullStart": 931,
                            "fullEnd": 932,
                            "start": 931,
                            "end": 932,
                            "fullWidth": 1,
                            "width": 1,
                            "text": "1",
                            "value": 1,
                            "valueText": "1"
                        },
                        "closeBracketToken": {
                            "kind": "CloseBracketToken",
                            "fullStart": 932,
                            "fullEnd": 934,
                            "start": 932,
                            "end": 933,
                            "fullWidth": 2,
                            "width": 1,
                            "text": "]",
                            "value": "]",
                            "valueText": "]",
                            "hasTrailingTrivia": true,
                            "trailingTrivia": [
                                {
                                    "kind": "WhitespaceTrivia",
                                    "text": " "
                                }
                            ]
                        }
                    },
                    "operatorToken": {
                        "kind": "ExclamationEqualsEqualsToken",
                        "fullStart": 934,
                        "fullEnd": 938,
                        "start": 934,
                        "end": 937,
                        "fullWidth": 4,
                        "width": 3,
                        "text": "!==",
                        "value": "!==",
                        "valueText": "!==",
                        "hasTrailingTrivia": true,
                        "trailingTrivia": [
                            {
                                "kind": "WhitespaceTrivia",
                                "text": " "
                            }
                        ]
                    },
                    "right": {
                        "kind": "NumericLiteral",
                        "fullStart": 938,
                        "fullEnd": 939,
                        "start": 938,
                        "end": 939,
                        "fullWidth": 1,
                        "width": 1,
                        "text": "1",
                        "value": 1,
                        "valueText": "1"
                    }
                },
                "closeParenToken": {
                    "kind": "CloseParenToken",
                    "fullStart": 939,
                    "fullEnd": 941,
                    "start": 939,
                    "end": 940,
                    "fullWidth": 2,
                    "width": 1,
                    "text": ")",
                    "value": ")",
                    "valueText": ")",
                    "hasTrailingTrivia": true,
                    "trailingTrivia": [
                        {
                            "kind": "WhitespaceTrivia",
                            "text": " "
                        }
                    ]
                },
                "statement": {
                    "kind": "Block",
                    "fullStart": 941,
                    "fullEnd": 1072,
                    "start": 941,
                    "end": 1071,
                    "fullWidth": 131,
                    "width": 130,
                    "openBraceToken": {
                        "kind": "OpenBraceToken",
                        "fullStart": 941,
                        "fullEnd": 945,
                        "start": 941,
                        "end": 942,
                        "fullWidth": 4,
                        "width": 1,
                        "text": "{",
                        "value": "{",
                        "valueText": "{",
                        "hasTrailingTrivia": true,
                        "hasTrailingNewLine": true,
                        "trailingTrivia": [
                            {
                                "kind": "WhitespaceTrivia",
                                "text": "  "
                            },
                            {
                                "kind": "NewLineTrivia",
                                "text": "\n"
                            }
                        ]
                    },
                    "statements": [
                        {
                            "kind": "ExpressionStatement",
                            "fullStart": 945,
                            "fullEnd": 1070,
                            "start": 947,
                            "end": 1065,
                            "fullWidth": 125,
                            "width": 118,
                            "expression": {
                                "kind": "InvocationExpression",
                                "fullStart": 945,
                                "fullEnd": 1064,
                                "start": 947,
                                "end": 1064,
                                "fullWidth": 119,
                                "width": 117,
                                "expression": {
                                    "kind": "IdentifierName",
                                    "fullStart": 945,
                                    "fullEnd": 953,
                                    "start": 947,
                                    "end": 953,
                                    "fullWidth": 8,
                                    "width": 6,
                                    "text": "$ERROR",
                                    "value": "$ERROR",
                                    "valueText": "$ERROR",
                                    "hasLeadingTrivia": true,
                                    "leadingTrivia": [
                                        {
                                            "kind": "WhitespaceTrivia",
                                            "text": "  "
                                        }
                                    ]
                                },
                                "argumentList": {
                                    "kind": "ArgumentList",
                                    "fullStart": 953,
                                    "fullEnd": 1064,
                                    "start": 953,
                                    "end": 1064,
                                    "fullWidth": 111,
                                    "width": 111,
                                    "openParenToken": {
                                        "kind": "OpenParenToken",
                                        "fullStart": 953,
                                        "fullEnd": 954,
                                        "start": 953,
                                        "end": 954,
                                        "fullWidth": 1,
                                        "width": 1,
                                        "text": "(",
                                        "value": "(",
                                        "valueText": "("
                                    },
                                    "arguments": [
                                        {
                                            "kind": "AddExpression",
                                            "fullStart": 954,
                                            "fullEnd": 1063,
                                            "start": 954,
                                            "end": 1063,
                                            "fullWidth": 109,
                                            "width": 109,
                                            "left": {
                                                "kind": "StringLiteral",
                                                "fullStart": 954,
                                                "fullEnd": 1055,
                                                "start": 954,
                                                "end": 1054,
                                                "fullWidth": 101,
                                                "width": 100,
                                                "text": "'#4: Array.prototype[1] = 1; x = [0]; x.length = 2; x.reverse(); x.length = 0; x[1] === 1. Actual: '",
                                                "value": "#4: Array.prototype[1] = 1; x = [0]; x.length = 2; x.reverse(); x.length = 0; x[1] === 1. Actual: ",
                                                "valueText": "#4: Array.prototype[1] = 1; x = [0]; x.length = 2; x.reverse(); x.length = 0; x[1] === 1. Actual: ",
                                                "hasTrailingTrivia": true,
                                                "trailingTrivia": [
                                                    {
                                                        "kind": "WhitespaceTrivia",
                                                        "text": " "
                                                    }
                                                ]
                                            },
                                            "operatorToken": {
                                                "kind": "PlusToken",
                                                "fullStart": 1055,
                                                "fullEnd": 1057,
                                                "start": 1055,
                                                "end": 1056,
                                                "fullWidth": 2,
                                                "width": 1,
                                                "text": "+",
                                                "value": "+",
                                                "valueText": "+",
                                                "hasTrailingTrivia": true,
                                                "trailingTrivia": [
                                                    {
                                                        "kind": "WhitespaceTrivia",
                                                        "text": " "
                                                    }
                                                ]
                                            },
                                            "right": {
                                                "kind": "ParenthesizedExpression",
                                                "fullStart": 1057,
                                                "fullEnd": 1063,
                                                "start": 1057,
                                                "end": 1063,
                                                "fullWidth": 6,
                                                "width": 6,
                                                "openParenToken": {
                                                    "kind": "OpenParenToken",
                                                    "fullStart": 1057,
                                                    "fullEnd": 1058,
                                                    "start": 1057,
                                                    "end": 1058,
                                                    "fullWidth": 1,
                                                    "width": 1,
                                                    "text": "(",
                                                    "value": "(",
                                                    "valueText": "("
                                                },
                                                "expression": {
                                                    "kind": "ElementAccessExpression",
                                                    "fullStart": 1058,
                                                    "fullEnd": 1062,
                                                    "start": 1058,
                                                    "end": 1062,
                                                    "fullWidth": 4,
                                                    "width": 4,
                                                    "expression": {
                                                        "kind": "IdentifierName",
                                                        "fullStart": 1058,
                                                        "fullEnd": 1059,
                                                        "start": 1058,
                                                        "end": 1059,
                                                        "fullWidth": 1,
                                                        "width": 1,
                                                        "text": "x",
                                                        "value": "x",
                                                        "valueText": "x"
                                                    },
                                                    "openBracketToken": {
                                                        "kind": "OpenBracketToken",
                                                        "fullStart": 1059,
                                                        "fullEnd": 1060,
                                                        "start": 1059,
                                                        "end": 1060,
                                                        "fullWidth": 1,
                                                        "width": 1,
                                                        "text": "[",
                                                        "value": "[",
                                                        "valueText": "["
                                                    },
                                                    "argumentExpression": {
                                                        "kind": "NumericLiteral",
                                                        "fullStart": 1060,
                                                        "fullEnd": 1061,
                                                        "start": 1060,
                                                        "end": 1061,
                                                        "fullWidth": 1,
                                                        "width": 1,
                                                        "text": "1",
                                                        "value": 1,
                                                        "valueText": "1"
                                                    },
                                                    "closeBracketToken": {
                                                        "kind": "CloseBracketToken",
                                                        "fullStart": 1061,
                                                        "fullEnd": 1062,
                                                        "start": 1061,
                                                        "end": 1062,
                                                        "fullWidth": 1,
                                                        "width": 1,
                                                        "text": "]",
                                                        "value": "]",
                                                        "valueText": "]"
                                                    }
                                                },
                                                "closeParenToken": {
                                                    "kind": "CloseParenToken",
                                                    "fullStart": 1062,
                                                    "fullEnd": 1063,
                                                    "start": 1062,
                                                    "end": 1063,
                                                    "fullWidth": 1,
                                                    "width": 1,
                                                    "text": ")",
                                                    "value": ")",
                                                    "valueText": ")"
                                                }
                                            }
                                        }
                                    ],
                                    "closeParenToken": {
                                        "kind": "CloseParenToken",
                                        "fullStart": 1063,
                                        "fullEnd": 1064,
                                        "start": 1063,
                                        "end": 1064,
                                        "fullWidth": 1,
                                        "width": 1,
                                        "text": ")",
                                        "value": ")",
                                        "valueText": ")"
                                    }
                                }
                            },
                            "semicolonToken": {
                                "kind": "SemicolonToken",
                                "fullStart": 1064,
                                "fullEnd": 1070,
                                "start": 1064,
                                "end": 1065,
                                "fullWidth": 6,
                                "width": 1,
                                "text": ";",
                                "value": ";",
                                "valueText": ";",
                                "hasTrailingTrivia": true,
                                "hasTrailingNewLine": true,
                                "trailingTrivia": [
                                    {
                                        "kind": "WhitespaceTrivia",
                                        "text": "    "
                                    },
                                    {
                                        "kind": "NewLineTrivia",
                                        "text": "\n"
                                    }
                                ]
                            }
                        }
                    ],
                    "closeBraceToken": {
                        "kind": "CloseBraceToken",
                        "fullStart": 1070,
                        "fullEnd": 1072,
                        "start": 1070,
                        "end": 1071,
                        "fullWidth": 2,
                        "width": 1,
                        "text": "}",
                        "value": "}",
                        "valueText": "}",
                        "hasTrailingTrivia": true,
                        "hasTrailingNewLine": true,
                        "trailingTrivia": [
                            {
                                "kind": "NewLineTrivia",
                                "text": "\n"
                            }
                        ]
                    }
                }
            },
            {
                "kind": "ExpressionStatement",
                "fullStart": 1072,
                "fullEnd": 1098,
                "start": 1073,
                "end": 1097,
                "fullWidth": 26,
                "width": 24,
                "expression": {
                    "kind": "AssignmentExpression",
                    "fullStart": 1072,
                    "fullEnd": 1096,
                    "start": 1073,
                    "end": 1096,
                    "fullWidth": 24,
                    "width": 23,
                    "left": {
                        "kind": "ElementAccessExpression",
                        "fullStart": 1072,
                        "fullEnd": 1093,
                        "start": 1073,
                        "end": 1092,
                        "fullWidth": 21,
                        "width": 19,
                        "expression": {
                            "kind": "MemberAccessExpression",
                            "fullStart": 1072,
                            "fullEnd": 1089,
                            "start": 1073,
                            "end": 1089,
                            "fullWidth": 17,
                            "width": 16,
                            "expression": {
                                "kind": "IdentifierName",
                                "fullStart": 1072,
                                "fullEnd": 1079,
                                "start": 1073,
                                "end": 1079,
                                "fullWidth": 7,
                                "width": 6,
                                "text": "Object",
                                "value": "Object",
                                "valueText": "Object",
                                "hasLeadingTrivia": true,
                                "hasLeadingNewLine": true,
                                "leadingTrivia": [
                                    {
                                        "kind": "NewLineTrivia",
                                        "text": "\n"
                                    }
                                ]
                            },
                            "dotToken": {
                                "kind": "DotToken",
                                "fullStart": 1079,
                                "fullEnd": 1080,
                                "start": 1079,
                                "end": 1080,
                                "fullWidth": 1,
                                "width": 1,
                                "text": ".",
                                "value": ".",
                                "valueText": "."
                            },
                            "name": {
                                "kind": "IdentifierName",
                                "fullStart": 1080,
                                "fullEnd": 1089,
                                "start": 1080,
                                "end": 1089,
                                "fullWidth": 9,
                                "width": 9,
                                "text": "prototype",
                                "value": "prototype",
                                "valueText": "prototype"
                            }
                        },
                        "openBracketToken": {
                            "kind": "OpenBracketToken",
                            "fullStart": 1089,
                            "fullEnd": 1090,
                            "start": 1089,
                            "end": 1090,
                            "fullWidth": 1,
                            "width": 1,
                            "text": "[",
                            "value": "[",
                            "valueText": "["
                        },
                        "argumentExpression": {
                            "kind": "NumericLiteral",
                            "fullStart": 1090,
                            "fullEnd": 1091,
                            "start": 1090,
                            "end": 1091,
                            "fullWidth": 1,
                            "width": 1,
                            "text": "1",
                            "value": 1,
                            "valueText": "1"
                        },
                        "closeBracketToken": {
                            "kind": "CloseBracketToken",
                            "fullStart": 1091,
                            "fullEnd": 1093,
                            "start": 1091,
                            "end": 1092,
                            "fullWidth": 2,
                            "width": 1,
                            "text": "]",
                            "value": "]",
                            "valueText": "]",
                            "hasTrailingTrivia": true,
                            "trailingTrivia": [
                                {
                                    "kind": "WhitespaceTrivia",
                                    "text": " "
                                }
                            ]
                        }
                    },
                    "operatorToken": {
                        "kind": "EqualsToken",
                        "fullStart": 1093,
                        "fullEnd": 1095,
                        "start": 1093,
                        "end": 1094,
                        "fullWidth": 2,
                        "width": 1,
                        "text": "=",
                        "value": "=",
                        "valueText": "=",
                        "hasTrailingTrivia": true,
                        "trailingTrivia": [
                            {
                                "kind": "WhitespaceTrivia",
                                "text": " "
                            }
                        ]
                    },
                    "right": {
                        "kind": "NumericLiteral",
                        "fullStart": 1095,
                        "fullEnd": 1096,
                        "start": 1095,
                        "end": 1096,
                        "fullWidth": 1,
                        "width": 1,
                        "text": "1",
                        "value": 1,
                        "valueText": "1"
                    }
                },
                "semicolonToken": {
                    "kind": "SemicolonToken",
                    "fullStart": 1096,
                    "fullEnd": 1098,
                    "start": 1096,
                    "end": 1097,
                    "fullWidth": 2,
                    "width": 1,
                    "text": ";",
                    "value": ";",
                    "valueText": ";",
                    "hasTrailingTrivia": true,
                    "hasTrailingNewLine": true,
                    "trailingTrivia": [
                        {
                            "kind": "NewLineTrivia",
                            "text": "\n"
                        }
                    ]
                }
            },
            {
                "kind": "ExpressionStatement",
                "fullStart": 1098,
                "fullEnd": 1127,
                "start": 1098,
                "end": 1126,
                "fullWidth": 29,
                "width": 28,
                "expression": {
                    "kind": "AssignmentExpression",
                    "fullStart": 1098,
                    "fullEnd": 1125,
                    "start": 1098,
                    "end": 1125,
                    "fullWidth": 27,
                    "width": 27,
                    "left": {
                        "kind": "MemberAccessExpression",
                        "fullStart": 1098,
                        "fullEnd": 1122,
                        "start": 1098,
                        "end": 1121,
                        "fullWidth": 24,
                        "width": 23,
                        "expression": {
                            "kind": "MemberAccessExpression",
                            "fullStart": 1098,
                            "fullEnd": 1114,
                            "start": 1098,
                            "end": 1114,
                            "fullWidth": 16,
                            "width": 16,
                            "expression": {
                                "kind": "IdentifierName",
                                "fullStart": 1098,
                                "fullEnd": 1104,
                                "start": 1098,
                                "end": 1104,
                                "fullWidth": 6,
                                "width": 6,
                                "text": "Object",
                                "value": "Object",
                                "valueText": "Object"
                            },
                            "dotToken": {
                                "kind": "DotToken",
                                "fullStart": 1104,
                                "fullEnd": 1105,
                                "start": 1104,
                                "end": 1105,
                                "fullWidth": 1,
                                "width": 1,
                                "text": ".",
                                "value": ".",
                                "valueText": "."
                            },
                            "name": {
                                "kind": "IdentifierName",
                                "fullStart": 1105,
                                "fullEnd": 1114,
                                "start": 1105,
                                "end": 1114,
                                "fullWidth": 9,
                                "width": 9,
                                "text": "prototype",
                                "value": "prototype",
                                "valueText": "prototype"
                            }
                        },
                        "dotToken": {
                            "kind": "DotToken",
                            "fullStart": 1114,
                            "fullEnd": 1115,
                            "start": 1114,
                            "end": 1115,
                            "fullWidth": 1,
                            "width": 1,
                            "text": ".",
                            "value": ".",
                            "valueText": "."
                        },
                        "name": {
                            "kind": "IdentifierName",
                            "fullStart": 1115,
                            "fullEnd": 1122,
                            "start": 1115,
                            "end": 1121,
                            "fullWidth": 7,
                            "width": 6,
                            "text": "length",
                            "value": "length",
                            "valueText": "length",
                            "hasTrailingTrivia": true,
                            "trailingTrivia": [
                                {
                                    "kind": "WhitespaceTrivia",
                                    "text": " "
                                }
                            ]
                        }
                    },
                    "operatorToken": {
                        "kind": "EqualsToken",
                        "fullStart": 1122,
                        "fullEnd": 1124,
                        "start": 1122,
                        "end": 1123,
                        "fullWidth": 2,
                        "width": 1,
                        "text": "=",
                        "value": "=",
                        "valueText": "=",
                        "hasTrailingTrivia": true,
                        "trailingTrivia": [
                            {
                                "kind": "WhitespaceTrivia",
                                "text": " "
                            }
                        ]
                    },
                    "right": {
                        "kind": "NumericLiteral",
                        "fullStart": 1124,
                        "fullEnd": 1125,
                        "start": 1124,
                        "end": 1125,
                        "fullWidth": 1,
                        "width": 1,
                        "text": "2",
                        "value": 2,
                        "valueText": "2"
                    }
                },
                "semicolonToken": {
                    "kind": "SemicolonToken",
                    "fullStart": 1125,
                    "fullEnd": 1127,
                    "start": 1125,
                    "end": 1126,
                    "fullWidth": 2,
                    "width": 1,
                    "text": ";",
                    "value": ";",
                    "valueText": ";",
                    "hasTrailingTrivia": true,
                    "hasTrailingNewLine": true,
                    "trailingTrivia": [
                        {
                            "kind": "NewLineTrivia",
                            "text": "\n"
                        }
                    ]
                }
            },
            {
                "kind": "ExpressionStatement",
                "fullStart": 1127,
                "fullEnd": 1179,
                "start": 1127,
                "end": 1178,
                "fullWidth": 52,
                "width": 51,
                "expression": {
                    "kind": "AssignmentExpression",
                    "fullStart": 1127,
                    "fullEnd": 1177,
                    "start": 1127,
                    "end": 1177,
                    "fullWidth": 50,
                    "width": 50,
                    "left": {
                        "kind": "MemberAccessExpression",
                        "fullStart": 1127,
                        "fullEnd": 1152,
                        "start": 1127,
                        "end": 1151,
                        "fullWidth": 25,
                        "width": 24,
                        "expression": {
                            "kind": "MemberAccessExpression",
                            "fullStart": 1127,
                            "fullEnd": 1143,
                            "start": 1127,
                            "end": 1143,
                            "fullWidth": 16,
                            "width": 16,
                            "expression": {
                                "kind": "IdentifierName",
                                "fullStart": 1127,
                                "fullEnd": 1133,
                                "start": 1127,
                                "end": 1133,
                                "fullWidth": 6,
                                "width": 6,
                                "text": "Object",
                                "value": "Object",
                                "valueText": "Object"
                            },
                            "dotToken": {
                                "kind": "DotToken",
                                "fullStart": 1133,
                                "fullEnd": 1134,
                                "start": 1133,
                                "end": 1134,
                                "fullWidth": 1,
                                "width": 1,
                                "text": ".",
                                "value": ".",
                                "valueText": "."
                            },
                            "name": {
                                "kind": "IdentifierName",
                                "fullStart": 1134,
                                "fullEnd": 1143,
                                "start": 1134,
                                "end": 1143,
                                "fullWidth": 9,
                                "width": 9,
                                "text": "prototype",
                                "value": "prototype",
                                "valueText": "prototype"
                            }
                        },
                        "dotToken": {
                            "kind": "DotToken",
                            "fullStart": 1143,
                            "fullEnd": 1144,
                            "start": 1143,
                            "end": 1144,
                            "fullWidth": 1,
                            "width": 1,
                            "text": ".",
                            "value": ".",
                            "valueText": "."
                        },
                        "name": {
                            "kind": "IdentifierName",
                            "fullStart": 1144,
                            "fullEnd": 1152,
                            "start": 1144,
                            "end": 1151,
                            "fullWidth": 8,
                            "width": 7,
                            "text": "reverse",
                            "value": "reverse",
                            "valueText": "reverse",
                            "hasTrailingTrivia": true,
                            "trailingTrivia": [
                                {
                                    "kind": "WhitespaceTrivia",
                                    "text": " "
                                }
                            ]
                        }
                    },
                    "operatorToken": {
                        "kind": "EqualsToken",
                        "fullStart": 1152,
                        "fullEnd": 1154,
                        "start": 1152,
                        "end": 1153,
                        "fullWidth": 2,
                        "width": 1,
                        "text": "=",
                        "value": "=",
                        "valueText": "=",
                        "hasTrailingTrivia": true,
                        "trailingTrivia": [
                            {
                                "kind": "WhitespaceTrivia",
                                "text": " "
                            }
                        ]
                    },
                    "right": {
                        "kind": "MemberAccessExpression",
                        "fullStart": 1154,
                        "fullEnd": 1177,
                        "start": 1154,
                        "end": 1177,
                        "fullWidth": 23,
                        "width": 23,
                        "expression": {
                            "kind": "MemberAccessExpression",
                            "fullStart": 1154,
                            "fullEnd": 1169,
                            "start": 1154,
                            "end": 1169,
                            "fullWidth": 15,
                            "width": 15,
                            "expression": {
                                "kind": "IdentifierName",
                                "fullStart": 1154,
                                "fullEnd": 1159,
                                "start": 1154,
                                "end": 1159,
                                "fullWidth": 5,
                                "width": 5,
                                "text": "Array",
                                "value": "Array",
                                "valueText": "Array"
                            },
                            "dotToken": {
                                "kind": "DotToken",
                                "fullStart": 1159,
                                "fullEnd": 1160,
                                "start": 1159,
                                "end": 1160,
                                "fullWidth": 1,
                                "width": 1,
                                "text": ".",
                                "value": ".",
                                "valueText": "."
                            },
                            "name": {
                                "kind": "IdentifierName",
                                "fullStart": 1160,
                                "fullEnd": 1169,
                                "start": 1160,
                                "end": 1169,
                                "fullWidth": 9,
                                "width": 9,
                                "text": "prototype",
                                "value": "prototype",
                                "valueText": "prototype"
                            }
                        },
                        "dotToken": {
                            "kind": "DotToken",
                            "fullStart": 1169,
                            "fullEnd": 1170,
                            "start": 1169,
                            "end": 1170,
                            "fullWidth": 1,
                            "width": 1,
                            "text": ".",
                            "value": ".",
                            "valueText": "."
                        },
                        "name": {
                            "kind": "IdentifierName",
                            "fullStart": 1170,
                            "fullEnd": 1177,
                            "start": 1170,
                            "end": 1177,
                            "fullWidth": 7,
                            "width": 7,
                            "text": "reverse",
                            "value": "reverse",
                            "valueText": "reverse"
                        }
                    }
                },
                "semicolonToken": {
                    "kind": "SemicolonToken",
                    "fullStart": 1177,
                    "fullEnd": 1179,
                    "start": 1177,
                    "end": 1178,
                    "fullWidth": 2,
                    "width": 1,
                    "text": ";",
                    "value": ";",
                    "valueText": ";",
                    "hasTrailingTrivia": true,
                    "hasTrailingNewLine": true,
                    "trailingTrivia": [
                        {
                            "kind": "NewLineTrivia",
                            "text": "\n"
                        }
                    ]
                }
            },
            {
                "kind": "ExpressionStatement",
                "fullStart": 1179,
                "fullEnd": 1190,
                "start": 1179,
                "end": 1189,
                "fullWidth": 11,
                "width": 10,
                "expression": {
                    "kind": "AssignmentExpression",
                    "fullStart": 1179,
                    "fullEnd": 1188,
                    "start": 1179,
                    "end": 1188,
                    "fullWidth": 9,
                    "width": 9,
                    "left": {
                        "kind": "IdentifierName",
                        "fullStart": 1179,
                        "fullEnd": 1181,
                        "start": 1179,
                        "end": 1180,
                        "fullWidth": 2,
                        "width": 1,
                        "text": "x",
                        "value": "x",
                        "valueText": "x",
                        "hasTrailingTrivia": true,
                        "trailingTrivia": [
                            {
                                "kind": "WhitespaceTrivia",
                                "text": " "
                            }
                        ]
                    },
                    "operatorToken": {
                        "kind": "EqualsToken",
                        "fullStart": 1181,
                        "fullEnd": 1183,
                        "start": 1181,
                        "end": 1182,
                        "fullWidth": 2,
                        "width": 1,
                        "text": "=",
                        "value": "=",
                        "valueText": "=",
                        "hasTrailingTrivia": true,
                        "trailingTrivia": [
                            {
                                "kind": "WhitespaceTrivia",
                                "text": " "
                            }
                        ]
                    },
                    "right": {
                        "kind": "ObjectLiteralExpression",
                        "fullStart": 1183,
                        "fullEnd": 1188,
                        "start": 1183,
                        "end": 1188,
                        "fullWidth": 5,
                        "width": 5,
                        "openBraceToken": {
                            "kind": "OpenBraceToken",
                            "fullStart": 1183,
                            "fullEnd": 1184,
                            "start": 1183,
                            "end": 1184,
                            "fullWidth": 1,
                            "width": 1,
                            "text": "{",
                            "value": "{",
                            "valueText": "{"
                        },
                        "propertyAssignments": [
                            {
                                "kind": "SimplePropertyAssignment",
                                "fullStart": 1184,
                                "fullEnd": 1187,
                                "start": 1184,
                                "end": 1187,
                                "fullWidth": 3,
                                "width": 3,
                                "propertyName": {
                                    "kind": "NumericLiteral",
                                    "fullStart": 1184,
                                    "fullEnd": 1185,
                                    "start": 1184,
                                    "end": 1185,
                                    "fullWidth": 1,
                                    "width": 1,
                                    "text": "0",
                                    "value": 0,
                                    "valueText": "0"
                                },
                                "colonToken": {
                                    "kind": "ColonToken",
                                    "fullStart": 1185,
                                    "fullEnd": 1186,
                                    "start": 1185,
                                    "end": 1186,
                                    "fullWidth": 1,
                                    "width": 1,
                                    "text": ":",
                                    "value": ":",
                                    "valueText": ":"
                                },
                                "expression": {
                                    "kind": "NumericLiteral",
                                    "fullStart": 1186,
                                    "fullEnd": 1187,
                                    "start": 1186,
                                    "end": 1187,
                                    "fullWidth": 1,
                                    "width": 1,
                                    "text": "0",
                                    "value": 0,
                                    "valueText": "0"
                                }
                            }
                        ],
                        "closeBraceToken": {
                            "kind": "CloseBraceToken",
                            "fullStart": 1187,
                            "fullEnd": 1188,
                            "start": 1187,
                            "end": 1188,
                            "fullWidth": 1,
                            "width": 1,
                            "text": "}",
                            "value": "}",
                            "valueText": "}"
                        }
                    }
                },
                "semicolonToken": {
                    "kind": "SemicolonToken",
                    "fullStart": 1188,
                    "fullEnd": 1190,
                    "start": 1188,
                    "end": 1189,
                    "fullWidth": 2,
                    "width": 1,
                    "text": ";",
                    "value": ";",
                    "valueText": ";",
                    "hasTrailingTrivia": true,
                    "hasTrailingNewLine": true,
                    "trailingTrivia": [
                        {
                            "kind": "NewLineTrivia",
                            "text": "\n"
                        }
                    ]
                }
            },
            {
                "kind": "ExpressionStatement",
                "fullStart": 1190,
                "fullEnd": 1203,
                "start": 1190,
                "end": 1202,
                "fullWidth": 13,
                "width": 12,
                "expression": {
                    "kind": "InvocationExpression",
                    "fullStart": 1190,
                    "fullEnd": 1201,
                    "start": 1190,
                    "end": 1201,
                    "fullWidth": 11,
                    "width": 11,
                    "expression": {
                        "kind": "MemberAccessExpression",
                        "fullStart": 1190,
                        "fullEnd": 1199,
                        "start": 1190,
                        "end": 1199,
                        "fullWidth": 9,
                        "width": 9,
                        "expression": {
                            "kind": "IdentifierName",
                            "fullStart": 1190,
                            "fullEnd": 1191,
                            "start": 1190,
                            "end": 1191,
                            "fullWidth": 1,
                            "width": 1,
                            "text": "x",
                            "value": "x",
                            "valueText": "x"
                        },
                        "dotToken": {
                            "kind": "DotToken",
                            "fullStart": 1191,
                            "fullEnd": 1192,
                            "start": 1191,
                            "end": 1192,
                            "fullWidth": 1,
                            "width": 1,
                            "text": ".",
                            "value": ".",
                            "valueText": "."
                        },
                        "name": {
                            "kind": "IdentifierName",
                            "fullStart": 1192,
                            "fullEnd": 1199,
                            "start": 1192,
                            "end": 1199,
                            "fullWidth": 7,
                            "width": 7,
                            "text": "reverse",
                            "value": "reverse",
                            "valueText": "reverse"
                        }
                    },
                    "argumentList": {
                        "kind": "ArgumentList",
                        "fullStart": 1199,
                        "fullEnd": 1201,
                        "start": 1199,
                        "end": 1201,
                        "fullWidth": 2,
                        "width": 2,
                        "openParenToken": {
                            "kind": "OpenParenToken",
                            "fullStart": 1199,
                            "fullEnd": 1200,
                            "start": 1199,
                            "end": 1200,
                            "fullWidth": 1,
                            "width": 1,
                            "text": "(",
                            "value": "(",
                            "valueText": "("
                        },
                        "arguments": [],
                        "closeParenToken": {
                            "kind": "CloseParenToken",
                            "fullStart": 1200,
                            "fullEnd": 1201,
                            "start": 1200,
                            "end": 1201,
                            "fullWidth": 1,
                            "width": 1,
                            "text": ")",
                            "value": ")",
                            "valueText": ")"
                        }
                    }
                },
                "semicolonToken": {
                    "kind": "SemicolonToken",
                    "fullStart": 1201,
                    "fullEnd": 1203,
                    "start": 1201,
                    "end": 1202,
                    "fullWidth": 2,
                    "width": 1,
                    "text": ";",
                    "value": ";",
                    "valueText": ";",
                    "hasTrailingTrivia": true,
                    "hasTrailingNewLine": true,
                    "trailingTrivia": [
                        {
                            "kind": "NewLineTrivia",
                            "text": "\n"
                        }
                    ]
                }
            },
            {
                "kind": "IfStatement",
                "fullStart": 1203,
                "fullEnd": 1417,
                "start": 1214,
                "end": 1416,
                "fullWidth": 214,
                "width": 202,
                "ifKeyword": {
                    "kind": "IfKeyword",
                    "fullStart": 1203,
                    "fullEnd": 1217,
                    "start": 1214,
                    "end": 1216,
                    "fullWidth": 14,
                    "width": 2,
                    "text": "if",
                    "value": "if",
                    "valueText": "if",
                    "hasLeadingTrivia": true,
                    "hasLeadingComment": true,
                    "hasLeadingNewLine": true,
                    "hasTrailingTrivia": true,
                    "leadingTrivia": [
                        {
                            "kind": "NewLineTrivia",
                            "text": "\n"
                        },
                        {
                            "kind": "SingleLineCommentTrivia",
                            "text": "//CHECK#5"
                        },
                        {
                            "kind": "NewLineTrivia",
                            "text": "\n"
                        }
                    ],
                    "trailingTrivia": [
                        {
                            "kind": "WhitespaceTrivia",
                            "text": " "
                        }
                    ]
                },
                "openParenToken": {
                    "kind": "OpenParenToken",
                    "fullStart": 1217,
                    "fullEnd": 1218,
                    "start": 1217,
                    "end": 1218,
                    "fullWidth": 1,
                    "width": 1,
                    "text": "(",
                    "value": "(",
                    "valueText": "("
                },
                "condition": {
                    "kind": "NotEqualsExpression",
                    "fullStart": 1218,
                    "fullEnd": 1228,
                    "start": 1218,
                    "end": 1228,
                    "fullWidth": 10,
                    "width": 10,
                    "left": {
                        "kind": "ElementAccessExpression",
                        "fullStart": 1218,
                        "fullEnd": 1223,
                        "start": 1218,
                        "end": 1222,
                        "fullWidth": 5,
                        "width": 4,
                        "expression": {
                            "kind": "IdentifierName",
                            "fullStart": 1218,
                            "fullEnd": 1219,
                            "start": 1218,
                            "end": 1219,
                            "fullWidth": 1,
                            "width": 1,
                            "text": "x",
                            "value": "x",
                            "valueText": "x"
                        },
                        "openBracketToken": {
                            "kind": "OpenBracketToken",
                            "fullStart": 1219,
                            "fullEnd": 1220,
                            "start": 1219,
                            "end": 1220,
                            "fullWidth": 1,
                            "width": 1,
                            "text": "[",
                            "value": "[",
                            "valueText": "["
                        },
                        "argumentExpression": {
                            "kind": "NumericLiteral",
                            "fullStart": 1220,
                            "fullEnd": 1221,
                            "start": 1220,
                            "end": 1221,
                            "fullWidth": 1,
                            "width": 1,
                            "text": "0",
                            "value": 0,
                            "valueText": "0"
                        },
                        "closeBracketToken": {
                            "kind": "CloseBracketToken",
                            "fullStart": 1221,
                            "fullEnd": 1223,
                            "start": 1221,
                            "end": 1222,
                            "fullWidth": 2,
                            "width": 1,
                            "text": "]",
                            "value": "]",
                            "valueText": "]",
                            "hasTrailingTrivia": true,
                            "trailingTrivia": [
                                {
                                    "kind": "WhitespaceTrivia",
                                    "text": " "
                                }
                            ]
                        }
                    },
                    "operatorToken": {
                        "kind": "ExclamationEqualsEqualsToken",
                        "fullStart": 1223,
                        "fullEnd": 1227,
                        "start": 1223,
                        "end": 1226,
                        "fullWidth": 4,
                        "width": 3,
                        "text": "!==",
                        "value": "!==",
                        "valueText": "!==",
                        "hasTrailingTrivia": true,
                        "trailingTrivia": [
                            {
                                "kind": "WhitespaceTrivia",
                                "text": " "
                            }
                        ]
                    },
                    "right": {
                        "kind": "NumericLiteral",
                        "fullStart": 1227,
                        "fullEnd": 1228,
                        "start": 1227,
                        "end": 1228,
                        "fullWidth": 1,
                        "width": 1,
                        "text": "1",
                        "value": 1,
                        "valueText": "1"
                    }
                },
                "closeParenToken": {
                    "kind": "CloseParenToken",
                    "fullStart": 1228,
                    "fullEnd": 1230,
                    "start": 1228,
                    "end": 1229,
                    "fullWidth": 2,
                    "width": 1,
                    "text": ")",
                    "value": ")",
                    "valueText": ")",
                    "hasTrailingTrivia": true,
                    "trailingTrivia": [
                        {
                            "kind": "WhitespaceTrivia",
                            "text": " "
                        }
                    ]
                },
                "statement": {
                    "kind": "Block",
                    "fullStart": 1230,
                    "fullEnd": 1417,
                    "start": 1230,
                    "end": 1416,
                    "fullWidth": 187,
                    "width": 186,
                    "openBraceToken": {
                        "kind": "OpenBraceToken",
                        "fullStart": 1230,
                        "fullEnd": 1234,
                        "start": 1230,
                        "end": 1231,
                        "fullWidth": 4,
                        "width": 1,
                        "text": "{",
                        "value": "{",
                        "valueText": "{",
                        "hasTrailingTrivia": true,
                        "hasTrailingNewLine": true,
                        "trailingTrivia": [
                            {
                                "kind": "WhitespaceTrivia",
                                "text": "  "
                            },
                            {
                                "kind": "NewLineTrivia",
                                "text": "\n"
                            }
                        ]
                    },
                    "statements": [
                        {
                            "kind": "ExpressionStatement",
                            "fullStart": 1234,
                            "fullEnd": 1415,
                            "start": 1236,
                            "end": 1410,
                            "fullWidth": 181,
                            "width": 174,
                            "expression": {
                                "kind": "InvocationExpression",
                                "fullStart": 1234,
                                "fullEnd": 1409,
                                "start": 1236,
                                "end": 1409,
                                "fullWidth": 175,
                                "width": 173,
                                "expression": {
                                    "kind": "IdentifierName",
                                    "fullStart": 1234,
                                    "fullEnd": 1242,
                                    "start": 1236,
                                    "end": 1242,
                                    "fullWidth": 8,
                                    "width": 6,
                                    "text": "$ERROR",
                                    "value": "$ERROR",
                                    "valueText": "$ERROR",
                                    "hasLeadingTrivia": true,
                                    "leadingTrivia": [
                                        {
                                            "kind": "WhitespaceTrivia",
                                            "text": "  "
                                        }
                                    ]
                                },
                                "argumentList": {
                                    "kind": "ArgumentList",
                                    "fullStart": 1242,
                                    "fullEnd": 1409,
                                    "start": 1242,
                                    "end": 1409,
                                    "fullWidth": 167,
                                    "width": 167,
                                    "openParenToken": {
                                        "kind": "OpenParenToken",
                                        "fullStart": 1242,
                                        "fullEnd": 1243,
                                        "start": 1242,
                                        "end": 1243,
                                        "fullWidth": 1,
                                        "width": 1,
                                        "text": "(",
                                        "value": "(",
                                        "valueText": "("
                                    },
                                    "arguments": [
                                        {
                                            "kind": "AddExpression",
                                            "fullStart": 1243,
                                            "fullEnd": 1408,
                                            "start": 1243,
                                            "end": 1408,
                                            "fullWidth": 165,
                                            "width": 165,
                                            "left": {
                                                "kind": "StringLiteral",
                                                "fullStart": 1243,
                                                "fullEnd": 1400,
                                                "start": 1243,
                                                "end": 1399,
                                                "fullWidth": 157,
                                                "width": 156,
                                                "text": "'#5: Object.prototype[1] = 1; Object.prototype.length = 2; Object.prototype.reverse = Array.prototype.reverse; x = {0:0}; x.reverse(); x[0] === 0. Actual: '",
                                                "value": "#5: Object.prototype[1] = 1; Object.prototype.length = 2; Object.prototype.reverse = Array.prototype.reverse; x = {0:0}; x.reverse(); x[0] === 0. Actual: ",
                                                "valueText": "#5: Object.prototype[1] = 1; Object.prototype.length = 2; Object.prototype.reverse = Array.prototype.reverse; x = {0:0}; x.reverse(); x[0] === 0. Actual: ",
                                                "hasTrailingTrivia": true,
                                                "trailingTrivia": [
                                                    {
                                                        "kind": "WhitespaceTrivia",
                                                        "text": " "
                                                    }
                                                ]
                                            },
                                            "operatorToken": {
                                                "kind": "PlusToken",
                                                "fullStart": 1400,
                                                "fullEnd": 1402,
                                                "start": 1400,
                                                "end": 1401,
                                                "fullWidth": 2,
                                                "width": 1,
                                                "text": "+",
                                                "value": "+",
                                                "valueText": "+",
                                                "hasTrailingTrivia": true,
                                                "trailingTrivia": [
                                                    {
                                                        "kind": "WhitespaceTrivia",
                                                        "text": " "
                                                    }
                                                ]
                                            },
                                            "right": {
                                                "kind": "ParenthesizedExpression",
                                                "fullStart": 1402,
                                                "fullEnd": 1408,
                                                "start": 1402,
                                                "end": 1408,
                                                "fullWidth": 6,
                                                "width": 6,
                                                "openParenToken": {
                                                    "kind": "OpenParenToken",
                                                    "fullStart": 1402,
                                                    "fullEnd": 1403,
                                                    "start": 1402,
                                                    "end": 1403,
                                                    "fullWidth": 1,
                                                    "width": 1,
                                                    "text": "(",
                                                    "value": "(",
                                                    "valueText": "("
                                                },
                                                "expression": {
                                                    "kind": "ElementAccessExpression",
                                                    "fullStart": 1403,
                                                    "fullEnd": 1407,
                                                    "start": 1403,
                                                    "end": 1407,
                                                    "fullWidth": 4,
                                                    "width": 4,
                                                    "expression": {
                                                        "kind": "IdentifierName",
                                                        "fullStart": 1403,
                                                        "fullEnd": 1404,
                                                        "start": 1403,
                                                        "end": 1404,
                                                        "fullWidth": 1,
                                                        "width": 1,
                                                        "text": "x",
                                                        "value": "x",
                                                        "valueText": "x"
                                                    },
                                                    "openBracketToken": {
                                                        "kind": "OpenBracketToken",
                                                        "fullStart": 1404,
                                                        "fullEnd": 1405,
                                                        "start": 1404,
                                                        "end": 1405,
                                                        "fullWidth": 1,
                                                        "width": 1,
                                                        "text": "[",
                                                        "value": "[",
                                                        "valueText": "["
                                                    },
                                                    "argumentExpression": {
                                                        "kind": "NumericLiteral",
                                                        "fullStart": 1405,
                                                        "fullEnd": 1406,
                                                        "start": 1405,
                                                        "end": 1406,
                                                        "fullWidth": 1,
                                                        "width": 1,
                                                        "text": "0",
                                                        "value": 0,
                                                        "valueText": "0"
                                                    },
                                                    "closeBracketToken": {
                                                        "kind": "CloseBracketToken",
                                                        "fullStart": 1406,
                                                        "fullEnd": 1407,
                                                        "start": 1406,
                                                        "end": 1407,
                                                        "fullWidth": 1,
                                                        "width": 1,
                                                        "text": "]",
                                                        "value": "]",
                                                        "valueText": "]"
                                                    }
                                                },
                                                "closeParenToken": {
                                                    "kind": "CloseParenToken",
                                                    "fullStart": 1407,
                                                    "fullEnd": 1408,
                                                    "start": 1407,
                                                    "end": 1408,
                                                    "fullWidth": 1,
                                                    "width": 1,
                                                    "text": ")",
                                                    "value": ")",
                                                    "valueText": ")"
                                                }
                                            }
                                        }
                                    ],
                                    "closeParenToken": {
                                        "kind": "CloseParenToken",
                                        "fullStart": 1408,
                                        "fullEnd": 1409,
                                        "start": 1408,
                                        "end": 1409,
                                        "fullWidth": 1,
                                        "width": 1,
                                        "text": ")",
                                        "value": ")",
                                        "valueText": ")"
                                    }
                                }
                            },
                            "semicolonToken": {
                                "kind": "SemicolonToken",
                                "fullStart": 1409,
                                "fullEnd": 1415,
                                "start": 1409,
                                "end": 1410,
                                "fullWidth": 6,
                                "width": 1,
                                "text": ";",
                                "value": ";",
                                "valueText": ";",
                                "hasTrailingTrivia": true,
                                "hasTrailingNewLine": true,
                                "trailingTrivia": [
                                    {
                                        "kind": "WhitespaceTrivia",
                                        "text": "    "
                                    },
                                    {
                                        "kind": "NewLineTrivia",
                                        "text": "\n"
                                    }
                                ]
                            }
                        }
                    ],
                    "closeBraceToken": {
                        "kind": "CloseBraceToken",
                        "fullStart": 1415,
                        "fullEnd": 1417,
                        "start": 1415,
                        "end": 1416,
                        "fullWidth": 2,
                        "width": 1,
                        "text": "}",
                        "value": "}",
                        "valueText": "}",
                        "hasTrailingTrivia": true,
                        "hasTrailingNewLine": true,
                        "trailingTrivia": [
                            {
                                "kind": "NewLineTrivia",
                                "text": "\n"
                            }
                        ]
                    }
                }
            },
            {
                "kind": "IfStatement",
                "fullStart": 1417,
                "fullEnd": 1631,
                "start": 1428,
                "end": 1630,
                "fullWidth": 214,
                "width": 202,
                "ifKeyword": {
                    "kind": "IfKeyword",
                    "fullStart": 1417,
                    "fullEnd": 1431,
                    "start": 1428,
                    "end": 1430,
                    "fullWidth": 14,
                    "width": 2,
                    "text": "if",
                    "value": "if",
                    "valueText": "if",
                    "hasLeadingTrivia": true,
                    "hasLeadingComment": true,
                    "hasLeadingNewLine": true,
                    "hasTrailingTrivia": true,
                    "leadingTrivia": [
                        {
                            "kind": "NewLineTrivia",
                            "text": "\n"
                        },
                        {
                            "kind": "SingleLineCommentTrivia",
                            "text": "//CHECK#6"
                        },
                        {
                            "kind": "NewLineTrivia",
                            "text": "\n"
                        }
                    ],
                    "trailingTrivia": [
                        {
                            "kind": "WhitespaceTrivia",
                            "text": " "
                        }
                    ]
                },
                "openParenToken": {
                    "kind": "OpenParenToken",
                    "fullStart": 1431,
                    "fullEnd": 1432,
                    "start": 1431,
                    "end": 1432,
                    "fullWidth": 1,
                    "width": 1,
                    "text": "(",
                    "value": "(",
                    "valueText": "("
                },
                "condition": {
                    "kind": "NotEqualsExpression",
                    "fullStart": 1432,
                    "fullEnd": 1442,
                    "start": 1432,
                    "end": 1442,
                    "fullWidth": 10,
                    "width": 10,
                    "left": {
                        "kind": "ElementAccessExpression",
                        "fullStart": 1432,
                        "fullEnd": 1437,
                        "start": 1432,
                        "end": 1436,
                        "fullWidth": 5,
                        "width": 4,
                        "expression": {
                            "kind": "IdentifierName",
                            "fullStart": 1432,
                            "fullEnd": 1433,
                            "start": 1432,
                            "end": 1433,
                            "fullWidth": 1,
                            "width": 1,
                            "text": "x",
                            "value": "x",
                            "valueText": "x"
                        },
                        "openBracketToken": {
                            "kind": "OpenBracketToken",
                            "fullStart": 1433,
                            "fullEnd": 1434,
                            "start": 1433,
                            "end": 1434,
                            "fullWidth": 1,
                            "width": 1,
                            "text": "[",
                            "value": "[",
                            "valueText": "["
                        },
                        "argumentExpression": {
                            "kind": "NumericLiteral",
                            "fullStart": 1434,
                            "fullEnd": 1435,
                            "start": 1434,
                            "end": 1435,
                            "fullWidth": 1,
                            "width": 1,
                            "text": "1",
                            "value": 1,
                            "valueText": "1"
                        },
                        "closeBracketToken": {
                            "kind": "CloseBracketToken",
                            "fullStart": 1435,
                            "fullEnd": 1437,
                            "start": 1435,
                            "end": 1436,
                            "fullWidth": 2,
                            "width": 1,
                            "text": "]",
                            "value": "]",
                            "valueText": "]",
                            "hasTrailingTrivia": true,
                            "trailingTrivia": [
                                {
                                    "kind": "WhitespaceTrivia",
                                    "text": " "
                                }
                            ]
                        }
                    },
                    "operatorToken": {
                        "kind": "ExclamationEqualsEqualsToken",
                        "fullStart": 1437,
                        "fullEnd": 1441,
                        "start": 1437,
                        "end": 1440,
                        "fullWidth": 4,
                        "width": 3,
                        "text": "!==",
                        "value": "!==",
                        "valueText": "!==",
                        "hasTrailingTrivia": true,
                        "trailingTrivia": [
                            {
                                "kind": "WhitespaceTrivia",
                                "text": " "
                            }
                        ]
                    },
                    "right": {
                        "kind": "NumericLiteral",
                        "fullStart": 1441,
                        "fullEnd": 1442,
                        "start": 1441,
                        "end": 1442,
                        "fullWidth": 1,
                        "width": 1,
                        "text": "0",
                        "value": 0,
                        "valueText": "0"
                    }
                },
                "closeParenToken": {
                    "kind": "CloseParenToken",
                    "fullStart": 1442,
                    "fullEnd": 1444,
                    "start": 1442,
                    "end": 1443,
                    "fullWidth": 2,
                    "width": 1,
                    "text": ")",
                    "value": ")",
                    "valueText": ")",
                    "hasTrailingTrivia": true,
                    "trailingTrivia": [
                        {
                            "kind": "WhitespaceTrivia",
                            "text": " "
                        }
                    ]
                },
                "statement": {
                    "kind": "Block",
                    "fullStart": 1444,
                    "fullEnd": 1631,
                    "start": 1444,
                    "end": 1630,
                    "fullWidth": 187,
                    "width": 186,
                    "openBraceToken": {
                        "kind": "OpenBraceToken",
                        "fullStart": 1444,
                        "fullEnd": 1448,
                        "start": 1444,
                        "end": 1445,
                        "fullWidth": 4,
                        "width": 1,
                        "text": "{",
                        "value": "{",
                        "valueText": "{",
                        "hasTrailingTrivia": true,
                        "hasTrailingNewLine": true,
                        "trailingTrivia": [
                            {
                                "kind": "WhitespaceTrivia",
                                "text": "  "
                            },
                            {
                                "kind": "NewLineTrivia",
                                "text": "\n"
                            }
                        ]
                    },
                    "statements": [
                        {
                            "kind": "ExpressionStatement",
                            "fullStart": 1448,
                            "fullEnd": 1629,
                            "start": 1450,
                            "end": 1624,
                            "fullWidth": 181,
                            "width": 174,
                            "expression": {
                                "kind": "InvocationExpression",
                                "fullStart": 1448,
                                "fullEnd": 1623,
                                "start": 1450,
                                "end": 1623,
                                "fullWidth": 175,
                                "width": 173,
                                "expression": {
                                    "kind": "IdentifierName",
                                    "fullStart": 1448,
                                    "fullEnd": 1456,
                                    "start": 1450,
                                    "end": 1456,
                                    "fullWidth": 8,
                                    "width": 6,
                                    "text": "$ERROR",
                                    "value": "$ERROR",
                                    "valueText": "$ERROR",
                                    "hasLeadingTrivia": true,
                                    "leadingTrivia": [
                                        {
                                            "kind": "WhitespaceTrivia",
                                            "text": "  "
                                        }
                                    ]
                                },
                                "argumentList": {
                                    "kind": "ArgumentList",
                                    "fullStart": 1456,
                                    "fullEnd": 1623,
                                    "start": 1456,
                                    "end": 1623,
                                    "fullWidth": 167,
                                    "width": 167,
                                    "openParenToken": {
                                        "kind": "OpenParenToken",
                                        "fullStart": 1456,
                                        "fullEnd": 1457,
                                        "start": 1456,
                                        "end": 1457,
                                        "fullWidth": 1,
                                        "width": 1,
                                        "text": "(",
                                        "value": "(",
                                        "valueText": "("
                                    },
                                    "arguments": [
                                        {
                                            "kind": "AddExpression",
                                            "fullStart": 1457,
                                            "fullEnd": 1622,
                                            "start": 1457,
                                            "end": 1622,
                                            "fullWidth": 165,
                                            "width": 165,
                                            "left": {
                                                "kind": "StringLiteral",
                                                "fullStart": 1457,
                                                "fullEnd": 1614,
                                                "start": 1457,
                                                "end": 1613,
                                                "fullWidth": 157,
                                                "width": 156,
                                                "text": "'#6: Object.prototype[1] = 1; Object.prototype.length = 2; Object.prototype.reverse = Array.prototype.reverse; x = {0:0}; x.reverse(); x[1] === 0. Actual: '",
                                                "value": "#6: Object.prototype[1] = 1; Object.prototype.length = 2; Object.prototype.reverse = Array.prototype.reverse; x = {0:0}; x.reverse(); x[1] === 0. Actual: ",
                                                "valueText": "#6: Object.prototype[1] = 1; Object.prototype.length = 2; Object.prototype.reverse = Array.prototype.reverse; x = {0:0}; x.reverse(); x[1] === 0. Actual: ",
                                                "hasTrailingTrivia": true,
                                                "trailingTrivia": [
                                                    {
                                                        "kind": "WhitespaceTrivia",
                                                        "text": " "
                                                    }
                                                ]
                                            },
                                            "operatorToken": {
                                                "kind": "PlusToken",
                                                "fullStart": 1614,
                                                "fullEnd": 1616,
                                                "start": 1614,
                                                "end": 1615,
                                                "fullWidth": 2,
                                                "width": 1,
                                                "text": "+",
                                                "value": "+",
                                                "valueText": "+",
                                                "hasTrailingTrivia": true,
                                                "trailingTrivia": [
                                                    {
                                                        "kind": "WhitespaceTrivia",
                                                        "text": " "
                                                    }
                                                ]
                                            },
                                            "right": {
                                                "kind": "ParenthesizedExpression",
                                                "fullStart": 1616,
                                                "fullEnd": 1622,
                                                "start": 1616,
                                                "end": 1622,
                                                "fullWidth": 6,
                                                "width": 6,
                                                "openParenToken": {
                                                    "kind": "OpenParenToken",
                                                    "fullStart": 1616,
                                                    "fullEnd": 1617,
                                                    "start": 1616,
                                                    "end": 1617,
                                                    "fullWidth": 1,
                                                    "width": 1,
                                                    "text": "(",
                                                    "value": "(",
                                                    "valueText": "("
                                                },
                                                "expression": {
                                                    "kind": "ElementAccessExpression",
                                                    "fullStart": 1617,
                                                    "fullEnd": 1621,
                                                    "start": 1617,
                                                    "end": 1621,
                                                    "fullWidth": 4,
                                                    "width": 4,
                                                    "expression": {
                                                        "kind": "IdentifierName",
                                                        "fullStart": 1617,
                                                        "fullEnd": 1618,
                                                        "start": 1617,
                                                        "end": 1618,
                                                        "fullWidth": 1,
                                                        "width": 1,
                                                        "text": "x",
                                                        "value": "x",
                                                        "valueText": "x"
                                                    },
                                                    "openBracketToken": {
                                                        "kind": "OpenBracketToken",
                                                        "fullStart": 1618,
                                                        "fullEnd": 1619,
                                                        "start": 1618,
                                                        "end": 1619,
                                                        "fullWidth": 1,
                                                        "width": 1,
                                                        "text": "[",
                                                        "value": "[",
                                                        "valueText": "["
                                                    },
                                                    "argumentExpression": {
                                                        "kind": "NumericLiteral",
                                                        "fullStart": 1619,
                                                        "fullEnd": 1620,
                                                        "start": 1619,
                                                        "end": 1620,
                                                        "fullWidth": 1,
                                                        "width": 1,
                                                        "text": "1",
                                                        "value": 1,
                                                        "valueText": "1"
                                                    },
                                                    "closeBracketToken": {
                                                        "kind": "CloseBracketToken",
                                                        "fullStart": 1620,
                                                        "fullEnd": 1621,
                                                        "start": 1620,
                                                        "end": 1621,
                                                        "fullWidth": 1,
                                                        "width": 1,
                                                        "text": "]",
                                                        "value": "]",
                                                        "valueText": "]"
                                                    }
                                                },
                                                "closeParenToken": {
                                                    "kind": "CloseParenToken",
                                                    "fullStart": 1621,
                                                    "fullEnd": 1622,
                                                    "start": 1621,
                                                    "end": 1622,
                                                    "fullWidth": 1,
                                                    "width": 1,
                                                    "text": ")",
                                                    "value": ")",
                                                    "valueText": ")"
                                                }
                                            }
                                        }
                                    ],
                                    "closeParenToken": {
                                        "kind": "CloseParenToken",
                                        "fullStart": 1622,
                                        "fullEnd": 1623,
                                        "start": 1622,
                                        "end": 1623,
                                        "fullWidth": 1,
                                        "width": 1,
                                        "text": ")",
                                        "value": ")",
                                        "valueText": ")"
                                    }
                                }
                            },
                            "semicolonToken": {
                                "kind": "SemicolonToken",
                                "fullStart": 1623,
                                "fullEnd": 1629,
                                "start": 1623,
                                "end": 1624,
                                "fullWidth": 6,
                                "width": 1,
                                "text": ";",
                                "value": ";",
                                "valueText": ";",
                                "hasTrailingTrivia": true,
                                "hasTrailingNewLine": true,
                                "trailingTrivia": [
                                    {
                                        "kind": "WhitespaceTrivia",
                                        "text": "    "
                                    },
                                    {
                                        "kind": "NewLineTrivia",
                                        "text": "\n"
                                    }
                                ]
                            }
                        }
                    ],
                    "closeBraceToken": {
                        "kind": "CloseBraceToken",
                        "fullStart": 1629,
                        "fullEnd": 1631,
                        "start": 1629,
                        "end": 1630,
                        "fullWidth": 2,
                        "width": 1,
                        "text": "}",
                        "value": "}",
                        "valueText": "}",
                        "hasTrailingTrivia": true,
                        "hasTrailingNewLine": true,
                        "trailingTrivia": [
                            {
                                "kind": "NewLineTrivia",
                                "text": "\n"
                            }
                        ]
                    }
                }
            },
            {
                "kind": "ExpressionStatement",
                "fullStart": 1631,
                "fullEnd": 1645,
                "start": 1632,
                "end": 1644,
                "fullWidth": 14,
                "width": 12,
                "expression": {
                    "kind": "DeleteExpression",
                    "fullStart": 1631,
                    "fullEnd": 1643,
                    "start": 1632,
                    "end": 1643,
                    "fullWidth": 12,
                    "width": 11,
                    "deleteKeyword": {
                        "kind": "DeleteKeyword",
                        "fullStart": 1631,
                        "fullEnd": 1639,
                        "start": 1632,
                        "end": 1638,
                        "fullWidth": 8,
                        "width": 6,
                        "text": "delete",
                        "value": "delete",
                        "valueText": "delete",
                        "hasLeadingTrivia": true,
                        "hasLeadingNewLine": true,
                        "hasTrailingTrivia": true,
                        "leadingTrivia": [
                            {
                                "kind": "NewLineTrivia",
                                "text": "\n"
                            }
                        ],
                        "trailingTrivia": [
                            {
                                "kind": "WhitespaceTrivia",
                                "text": " "
                            }
                        ]
                    },
                    "expression": {
                        "kind": "ElementAccessExpression",
                        "fullStart": 1639,
                        "fullEnd": 1643,
                        "start": 1639,
                        "end": 1643,
                        "fullWidth": 4,
                        "width": 4,
                        "expression": {
                            "kind": "IdentifierName",
                            "fullStart": 1639,
                            "fullEnd": 1640,
                            "start": 1639,
                            "end": 1640,
                            "fullWidth": 1,
                            "width": 1,
                            "text": "x",
                            "value": "x",
                            "valueText": "x"
                        },
                        "openBracketToken": {
                            "kind": "OpenBracketToken",
                            "fullStart": 1640,
                            "fullEnd": 1641,
                            "start": 1640,
                            "end": 1641,
                            "fullWidth": 1,
                            "width": 1,
                            "text": "[",
                            "value": "[",
                            "valueText": "["
                        },
                        "argumentExpression": {
                            "kind": "NumericLiteral",
                            "fullStart": 1641,
                            "fullEnd": 1642,
                            "start": 1641,
                            "end": 1642,
                            "fullWidth": 1,
                            "width": 1,
                            "text": "0",
                            "value": 0,
                            "valueText": "0"
                        },
                        "closeBracketToken": {
                            "kind": "CloseBracketToken",
                            "fullStart": 1642,
                            "fullEnd": 1643,
                            "start": 1642,
                            "end": 1643,
                            "fullWidth": 1,
                            "width": 1,
                            "text": "]",
                            "value": "]",
                            "valueText": "]"
                        }
                    }
                },
                "semicolonToken": {
                    "kind": "SemicolonToken",
                    "fullStart": 1643,
                    "fullEnd": 1645,
                    "start": 1643,
                    "end": 1644,
                    "fullWidth": 2,
                    "width": 1,
                    "text": ";",
                    "value": ";",
                    "valueText": ";",
                    "hasTrailingTrivia": true,
                    "hasTrailingNewLine": true,
                    "trailingTrivia": [
                        {
                            "kind": "NewLineTrivia",
                            "text": "\n"
                        }
                    ]
                }
            },
            {
                "kind": "ExpressionStatement",
                "fullStart": 1645,
                "fullEnd": 1658,
                "start": 1645,
                "end": 1657,
                "fullWidth": 13,
                "width": 12,
                "expression": {
                    "kind": "DeleteExpression",
                    "fullStart": 1645,
                    "fullEnd": 1656,
                    "start": 1645,
                    "end": 1656,
                    "fullWidth": 11,
                    "width": 11,
                    "deleteKeyword": {
                        "kind": "DeleteKeyword",
                        "fullStart": 1645,
                        "fullEnd": 1652,
                        "start": 1645,
                        "end": 1651,
                        "fullWidth": 7,
                        "width": 6,
                        "text": "delete",
                        "value": "delete",
                        "valueText": "delete",
                        "hasTrailingTrivia": true,
                        "trailingTrivia": [
                            {
                                "kind": "WhitespaceTrivia",
                                "text": " "
                            }
                        ]
                    },
                    "expression": {
                        "kind": "ElementAccessExpression",
                        "fullStart": 1652,
                        "fullEnd": 1656,
                        "start": 1652,
                        "end": 1656,
                        "fullWidth": 4,
                        "width": 4,
                        "expression": {
                            "kind": "IdentifierName",
                            "fullStart": 1652,
                            "fullEnd": 1653,
                            "start": 1652,
                            "end": 1653,
                            "fullWidth": 1,
                            "width": 1,
                            "text": "x",
                            "value": "x",
                            "valueText": "x"
                        },
                        "openBracketToken": {
                            "kind": "OpenBracketToken",
                            "fullStart": 1653,
                            "fullEnd": 1654,
                            "start": 1653,
                            "end": 1654,
                            "fullWidth": 1,
                            "width": 1,
                            "text": "[",
                            "value": "[",
                            "valueText": "["
                        },
                        "argumentExpression": {
                            "kind": "NumericLiteral",
                            "fullStart": 1654,
                            "fullEnd": 1655,
                            "start": 1654,
                            "end": 1655,
                            "fullWidth": 1,
                            "width": 1,
                            "text": "1",
                            "value": 1,
                            "valueText": "1"
                        },
                        "closeBracketToken": {
                            "kind": "CloseBracketToken",
                            "fullStart": 1655,
                            "fullEnd": 1656,
                            "start": 1655,
                            "end": 1656,
                            "fullWidth": 1,
                            "width": 1,
                            "text": "]",
                            "value": "]",
                            "valueText": "]"
                        }
                    }
                },
                "semicolonToken": {
                    "kind": "SemicolonToken",
                    "fullStart": 1656,
                    "fullEnd": 1658,
                    "start": 1656,
                    "end": 1657,
                    "fullWidth": 2,
                    "width": 1,
                    "text": ";",
                    "value": ";",
                    "valueText": ";",
                    "hasTrailingTrivia": true,
                    "hasTrailingNewLine": true,
                    "trailingTrivia": [
                        {
                            "kind": "NewLineTrivia",
                            "text": "\n"
                        }
                    ]
                }
            },
            {
                "kind": "IfStatement",
                "fullStart": 1658,
                "fullEnd": 1914,
                "start": 1669,
                "end": 1913,
                "fullWidth": 256,
                "width": 244,
                "ifKeyword": {
                    "kind": "IfKeyword",
                    "fullStart": 1658,
                    "fullEnd": 1672,
                    "start": 1669,
                    "end": 1671,
                    "fullWidth": 14,
                    "width": 2,
                    "text": "if",
                    "value": "if",
                    "valueText": "if",
                    "hasLeadingTrivia": true,
                    "hasLeadingComment": true,
                    "hasLeadingNewLine": true,
                    "hasTrailingTrivia": true,
                    "leadingTrivia": [
                        {
                            "kind": "NewLineTrivia",
                            "text": "\n"
                        },
                        {
                            "kind": "SingleLineCommentTrivia",
                            "text": "//CHECK#7"
                        },
                        {
                            "kind": "NewLineTrivia",
                            "text": "\n"
                        }
                    ],
                    "trailingTrivia": [
                        {
                            "kind": "WhitespaceTrivia",
                            "text": " "
                        }
                    ]
                },
                "openParenToken": {
                    "kind": "OpenParenToken",
                    "fullStart": 1672,
                    "fullEnd": 1673,
                    "start": 1672,
                    "end": 1673,
                    "fullWidth": 1,
                    "width": 1,
                    "text": "(",
                    "value": "(",
                    "valueText": "("
                },
                "condition": {
                    "kind": "NotEqualsExpression",
                    "fullStart": 1673,
                    "fullEnd": 1691,
                    "start": 1673,
                    "end": 1691,
                    "fullWidth": 18,
                    "width": 18,
                    "left": {
                        "kind": "ElementAccessExpression",
                        "fullStart": 1673,
                        "fullEnd": 1678,
                        "start": 1673,
                        "end": 1677,
                        "fullWidth": 5,
                        "width": 4,
                        "expression": {
                            "kind": "IdentifierName",
                            "fullStart": 1673,
                            "fullEnd": 1674,
                            "start": 1673,
                            "end": 1674,
                            "fullWidth": 1,
                            "width": 1,
                            "text": "x",
                            "value": "x",
                            "valueText": "x"
                        },
                        "openBracketToken": {
                            "kind": "OpenBracketToken",
                            "fullStart": 1674,
                            "fullEnd": 1675,
                            "start": 1674,
                            "end": 1675,
                            "fullWidth": 1,
                            "width": 1,
                            "text": "[",
                            "value": "[",
                            "valueText": "["
                        },
                        "argumentExpression": {
                            "kind": "NumericLiteral",
                            "fullStart": 1675,
                            "fullEnd": 1676,
                            "start": 1675,
                            "end": 1676,
                            "fullWidth": 1,
                            "width": 1,
                            "text": "0",
                            "value": 0,
                            "valueText": "0"
                        },
                        "closeBracketToken": {
                            "kind": "CloseBracketToken",
                            "fullStart": 1676,
                            "fullEnd": 1678,
                            "start": 1676,
                            "end": 1677,
                            "fullWidth": 2,
                            "width": 1,
                            "text": "]",
                            "value": "]",
                            "valueText": "]",
                            "hasTrailingTrivia": true,
                            "trailingTrivia": [
                                {
                                    "kind": "WhitespaceTrivia",
                                    "text": " "
                                }
                            ]
                        }
                    },
                    "operatorToken": {
                        "kind": "ExclamationEqualsEqualsToken",
                        "fullStart": 1678,
                        "fullEnd": 1682,
                        "start": 1678,
                        "end": 1681,
                        "fullWidth": 4,
                        "width": 3,
                        "text": "!==",
                        "value": "!==",
                        "valueText": "!==",
                        "hasTrailingTrivia": true,
                        "trailingTrivia": [
                            {
                                "kind": "WhitespaceTrivia",
                                "text": " "
                            }
                        ]
                    },
                    "right": {
                        "kind": "IdentifierName",
                        "fullStart": 1682,
                        "fullEnd": 1691,
                        "start": 1682,
                        "end": 1691,
                        "fullWidth": 9,
                        "width": 9,
                        "text": "undefined",
                        "value": "undefined",
                        "valueText": "undefined"
                    }
                },
                "closeParenToken": {
                    "kind": "CloseParenToken",
                    "fullStart": 1691,
                    "fullEnd": 1693,
                    "start": 1691,
                    "end": 1692,
                    "fullWidth": 2,
                    "width": 1,
                    "text": ")",
                    "value": ")",
                    "valueText": ")",
                    "hasTrailingTrivia": true,
                    "trailingTrivia": [
                        {
                            "kind": "WhitespaceTrivia",
                            "text": " "
                        }
                    ]
                },
                "statement": {
                    "kind": "Block",
                    "fullStart": 1693,
                    "fullEnd": 1914,
                    "start": 1693,
                    "end": 1913,
                    "fullWidth": 221,
                    "width": 220,
                    "openBraceToken": {
                        "kind": "OpenBraceToken",
                        "fullStart": 1693,
                        "fullEnd": 1697,
                        "start": 1693,
                        "end": 1694,
                        "fullWidth": 4,
                        "width": 1,
                        "text": "{",
                        "value": "{",
                        "valueText": "{",
                        "hasTrailingTrivia": true,
                        "hasTrailingNewLine": true,
                        "trailingTrivia": [
                            {
                                "kind": "WhitespaceTrivia",
                                "text": "  "
                            },
                            {
                                "kind": "NewLineTrivia",
                                "text": "\n"
                            }
                        ]
                    },
                    "statements": [
                        {
                            "kind": "ExpressionStatement",
                            "fullStart": 1697,
                            "fullEnd": 1912,
                            "start": 1699,
                            "end": 1907,
                            "fullWidth": 215,
                            "width": 208,
                            "expression": {
                                "kind": "InvocationExpression",
                                "fullStart": 1697,
                                "fullEnd": 1906,
                                "start": 1699,
                                "end": 1906,
                                "fullWidth": 209,
                                "width": 207,
                                "expression": {
                                    "kind": "IdentifierName",
                                    "fullStart": 1697,
                                    "fullEnd": 1705,
                                    "start": 1699,
                                    "end": 1705,
                                    "fullWidth": 8,
                                    "width": 6,
                                    "text": "$ERROR",
                                    "value": "$ERROR",
                                    "valueText": "$ERROR",
                                    "hasLeadingTrivia": true,
                                    "leadingTrivia": [
                                        {
                                            "kind": "WhitespaceTrivia",
                                            "text": "  "
                                        }
                                    ]
                                },
                                "argumentList": {
                                    "kind": "ArgumentList",
                                    "fullStart": 1705,
                                    "fullEnd": 1906,
                                    "start": 1705,
                                    "end": 1906,
                                    "fullWidth": 201,
                                    "width": 201,
                                    "openParenToken": {
                                        "kind": "OpenParenToken",
                                        "fullStart": 1705,
                                        "fullEnd": 1706,
                                        "start": 1705,
                                        "end": 1706,
                                        "fullWidth": 1,
                                        "width": 1,
                                        "text": "(",
                                        "value": "(",
                                        "valueText": "("
                                    },
                                    "arguments": [
                                        {
                                            "kind": "AddExpression",
                                            "fullStart": 1706,
                                            "fullEnd": 1905,
                                            "start": 1706,
                                            "end": 1905,
                                            "fullWidth": 199,
                                            "width": 199,
                                            "left": {
                                                "kind": "StringLiteral",
                                                "fullStart": 1706,
                                                "fullEnd": 1897,
                                                "start": 1706,
                                                "end": 1896,
                                                "fullWidth": 191,
                                                "width": 190,
                                                "text": "'#7: Object.prototype[1] = 1; Object.prototype.length = 2; Object.prototype.reverse = Array.prototype.reverse; x = {0:0}; x.reverse(); delete x[0]; delete x[1]; x[0] === undefined. Actual: '",
                                                "value": "#7: Object.prototype[1] = 1; Object.prototype.length = 2; Object.prototype.reverse = Array.prototype.reverse; x = {0:0}; x.reverse(); delete x[0]; delete x[1]; x[0] === undefined. Actual: ",
                                                "valueText": "#7: Object.prototype[1] = 1; Object.prototype.length = 2; Object.prototype.reverse = Array.prototype.reverse; x = {0:0}; x.reverse(); delete x[0]; delete x[1]; x[0] === undefined. Actual: ",
                                                "hasTrailingTrivia": true,
                                                "trailingTrivia": [
                                                    {
                                                        "kind": "WhitespaceTrivia",
                                                        "text": " "
                                                    }
                                                ]
                                            },
                                            "operatorToken": {
                                                "kind": "PlusToken",
                                                "fullStart": 1897,
                                                "fullEnd": 1899,
                                                "start": 1897,
                                                "end": 1898,
                                                "fullWidth": 2,
                                                "width": 1,
                                                "text": "+",
                                                "value": "+",
                                                "valueText": "+",
                                                "hasTrailingTrivia": true,
                                                "trailingTrivia": [
                                                    {
                                                        "kind": "WhitespaceTrivia",
                                                        "text": " "
                                                    }
                                                ]
                                            },
                                            "right": {
                                                "kind": "ParenthesizedExpression",
                                                "fullStart": 1899,
                                                "fullEnd": 1905,
                                                "start": 1899,
                                                "end": 1905,
                                                "fullWidth": 6,
                                                "width": 6,
                                                "openParenToken": {
                                                    "kind": "OpenParenToken",
                                                    "fullStart": 1899,
                                                    "fullEnd": 1900,
                                                    "start": 1899,
                                                    "end": 1900,
                                                    "fullWidth": 1,
                                                    "width": 1,
                                                    "text": "(",
                                                    "value": "(",
                                                    "valueText": "("
                                                },
                                                "expression": {
                                                    "kind": "ElementAccessExpression",
                                                    "fullStart": 1900,
                                                    "fullEnd": 1904,
                                                    "start": 1900,
                                                    "end": 1904,
                                                    "fullWidth": 4,
                                                    "width": 4,
                                                    "expression": {
                                                        "kind": "IdentifierName",
                                                        "fullStart": 1900,
                                                        "fullEnd": 1901,
                                                        "start": 1900,
                                                        "end": 1901,
                                                        "fullWidth": 1,
                                                        "width": 1,
                                                        "text": "x",
                                                        "value": "x",
                                                        "valueText": "x"
                                                    },
                                                    "openBracketToken": {
                                                        "kind": "OpenBracketToken",
                                                        "fullStart": 1901,
                                                        "fullEnd": 1902,
                                                        "start": 1901,
                                                        "end": 1902,
                                                        "fullWidth": 1,
                                                        "width": 1,
                                                        "text": "[",
                                                        "value": "[",
                                                        "valueText": "["
                                                    },
                                                    "argumentExpression": {
                                                        "kind": "NumericLiteral",
                                                        "fullStart": 1902,
                                                        "fullEnd": 1903,
                                                        "start": 1902,
                                                        "end": 1903,
                                                        "fullWidth": 1,
                                                        "width": 1,
                                                        "text": "0",
                                                        "value": 0,
                                                        "valueText": "0"
                                                    },
                                                    "closeBracketToken": {
                                                        "kind": "CloseBracketToken",
                                                        "fullStart": 1903,
                                                        "fullEnd": 1904,
                                                        "start": 1903,
                                                        "end": 1904,
                                                        "fullWidth": 1,
                                                        "width": 1,
                                                        "text": "]",
                                                        "value": "]",
                                                        "valueText": "]"
                                                    }
                                                },
                                                "closeParenToken": {
                                                    "kind": "CloseParenToken",
                                                    "fullStart": 1904,
                                                    "fullEnd": 1905,
                                                    "start": 1904,
                                                    "end": 1905,
                                                    "fullWidth": 1,
                                                    "width": 1,
                                                    "text": ")",
                                                    "value": ")",
                                                    "valueText": ")"
                                                }
                                            }
                                        }
                                    ],
                                    "closeParenToken": {
                                        "kind": "CloseParenToken",
                                        "fullStart": 1905,
                                        "fullEnd": 1906,
                                        "start": 1905,
                                        "end": 1906,
                                        "fullWidth": 1,
                                        "width": 1,
                                        "text": ")",
                                        "value": ")",
                                        "valueText": ")"
                                    }
                                }
                            },
                            "semicolonToken": {
                                "kind": "SemicolonToken",
                                "fullStart": 1906,
                                "fullEnd": 1912,
                                "start": 1906,
                                "end": 1907,
                                "fullWidth": 6,
                                "width": 1,
                                "text": ";",
                                "value": ";",
                                "valueText": ";",
                                "hasTrailingTrivia": true,
                                "hasTrailingNewLine": true,
                                "trailingTrivia": [
                                    {
                                        "kind": "WhitespaceTrivia",
                                        "text": "    "
                                    },
                                    {
                                        "kind": "NewLineTrivia",
                                        "text": "\n"
                                    }
                                ]
                            }
                        }
                    ],
                    "closeBraceToken": {
                        "kind": "CloseBraceToken",
                        "fullStart": 1912,
                        "fullEnd": 1914,
                        "start": 1912,
                        "end": 1913,
                        "fullWidth": 2,
                        "width": 1,
                        "text": "}",
                        "value": "}",
                        "valueText": "}",
                        "hasTrailingTrivia": true,
                        "hasTrailingNewLine": true,
                        "trailingTrivia": [
                            {
                                "kind": "NewLineTrivia",
                                "text": "\n"
                            }
                        ]
                    }
                }
            },
            {
                "kind": "IfStatement",
                "fullStart": 1914,
                "fullEnd": 2154,
                "start": 1925,
                "end": 2153,
                "fullWidth": 240,
                "width": 228,
                "ifKeyword": {
                    "kind": "IfKeyword",
                    "fullStart": 1914,
                    "fullEnd": 1928,
                    "start": 1925,
                    "end": 1927,
                    "fullWidth": 14,
                    "width": 2,
                    "text": "if",
                    "value": "if",
                    "valueText": "if",
                    "hasLeadingTrivia": true,
                    "hasLeadingComment": true,
                    "hasLeadingNewLine": true,
                    "hasTrailingTrivia": true,
                    "leadingTrivia": [
                        {
                            "kind": "NewLineTrivia",
                            "text": "\n"
                        },
                        {
                            "kind": "SingleLineCommentTrivia",
                            "text": "//CHECK#8"
                        },
                        {
                            "kind": "NewLineTrivia",
                            "text": "\n"
                        }
                    ],
                    "trailingTrivia": [
                        {
                            "kind": "WhitespaceTrivia",
                            "text": " "
                        }
                    ]
                },
                "openParenToken": {
                    "kind": "OpenParenToken",
                    "fullStart": 1928,
                    "fullEnd": 1929,
                    "start": 1928,
                    "end": 1929,
                    "fullWidth": 1,
                    "width": 1,
                    "text": "(",
                    "value": "(",
                    "valueText": "("
                },
                "condition": {
                    "kind": "NotEqualsExpression",
                    "fullStart": 1929,
                    "fullEnd": 1939,
                    "start": 1929,
                    "end": 1939,
                    "fullWidth": 10,
                    "width": 10,
                    "left": {
                        "kind": "ElementAccessExpression",
                        "fullStart": 1929,
                        "fullEnd": 1934,
                        "start": 1929,
                        "end": 1933,
                        "fullWidth": 5,
                        "width": 4,
                        "expression": {
                            "kind": "IdentifierName",
                            "fullStart": 1929,
                            "fullEnd": 1930,
                            "start": 1929,
                            "end": 1930,
                            "fullWidth": 1,
                            "width": 1,
                            "text": "x",
                            "value": "x",
                            "valueText": "x"
                        },
                        "openBracketToken": {
                            "kind": "OpenBracketToken",
                            "fullStart": 1930,
                            "fullEnd": 1931,
                            "start": 1930,
                            "end": 1931,
                            "fullWidth": 1,
                            "width": 1,
                            "text": "[",
                            "value": "[",
                            "valueText": "["
                        },
                        "argumentExpression": {
                            "kind": "NumericLiteral",
                            "fullStart": 1931,
                            "fullEnd": 1932,
                            "start": 1931,
                            "end": 1932,
                            "fullWidth": 1,
                            "width": 1,
                            "text": "1",
                            "value": 1,
                            "valueText": "1"
                        },
                        "closeBracketToken": {
                            "kind": "CloseBracketToken",
                            "fullStart": 1932,
                            "fullEnd": 1934,
                            "start": 1932,
                            "end": 1933,
                            "fullWidth": 2,
                            "width": 1,
                            "text": "]",
                            "value": "]",
                            "valueText": "]",
                            "hasTrailingTrivia": true,
                            "trailingTrivia": [
                                {
                                    "kind": "WhitespaceTrivia",
                                    "text": " "
                                }
                            ]
                        }
                    },
                    "operatorToken": {
                        "kind": "ExclamationEqualsEqualsToken",
                        "fullStart": 1934,
                        "fullEnd": 1938,
                        "start": 1934,
                        "end": 1937,
                        "fullWidth": 4,
                        "width": 3,
                        "text": "!==",
                        "value": "!==",
                        "valueText": "!==",
                        "hasTrailingTrivia": true,
                        "trailingTrivia": [
                            {
                                "kind": "WhitespaceTrivia",
                                "text": " "
                            }
                        ]
                    },
                    "right": {
                        "kind": "NumericLiteral",
                        "fullStart": 1938,
                        "fullEnd": 1939,
                        "start": 1938,
                        "end": 1939,
                        "fullWidth": 1,
                        "width": 1,
                        "text": "1",
                        "value": 1,
                        "valueText": "1"
                    }
                },
                "closeParenToken": {
                    "kind": "CloseParenToken",
                    "fullStart": 1939,
                    "fullEnd": 1941,
                    "start": 1939,
                    "end": 1940,
                    "fullWidth": 2,
                    "width": 1,
                    "text": ")",
                    "value": ")",
                    "valueText": ")",
                    "hasTrailingTrivia": true,
                    "trailingTrivia": [
                        {
                            "kind": "WhitespaceTrivia",
                            "text": " "
                        }
                    ]
                },
                "statement": {
                    "kind": "Block",
                    "fullStart": 1941,
                    "fullEnd": 2154,
                    "start": 1941,
                    "end": 2153,
                    "fullWidth": 213,
                    "width": 212,
                    "openBraceToken": {
                        "kind": "OpenBraceToken",
                        "fullStart": 1941,
                        "fullEnd": 1945,
                        "start": 1941,
                        "end": 1942,
                        "fullWidth": 4,
                        "width": 1,
                        "text": "{",
                        "value": "{",
                        "valueText": "{",
                        "hasTrailingTrivia": true,
                        "hasTrailingNewLine": true,
                        "trailingTrivia": [
                            {
                                "kind": "WhitespaceTrivia",
                                "text": "  "
                            },
                            {
                                "kind": "NewLineTrivia",
                                "text": "\n"
                            }
                        ]
                    },
                    "statements": [
                        {
                            "kind": "ExpressionStatement",
                            "fullStart": 1945,
                            "fullEnd": 2152,
                            "start": 1947,
                            "end": 2147,
                            "fullWidth": 207,
                            "width": 200,
                            "expression": {
                                "kind": "InvocationExpression",
                                "fullStart": 1945,
                                "fullEnd": 2146,
                                "start": 1947,
                                "end": 2146,
                                "fullWidth": 201,
                                "width": 199,
                                "expression": {
                                    "kind": "IdentifierName",
                                    "fullStart": 1945,
                                    "fullEnd": 1953,
                                    "start": 1947,
                                    "end": 1953,
                                    "fullWidth": 8,
                                    "width": 6,
                                    "text": "$ERROR",
                                    "value": "$ERROR",
                                    "valueText": "$ERROR",
                                    "hasLeadingTrivia": true,
                                    "leadingTrivia": [
                                        {
                                            "kind": "WhitespaceTrivia",
                                            "text": "  "
                                        }
                                    ]
                                },
                                "argumentList": {
                                    "kind": "ArgumentList",
                                    "fullStart": 1953,
                                    "fullEnd": 2146,
                                    "start": 1953,
                                    "end": 2146,
                                    "fullWidth": 193,
                                    "width": 193,
                                    "openParenToken": {
                                        "kind": "OpenParenToken",
                                        "fullStart": 1953,
                                        "fullEnd": 1954,
                                        "start": 1953,
                                        "end": 1954,
                                        "fullWidth": 1,
                                        "width": 1,
                                        "text": "(",
                                        "value": "(",
                                        "valueText": "("
                                    },
                                    "arguments": [
                                        {
                                            "kind": "AddExpression",
                                            "fullStart": 1954,
                                            "fullEnd": 2145,
                                            "start": 1954,
                                            "end": 2145,
                                            "fullWidth": 191,
                                            "width": 191,
                                            "left": {
                                                "kind": "StringLiteral",
                                                "fullStart": 1954,
                                                "fullEnd": 2137,
                                                "start": 1954,
                                                "end": 2136,
                                                "fullWidth": 183,
                                                "width": 182,
                                                "text": "'#8: Object.prototype[1] = 1; Object.prototype.length = 2; Object.prototype.reverse = Array.prototype.reverse; x = {0:0}; x.reverse(); delete x[0]; delete x[1]; x[1] === 1. Actual: '",
                                                "value": "#8: Object.prototype[1] = 1; Object.prototype.length = 2; Object.prototype.reverse = Array.prototype.reverse; x = {0:0}; x.reverse(); delete x[0]; delete x[1]; x[1] === 1. Actual: ",
                                                "valueText": "#8: Object.prototype[1] = 1; Object.prototype.length = 2; Object.prototype.reverse = Array.prototype.reverse; x = {0:0}; x.reverse(); delete x[0]; delete x[1]; x[1] === 1. Actual: ",
                                                "hasTrailingTrivia": true,
                                                "trailingTrivia": [
                                                    {
                                                        "kind": "WhitespaceTrivia",
                                                        "text": " "
                                                    }
                                                ]
                                            },
                                            "operatorToken": {
                                                "kind": "PlusToken",
                                                "fullStart": 2137,
                                                "fullEnd": 2139,
                                                "start": 2137,
                                                "end": 2138,
                                                "fullWidth": 2,
                                                "width": 1,
                                                "text": "+",
                                                "value": "+",
                                                "valueText": "+",
                                                "hasTrailingTrivia": true,
                                                "trailingTrivia": [
                                                    {
                                                        "kind": "WhitespaceTrivia",
                                                        "text": " "
                                                    }
                                                ]
                                            },
                                            "right": {
                                                "kind": "ParenthesizedExpression",
                                                "fullStart": 2139,
                                                "fullEnd": 2145,
                                                "start": 2139,
                                                "end": 2145,
                                                "fullWidth": 6,
                                                "width": 6,
                                                "openParenToken": {
                                                    "kind": "OpenParenToken",
                                                    "fullStart": 2139,
                                                    "fullEnd": 2140,
                                                    "start": 2139,
                                                    "end": 2140,
                                                    "fullWidth": 1,
                                                    "width": 1,
                                                    "text": "(",
                                                    "value": "(",
                                                    "valueText": "("
                                                },
                                                "expression": {
                                                    "kind": "ElementAccessExpression",
                                                    "fullStart": 2140,
                                                    "fullEnd": 2144,
                                                    "start": 2140,
                                                    "end": 2144,
                                                    "fullWidth": 4,
                                                    "width": 4,
                                                    "expression": {
                                                        "kind": "IdentifierName",
                                                        "fullStart": 2140,
                                                        "fullEnd": 2141,
                                                        "start": 2140,
                                                        "end": 2141,
                                                        "fullWidth": 1,
                                                        "width": 1,
                                                        "text": "x",
                                                        "value": "x",
                                                        "valueText": "x"
                                                    },
                                                    "openBracketToken": {
                                                        "kind": "OpenBracketToken",
                                                        "fullStart": 2141,
                                                        "fullEnd": 2142,
                                                        "start": 2141,
                                                        "end": 2142,
                                                        "fullWidth": 1,
                                                        "width": 1,
                                                        "text": "[",
                                                        "value": "[",
                                                        "valueText": "["
                                                    },
                                                    "argumentExpression": {
                                                        "kind": "NumericLiteral",
                                                        "fullStart": 2142,
                                                        "fullEnd": 2143,
                                                        "start": 2142,
                                                        "end": 2143,
                                                        "fullWidth": 1,
                                                        "width": 1,
                                                        "text": "1",
                                                        "value": 1,
                                                        "valueText": "1"
                                                    },
                                                    "closeBracketToken": {
                                                        "kind": "CloseBracketToken",
                                                        "fullStart": 2143,
                                                        "fullEnd": 2144,
                                                        "start": 2143,
                                                        "end": 2144,
                                                        "fullWidth": 1,
                                                        "width": 1,
                                                        "text": "]",
                                                        "value": "]",
                                                        "valueText": "]"
                                                    }
                                                },
                                                "closeParenToken": {
                                                    "kind": "CloseParenToken",
                                                    "fullStart": 2144,
                                                    "fullEnd": 2145,
                                                    "start": 2144,
                                                    "end": 2145,
                                                    "fullWidth": 1,
                                                    "width": 1,
                                                    "text": ")",
                                                    "value": ")",
                                                    "valueText": ")"
                                                }
                                            }
                                        }
                                    ],
                                    "closeParenToken": {
                                        "kind": "CloseParenToken",
                                        "fullStart": 2145,
                                        "fullEnd": 2146,
                                        "start": 2145,
                                        "end": 2146,
                                        "fullWidth": 1,
                                        "width": 1,
                                        "text": ")",
                                        "value": ")",
                                        "valueText": ")"
                                    }
                                }
                            },
                            "semicolonToken": {
                                "kind": "SemicolonToken",
                                "fullStart": 2146,
                                "fullEnd": 2152,
                                "start": 2146,
                                "end": 2147,
                                "fullWidth": 6,
                                "width": 1,
                                "text": ";",
                                "value": ";",
                                "valueText": ";",
                                "hasTrailingTrivia": true,
                                "hasTrailingNewLine": true,
                                "trailingTrivia": [
                                    {
                                        "kind": "WhitespaceTrivia",
                                        "text": "    "
                                    },
                                    {
                                        "kind": "NewLineTrivia",
                                        "text": "\n"
                                    }
                                ]
                            }
                        }
                    ],
                    "closeBraceToken": {
                        "kind": "CloseBraceToken",
                        "fullStart": 2152,
                        "fullEnd": 2154,
                        "start": 2152,
                        "end": 2153,
                        "fullWidth": 2,
                        "width": 1,
                        "text": "}",
                        "value": "}",
                        "valueText": "}",
                        "hasTrailingTrivia": true,
                        "hasTrailingNewLine": true,
                        "trailingTrivia": [
                            {
                                "kind": "NewLineTrivia",
                                "text": "\n"
                            }
                        ]
                    }
                }
            }
        ],
        "endOfFileToken": {
            "kind": "EndOfFileToken",
            "fullStart": 2154,
            "fullEnd": 2155,
            "start": 2155,
            "end": 2155,
            "fullWidth": 1,
            "width": 0,
            "text": "",
            "hasLeadingTrivia": true,
            "hasLeadingNewLine": true,
            "leadingTrivia": [
                {
                    "kind": "NewLineTrivia",
                    "text": "\n"
                }
            ]
        }
    },
    "lineMap": {
        "lineStarts": [
            0,
            61,
            132,
            133,
            137,
            191,
            194,
            248,
            368,
            372,
            373,
            397,
            410,
            424,
            437,
            438,
            448,
            468,
            579,
            581,
            582,
            592,
            612,
            723,
            725,
            726,
            740,
            741,
            751,
            779,
            912,
            914,
            915,
            925,
            945,
            1070,
            1072,
            1073,
            1098,
            1127,
            1179,
            1190,
            1203,
            1204,
            1214,
            1234,
            1415,
            1417,
            1418,
            1428,
            1448,
            1629,
            1631,
            1632,
            1645,
            1658,
            1659,
            1669,
            1697,
            1912,
            1914,
            1915,
            1925,
            1945,
            2152,
            2154,
            2155
        ],
        "length": 2155
    }
}<|MERGE_RESOLUTION|>--- conflicted
+++ resolved
@@ -260,12 +260,8 @@
                             "start": 401,
                             "end": 408,
                             "fullWidth": 7,
-<<<<<<< HEAD
                             "width": 7,
-                            "identifier": {
-=======
                             "propertyName": {
->>>>>>> 85e84683
                                 "kind": "IdentifierName",
                                 "fullStart": 401,
                                 "fullEnd": 403,
