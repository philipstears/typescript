{
    "isDeclaration": false,
    "languageVersion": "EcmaScript5",
    "parseOptions": {
        "allowAutomaticSemicolonInsertion": true
    },
    "sourceUnit": {
        "kind": "SourceUnit",
        "fullStart": 0,
        "fullEnd": 1209,
        "start": 610,
        "end": 1209,
        "fullWidth": 1209,
        "width": 599,
        "isIncrementallyUnusable": true,
        "moduleElements": [
            {
                "kind": "FunctionDeclaration",
                "fullStart": 0,
                "fullEnd": 1185,
                "start": 610,
                "end": 1183,
                "fullWidth": 1185,
                "width": 573,
                "modifiers": [],
                "functionKeyword": {
                    "kind": "FunctionKeyword",
                    "fullStart": 0,
                    "fullEnd": 619,
                    "start": 610,
                    "end": 618,
                    "fullWidth": 619,
                    "width": 8,
                    "text": "function",
                    "value": "function",
                    "valueText": "function",
                    "hasLeadingTrivia": true,
                    "hasLeadingComment": true,
                    "hasLeadingNewLine": true,
                    "hasTrailingTrivia": true,
                    "leadingTrivia": [
                        {
                            "kind": "SingleLineCommentTrivia",
                            "text": "/// Copyright (c) 2012 Ecma International.  All rights reserved. "
                        },
                        {
                            "kind": "NewLineTrivia",
                            "text": "\r\n"
                        },
                        {
                            "kind": "SingleLineCommentTrivia",
                            "text": "/// Ecma International makes this code available under the terms and conditions set"
                        },
                        {
                            "kind": "NewLineTrivia",
                            "text": "\r\n"
                        },
                        {
                            "kind": "SingleLineCommentTrivia",
                            "text": "/// forth on http://hg.ecmascript.org/tests/test262/raw-file/tip/LICENSE (the "
                        },
                        {
                            "kind": "NewLineTrivia",
                            "text": "\r\n"
                        },
                        {
                            "kind": "SingleLineCommentTrivia",
                            "text": "/// \"Use Terms\").   Any redistribution of this code must retain the above "
                        },
                        {
                            "kind": "NewLineTrivia",
                            "text": "\r\n"
                        },
                        {
                            "kind": "SingleLineCommentTrivia",
                            "text": "/// copyright and this notice and otherwise comply with the Use Terms."
                        },
                        {
                            "kind": "NewLineTrivia",
                            "text": "\r\n"
                        },
                        {
                            "kind": "MultiLineCommentTrivia",
                            "text": "/**\r\n * @path ch15/15.4/15.4.4/15.4.4.22/15.4.4.22-9-c-i-3.js\r\n * @description Array.prototype.reduceRight - element to be retrieved is own data property that overrides an inherited data property on an Array-like object\r\n */"
                        },
                        {
                            "kind": "NewLineTrivia",
                            "text": "\r\n"
                        },
                        {
                            "kind": "NewLineTrivia",
                            "text": "\r\n"
                        },
                        {
                            "kind": "NewLineTrivia",
                            "text": "\r\n"
                        }
                    ],
                    "trailingTrivia": [
                        {
                            "kind": "WhitespaceTrivia",
                            "text": " "
                        }
                    ]
                },
                "identifier": {
                    "kind": "IdentifierName",
                    "fullStart": 619,
                    "fullEnd": 627,
                    "start": 619,
                    "end": 627,
                    "fullWidth": 8,
                    "width": 8,
                    "text": "testcase",
                    "value": "testcase",
                    "valueText": "testcase"
                },
                "callSignature": {
                    "kind": "CallSignature",
                    "fullStart": 627,
                    "fullEnd": 630,
                    "start": 627,
                    "end": 629,
                    "fullWidth": 3,
                    "width": 2,
                    "parameterList": {
                        "kind": "ParameterList",
                        "fullStart": 627,
                        "fullEnd": 630,
                        "start": 627,
                        "end": 629,
                        "fullWidth": 3,
                        "width": 2,
                        "openParenToken": {
                            "kind": "OpenParenToken",
                            "fullStart": 627,
                            "fullEnd": 628,
                            "start": 627,
                            "end": 628,
                            "fullWidth": 1,
                            "width": 1,
                            "text": "(",
                            "value": "(",
                            "valueText": "("
                        },
                        "parameters": [],
                        "closeParenToken": {
                            "kind": "CloseParenToken",
                            "fullStart": 628,
                            "fullEnd": 630,
                            "start": 628,
                            "end": 629,
                            "fullWidth": 2,
                            "width": 1,
                            "text": ")",
                            "value": ")",
                            "valueText": ")",
                            "hasTrailingTrivia": true,
                            "trailingTrivia": [
                                {
                                    "kind": "WhitespaceTrivia",
                                    "text": " "
                                }
                            ]
                        }
                    }
                },
                "block": {
                    "kind": "Block",
                    "fullStart": 630,
                    "fullEnd": 1185,
                    "start": 630,
                    "end": 1183,
                    "fullWidth": 555,
                    "width": 553,
                    "openBraceToken": {
                        "kind": "OpenBraceToken",
                        "fullStart": 630,
                        "fullEnd": 633,
                        "start": 630,
                        "end": 631,
                        "fullWidth": 3,
                        "width": 1,
                        "text": "{",
                        "value": "{",
                        "valueText": "{",
                        "hasTrailingTrivia": true,
                        "hasTrailingNewLine": true,
                        "trailingTrivia": [
                            {
                                "kind": "NewLineTrivia",
                                "text": "\r\n"
                            }
                        ]
                    },
                    "statements": [
                        {
                            "kind": "VariableStatement",
                            "fullStart": 633,
                            "fullEnd": 668,
                            "start": 643,
                            "end": 666,
                            "fullWidth": 35,
                            "width": 23,
                            "modifiers": [],
                            "variableDeclaration": {
                                "kind": "VariableDeclaration",
                                "fullStart": 633,
                                "fullEnd": 665,
                                "start": 643,
                                "end": 665,
                                "fullWidth": 32,
                                "width": 22,
                                "varKeyword": {
                                    "kind": "VarKeyword",
                                    "fullStart": 633,
                                    "fullEnd": 647,
                                    "start": 643,
                                    "end": 646,
                                    "fullWidth": 14,
                                    "width": 3,
                                    "text": "var",
                                    "value": "var",
                                    "valueText": "var",
                                    "hasLeadingTrivia": true,
                                    "hasLeadingNewLine": true,
                                    "hasTrailingTrivia": true,
                                    "leadingTrivia": [
                                        {
                                            "kind": "NewLineTrivia",
                                            "text": "\r\n"
                                        },
                                        {
                                            "kind": "WhitespaceTrivia",
                                            "text": "        "
                                        }
                                    ],
                                    "trailingTrivia": [
                                        {
                                            "kind": "WhitespaceTrivia",
                                            "text": " "
                                        }
                                    ]
                                },
                                "variableDeclarators": [
                                    {
                                        "kind": "VariableDeclarator",
                                        "fullStart": 647,
                                        "fullEnd": 665,
                                        "start": 647,
                                        "end": 665,
                                        "fullWidth": 18,
                                        "width": 18,
                                        "identifier": {
                                            "kind": "IdentifierName",
                                            "fullStart": 647,
                                            "fullEnd": 658,
                                            "start": 647,
                                            "end": 657,
                                            "fullWidth": 11,
                                            "width": 10,
                                            "text": "testResult",
                                            "value": "testResult",
                                            "valueText": "testResult",
                                            "hasTrailingTrivia": true,
                                            "trailingTrivia": [
                                                {
                                                    "kind": "WhitespaceTrivia",
                                                    "text": " "
                                                }
                                            ]
                                        },
                                        "equalsValueClause": {
                                            "kind": "EqualsValueClause",
                                            "fullStart": 658,
                                            "fullEnd": 665,
                                            "start": 658,
                                            "end": 665,
                                            "fullWidth": 7,
                                            "width": 7,
                                            "equalsToken": {
                                                "kind": "EqualsToken",
                                                "fullStart": 658,
                                                "fullEnd": 660,
                                                "start": 658,
                                                "end": 659,
                                                "fullWidth": 2,
                                                "width": 1,
                                                "text": "=",
                                                "value": "=",
                                                "valueText": "=",
                                                "hasTrailingTrivia": true,
                                                "trailingTrivia": [
                                                    {
                                                        "kind": "WhitespaceTrivia",
                                                        "text": " "
                                                    }
                                                ]
                                            },
                                            "value": {
                                                "kind": "FalseKeyword",
                                                "fullStart": 660,
                                                "fullEnd": 665,
                                                "start": 660,
                                                "end": 665,
                                                "fullWidth": 5,
                                                "width": 5,
                                                "text": "false",
                                                "value": false,
                                                "valueText": "false"
                                            }
                                        }
                                    }
                                ]
                            },
                            "semicolonToken": {
                                "kind": "SemicolonToken",
                                "fullStart": 665,
                                "fullEnd": 668,
                                "start": 665,
                                "end": 666,
                                "fullWidth": 3,
                                "width": 1,
                                "text": ";",
                                "value": ";",
                                "valueText": ";",
                                "hasTrailingTrivia": true,
                                "hasTrailingNewLine": true,
                                "trailingTrivia": [
                                    {
                                        "kind": "NewLineTrivia",
                                        "text": "\r\n"
                                    }
                                ]
                            }
                        },
                        {
                            "kind": "FunctionDeclaration",
                            "fullStart": 668,
                            "fullEnd": 830,
                            "start": 676,
                            "end": 828,
                            "fullWidth": 162,
                            "width": 152,
                            "modifiers": [],
                            "functionKeyword": {
                                "kind": "FunctionKeyword",
                                "fullStart": 668,
                                "fullEnd": 685,
                                "start": 676,
                                "end": 684,
                                "fullWidth": 17,
                                "width": 8,
                                "text": "function",
                                "value": "function",
                                "valueText": "function",
                                "hasLeadingTrivia": true,
                                "hasTrailingTrivia": true,
                                "leadingTrivia": [
                                    {
                                        "kind": "WhitespaceTrivia",
                                        "text": "        "
                                    }
                                ],
                                "trailingTrivia": [
                                    {
                                        "kind": "WhitespaceTrivia",
                                        "text": " "
                                    }
                                ]
                            },
                            "identifier": {
                                "kind": "IdentifierName",
                                "fullStart": 685,
                                "fullEnd": 695,
                                "start": 685,
                                "end": 695,
                                "fullWidth": 10,
                                "width": 10,
                                "text": "callbackfn",
                                "value": "callbackfn",
                                "valueText": "callbackfn"
                            },
                            "callSignature": {
                                "kind": "CallSignature",
                                "fullStart": 695,
                                "fullEnd": 723,
                                "start": 695,
                                "end": 722,
                                "fullWidth": 28,
                                "width": 27,
                                "parameterList": {
                                    "kind": "ParameterList",
                                    "fullStart": 695,
                                    "fullEnd": 723,
                                    "start": 695,
                                    "end": 722,
                                    "fullWidth": 28,
                                    "width": 27,
                                    "openParenToken": {
                                        "kind": "OpenParenToken",
                                        "fullStart": 695,
                                        "fullEnd": 696,
                                        "start": 695,
                                        "end": 696,
                                        "fullWidth": 1,
                                        "width": 1,
                                        "text": "(",
                                        "value": "(",
                                        "valueText": "("
                                    },
                                    "parameters": [
                                        {
                                            "kind": "Parameter",
                                            "fullStart": 696,
                                            "fullEnd": 703,
                                            "start": 696,
                                            "end": 703,
                                            "fullWidth": 7,
<<<<<<< HEAD
                                            "width": 7,
=======
                                            "modifiers": [],
>>>>>>> e3c38734
                                            "identifier": {
                                                "kind": "IdentifierName",
                                                "fullStart": 696,
                                                "fullEnd": 703,
                                                "start": 696,
                                                "end": 703,
                                                "fullWidth": 7,
                                                "width": 7,
                                                "text": "prevVal",
                                                "value": "prevVal",
                                                "valueText": "prevVal"
                                            }
                                        },
                                        {
                                            "kind": "CommaToken",
                                            "fullStart": 703,
                                            "fullEnd": 705,
                                            "start": 703,
                                            "end": 704,
                                            "fullWidth": 2,
                                            "width": 1,
                                            "text": ",",
                                            "value": ",",
                                            "valueText": ",",
                                            "hasTrailingTrivia": true,
                                            "trailingTrivia": [
                                                {
                                                    "kind": "WhitespaceTrivia",
                                                    "text": " "
                                                }
                                            ]
                                        },
                                        {
                                            "kind": "Parameter",
                                            "fullStart": 705,
                                            "fullEnd": 711,
                                            "start": 705,
                                            "end": 711,
                                            "fullWidth": 6,
<<<<<<< HEAD
                                            "width": 6,
=======
                                            "modifiers": [],
>>>>>>> e3c38734
                                            "identifier": {
                                                "kind": "IdentifierName",
                                                "fullStart": 705,
                                                "fullEnd": 711,
                                                "start": 705,
                                                "end": 711,
                                                "fullWidth": 6,
                                                "width": 6,
                                                "text": "curVal",
                                                "value": "curVal",
                                                "valueText": "curVal"
                                            }
                                        },
                                        {
                                            "kind": "CommaToken",
                                            "fullStart": 711,
                                            "fullEnd": 713,
                                            "start": 711,
                                            "end": 712,
                                            "fullWidth": 2,
                                            "width": 1,
                                            "text": ",",
                                            "value": ",",
                                            "valueText": ",",
                                            "hasTrailingTrivia": true,
                                            "trailingTrivia": [
                                                {
                                                    "kind": "WhitespaceTrivia",
                                                    "text": " "
                                                }
                                            ]
                                        },
                                        {
                                            "kind": "Parameter",
                                            "fullStart": 713,
                                            "fullEnd": 716,
                                            "start": 713,
                                            "end": 716,
                                            "fullWidth": 3,
<<<<<<< HEAD
                                            "width": 3,
=======
                                            "modifiers": [],
>>>>>>> e3c38734
                                            "identifier": {
                                                "kind": "IdentifierName",
                                                "fullStart": 713,
                                                "fullEnd": 716,
                                                "start": 713,
                                                "end": 716,
                                                "fullWidth": 3,
                                                "width": 3,
                                                "text": "idx",
                                                "value": "idx",
                                                "valueText": "idx"
                                            }
                                        },
                                        {
                                            "kind": "CommaToken",
                                            "fullStart": 716,
                                            "fullEnd": 718,
                                            "start": 716,
                                            "end": 717,
                                            "fullWidth": 2,
                                            "width": 1,
                                            "text": ",",
                                            "value": ",",
                                            "valueText": ",",
                                            "hasTrailingTrivia": true,
                                            "trailingTrivia": [
                                                {
                                                    "kind": "WhitespaceTrivia",
                                                    "text": " "
                                                }
                                            ]
                                        },
                                        {
                                            "kind": "Parameter",
                                            "fullStart": 718,
                                            "fullEnd": 721,
                                            "start": 718,
                                            "end": 721,
                                            "fullWidth": 3,
<<<<<<< HEAD
                                            "width": 3,
=======
                                            "modifiers": [],
>>>>>>> e3c38734
                                            "identifier": {
                                                "kind": "IdentifierName",
                                                "fullStart": 718,
                                                "fullEnd": 721,
                                                "start": 718,
                                                "end": 721,
                                                "fullWidth": 3,
                                                "width": 3,
                                                "text": "obj",
                                                "value": "obj",
                                                "valueText": "obj"
                                            }
                                        }
                                    ],
                                    "closeParenToken": {
                                        "kind": "CloseParenToken",
                                        "fullStart": 721,
                                        "fullEnd": 723,
                                        "start": 721,
                                        "end": 722,
                                        "fullWidth": 2,
                                        "width": 1,
                                        "text": ")",
                                        "value": ")",
                                        "valueText": ")",
                                        "hasTrailingTrivia": true,
                                        "trailingTrivia": [
                                            {
                                                "kind": "WhitespaceTrivia",
                                                "text": " "
                                            }
                                        ]
                                    }
                                }
                            },
                            "block": {
                                "kind": "Block",
                                "fullStart": 723,
                                "fullEnd": 830,
                                "start": 723,
                                "end": 828,
                                "fullWidth": 107,
                                "width": 105,
                                "openBraceToken": {
                                    "kind": "OpenBraceToken",
                                    "fullStart": 723,
                                    "fullEnd": 726,
                                    "start": 723,
                                    "end": 724,
                                    "fullWidth": 3,
                                    "width": 1,
                                    "text": "{",
                                    "value": "{",
                                    "valueText": "{",
                                    "hasTrailingTrivia": true,
                                    "hasTrailingNewLine": true,
                                    "trailingTrivia": [
                                        {
                                            "kind": "NewLineTrivia",
                                            "text": "\r\n"
                                        }
                                    ]
                                },
                                "statements": [
                                    {
                                        "kind": "IfStatement",
                                        "fullStart": 726,
                                        "fullEnd": 819,
                                        "start": 738,
                                        "end": 817,
                                        "fullWidth": 93,
                                        "width": 79,
                                        "ifKeyword": {
                                            "kind": "IfKeyword",
                                            "fullStart": 726,
                                            "fullEnd": 741,
                                            "start": 738,
                                            "end": 740,
                                            "fullWidth": 15,
                                            "width": 2,
                                            "text": "if",
                                            "value": "if",
                                            "valueText": "if",
                                            "hasLeadingTrivia": true,
                                            "hasTrailingTrivia": true,
                                            "leadingTrivia": [
                                                {
                                                    "kind": "WhitespaceTrivia",
                                                    "text": "            "
                                                }
                                            ],
                                            "trailingTrivia": [
                                                {
                                                    "kind": "WhitespaceTrivia",
                                                    "text": " "
                                                }
                                            ]
                                        },
                                        "openParenToken": {
                                            "kind": "OpenParenToken",
                                            "fullStart": 741,
                                            "fullEnd": 742,
                                            "start": 741,
                                            "end": 742,
                                            "fullWidth": 1,
                                            "width": 1,
                                            "text": "(",
                                            "value": "(",
                                            "valueText": "("
                                        },
                                        "condition": {
                                            "kind": "EqualsExpression",
                                            "fullStart": 742,
                                            "fullEnd": 751,
                                            "start": 742,
                                            "end": 751,
                                            "fullWidth": 9,
                                            "width": 9,
                                            "left": {
                                                "kind": "IdentifierName",
                                                "fullStart": 742,
                                                "fullEnd": 746,
                                                "start": 742,
                                                "end": 745,
                                                "fullWidth": 4,
                                                "width": 3,
                                                "text": "idx",
                                                "value": "idx",
                                                "valueText": "idx",
                                                "hasTrailingTrivia": true,
                                                "trailingTrivia": [
                                                    {
                                                        "kind": "WhitespaceTrivia",
                                                        "text": " "
                                                    }
                                                ]
                                            },
                                            "operatorToken": {
                                                "kind": "EqualsEqualsEqualsToken",
                                                "fullStart": 746,
                                                "fullEnd": 750,
                                                "start": 746,
                                                "end": 749,
                                                "fullWidth": 4,
                                                "width": 3,
                                                "text": "===",
                                                "value": "===",
                                                "valueText": "===",
                                                "hasTrailingTrivia": true,
                                                "trailingTrivia": [
                                                    {
                                                        "kind": "WhitespaceTrivia",
                                                        "text": " "
                                                    }
                                                ]
                                            },
                                            "right": {
                                                "kind": "NumericLiteral",
                                                "fullStart": 750,
                                                "fullEnd": 751,
                                                "start": 750,
                                                "end": 751,
                                                "fullWidth": 1,
                                                "width": 1,
                                                "text": "1",
                                                "value": 1,
                                                "valueText": "1"
                                            }
                                        },
                                        "closeParenToken": {
                                            "kind": "CloseParenToken",
                                            "fullStart": 751,
                                            "fullEnd": 753,
                                            "start": 751,
                                            "end": 752,
                                            "fullWidth": 2,
                                            "width": 1,
                                            "text": ")",
                                            "value": ")",
                                            "valueText": ")",
                                            "hasTrailingTrivia": true,
                                            "trailingTrivia": [
                                                {
                                                    "kind": "WhitespaceTrivia",
                                                    "text": " "
                                                }
                                            ]
                                        },
                                        "statement": {
                                            "kind": "Block",
                                            "fullStart": 753,
                                            "fullEnd": 819,
                                            "start": 753,
                                            "end": 817,
                                            "fullWidth": 66,
                                            "width": 64,
                                            "openBraceToken": {
                                                "kind": "OpenBraceToken",
                                                "fullStart": 753,
                                                "fullEnd": 756,
                                                "start": 753,
                                                "end": 754,
                                                "fullWidth": 3,
                                                "width": 1,
                                                "text": "{",
                                                "value": "{",
                                                "valueText": "{",
                                                "hasTrailingTrivia": true,
                                                "hasTrailingNewLine": true,
                                                "trailingTrivia": [
                                                    {
                                                        "kind": "NewLineTrivia",
                                                        "text": "\r\n"
                                                    }
                                                ]
                                            },
                                            "statements": [
                                                {
                                                    "kind": "ExpressionStatement",
                                                    "fullStart": 756,
                                                    "fullEnd": 804,
                                                    "start": 772,
                                                    "end": 802,
                                                    "fullWidth": 48,
                                                    "width": 30,
                                                    "expression": {
                                                        "kind": "AssignmentExpression",
                                                        "fullStart": 756,
                                                        "fullEnd": 801,
                                                        "start": 772,
                                                        "end": 801,
                                                        "fullWidth": 45,
                                                        "width": 29,
                                                        "left": {
                                                            "kind": "IdentifierName",
                                                            "fullStart": 756,
                                                            "fullEnd": 783,
                                                            "start": 772,
                                                            "end": 782,
                                                            "fullWidth": 27,
                                                            "width": 10,
                                                            "text": "testResult",
                                                            "value": "testResult",
                                                            "valueText": "testResult",
                                                            "hasLeadingTrivia": true,
                                                            "hasTrailingTrivia": true,
                                                            "leadingTrivia": [
                                                                {
                                                                    "kind": "WhitespaceTrivia",
                                                                    "text": "                "
                                                                }
                                                            ],
                                                            "trailingTrivia": [
                                                                {
                                                                    "kind": "WhitespaceTrivia",
                                                                    "text": " "
                                                                }
                                                            ]
                                                        },
                                                        "operatorToken": {
                                                            "kind": "EqualsToken",
                                                            "fullStart": 783,
                                                            "fullEnd": 785,
                                                            "start": 783,
                                                            "end": 784,
                                                            "fullWidth": 2,
                                                            "width": 1,
                                                            "text": "=",
                                                            "value": "=",
                                                            "valueText": "=",
                                                            "hasTrailingTrivia": true,
                                                            "trailingTrivia": [
                                                                {
                                                                    "kind": "WhitespaceTrivia",
                                                                    "text": " "
                                                                }
                                                            ]
                                                        },
                                                        "right": {
                                                            "kind": "ParenthesizedExpression",
                                                            "fullStart": 785,
                                                            "fullEnd": 801,
                                                            "start": 785,
                                                            "end": 801,
                                                            "fullWidth": 16,
                                                            "width": 16,
                                                            "openParenToken": {
                                                                "kind": "OpenParenToken",
                                                                "fullStart": 785,
                                                                "fullEnd": 786,
                                                                "start": 785,
                                                                "end": 786,
                                                                "fullWidth": 1,
                                                                "width": 1,
                                                                "text": "(",
                                                                "value": "(",
                                                                "valueText": "("
                                                            },
                                                            "expression": {
                                                                "kind": "EqualsExpression",
                                                                "fullStart": 786,
                                                                "fullEnd": 800,
                                                                "start": 786,
                                                                "end": 800,
                                                                "fullWidth": 14,
                                                                "width": 14,
                                                                "left": {
                                                                    "kind": "IdentifierName",
                                                                    "fullStart": 786,
                                                                    "fullEnd": 793,
                                                                    "start": 786,
                                                                    "end": 792,
                                                                    "fullWidth": 7,
                                                                    "width": 6,
                                                                    "text": "curVal",
                                                                    "value": "curVal",
                                                                    "valueText": "curVal",
                                                                    "hasTrailingTrivia": true,
                                                                    "trailingTrivia": [
                                                                        {
                                                                            "kind": "WhitespaceTrivia",
                                                                            "text": " "
                                                                        }
                                                                    ]
                                                                },
                                                                "operatorToken": {
                                                                    "kind": "EqualsEqualsEqualsToken",
                                                                    "fullStart": 793,
                                                                    "fullEnd": 797,
                                                                    "start": 793,
                                                                    "end": 796,
                                                                    "fullWidth": 4,
                                                                    "width": 3,
                                                                    "text": "===",
                                                                    "value": "===",
                                                                    "valueText": "===",
                                                                    "hasTrailingTrivia": true,
                                                                    "trailingTrivia": [
                                                                        {
                                                                            "kind": "WhitespaceTrivia",
                                                                            "text": " "
                                                                        }
                                                                    ]
                                                                },
                                                                "right": {
                                                                    "kind": "StringLiteral",
                                                                    "fullStart": 797,
                                                                    "fullEnd": 800,
                                                                    "start": 797,
                                                                    "end": 800,
                                                                    "fullWidth": 3,
                                                                    "width": 3,
                                                                    "text": "\"1\"",
                                                                    "value": "1",
                                                                    "valueText": "1"
                                                                }
                                                            },
                                                            "closeParenToken": {
                                                                "kind": "CloseParenToken",
                                                                "fullStart": 800,
                                                                "fullEnd": 801,
                                                                "start": 800,
                                                                "end": 801,
                                                                "fullWidth": 1,
                                                                "width": 1,
                                                                "text": ")",
                                                                "value": ")",
                                                                "valueText": ")"
                                                            }
                                                        }
                                                    },
                                                    "semicolonToken": {
                                                        "kind": "SemicolonToken",
                                                        "fullStart": 801,
                                                        "fullEnd": 804,
                                                        "start": 801,
                                                        "end": 802,
                                                        "fullWidth": 3,
                                                        "width": 1,
                                                        "text": ";",
                                                        "value": ";",
                                                        "valueText": ";",
                                                        "hasTrailingTrivia": true,
                                                        "hasTrailingNewLine": true,
                                                        "trailingTrivia": [
                                                            {
                                                                "kind": "NewLineTrivia",
                                                                "text": "\r\n"
                                                            }
                                                        ]
                                                    }
                                                }
                                            ],
                                            "closeBraceToken": {
                                                "kind": "CloseBraceToken",
                                                "fullStart": 804,
                                                "fullEnd": 819,
                                                "start": 816,
                                                "end": 817,
                                                "fullWidth": 15,
                                                "width": 1,
                                                "text": "}",
                                                "value": "}",
                                                "valueText": "}",
                                                "hasLeadingTrivia": true,
                                                "hasTrailingTrivia": true,
                                                "hasTrailingNewLine": true,
                                                "leadingTrivia": [
                                                    {
                                                        "kind": "WhitespaceTrivia",
                                                        "text": "            "
                                                    }
                                                ],
                                                "trailingTrivia": [
                                                    {
                                                        "kind": "NewLineTrivia",
                                                        "text": "\r\n"
                                                    }
                                                ]
                                            }
                                        }
                                    }
                                ],
                                "closeBraceToken": {
                                    "kind": "CloseBraceToken",
                                    "fullStart": 819,
                                    "fullEnd": 830,
                                    "start": 827,
                                    "end": 828,
                                    "fullWidth": 11,
                                    "width": 1,
                                    "text": "}",
                                    "value": "}",
                                    "valueText": "}",
                                    "hasLeadingTrivia": true,
                                    "hasTrailingTrivia": true,
                                    "hasTrailingNewLine": true,
                                    "leadingTrivia": [
                                        {
                                            "kind": "WhitespaceTrivia",
                                            "text": "        "
                                        }
                                    ],
                                    "trailingTrivia": [
                                        {
                                            "kind": "NewLineTrivia",
                                            "text": "\r\n"
                                        }
                                    ]
                                }
                            }
                        },
                        {
                            "kind": "VariableStatement",
                            "fullStart": 830,
                            "fullEnd": 889,
                            "start": 840,
                            "end": 887,
                            "fullWidth": 59,
                            "width": 47,
                            "modifiers": [],
                            "variableDeclaration": {
                                "kind": "VariableDeclaration",
                                "fullStart": 830,
                                "fullEnd": 886,
                                "start": 840,
                                "end": 886,
                                "fullWidth": 56,
                                "width": 46,
                                "varKeyword": {
                                    "kind": "VarKeyword",
                                    "fullStart": 830,
                                    "fullEnd": 844,
                                    "start": 840,
                                    "end": 843,
                                    "fullWidth": 14,
                                    "width": 3,
                                    "text": "var",
                                    "value": "var",
                                    "valueText": "var",
                                    "hasLeadingTrivia": true,
                                    "hasLeadingNewLine": true,
                                    "hasTrailingTrivia": true,
                                    "leadingTrivia": [
                                        {
                                            "kind": "NewLineTrivia",
                                            "text": "\r\n"
                                        },
                                        {
                                            "kind": "WhitespaceTrivia",
                                            "text": "        "
                                        }
                                    ],
                                    "trailingTrivia": [
                                        {
                                            "kind": "WhitespaceTrivia",
                                            "text": " "
                                        }
                                    ]
                                },
                                "variableDeclarators": [
                                    {
                                        "kind": "VariableDeclarator",
                                        "fullStart": 844,
                                        "fullEnd": 886,
                                        "start": 844,
                                        "end": 886,
                                        "fullWidth": 42,
                                        "width": 42,
                                        "identifier": {
                                            "kind": "IdentifierName",
                                            "fullStart": 844,
                                            "fullEnd": 850,
                                            "start": 844,
                                            "end": 849,
                                            "fullWidth": 6,
                                            "width": 5,
                                            "text": "proto",
                                            "value": "proto",
                                            "valueText": "proto",
                                            "hasTrailingTrivia": true,
                                            "trailingTrivia": [
                                                {
                                                    "kind": "WhitespaceTrivia",
                                                    "text": " "
                                                }
                                            ]
                                        },
                                        "equalsValueClause": {
                                            "kind": "EqualsValueClause",
                                            "fullStart": 850,
                                            "fullEnd": 886,
                                            "start": 850,
                                            "end": 886,
                                            "fullWidth": 36,
                                            "width": 36,
                                            "equalsToken": {
                                                "kind": "EqualsToken",
                                                "fullStart": 850,
                                                "fullEnd": 852,
                                                "start": 850,
                                                "end": 851,
                                                "fullWidth": 2,
                                                "width": 1,
                                                "text": "=",
                                                "value": "=",
                                                "valueText": "=",
                                                "hasTrailingTrivia": true,
                                                "trailingTrivia": [
                                                    {
                                                        "kind": "WhitespaceTrivia",
                                                        "text": " "
                                                    }
                                                ]
                                            },
                                            "value": {
                                                "kind": "ObjectLiteralExpression",
                                                "fullStart": 852,
                                                "fullEnd": 886,
                                                "start": 852,
                                                "end": 886,
                                                "fullWidth": 34,
                                                "width": 34,
                                                "openBraceToken": {
                                                    "kind": "OpenBraceToken",
                                                    "fullStart": 852,
                                                    "fullEnd": 854,
                                                    "start": 852,
                                                    "end": 853,
                                                    "fullWidth": 2,
                                                    "width": 1,
                                                    "text": "{",
                                                    "value": "{",
                                                    "valueText": "{",
                                                    "hasTrailingTrivia": true,
                                                    "trailingTrivia": [
                                                        {
                                                            "kind": "WhitespaceTrivia",
                                                            "text": " "
                                                        }
                                                    ]
                                                },
                                                "propertyAssignments": [
                                                    {
                                                        "kind": "SimplePropertyAssignment",
                                                        "fullStart": 854,
                                                        "fullEnd": 859,
                                                        "start": 854,
                                                        "end": 859,
                                                        "fullWidth": 5,
                                                        "width": 5,
                                                        "propertyName": {
                                                            "kind": "NumericLiteral",
                                                            "fullStart": 854,
                                                            "fullEnd": 855,
                                                            "start": 854,
                                                            "end": 855,
                                                            "fullWidth": 1,
                                                            "width": 1,
                                                            "text": "0",
                                                            "value": 0,
                                                            "valueText": "0"
                                                        },
                                                        "colonToken": {
                                                            "kind": "ColonToken",
                                                            "fullStart": 855,
                                                            "fullEnd": 857,
                                                            "start": 855,
                                                            "end": 856,
                                                            "fullWidth": 2,
                                                            "width": 1,
                                                            "text": ":",
                                                            "value": ":",
                                                            "valueText": ":",
                                                            "hasTrailingTrivia": true,
                                                            "trailingTrivia": [
                                                                {
                                                                    "kind": "WhitespaceTrivia",
                                                                    "text": " "
                                                                }
                                                            ]
                                                        },
                                                        "expression": {
                                                            "kind": "NumericLiteral",
                                                            "fullStart": 857,
                                                            "fullEnd": 859,
                                                            "start": 857,
                                                            "end": 859,
                                                            "fullWidth": 2,
                                                            "width": 2,
                                                            "text": "10",
                                                            "value": 10,
                                                            "valueText": "10"
                                                        }
                                                    },
                                                    {
                                                        "kind": "CommaToken",
                                                        "fullStart": 859,
                                                        "fullEnd": 861,
                                                        "start": 859,
                                                        "end": 860,
                                                        "fullWidth": 2,
                                                        "width": 1,
                                                        "text": ",",
                                                        "value": ",",
                                                        "valueText": ",",
                                                        "hasTrailingTrivia": true,
                                                        "trailingTrivia": [
                                                            {
                                                                "kind": "WhitespaceTrivia",
                                                                "text": " "
                                                            }
                                                        ]
                                                    },
                                                    {
                                                        "kind": "SimplePropertyAssignment",
                                                        "fullStart": 861,
                                                        "fullEnd": 866,
                                                        "start": 861,
                                                        "end": 866,
                                                        "fullWidth": 5,
                                                        "width": 5,
                                                        "propertyName": {
                                                            "kind": "NumericLiteral",
                                                            "fullStart": 861,
                                                            "fullEnd": 862,
                                                            "start": 861,
                                                            "end": 862,
                                                            "fullWidth": 1,
                                                            "width": 1,
                                                            "text": "1",
                                                            "value": 1,
                                                            "valueText": "1"
                                                        },
                                                        "colonToken": {
                                                            "kind": "ColonToken",
                                                            "fullStart": 862,
                                                            "fullEnd": 864,
                                                            "start": 862,
                                                            "end": 863,
                                                            "fullWidth": 2,
                                                            "width": 1,
                                                            "text": ":",
                                                            "value": ":",
                                                            "valueText": ":",
                                                            "hasTrailingTrivia": true,
                                                            "trailingTrivia": [
                                                                {
                                                                    "kind": "WhitespaceTrivia",
                                                                    "text": " "
                                                                }
                                                            ]
                                                        },
                                                        "expression": {
                                                            "kind": "NumericLiteral",
                                                            "fullStart": 864,
                                                            "fullEnd": 866,
                                                            "start": 864,
                                                            "end": 866,
                                                            "fullWidth": 2,
                                                            "width": 2,
                                                            "text": "11",
                                                            "value": 11,
                                                            "valueText": "11"
                                                        }
                                                    },
                                                    {
                                                        "kind": "CommaToken",
                                                        "fullStart": 866,
                                                        "fullEnd": 868,
                                                        "start": 866,
                                                        "end": 867,
                                                        "fullWidth": 2,
                                                        "width": 1,
                                                        "text": ",",
                                                        "value": ",",
                                                        "valueText": ",",
                                                        "hasTrailingTrivia": true,
                                                        "trailingTrivia": [
                                                            {
                                                                "kind": "WhitespaceTrivia",
                                                                "text": " "
                                                            }
                                                        ]
                                                    },
                                                    {
                                                        "kind": "SimplePropertyAssignment",
                                                        "fullStart": 868,
                                                        "fullEnd": 873,
                                                        "start": 868,
                                                        "end": 873,
                                                        "fullWidth": 5,
                                                        "width": 5,
                                                        "propertyName": {
                                                            "kind": "NumericLiteral",
                                                            "fullStart": 868,
                                                            "fullEnd": 869,
                                                            "start": 868,
                                                            "end": 869,
                                                            "fullWidth": 1,
                                                            "width": 1,
                                                            "text": "2",
                                                            "value": 2,
                                                            "valueText": "2"
                                                        },
                                                        "colonToken": {
                                                            "kind": "ColonToken",
                                                            "fullStart": 869,
                                                            "fullEnd": 871,
                                                            "start": 869,
                                                            "end": 870,
                                                            "fullWidth": 2,
                                                            "width": 1,
                                                            "text": ":",
                                                            "value": ":",
                                                            "valueText": ":",
                                                            "hasTrailingTrivia": true,
                                                            "trailingTrivia": [
                                                                {
                                                                    "kind": "WhitespaceTrivia",
                                                                    "text": " "
                                                                }
                                                            ]
                                                        },
                                                        "expression": {
                                                            "kind": "NumericLiteral",
                                                            "fullStart": 871,
                                                            "fullEnd": 873,
                                                            "start": 871,
                                                            "end": 873,
                                                            "fullWidth": 2,
                                                            "width": 2,
                                                            "text": "12",
                                                            "value": 12,
                                                            "valueText": "12"
                                                        }
                                                    },
                                                    {
                                                        "kind": "CommaToken",
                                                        "fullStart": 873,
                                                        "fullEnd": 875,
                                                        "start": 873,
                                                        "end": 874,
                                                        "fullWidth": 2,
                                                        "width": 1,
                                                        "text": ",",
                                                        "value": ",",
                                                        "valueText": ",",
                                                        "hasTrailingTrivia": true,
                                                        "trailingTrivia": [
                                                            {
                                                                "kind": "WhitespaceTrivia",
                                                                "text": " "
                                                            }
                                                        ]
                                                    },
                                                    {
                                                        "kind": "SimplePropertyAssignment",
                                                        "fullStart": 875,
                                                        "fullEnd": 885,
                                                        "start": 875,
                                                        "end": 884,
                                                        "fullWidth": 10,
                                                        "width": 9,
                                                        "propertyName": {
                                                            "kind": "IdentifierName",
                                                            "fullStart": 875,
                                                            "fullEnd": 881,
                                                            "start": 875,
                                                            "end": 881,
                                                            "fullWidth": 6,
                                                            "width": 6,
                                                            "text": "length",
                                                            "value": "length",
                                                            "valueText": "length"
                                                        },
                                                        "colonToken": {
                                                            "kind": "ColonToken",
                                                            "fullStart": 881,
                                                            "fullEnd": 883,
                                                            "start": 881,
                                                            "end": 882,
                                                            "fullWidth": 2,
                                                            "width": 1,
                                                            "text": ":",
                                                            "value": ":",
                                                            "valueText": ":",
                                                            "hasTrailingTrivia": true,
                                                            "trailingTrivia": [
                                                                {
                                                                    "kind": "WhitespaceTrivia",
                                                                    "text": " "
                                                                }
                                                            ]
                                                        },
                                                        "expression": {
                                                            "kind": "NumericLiteral",
                                                            "fullStart": 883,
                                                            "fullEnd": 885,
                                                            "start": 883,
                                                            "end": 884,
                                                            "fullWidth": 2,
                                                            "width": 1,
                                                            "text": "2",
                                                            "value": 2,
                                                            "valueText": "2",
                                                            "hasTrailingTrivia": true,
                                                            "trailingTrivia": [
                                                                {
                                                                    "kind": "WhitespaceTrivia",
                                                                    "text": " "
                                                                }
                                                            ]
                                                        }
                                                    }
                                                ],
                                                "closeBraceToken": {
                                                    "kind": "CloseBraceToken",
                                                    "fullStart": 885,
                                                    "fullEnd": 886,
                                                    "start": 885,
                                                    "end": 886,
                                                    "fullWidth": 1,
                                                    "width": 1,
                                                    "text": "}",
                                                    "value": "}",
                                                    "valueText": "}"
                                                }
                                            }
                                        }
                                    }
                                ]
                            },
                            "semicolonToken": {
                                "kind": "SemicolonToken",
                                "fullStart": 886,
                                "fullEnd": 889,
                                "start": 886,
                                "end": 887,
                                "fullWidth": 3,
                                "width": 1,
                                "text": ";",
                                "value": ";",
                                "valueText": ";",
                                "hasTrailingTrivia": true,
                                "hasTrailingNewLine": true,
                                "trailingTrivia": [
                                    {
                                        "kind": "NewLineTrivia",
                                        "text": "\r\n"
                                    }
                                ]
                            }
                        },
                        {
                            "kind": "VariableStatement",
                            "fullStart": 889,
                            "fullEnd": 925,
                            "start": 897,
                            "end": 923,
                            "fullWidth": 36,
                            "width": 26,
                            "modifiers": [],
                            "variableDeclaration": {
                                "kind": "VariableDeclaration",
                                "fullStart": 889,
                                "fullEnd": 922,
                                "start": 897,
                                "end": 922,
                                "fullWidth": 33,
                                "width": 25,
                                "varKeyword": {
                                    "kind": "VarKeyword",
                                    "fullStart": 889,
                                    "fullEnd": 901,
                                    "start": 897,
                                    "end": 900,
                                    "fullWidth": 12,
                                    "width": 3,
                                    "text": "var",
                                    "value": "var",
                                    "valueText": "var",
                                    "hasLeadingTrivia": true,
                                    "hasTrailingTrivia": true,
                                    "leadingTrivia": [
                                        {
                                            "kind": "WhitespaceTrivia",
                                            "text": "        "
                                        }
                                    ],
                                    "trailingTrivia": [
                                        {
                                            "kind": "WhitespaceTrivia",
                                            "text": " "
                                        }
                                    ]
                                },
                                "variableDeclarators": [
                                    {
                                        "kind": "VariableDeclarator",
                                        "fullStart": 901,
                                        "fullEnd": 922,
                                        "start": 901,
                                        "end": 922,
                                        "fullWidth": 21,
                                        "width": 21,
                                        "identifier": {
                                            "kind": "IdentifierName",
                                            "fullStart": 901,
                                            "fullEnd": 905,
                                            "start": 901,
                                            "end": 904,
                                            "fullWidth": 4,
                                            "width": 3,
                                            "text": "Con",
                                            "value": "Con",
                                            "valueText": "Con",
                                            "hasTrailingTrivia": true,
                                            "trailingTrivia": [
                                                {
                                                    "kind": "WhitespaceTrivia",
                                                    "text": " "
                                                }
                                            ]
                                        },
                                        "equalsValueClause": {
                                            "kind": "EqualsValueClause",
                                            "fullStart": 905,
                                            "fullEnd": 922,
                                            "start": 905,
                                            "end": 922,
                                            "fullWidth": 17,
                                            "width": 17,
                                            "equalsToken": {
                                                "kind": "EqualsToken",
                                                "fullStart": 905,
                                                "fullEnd": 907,
                                                "start": 905,
                                                "end": 906,
                                                "fullWidth": 2,
                                                "width": 1,
                                                "text": "=",
                                                "value": "=",
                                                "valueText": "=",
                                                "hasTrailingTrivia": true,
                                                "trailingTrivia": [
                                                    {
                                                        "kind": "WhitespaceTrivia",
                                                        "text": " "
                                                    }
                                                ]
                                            },
                                            "value": {
                                                "kind": "FunctionExpression",
                                                "fullStart": 907,
                                                "fullEnd": 922,
                                                "start": 907,
                                                "end": 922,
                                                "fullWidth": 15,
                                                "width": 15,
                                                "functionKeyword": {
                                                    "kind": "FunctionKeyword",
                                                    "fullStart": 907,
                                                    "fullEnd": 916,
                                                    "start": 907,
                                                    "end": 915,
                                                    "fullWidth": 9,
                                                    "width": 8,
                                                    "text": "function",
                                                    "value": "function",
                                                    "valueText": "function",
                                                    "hasTrailingTrivia": true,
                                                    "trailingTrivia": [
                                                        {
                                                            "kind": "WhitespaceTrivia",
                                                            "text": " "
                                                        }
                                                    ]
                                                },
                                                "callSignature": {
                                                    "kind": "CallSignature",
                                                    "fullStart": 916,
                                                    "fullEnd": 919,
                                                    "start": 916,
                                                    "end": 918,
                                                    "fullWidth": 3,
                                                    "width": 2,
                                                    "parameterList": {
                                                        "kind": "ParameterList",
                                                        "fullStart": 916,
                                                        "fullEnd": 919,
                                                        "start": 916,
                                                        "end": 918,
                                                        "fullWidth": 3,
                                                        "width": 2,
                                                        "openParenToken": {
                                                            "kind": "OpenParenToken",
                                                            "fullStart": 916,
                                                            "fullEnd": 917,
                                                            "start": 916,
                                                            "end": 917,
                                                            "fullWidth": 1,
                                                            "width": 1,
                                                            "text": "(",
                                                            "value": "(",
                                                            "valueText": "("
                                                        },
                                                        "parameters": [],
                                                        "closeParenToken": {
                                                            "kind": "CloseParenToken",
                                                            "fullStart": 917,
                                                            "fullEnd": 919,
                                                            "start": 917,
                                                            "end": 918,
                                                            "fullWidth": 2,
                                                            "width": 1,
                                                            "text": ")",
                                                            "value": ")",
                                                            "valueText": ")",
                                                            "hasTrailingTrivia": true,
                                                            "trailingTrivia": [
                                                                {
                                                                    "kind": "WhitespaceTrivia",
                                                                    "text": " "
                                                                }
                                                            ]
                                                        }
                                                    }
                                                },
                                                "block": {
                                                    "kind": "Block",
                                                    "fullStart": 919,
                                                    "fullEnd": 922,
                                                    "start": 919,
                                                    "end": 922,
                                                    "fullWidth": 3,
                                                    "width": 3,
                                                    "openBraceToken": {
                                                        "kind": "OpenBraceToken",
                                                        "fullStart": 919,
                                                        "fullEnd": 921,
                                                        "start": 919,
                                                        "end": 920,
                                                        "fullWidth": 2,
                                                        "width": 1,
                                                        "text": "{",
                                                        "value": "{",
                                                        "valueText": "{",
                                                        "hasTrailingTrivia": true,
                                                        "trailingTrivia": [
                                                            {
                                                                "kind": "WhitespaceTrivia",
                                                                "text": " "
                                                            }
                                                        ]
                                                    },
                                                    "statements": [],
                                                    "closeBraceToken": {
                                                        "kind": "CloseBraceToken",
                                                        "fullStart": 921,
                                                        "fullEnd": 922,
                                                        "start": 921,
                                                        "end": 922,
                                                        "fullWidth": 1,
                                                        "width": 1,
                                                        "text": "}",
                                                        "value": "}",
                                                        "valueText": "}"
                                                    }
                                                }
                                            }
                                        }
                                    }
                                ]
                            },
                            "semicolonToken": {
                                "kind": "SemicolonToken",
                                "fullStart": 922,
                                "fullEnd": 925,
                                "start": 922,
                                "end": 923,
                                "fullWidth": 3,
                                "width": 1,
                                "text": ";",
                                "value": ";",
                                "valueText": ";",
                                "hasTrailingTrivia": true,
                                "hasTrailingNewLine": true,
                                "trailingTrivia": [
                                    {
                                        "kind": "NewLineTrivia",
                                        "text": "\r\n"
                                    }
                                ]
                            }
                        },
                        {
                            "kind": "ExpressionStatement",
                            "fullStart": 925,
                            "fullEnd": 957,
                            "start": 933,
                            "end": 955,
                            "fullWidth": 32,
                            "width": 22,
                            "expression": {
                                "kind": "AssignmentExpression",
                                "fullStart": 925,
                                "fullEnd": 954,
                                "start": 933,
                                "end": 954,
                                "fullWidth": 29,
                                "width": 21,
                                "left": {
                                    "kind": "MemberAccessExpression",
                                    "fullStart": 925,
                                    "fullEnd": 947,
                                    "start": 933,
                                    "end": 946,
                                    "fullWidth": 22,
                                    "width": 13,
                                    "expression": {
                                        "kind": "IdentifierName",
                                        "fullStart": 925,
                                        "fullEnd": 936,
                                        "start": 933,
                                        "end": 936,
                                        "fullWidth": 11,
                                        "width": 3,
                                        "text": "Con",
                                        "value": "Con",
                                        "valueText": "Con",
                                        "hasLeadingTrivia": true,
                                        "leadingTrivia": [
                                            {
                                                "kind": "WhitespaceTrivia",
                                                "text": "        "
                                            }
                                        ]
                                    },
                                    "dotToken": {
                                        "kind": "DotToken",
                                        "fullStart": 936,
                                        "fullEnd": 937,
                                        "start": 936,
                                        "end": 937,
                                        "fullWidth": 1,
                                        "width": 1,
                                        "text": ".",
                                        "value": ".",
                                        "valueText": "."
                                    },
                                    "name": {
                                        "kind": "IdentifierName",
                                        "fullStart": 937,
                                        "fullEnd": 947,
                                        "start": 937,
                                        "end": 946,
                                        "fullWidth": 10,
                                        "width": 9,
                                        "text": "prototype",
                                        "value": "prototype",
                                        "valueText": "prototype",
                                        "hasTrailingTrivia": true,
                                        "trailingTrivia": [
                                            {
                                                "kind": "WhitespaceTrivia",
                                                "text": " "
                                            }
                                        ]
                                    }
                                },
                                "operatorToken": {
                                    "kind": "EqualsToken",
                                    "fullStart": 947,
                                    "fullEnd": 949,
                                    "start": 947,
                                    "end": 948,
                                    "fullWidth": 2,
                                    "width": 1,
                                    "text": "=",
                                    "value": "=",
                                    "valueText": "=",
                                    "hasTrailingTrivia": true,
                                    "trailingTrivia": [
                                        {
                                            "kind": "WhitespaceTrivia",
                                            "text": " "
                                        }
                                    ]
                                },
                                "right": {
                                    "kind": "IdentifierName",
                                    "fullStart": 949,
                                    "fullEnd": 954,
                                    "start": 949,
                                    "end": 954,
                                    "fullWidth": 5,
                                    "width": 5,
                                    "text": "proto",
                                    "value": "proto",
                                    "valueText": "proto"
                                }
                            },
                            "semicolonToken": {
                                "kind": "SemicolonToken",
                                "fullStart": 954,
                                "fullEnd": 957,
                                "start": 954,
                                "end": 955,
                                "fullWidth": 3,
                                "width": 1,
                                "text": ";",
                                "value": ";",
                                "valueText": ";",
                                "hasTrailingTrivia": true,
                                "hasTrailingNewLine": true,
                                "trailingTrivia": [
                                    {
                                        "kind": "NewLineTrivia",
                                        "text": "\r\n"
                                    }
                                ]
                            }
                        },
                        {
                            "kind": "VariableStatement",
                            "fullStart": 957,
                            "fullEnd": 991,
                            "start": 967,
                            "end": 989,
                            "fullWidth": 34,
                            "width": 22,
                            "modifiers": [],
                            "variableDeclaration": {
                                "kind": "VariableDeclaration",
                                "fullStart": 957,
                                "fullEnd": 988,
                                "start": 967,
                                "end": 988,
                                "fullWidth": 31,
                                "width": 21,
                                "varKeyword": {
                                    "kind": "VarKeyword",
                                    "fullStart": 957,
                                    "fullEnd": 971,
                                    "start": 967,
                                    "end": 970,
                                    "fullWidth": 14,
                                    "width": 3,
                                    "text": "var",
                                    "value": "var",
                                    "valueText": "var",
                                    "hasLeadingTrivia": true,
                                    "hasLeadingNewLine": true,
                                    "hasTrailingTrivia": true,
                                    "leadingTrivia": [
                                        {
                                            "kind": "NewLineTrivia",
                                            "text": "\r\n"
                                        },
                                        {
                                            "kind": "WhitespaceTrivia",
                                            "text": "        "
                                        }
                                    ],
                                    "trailingTrivia": [
                                        {
                                            "kind": "WhitespaceTrivia",
                                            "text": " "
                                        }
                                    ]
                                },
                                "variableDeclarators": [
                                    {
                                        "kind": "VariableDeclarator",
                                        "fullStart": 971,
                                        "fullEnd": 988,
                                        "start": 971,
                                        "end": 988,
                                        "fullWidth": 17,
                                        "width": 17,
                                        "identifier": {
                                            "kind": "IdentifierName",
                                            "fullStart": 971,
                                            "fullEnd": 977,
                                            "start": 971,
                                            "end": 976,
                                            "fullWidth": 6,
                                            "width": 5,
                                            "text": "child",
                                            "value": "child",
                                            "valueText": "child",
                                            "hasTrailingTrivia": true,
                                            "trailingTrivia": [
                                                {
                                                    "kind": "WhitespaceTrivia",
                                                    "text": " "
                                                }
                                            ]
                                        },
                                        "equalsValueClause": {
                                            "kind": "EqualsValueClause",
                                            "fullStart": 977,
                                            "fullEnd": 988,
                                            "start": 977,
                                            "end": 988,
                                            "fullWidth": 11,
                                            "width": 11,
                                            "equalsToken": {
                                                "kind": "EqualsToken",
                                                "fullStart": 977,
                                                "fullEnd": 979,
                                                "start": 977,
                                                "end": 978,
                                                "fullWidth": 2,
                                                "width": 1,
                                                "text": "=",
                                                "value": "=",
                                                "valueText": "=",
                                                "hasTrailingTrivia": true,
                                                "trailingTrivia": [
                                                    {
                                                        "kind": "WhitespaceTrivia",
                                                        "text": " "
                                                    }
                                                ]
                                            },
                                            "value": {
                                                "kind": "ObjectCreationExpression",
                                                "fullStart": 979,
                                                "fullEnd": 988,
                                                "start": 979,
                                                "end": 988,
                                                "fullWidth": 9,
                                                "width": 9,
                                                "newKeyword": {
                                                    "kind": "NewKeyword",
                                                    "fullStart": 979,
                                                    "fullEnd": 983,
                                                    "start": 979,
                                                    "end": 982,
                                                    "fullWidth": 4,
                                                    "width": 3,
                                                    "text": "new",
                                                    "value": "new",
                                                    "valueText": "new",
                                                    "hasTrailingTrivia": true,
                                                    "trailingTrivia": [
                                                        {
                                                            "kind": "WhitespaceTrivia",
                                                            "text": " "
                                                        }
                                                    ]
                                                },
                                                "expression": {
                                                    "kind": "IdentifierName",
                                                    "fullStart": 983,
                                                    "fullEnd": 986,
                                                    "start": 983,
                                                    "end": 986,
                                                    "fullWidth": 3,
                                                    "width": 3,
                                                    "text": "Con",
                                                    "value": "Con",
                                                    "valueText": "Con"
                                                },
                                                "argumentList": {
                                                    "kind": "ArgumentList",
                                                    "fullStart": 986,
                                                    "fullEnd": 988,
                                                    "start": 986,
                                                    "end": 988,
                                                    "fullWidth": 2,
                                                    "width": 2,
                                                    "openParenToken": {
                                                        "kind": "OpenParenToken",
                                                        "fullStart": 986,
                                                        "fullEnd": 987,
                                                        "start": 986,
                                                        "end": 987,
                                                        "fullWidth": 1,
                                                        "width": 1,
                                                        "text": "(",
                                                        "value": "(",
                                                        "valueText": "("
                                                    },
                                                    "arguments": [],
                                                    "closeParenToken": {
                                                        "kind": "CloseParenToken",
                                                        "fullStart": 987,
                                                        "fullEnd": 988,
                                                        "start": 987,
                                                        "end": 988,
                                                        "fullWidth": 1,
                                                        "width": 1,
                                                        "text": ")",
                                                        "value": ")",
                                                        "valueText": ")"
                                                    }
                                                }
                                            }
                                        }
                                    }
                                ]
                            },
                            "semicolonToken": {
                                "kind": "SemicolonToken",
                                "fullStart": 988,
                                "fullEnd": 991,
                                "start": 988,
                                "end": 989,
                                "fullWidth": 3,
                                "width": 1,
                                "text": ";",
                                "value": ";",
                                "valueText": ";",
                                "hasTrailingTrivia": true,
                                "hasTrailingNewLine": true,
                                "trailingTrivia": [
                                    {
                                        "kind": "NewLineTrivia",
                                        "text": "\r\n"
                                    }
                                ]
                            }
                        },
                        {
                            "kind": "ExpressionStatement",
                            "fullStart": 991,
                            "fullEnd": 1016,
                            "start": 999,
                            "end": 1014,
                            "fullWidth": 25,
                            "width": 15,
                            "expression": {
                                "kind": "AssignmentExpression",
                                "fullStart": 991,
                                "fullEnd": 1013,
                                "start": 999,
                                "end": 1013,
                                "fullWidth": 22,
                                "width": 14,
                                "left": {
                                    "kind": "ElementAccessExpression",
                                    "fullStart": 991,
                                    "fullEnd": 1008,
                                    "start": 999,
                                    "end": 1007,
                                    "fullWidth": 17,
                                    "width": 8,
                                    "expression": {
                                        "kind": "IdentifierName",
                                        "fullStart": 991,
                                        "fullEnd": 1004,
                                        "start": 999,
                                        "end": 1004,
                                        "fullWidth": 13,
                                        "width": 5,
                                        "text": "child",
                                        "value": "child",
                                        "valueText": "child",
                                        "hasLeadingTrivia": true,
                                        "leadingTrivia": [
                                            {
                                                "kind": "WhitespaceTrivia",
                                                "text": "        "
                                            }
                                        ]
                                    },
                                    "openBracketToken": {
                                        "kind": "OpenBracketToken",
                                        "fullStart": 1004,
                                        "fullEnd": 1005,
                                        "start": 1004,
                                        "end": 1005,
                                        "fullWidth": 1,
                                        "width": 1,
                                        "text": "[",
                                        "value": "[",
                                        "valueText": "["
                                    },
                                    "argumentExpression": {
                                        "kind": "NumericLiteral",
                                        "fullStart": 1005,
                                        "fullEnd": 1006,
                                        "start": 1005,
                                        "end": 1006,
                                        "fullWidth": 1,
                                        "width": 1,
                                        "text": "1",
                                        "value": 1,
                                        "valueText": "1"
                                    },
                                    "closeBracketToken": {
                                        "kind": "CloseBracketToken",
                                        "fullStart": 1006,
                                        "fullEnd": 1008,
                                        "start": 1006,
                                        "end": 1007,
                                        "fullWidth": 2,
                                        "width": 1,
                                        "text": "]",
                                        "value": "]",
                                        "valueText": "]",
                                        "hasTrailingTrivia": true,
                                        "trailingTrivia": [
                                            {
                                                "kind": "WhitespaceTrivia",
                                                "text": " "
                                            }
                                        ]
                                    }
                                },
                                "operatorToken": {
                                    "kind": "EqualsToken",
                                    "fullStart": 1008,
                                    "fullEnd": 1010,
                                    "start": 1008,
                                    "end": 1009,
                                    "fullWidth": 2,
                                    "width": 1,
                                    "text": "=",
                                    "value": "=",
                                    "valueText": "=",
                                    "hasTrailingTrivia": true,
                                    "trailingTrivia": [
                                        {
                                            "kind": "WhitespaceTrivia",
                                            "text": " "
                                        }
                                    ]
                                },
                                "right": {
                                    "kind": "StringLiteral",
                                    "fullStart": 1010,
                                    "fullEnd": 1013,
                                    "start": 1010,
                                    "end": 1013,
                                    "fullWidth": 3,
                                    "width": 3,
                                    "text": "\"1\"",
                                    "value": "1",
                                    "valueText": "1"
                                }
                            },
                            "semicolonToken": {
                                "kind": "SemicolonToken",
                                "fullStart": 1013,
                                "fullEnd": 1016,
                                "start": 1013,
                                "end": 1014,
                                "fullWidth": 3,
                                "width": 1,
                                "text": ";",
                                "value": ";",
                                "valueText": ";",
                                "hasTrailingTrivia": true,
                                "hasTrailingNewLine": true,
                                "trailingTrivia": [
                                    {
                                        "kind": "NewLineTrivia",
                                        "text": "\r\n"
                                    }
                                ]
                            }
                        },
                        {
                            "kind": "ExpressionStatement",
                            "fullStart": 1016,
                            "fullEnd": 1041,
                            "start": 1024,
                            "end": 1039,
                            "fullWidth": 25,
                            "width": 15,
                            "expression": {
                                "kind": "AssignmentExpression",
                                "fullStart": 1016,
                                "fullEnd": 1038,
                                "start": 1024,
                                "end": 1038,
                                "fullWidth": 22,
                                "width": 14,
                                "left": {
                                    "kind": "ElementAccessExpression",
                                    "fullStart": 1016,
                                    "fullEnd": 1033,
                                    "start": 1024,
                                    "end": 1032,
                                    "fullWidth": 17,
                                    "width": 8,
                                    "expression": {
                                        "kind": "IdentifierName",
                                        "fullStart": 1016,
                                        "fullEnd": 1029,
                                        "start": 1024,
                                        "end": 1029,
                                        "fullWidth": 13,
                                        "width": 5,
                                        "text": "child",
                                        "value": "child",
                                        "valueText": "child",
                                        "hasLeadingTrivia": true,
                                        "leadingTrivia": [
                                            {
                                                "kind": "WhitespaceTrivia",
                                                "text": "        "
                                            }
                                        ]
                                    },
                                    "openBracketToken": {
                                        "kind": "OpenBracketToken",
                                        "fullStart": 1029,
                                        "fullEnd": 1030,
                                        "start": 1029,
                                        "end": 1030,
                                        "fullWidth": 1,
                                        "width": 1,
                                        "text": "[",
                                        "value": "[",
                                        "valueText": "["
                                    },
                                    "argumentExpression": {
                                        "kind": "NumericLiteral",
                                        "fullStart": 1030,
                                        "fullEnd": 1031,
                                        "start": 1030,
                                        "end": 1031,
                                        "fullWidth": 1,
                                        "width": 1,
                                        "text": "2",
                                        "value": 2,
                                        "valueText": "2"
                                    },
                                    "closeBracketToken": {
                                        "kind": "CloseBracketToken",
                                        "fullStart": 1031,
                                        "fullEnd": 1033,
                                        "start": 1031,
                                        "end": 1032,
                                        "fullWidth": 2,
                                        "width": 1,
                                        "text": "]",
                                        "value": "]",
                                        "valueText": "]",
                                        "hasTrailingTrivia": true,
                                        "trailingTrivia": [
                                            {
                                                "kind": "WhitespaceTrivia",
                                                "text": " "
                                            }
                                        ]
                                    }
                                },
                                "operatorToken": {
                                    "kind": "EqualsToken",
                                    "fullStart": 1033,
                                    "fullEnd": 1035,
                                    "start": 1033,
                                    "end": 1034,
                                    "fullWidth": 2,
                                    "width": 1,
                                    "text": "=",
                                    "value": "=",
                                    "valueText": "=",
                                    "hasTrailingTrivia": true,
                                    "trailingTrivia": [
                                        {
                                            "kind": "WhitespaceTrivia",
                                            "text": " "
                                        }
                                    ]
                                },
                                "right": {
                                    "kind": "StringLiteral",
                                    "fullStart": 1035,
                                    "fullEnd": 1038,
                                    "start": 1035,
                                    "end": 1038,
                                    "fullWidth": 3,
                                    "width": 3,
                                    "text": "\"2\"",
                                    "value": "2",
                                    "valueText": "2"
                                }
                            },
                            "semicolonToken": {
                                "kind": "SemicolonToken",
                                "fullStart": 1038,
                                "fullEnd": 1041,
                                "start": 1038,
                                "end": 1039,
                                "fullWidth": 3,
                                "width": 1,
                                "text": ";",
                                "value": ";",
                                "valueText": ";",
                                "hasTrailingTrivia": true,
                                "hasTrailingNewLine": true,
                                "trailingTrivia": [
                                    {
                                        "kind": "NewLineTrivia",
                                        "text": "\r\n"
                                    }
                                ]
                            }
                        },
                        {
                            "kind": "ExpressionStatement",
                            "fullStart": 1041,
                            "fullEnd": 1068,
                            "start": 1049,
                            "end": 1066,
                            "fullWidth": 27,
                            "width": 17,
                            "expression": {
                                "kind": "AssignmentExpression",
                                "fullStart": 1041,
                                "fullEnd": 1065,
                                "start": 1049,
                                "end": 1065,
                                "fullWidth": 24,
                                "width": 16,
                                "left": {
                                    "kind": "MemberAccessExpression",
                                    "fullStart": 1041,
                                    "fullEnd": 1062,
                                    "start": 1049,
                                    "end": 1061,
                                    "fullWidth": 21,
                                    "width": 12,
                                    "expression": {
                                        "kind": "IdentifierName",
                                        "fullStart": 1041,
                                        "fullEnd": 1054,
                                        "start": 1049,
                                        "end": 1054,
                                        "fullWidth": 13,
                                        "width": 5,
                                        "text": "child",
                                        "value": "child",
                                        "valueText": "child",
                                        "hasLeadingTrivia": true,
                                        "leadingTrivia": [
                                            {
                                                "kind": "WhitespaceTrivia",
                                                "text": "        "
                                            }
                                        ]
                                    },
                                    "dotToken": {
                                        "kind": "DotToken",
                                        "fullStart": 1054,
                                        "fullEnd": 1055,
                                        "start": 1054,
                                        "end": 1055,
                                        "fullWidth": 1,
                                        "width": 1,
                                        "text": ".",
                                        "value": ".",
                                        "valueText": "."
                                    },
                                    "name": {
                                        "kind": "IdentifierName",
                                        "fullStart": 1055,
                                        "fullEnd": 1062,
                                        "start": 1055,
                                        "end": 1061,
                                        "fullWidth": 7,
                                        "width": 6,
                                        "text": "length",
                                        "value": "length",
                                        "valueText": "length",
                                        "hasTrailingTrivia": true,
                                        "trailingTrivia": [
                                            {
                                                "kind": "WhitespaceTrivia",
                                                "text": " "
                                            }
                                        ]
                                    }
                                },
                                "operatorToken": {
                                    "kind": "EqualsToken",
                                    "fullStart": 1062,
                                    "fullEnd": 1064,
                                    "start": 1062,
                                    "end": 1063,
                                    "fullWidth": 2,
                                    "width": 1,
                                    "text": "=",
                                    "value": "=",
                                    "valueText": "=",
                                    "hasTrailingTrivia": true,
                                    "trailingTrivia": [
                                        {
                                            "kind": "WhitespaceTrivia",
                                            "text": " "
                                        }
                                    ]
                                },
                                "right": {
                                    "kind": "NumericLiteral",
                                    "fullStart": 1064,
                                    "fullEnd": 1065,
                                    "start": 1064,
                                    "end": 1065,
                                    "fullWidth": 1,
                                    "width": 1,
                                    "text": "3",
                                    "value": 3,
                                    "valueText": "3"
                                }
                            },
                            "semicolonToken": {
                                "kind": "SemicolonToken",
                                "fullStart": 1065,
                                "fullEnd": 1068,
                                "start": 1065,
                                "end": 1066,
                                "fullWidth": 3,
                                "width": 1,
                                "text": ";",
                                "value": ";",
                                "valueText": ";",
                                "hasTrailingTrivia": true,
                                "hasTrailingNewLine": true,
                                "trailingTrivia": [
                                    {
                                        "kind": "NewLineTrivia",
                                        "text": "\r\n"
                                    }
                                ]
                            }
                        },
                        {
                            "kind": "ExpressionStatement",
                            "fullStart": 1068,
                            "fullEnd": 1148,
                            "start": 1078,
                            "end": 1146,
                            "fullWidth": 80,
                            "width": 68,
                            "expression": {
                                "kind": "InvocationExpression",
                                "fullStart": 1068,
                                "fullEnd": 1145,
                                "start": 1078,
                                "end": 1145,
                                "fullWidth": 77,
                                "width": 67,
                                "expression": {
                                    "kind": "MemberAccessExpression",
                                    "fullStart": 1068,
                                    "fullEnd": 1110,
                                    "start": 1078,
                                    "end": 1110,
                                    "fullWidth": 42,
                                    "width": 32,
                                    "expression": {
                                        "kind": "MemberAccessExpression",
                                        "fullStart": 1068,
                                        "fullEnd": 1105,
                                        "start": 1078,
                                        "end": 1105,
                                        "fullWidth": 37,
                                        "width": 27,
                                        "expression": {
                                            "kind": "MemberAccessExpression",
                                            "fullStart": 1068,
                                            "fullEnd": 1093,
                                            "start": 1078,
                                            "end": 1093,
                                            "fullWidth": 25,
                                            "width": 15,
                                            "expression": {
                                                "kind": "IdentifierName",
                                                "fullStart": 1068,
                                                "fullEnd": 1083,
                                                "start": 1078,
                                                "end": 1083,
                                                "fullWidth": 15,
                                                "width": 5,
                                                "text": "Array",
                                                "value": "Array",
                                                "valueText": "Array",
                                                "hasLeadingTrivia": true,
                                                "hasLeadingNewLine": true,
                                                "leadingTrivia": [
                                                    {
                                                        "kind": "NewLineTrivia",
                                                        "text": "\r\n"
                                                    },
                                                    {
                                                        "kind": "WhitespaceTrivia",
                                                        "text": "        "
                                                    }
                                                ]
                                            },
                                            "dotToken": {
                                                "kind": "DotToken",
                                                "fullStart": 1083,
                                                "fullEnd": 1084,
                                                "start": 1083,
                                                "end": 1084,
                                                "fullWidth": 1,
                                                "width": 1,
                                                "text": ".",
                                                "value": ".",
                                                "valueText": "."
                                            },
                                            "name": {
                                                "kind": "IdentifierName",
                                                "fullStart": 1084,
                                                "fullEnd": 1093,
                                                "start": 1084,
                                                "end": 1093,
                                                "fullWidth": 9,
                                                "width": 9,
                                                "text": "prototype",
                                                "value": "prototype",
                                                "valueText": "prototype"
                                            }
                                        },
                                        "dotToken": {
                                            "kind": "DotToken",
                                            "fullStart": 1093,
                                            "fullEnd": 1094,
                                            "start": 1093,
                                            "end": 1094,
                                            "fullWidth": 1,
                                            "width": 1,
                                            "text": ".",
                                            "value": ".",
                                            "valueText": "."
                                        },
                                        "name": {
                                            "kind": "IdentifierName",
                                            "fullStart": 1094,
                                            "fullEnd": 1105,
                                            "start": 1094,
                                            "end": 1105,
                                            "fullWidth": 11,
                                            "width": 11,
                                            "text": "reduceRight",
                                            "value": "reduceRight",
                                            "valueText": "reduceRight"
                                        }
                                    },
                                    "dotToken": {
                                        "kind": "DotToken",
                                        "fullStart": 1105,
                                        "fullEnd": 1106,
                                        "start": 1105,
                                        "end": 1106,
                                        "fullWidth": 1,
                                        "width": 1,
                                        "text": ".",
                                        "value": ".",
                                        "valueText": "."
                                    },
                                    "name": {
                                        "kind": "IdentifierName",
                                        "fullStart": 1106,
                                        "fullEnd": 1110,
                                        "start": 1106,
                                        "end": 1110,
                                        "fullWidth": 4,
                                        "width": 4,
                                        "text": "call",
                                        "value": "call",
                                        "valueText": "call"
                                    }
                                },
                                "argumentList": {
                                    "kind": "ArgumentList",
                                    "fullStart": 1110,
                                    "fullEnd": 1145,
                                    "start": 1110,
                                    "end": 1145,
                                    "fullWidth": 35,
                                    "width": 35,
                                    "openParenToken": {
                                        "kind": "OpenParenToken",
                                        "fullStart": 1110,
                                        "fullEnd": 1111,
                                        "start": 1110,
                                        "end": 1111,
                                        "fullWidth": 1,
                                        "width": 1,
                                        "text": "(",
                                        "value": "(",
                                        "valueText": "("
                                    },
                                    "arguments": [
                                        {
                                            "kind": "IdentifierName",
                                            "fullStart": 1111,
                                            "fullEnd": 1116,
                                            "start": 1111,
                                            "end": 1116,
                                            "fullWidth": 5,
                                            "width": 5,
                                            "text": "child",
                                            "value": "child",
                                            "valueText": "child"
                                        },
                                        {
                                            "kind": "CommaToken",
                                            "fullStart": 1116,
                                            "fullEnd": 1118,
                                            "start": 1116,
                                            "end": 1117,
                                            "fullWidth": 2,
                                            "width": 1,
                                            "text": ",",
                                            "value": ",",
                                            "valueText": ",",
                                            "hasTrailingTrivia": true,
                                            "trailingTrivia": [
                                                {
                                                    "kind": "WhitespaceTrivia",
                                                    "text": " "
                                                }
                                            ]
                                        },
                                        {
                                            "kind": "IdentifierName",
                                            "fullStart": 1118,
                                            "fullEnd": 1128,
                                            "start": 1118,
                                            "end": 1128,
                                            "fullWidth": 10,
                                            "width": 10,
                                            "text": "callbackfn",
                                            "value": "callbackfn",
                                            "valueText": "callbackfn"
                                        },
                                        {
                                            "kind": "CommaToken",
                                            "fullStart": 1128,
                                            "fullEnd": 1130,
                                            "start": 1128,
                                            "end": 1129,
                                            "fullWidth": 2,
                                            "width": 1,
                                            "text": ",",
                                            "value": ",",
                                            "valueText": ",",
                                            "hasTrailingTrivia": true,
                                            "trailingTrivia": [
                                                {
                                                    "kind": "WhitespaceTrivia",
                                                    "text": " "
                                                }
                                            ]
                                        },
                                        {
                                            "kind": "StringLiteral",
                                            "fullStart": 1130,
                                            "fullEnd": 1144,
                                            "start": 1130,
                                            "end": 1144,
                                            "fullWidth": 14,
                                            "width": 14,
                                            "text": "\"initialValue\"",
                                            "value": "initialValue",
                                            "valueText": "initialValue"
                                        }
                                    ],
                                    "closeParenToken": {
                                        "kind": "CloseParenToken",
                                        "fullStart": 1144,
                                        "fullEnd": 1145,
                                        "start": 1144,
                                        "end": 1145,
                                        "fullWidth": 1,
                                        "width": 1,
                                        "text": ")",
                                        "value": ")",
                                        "valueText": ")"
                                    }
                                }
                            },
                            "semicolonToken": {
                                "kind": "SemicolonToken",
                                "fullStart": 1145,
                                "fullEnd": 1148,
                                "start": 1145,
                                "end": 1146,
                                "fullWidth": 3,
                                "width": 1,
                                "text": ";",
                                "value": ";",
                                "valueText": ";",
                                "hasTrailingTrivia": true,
                                "hasTrailingNewLine": true,
                                "trailingTrivia": [
                                    {
                                        "kind": "NewLineTrivia",
                                        "text": "\r\n"
                                    }
                                ]
                            }
                        },
                        {
                            "kind": "ReturnStatement",
                            "fullStart": 1148,
                            "fullEnd": 1176,
                            "start": 1156,
                            "end": 1174,
                            "fullWidth": 28,
                            "width": 18,
                            "returnKeyword": {
                                "kind": "ReturnKeyword",
                                "fullStart": 1148,
                                "fullEnd": 1163,
                                "start": 1156,
                                "end": 1162,
                                "fullWidth": 15,
                                "width": 6,
                                "text": "return",
                                "value": "return",
                                "valueText": "return",
                                "hasLeadingTrivia": true,
                                "hasTrailingTrivia": true,
                                "leadingTrivia": [
                                    {
                                        "kind": "WhitespaceTrivia",
                                        "text": "        "
                                    }
                                ],
                                "trailingTrivia": [
                                    {
                                        "kind": "WhitespaceTrivia",
                                        "text": " "
                                    }
                                ]
                            },
                            "expression": {
                                "kind": "IdentifierName",
                                "fullStart": 1163,
                                "fullEnd": 1173,
                                "start": 1163,
                                "end": 1173,
                                "fullWidth": 10,
                                "width": 10,
                                "text": "testResult",
                                "value": "testResult",
                                "valueText": "testResult"
                            },
                            "semicolonToken": {
                                "kind": "SemicolonToken",
                                "fullStart": 1173,
                                "fullEnd": 1176,
                                "start": 1173,
                                "end": 1174,
                                "fullWidth": 3,
                                "width": 1,
                                "text": ";",
                                "value": ";",
                                "valueText": ";",
                                "hasTrailingTrivia": true,
                                "hasTrailingNewLine": true,
                                "trailingTrivia": [
                                    {
                                        "kind": "NewLineTrivia",
                                        "text": "\r\n"
                                    }
                                ]
                            }
                        }
                    ],
                    "closeBraceToken": {
                        "kind": "CloseBraceToken",
                        "fullStart": 1176,
                        "fullEnd": 1185,
                        "start": 1182,
                        "end": 1183,
                        "fullWidth": 9,
                        "width": 1,
                        "text": "}",
                        "value": "}",
                        "valueText": "}",
                        "hasLeadingTrivia": true,
                        "hasLeadingNewLine": true,
                        "hasTrailingTrivia": true,
                        "hasTrailingNewLine": true,
                        "leadingTrivia": [
                            {
                                "kind": "NewLineTrivia",
                                "text": "\r\n"
                            },
                            {
                                "kind": "WhitespaceTrivia",
                                "text": "    "
                            }
                        ],
                        "trailingTrivia": [
                            {
                                "kind": "NewLineTrivia",
                                "text": "\r\n"
                            }
                        ]
                    }
                }
            },
            {
                "kind": "ExpressionStatement",
                "fullStart": 1185,
                "fullEnd": 1209,
                "start": 1185,
                "end": 1207,
                "fullWidth": 24,
                "width": 22,
                "expression": {
                    "kind": "InvocationExpression",
                    "fullStart": 1185,
                    "fullEnd": 1206,
                    "start": 1185,
                    "end": 1206,
                    "fullWidth": 21,
                    "width": 21,
                    "expression": {
                        "kind": "IdentifierName",
                        "fullStart": 1185,
                        "fullEnd": 1196,
                        "start": 1185,
                        "end": 1196,
                        "fullWidth": 11,
                        "width": 11,
                        "text": "runTestCase",
                        "value": "runTestCase",
                        "valueText": "runTestCase"
                    },
                    "argumentList": {
                        "kind": "ArgumentList",
                        "fullStart": 1196,
                        "fullEnd": 1206,
                        "start": 1196,
                        "end": 1206,
                        "fullWidth": 10,
                        "width": 10,
                        "openParenToken": {
                            "kind": "OpenParenToken",
                            "fullStart": 1196,
                            "fullEnd": 1197,
                            "start": 1196,
                            "end": 1197,
                            "fullWidth": 1,
                            "width": 1,
                            "text": "(",
                            "value": "(",
                            "valueText": "("
                        },
                        "arguments": [
                            {
                                "kind": "IdentifierName",
                                "fullStart": 1197,
                                "fullEnd": 1205,
                                "start": 1197,
                                "end": 1205,
                                "fullWidth": 8,
                                "width": 8,
                                "text": "testcase",
                                "value": "testcase",
                                "valueText": "testcase"
                            }
                        ],
                        "closeParenToken": {
                            "kind": "CloseParenToken",
                            "fullStart": 1205,
                            "fullEnd": 1206,
                            "start": 1205,
                            "end": 1206,
                            "fullWidth": 1,
                            "width": 1,
                            "text": ")",
                            "value": ")",
                            "valueText": ")"
                        }
                    }
                },
                "semicolonToken": {
                    "kind": "SemicolonToken",
                    "fullStart": 1206,
                    "fullEnd": 1209,
                    "start": 1206,
                    "end": 1207,
                    "fullWidth": 3,
                    "width": 1,
                    "text": ";",
                    "value": ";",
                    "valueText": ";",
                    "hasTrailingTrivia": true,
                    "hasTrailingNewLine": true,
                    "trailingTrivia": [
                        {
                            "kind": "NewLineTrivia",
                            "text": "\r\n"
                        }
                    ]
                }
            }
        ],
        "endOfFileToken": {
            "kind": "EndOfFileToken",
            "fullStart": 1209,
            "fullEnd": 1209,
            "start": 1209,
            "end": 1209,
            "fullWidth": 0,
            "width": 0,
            "text": ""
        }
    },
    "lineMap": {
        "lineStarts": [
            0,
            67,
            152,
            232,
            308,
            380,
            385,
            443,
            601,
            606,
            608,
            610,
            633,
            635,
            668,
            726,
            756,
            804,
            819,
            830,
            832,
            889,
            925,
            957,
            959,
            991,
            1016,
            1041,
            1068,
            1070,
            1148,
            1176,
            1178,
            1185,
            1209
        ],
        "length": 1209
    }
}<|MERGE_RESOLUTION|>--- conflicted
+++ resolved
@@ -417,11 +417,8 @@
                                             "start": 696,
                                             "end": 703,
                                             "fullWidth": 7,
-<<<<<<< HEAD
                                             "width": 7,
-=======
                                             "modifiers": [],
->>>>>>> e3c38734
                                             "identifier": {
                                                 "kind": "IdentifierName",
                                                 "fullStart": 696,
@@ -461,11 +458,8 @@
                                             "start": 705,
                                             "end": 711,
                                             "fullWidth": 6,
-<<<<<<< HEAD
                                             "width": 6,
-=======
                                             "modifiers": [],
->>>>>>> e3c38734
                                             "identifier": {
                                                 "kind": "IdentifierName",
                                                 "fullStart": 705,
@@ -505,11 +499,8 @@
                                             "start": 713,
                                             "end": 716,
                                             "fullWidth": 3,
-<<<<<<< HEAD
                                             "width": 3,
-=======
                                             "modifiers": [],
->>>>>>> e3c38734
                                             "identifier": {
                                                 "kind": "IdentifierName",
                                                 "fullStart": 713,
@@ -549,11 +540,8 @@
                                             "start": 718,
                                             "end": 721,
                                             "fullWidth": 3,
-<<<<<<< HEAD
                                             "width": 3,
-=======
                                             "modifiers": [],
->>>>>>> e3c38734
                                             "identifier": {
                                                 "kind": "IdentifierName",
                                                 "fullStart": 718,
