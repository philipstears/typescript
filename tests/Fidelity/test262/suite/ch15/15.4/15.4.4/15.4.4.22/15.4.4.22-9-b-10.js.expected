--- conflicted
+++ resolved
@@ -252,12 +252,8 @@
                                         "start": 648,
                                         "end": 664,
                                         "fullWidth": 16,
-<<<<<<< HEAD
                                         "width": 16,
-                                        "identifier": {
-=======
                                         "propertyName": {
->>>>>>> 85e84683
                                             "kind": "IdentifierName",
                                             "fullStart": 648,
                                             "fullEnd": 657,
@@ -391,12 +387,8 @@
                                         "start": 679,
                                         "end": 696,
                                         "fullWidth": 17,
-<<<<<<< HEAD
                                         "width": 17,
-                                        "identifier": {
-=======
                                         "propertyName": {
->>>>>>> 85e84683
                                             "kind": "IdentifierName",
                                             "fullStart": 679,
                                             "fullEnd": 690,
@@ -1215,12 +1207,8 @@
                                         "start": 892,
                                         "end": 918,
                                         "fullWidth": 26,
-<<<<<<< HEAD
                                         "width": 26,
-                                        "identifier": {
-=======
                                         "propertyName": {
->>>>>>> 85e84683
                                             "kind": "IdentifierName",
                                             "fullStart": 892,
                                             "fullEnd": 896,
