{
    "isDeclaration": false,
    "languageVersion": "EcmaScript5",
    "parseOptions": {
        "allowAutomaticSemicolonInsertion": true
    },
    "sourceUnit": {
        "kind": "SourceUnit",
        "fullStart": 0,
        "fullEnd": 910,
        "start": 560,
        "end": 910,
        "fullWidth": 910,
        "width": 350,
        "isIncrementallyUnusable": true,
        "moduleElements": [
            {
                "kind": "FunctionDeclaration",
                "fullStart": 0,
                "fullEnd": 886,
                "start": 560,
                "end": 884,
                "fullWidth": 886,
                "width": 324,
                "modifiers": [],
                "functionKeyword": {
                    "kind": "FunctionKeyword",
                    "fullStart": 0,
                    "fullEnd": 569,
                    "start": 560,
                    "end": 568,
                    "fullWidth": 569,
                    "width": 8,
                    "text": "function",
                    "value": "function",
                    "valueText": "function",
                    "hasLeadingTrivia": true,
                    "hasLeadingComment": true,
                    "hasLeadingNewLine": true,
                    "hasTrailingTrivia": true,
                    "leadingTrivia": [
                        {
                            "kind": "SingleLineCommentTrivia",
                            "text": "/// Copyright (c) 2012 Ecma International.  All rights reserved. "
                        },
                        {
                            "kind": "NewLineTrivia",
                            "text": "\r\n"
                        },
                        {
                            "kind": "SingleLineCommentTrivia",
                            "text": "/// Ecma International makes this code available under the terms and conditions set"
                        },
                        {
                            "kind": "NewLineTrivia",
                            "text": "\r\n"
                        },
                        {
                            "kind": "SingleLineCommentTrivia",
                            "text": "/// forth on http://hg.ecmascript.org/tests/test262/raw-file/tip/LICENSE (the "
                        },
                        {
                            "kind": "NewLineTrivia",
                            "text": "\r\n"
                        },
                        {
                            "kind": "SingleLineCommentTrivia",
                            "text": "/// \"Use Terms\").   Any redistribution of this code must retain the above "
                        },
                        {
                            "kind": "NewLineTrivia",
                            "text": "\r\n"
                        },
                        {
                            "kind": "SingleLineCommentTrivia",
                            "text": "/// copyright and this notice and otherwise comply with the Use Terms."
                        },
                        {
                            "kind": "NewLineTrivia",
                            "text": "\r\n"
                        },
                        {
                            "kind": "MultiLineCommentTrivia",
                            "text": "/**\r\n * @path ch15/15.4/15.4.4/15.4.4.22/15.4.4.22-8-b-iii-1-2.js\r\n * @description Array.prototype.reduceRight - element to be retrieved is own data property on an Array\r\n */"
                        },
                        {
                            "kind": "NewLineTrivia",
                            "text": "\r\n"
                        },
                        {
                            "kind": "NewLineTrivia",
                            "text": "\r\n"
                        },
                        {
                            "kind": "NewLineTrivia",
                            "text": "\r\n"
                        }
                    ],
                    "trailingTrivia": [
                        {
                            "kind": "WhitespaceTrivia",
                            "text": " "
                        }
                    ]
                },
                "identifier": {
                    "kind": "IdentifierName",
                    "fullStart": 569,
                    "fullEnd": 577,
                    "start": 569,
                    "end": 577,
                    "fullWidth": 8,
                    "width": 8,
                    "text": "testcase",
                    "value": "testcase",
                    "valueText": "testcase"
                },
                "callSignature": {
                    "kind": "CallSignature",
                    "fullStart": 577,
                    "fullEnd": 580,
                    "start": 577,
                    "end": 579,
                    "fullWidth": 3,
                    "width": 2,
                    "parameterList": {
                        "kind": "ParameterList",
                        "fullStart": 577,
                        "fullEnd": 580,
                        "start": 577,
                        "end": 579,
                        "fullWidth": 3,
                        "width": 2,
                        "openParenToken": {
                            "kind": "OpenParenToken",
                            "fullStart": 577,
                            "fullEnd": 578,
                            "start": 577,
                            "end": 578,
                            "fullWidth": 1,
                            "width": 1,
                            "text": "(",
                            "value": "(",
                            "valueText": "("
                        },
                        "parameters": [],
                        "closeParenToken": {
                            "kind": "CloseParenToken",
                            "fullStart": 578,
                            "fullEnd": 580,
                            "start": 578,
                            "end": 579,
                            "fullWidth": 2,
                            "width": 1,
                            "text": ")",
                            "value": ")",
                            "valueText": ")",
                            "hasTrailingTrivia": true,
                            "trailingTrivia": [
                                {
                                    "kind": "WhitespaceTrivia",
                                    "text": " "
                                }
                            ]
                        }
                    }
                },
                "block": {
                    "kind": "Block",
                    "fullStart": 580,
                    "fullEnd": 886,
                    "start": 580,
                    "end": 884,
                    "fullWidth": 306,
                    "width": 304,
                    "openBraceToken": {
                        "kind": "OpenBraceToken",
                        "fullStart": 580,
                        "fullEnd": 583,
                        "start": 580,
                        "end": 581,
                        "fullWidth": 3,
                        "width": 1,
                        "text": "{",
                        "value": "{",
                        "valueText": "{",
                        "hasTrailingTrivia": true,
                        "hasTrailingNewLine": true,
                        "trailingTrivia": [
                            {
                                "kind": "NewLineTrivia",
                                "text": "\r\n"
                            }
                        ]
                    },
                    "statements": [
                        {
                            "kind": "VariableStatement",
                            "fullStart": 583,
                            "fullEnd": 618,
                            "start": 593,
                            "end": 616,
                            "fullWidth": 35,
                            "width": 23,
                            "modifiers": [],
                            "variableDeclaration": {
                                "kind": "VariableDeclaration",
                                "fullStart": 583,
                                "fullEnd": 615,
                                "start": 593,
                                "end": 615,
                                "fullWidth": 32,
                                "width": 22,
                                "varKeyword": {
                                    "kind": "VarKeyword",
                                    "fullStart": 583,
                                    "fullEnd": 597,
                                    "start": 593,
                                    "end": 596,
                                    "fullWidth": 14,
                                    "width": 3,
                                    "text": "var",
                                    "value": "var",
                                    "valueText": "var",
                                    "hasLeadingTrivia": true,
                                    "hasLeadingNewLine": true,
                                    "hasTrailingTrivia": true,
                                    "leadingTrivia": [
                                        {
                                            "kind": "NewLineTrivia",
                                            "text": "\r\n"
                                        },
                                        {
                                            "kind": "WhitespaceTrivia",
                                            "text": "        "
                                        }
                                    ],
                                    "trailingTrivia": [
                                        {
                                            "kind": "WhitespaceTrivia",
                                            "text": " "
                                        }
                                    ]
                                },
                                "variableDeclarators": [
                                    {
                                        "kind": "VariableDeclarator",
                                        "fullStart": 597,
                                        "fullEnd": 615,
                                        "start": 597,
                                        "end": 615,
                                        "fullWidth": 18,
                                        "width": 18,
                                        "identifier": {
                                            "kind": "IdentifierName",
                                            "fullStart": 597,
                                            "fullEnd": 608,
                                            "start": 597,
                                            "end": 607,
                                            "fullWidth": 11,
                                            "width": 10,
                                            "text": "testResult",
                                            "value": "testResult",
                                            "valueText": "testResult",
                                            "hasTrailingTrivia": true,
                                            "trailingTrivia": [
                                                {
                                                    "kind": "WhitespaceTrivia",
                                                    "text": " "
                                                }
                                            ]
                                        },
                                        "equalsValueClause": {
                                            "kind": "EqualsValueClause",
                                            "fullStart": 608,
                                            "fullEnd": 615,
                                            "start": 608,
                                            "end": 615,
                                            "fullWidth": 7,
                                            "width": 7,
                                            "equalsToken": {
                                                "kind": "EqualsToken",
                                                "fullStart": 608,
                                                "fullEnd": 610,
                                                "start": 608,
                                                "end": 609,
                                                "fullWidth": 2,
                                                "width": 1,
                                                "text": "=",
                                                "value": "=",
                                                "valueText": "=",
                                                "hasTrailingTrivia": true,
                                                "trailingTrivia": [
                                                    {
                                                        "kind": "WhitespaceTrivia",
                                                        "text": " "
                                                    }
                                                ]
                                            },
                                            "value": {
                                                "kind": "FalseKeyword",
                                                "fullStart": 610,
                                                "fullEnd": 615,
                                                "start": 610,
                                                "end": 615,
                                                "fullWidth": 5,
                                                "width": 5,
                                                "text": "false",
                                                "value": false,
                                                "valueText": "false"
                                            }
                                        }
                                    }
                                ]
                            },
                            "semicolonToken": {
                                "kind": "SemicolonToken",
                                "fullStart": 615,
                                "fullEnd": 618,
                                "start": 615,
                                "end": 616,
                                "fullWidth": 3,
                                "width": 1,
                                "text": ";",
                                "value": ";",
                                "valueText": ";",
                                "hasTrailingTrivia": true,
                                "hasTrailingNewLine": true,
                                "trailingTrivia": [
                                    {
                                        "kind": "NewLineTrivia",
                                        "text": "\r\n"
                                    }
                                ]
                            }
                        },
                        {
                            "kind": "FunctionDeclaration",
                            "fullStart": 618,
                            "fullEnd": 779,
                            "start": 626,
                            "end": 777,
                            "fullWidth": 161,
                            "width": 151,
                            "modifiers": [],
                            "functionKeyword": {
                                "kind": "FunctionKeyword",
                                "fullStart": 618,
                                "fullEnd": 635,
                                "start": 626,
                                "end": 634,
                                "fullWidth": 17,
                                "width": 8,
                                "text": "function",
                                "value": "function",
                                "valueText": "function",
                                "hasLeadingTrivia": true,
                                "hasTrailingTrivia": true,
                                "leadingTrivia": [
                                    {
                                        "kind": "WhitespaceTrivia",
                                        "text": "        "
                                    }
                                ],
                                "trailingTrivia": [
                                    {
                                        "kind": "WhitespaceTrivia",
                                        "text": " "
                                    }
                                ]
                            },
                            "identifier": {
                                "kind": "IdentifierName",
                                "fullStart": 635,
                                "fullEnd": 645,
                                "start": 635,
                                "end": 645,
                                "fullWidth": 10,
                                "width": 10,
                                "text": "callbackfn",
                                "value": "callbackfn",
                                "valueText": "callbackfn"
                            },
                            "callSignature": {
                                "kind": "CallSignature",
                                "fullStart": 645,
                                "fullEnd": 673,
                                "start": 645,
                                "end": 672,
                                "fullWidth": 28,
                                "width": 27,
                                "parameterList": {
                                    "kind": "ParameterList",
                                    "fullStart": 645,
                                    "fullEnd": 673,
                                    "start": 645,
                                    "end": 672,
                                    "fullWidth": 28,
                                    "width": 27,
                                    "openParenToken": {
                                        "kind": "OpenParenToken",
                                        "fullStart": 645,
                                        "fullEnd": 646,
                                        "start": 645,
                                        "end": 646,
                                        "fullWidth": 1,
                                        "width": 1,
                                        "text": "(",
                                        "value": "(",
                                        "valueText": "("
                                    },
                                    "parameters": [
                                        {
                                            "kind": "Parameter",
                                            "fullStart": 646,
                                            "fullEnd": 653,
                                            "start": 646,
                                            "end": 653,
                                            "fullWidth": 7,
<<<<<<< HEAD
                                            "width": 7,
=======
                                            "modifiers": [],
>>>>>>> e3c38734
                                            "identifier": {
                                                "kind": "IdentifierName",
                                                "fullStart": 646,
                                                "fullEnd": 653,
                                                "start": 646,
                                                "end": 653,
                                                "fullWidth": 7,
                                                "width": 7,
                                                "text": "prevVal",
                                                "value": "prevVal",
                                                "valueText": "prevVal"
                                            }
                                        },
                                        {
                                            "kind": "CommaToken",
                                            "fullStart": 653,
                                            "fullEnd": 655,
                                            "start": 653,
                                            "end": 654,
                                            "fullWidth": 2,
                                            "width": 1,
                                            "text": ",",
                                            "value": ",",
                                            "valueText": ",",
                                            "hasTrailingTrivia": true,
                                            "trailingTrivia": [
                                                {
                                                    "kind": "WhitespaceTrivia",
                                                    "text": " "
                                                }
                                            ]
                                        },
                                        {
                                            "kind": "Parameter",
                                            "fullStart": 655,
                                            "fullEnd": 661,
                                            "start": 655,
                                            "end": 661,
                                            "fullWidth": 6,
<<<<<<< HEAD
                                            "width": 6,
=======
                                            "modifiers": [],
>>>>>>> e3c38734
                                            "identifier": {
                                                "kind": "IdentifierName",
                                                "fullStart": 655,
                                                "fullEnd": 661,
                                                "start": 655,
                                                "end": 661,
                                                "fullWidth": 6,
                                                "width": 6,
                                                "text": "curVal",
                                                "value": "curVal",
                                                "valueText": "curVal"
                                            }
                                        },
                                        {
                                            "kind": "CommaToken",
                                            "fullStart": 661,
                                            "fullEnd": 663,
                                            "start": 661,
                                            "end": 662,
                                            "fullWidth": 2,
                                            "width": 1,
                                            "text": ",",
                                            "value": ",",
                                            "valueText": ",",
                                            "hasTrailingTrivia": true,
                                            "trailingTrivia": [
                                                {
                                                    "kind": "WhitespaceTrivia",
                                                    "text": " "
                                                }
                                            ]
                                        },
                                        {
                                            "kind": "Parameter",
                                            "fullStart": 663,
                                            "fullEnd": 666,
                                            "start": 663,
                                            "end": 666,
                                            "fullWidth": 3,
<<<<<<< HEAD
                                            "width": 3,
=======
                                            "modifiers": [],
>>>>>>> e3c38734
                                            "identifier": {
                                                "kind": "IdentifierName",
                                                "fullStart": 663,
                                                "fullEnd": 666,
                                                "start": 663,
                                                "end": 666,
                                                "fullWidth": 3,
                                                "width": 3,
                                                "text": "idx",
                                                "value": "idx",
                                                "valueText": "idx"
                                            }
                                        },
                                        {
                                            "kind": "CommaToken",
                                            "fullStart": 666,
                                            "fullEnd": 668,
                                            "start": 666,
                                            "end": 667,
                                            "fullWidth": 2,
                                            "width": 1,
                                            "text": ",",
                                            "value": ",",
                                            "valueText": ",",
                                            "hasTrailingTrivia": true,
                                            "trailingTrivia": [
                                                {
                                                    "kind": "WhitespaceTrivia",
                                                    "text": " "
                                                }
                                            ]
                                        },
                                        {
                                            "kind": "Parameter",
                                            "fullStart": 668,
                                            "fullEnd": 671,
                                            "start": 668,
                                            "end": 671,
                                            "fullWidth": 3,
<<<<<<< HEAD
                                            "width": 3,
=======
                                            "modifiers": [],
>>>>>>> e3c38734
                                            "identifier": {
                                                "kind": "IdentifierName",
                                                "fullStart": 668,
                                                "fullEnd": 671,
                                                "start": 668,
                                                "end": 671,
                                                "fullWidth": 3,
                                                "width": 3,
                                                "text": "obj",
                                                "value": "obj",
                                                "valueText": "obj"
                                            }
                                        }
                                    ],
                                    "closeParenToken": {
                                        "kind": "CloseParenToken",
                                        "fullStart": 671,
                                        "fullEnd": 673,
                                        "start": 671,
                                        "end": 672,
                                        "fullWidth": 2,
                                        "width": 1,
                                        "text": ")",
                                        "value": ")",
                                        "valueText": ")",
                                        "hasTrailingTrivia": true,
                                        "trailingTrivia": [
                                            {
                                                "kind": "WhitespaceTrivia",
                                                "text": " "
                                            }
                                        ]
                                    }
                                }
                            },
                            "block": {
                                "kind": "Block",
                                "fullStart": 673,
                                "fullEnd": 779,
                                "start": 673,
                                "end": 777,
                                "fullWidth": 106,
                                "width": 104,
                                "openBraceToken": {
                                    "kind": "OpenBraceToken",
                                    "fullStart": 673,
                                    "fullEnd": 676,
                                    "start": 673,
                                    "end": 674,
                                    "fullWidth": 3,
                                    "width": 1,
                                    "text": "{",
                                    "value": "{",
                                    "valueText": "{",
                                    "hasTrailingTrivia": true,
                                    "hasTrailingNewLine": true,
                                    "trailingTrivia": [
                                        {
                                            "kind": "NewLineTrivia",
                                            "text": "\r\n"
                                        }
                                    ]
                                },
                                "statements": [
                                    {
                                        "kind": "IfStatement",
                                        "fullStart": 676,
                                        "fullEnd": 768,
                                        "start": 688,
                                        "end": 766,
                                        "fullWidth": 92,
                                        "width": 78,
                                        "ifKeyword": {
                                            "kind": "IfKeyword",
                                            "fullStart": 676,
                                            "fullEnd": 691,
                                            "start": 688,
                                            "end": 690,
                                            "fullWidth": 15,
                                            "width": 2,
                                            "text": "if",
                                            "value": "if",
                                            "valueText": "if",
                                            "hasLeadingTrivia": true,
                                            "hasTrailingTrivia": true,
                                            "leadingTrivia": [
                                                {
                                                    "kind": "WhitespaceTrivia",
                                                    "text": "            "
                                                }
                                            ],
                                            "trailingTrivia": [
                                                {
                                                    "kind": "WhitespaceTrivia",
                                                    "text": " "
                                                }
                                            ]
                                        },
                                        "openParenToken": {
                                            "kind": "OpenParenToken",
                                            "fullStart": 691,
                                            "fullEnd": 692,
                                            "start": 691,
                                            "end": 692,
                                            "fullWidth": 1,
                                            "width": 1,
                                            "text": "(",
                                            "value": "(",
                                            "valueText": "("
                                        },
                                        "condition": {
                                            "kind": "EqualsExpression",
                                            "fullStart": 692,
                                            "fullEnd": 701,
                                            "start": 692,
                                            "end": 701,
                                            "fullWidth": 9,
                                            "width": 9,
                                            "left": {
                                                "kind": "IdentifierName",
                                                "fullStart": 692,
                                                "fullEnd": 696,
                                                "start": 692,
                                                "end": 695,
                                                "fullWidth": 4,
                                                "width": 3,
                                                "text": "idx",
                                                "value": "idx",
                                                "valueText": "idx",
                                                "hasTrailingTrivia": true,
                                                "trailingTrivia": [
                                                    {
                                                        "kind": "WhitespaceTrivia",
                                                        "text": " "
                                                    }
                                                ]
                                            },
                                            "operatorToken": {
                                                "kind": "EqualsEqualsEqualsToken",
                                                "fullStart": 696,
                                                "fullEnd": 700,
                                                "start": 696,
                                                "end": 699,
                                                "fullWidth": 4,
                                                "width": 3,
                                                "text": "===",
                                                "value": "===",
                                                "valueText": "===",
                                                "hasTrailingTrivia": true,
                                                "trailingTrivia": [
                                                    {
                                                        "kind": "WhitespaceTrivia",
                                                        "text": " "
                                                    }
                                                ]
                                            },
                                            "right": {
                                                "kind": "NumericLiteral",
                                                "fullStart": 700,
                                                "fullEnd": 701,
                                                "start": 700,
                                                "end": 701,
                                                "fullWidth": 1,
                                                "width": 1,
                                                "text": "1",
                                                "value": 1,
                                                "valueText": "1"
                                            }
                                        },
                                        "closeParenToken": {
                                            "kind": "CloseParenToken",
                                            "fullStart": 701,
                                            "fullEnd": 703,
                                            "start": 701,
                                            "end": 702,
                                            "fullWidth": 2,
                                            "width": 1,
                                            "text": ")",
                                            "value": ")",
                                            "valueText": ")",
                                            "hasTrailingTrivia": true,
                                            "trailingTrivia": [
                                                {
                                                    "kind": "WhitespaceTrivia",
                                                    "text": " "
                                                }
                                            ]
                                        },
                                        "statement": {
                                            "kind": "Block",
                                            "fullStart": 703,
                                            "fullEnd": 768,
                                            "start": 703,
                                            "end": 766,
                                            "fullWidth": 65,
                                            "width": 63,
                                            "openBraceToken": {
                                                "kind": "OpenBraceToken",
                                                "fullStart": 703,
                                                "fullEnd": 706,
                                                "start": 703,
                                                "end": 704,
                                                "fullWidth": 3,
                                                "width": 1,
                                                "text": "{",
                                                "value": "{",
                                                "valueText": "{",
                                                "hasTrailingTrivia": true,
                                                "hasTrailingNewLine": true,
                                                "trailingTrivia": [
                                                    {
                                                        "kind": "NewLineTrivia",
                                                        "text": "\r\n"
                                                    }
                                                ]
                                            },
                                            "statements": [
                                                {
                                                    "kind": "ExpressionStatement",
                                                    "fullStart": 706,
                                                    "fullEnd": 753,
                                                    "start": 722,
                                                    "end": 751,
                                                    "fullWidth": 47,
                                                    "width": 29,
                                                    "expression": {
                                                        "kind": "AssignmentExpression",
                                                        "fullStart": 706,
                                                        "fullEnd": 750,
                                                        "start": 722,
                                                        "end": 750,
                                                        "fullWidth": 44,
                                                        "width": 28,
                                                        "left": {
                                                            "kind": "IdentifierName",
                                                            "fullStart": 706,
                                                            "fullEnd": 733,
                                                            "start": 722,
                                                            "end": 732,
                                                            "fullWidth": 27,
                                                            "width": 10,
                                                            "text": "testResult",
                                                            "value": "testResult",
                                                            "valueText": "testResult",
                                                            "hasLeadingTrivia": true,
                                                            "hasTrailingTrivia": true,
                                                            "leadingTrivia": [
                                                                {
                                                                    "kind": "WhitespaceTrivia",
                                                                    "text": "                "
                                                                }
                                                            ],
                                                            "trailingTrivia": [
                                                                {
                                                                    "kind": "WhitespaceTrivia",
                                                                    "text": " "
                                                                }
                                                            ]
                                                        },
                                                        "operatorToken": {
                                                            "kind": "EqualsToken",
                                                            "fullStart": 733,
                                                            "fullEnd": 735,
                                                            "start": 733,
                                                            "end": 734,
                                                            "fullWidth": 2,
                                                            "width": 1,
                                                            "text": "=",
                                                            "value": "=",
                                                            "valueText": "=",
                                                            "hasTrailingTrivia": true,
                                                            "trailingTrivia": [
                                                                {
                                                                    "kind": "WhitespaceTrivia",
                                                                    "text": " "
                                                                }
                                                            ]
                                                        },
                                                        "right": {
                                                            "kind": "ParenthesizedExpression",
                                                            "fullStart": 735,
                                                            "fullEnd": 750,
                                                            "start": 735,
                                                            "end": 750,
                                                            "fullWidth": 15,
                                                            "width": 15,
                                                            "openParenToken": {
                                                                "kind": "OpenParenToken",
                                                                "fullStart": 735,
                                                                "fullEnd": 736,
                                                                "start": 735,
                                                                "end": 736,
                                                                "fullWidth": 1,
                                                                "width": 1,
                                                                "text": "(",
                                                                "value": "(",
                                                                "valueText": "("
                                                            },
                                                            "expression": {
                                                                "kind": "EqualsExpression",
                                                                "fullStart": 736,
                                                                "fullEnd": 749,
                                                                "start": 736,
                                                                "end": 749,
                                                                "fullWidth": 13,
                                                                "width": 13,
                                                                "left": {
                                                                    "kind": "IdentifierName",
                                                                    "fullStart": 736,
                                                                    "fullEnd": 744,
                                                                    "start": 736,
                                                                    "end": 743,
                                                                    "fullWidth": 8,
                                                                    "width": 7,
                                                                    "text": "prevVal",
                                                                    "value": "prevVal",
                                                                    "valueText": "prevVal",
                                                                    "hasTrailingTrivia": true,
                                                                    "trailingTrivia": [
                                                                        {
                                                                            "kind": "WhitespaceTrivia",
                                                                            "text": " "
                                                                        }
                                                                    ]
                                                                },
                                                                "operatorToken": {
                                                                    "kind": "EqualsEqualsEqualsToken",
                                                                    "fullStart": 744,
                                                                    "fullEnd": 748,
                                                                    "start": 744,
                                                                    "end": 747,
                                                                    "fullWidth": 4,
                                                                    "width": 3,
                                                                    "text": "===",
                                                                    "value": "===",
                                                                    "valueText": "===",
                                                                    "hasTrailingTrivia": true,
                                                                    "trailingTrivia": [
                                                                        {
                                                                            "kind": "WhitespaceTrivia",
                                                                            "text": " "
                                                                        }
                                                                    ]
                                                                },
                                                                "right": {
                                                                    "kind": "NumericLiteral",
                                                                    "fullStart": 748,
                                                                    "fullEnd": 749,
                                                                    "start": 748,
                                                                    "end": 749,
                                                                    "fullWidth": 1,
                                                                    "width": 1,
                                                                    "text": "2",
                                                                    "value": 2,
                                                                    "valueText": "2"
                                                                }
                                                            },
                                                            "closeParenToken": {
                                                                "kind": "CloseParenToken",
                                                                "fullStart": 749,
                                                                "fullEnd": 750,
                                                                "start": 749,
                                                                "end": 750,
                                                                "fullWidth": 1,
                                                                "width": 1,
                                                                "text": ")",
                                                                "value": ")",
                                                                "valueText": ")"
                                                            }
                                                        }
                                                    },
                                                    "semicolonToken": {
                                                        "kind": "SemicolonToken",
                                                        "fullStart": 750,
                                                        "fullEnd": 753,
                                                        "start": 750,
                                                        "end": 751,
                                                        "fullWidth": 3,
                                                        "width": 1,
                                                        "text": ";",
                                                        "value": ";",
                                                        "valueText": ";",
                                                        "hasTrailingTrivia": true,
                                                        "hasTrailingNewLine": true,
                                                        "trailingTrivia": [
                                                            {
                                                                "kind": "NewLineTrivia",
                                                                "text": "\r\n"
                                                            }
                                                        ]
                                                    }
                                                }
                                            ],
                                            "closeBraceToken": {
                                                "kind": "CloseBraceToken",
                                                "fullStart": 753,
                                                "fullEnd": 768,
                                                "start": 765,
                                                "end": 766,
                                                "fullWidth": 15,
                                                "width": 1,
                                                "text": "}",
                                                "value": "}",
                                                "valueText": "}",
                                                "hasLeadingTrivia": true,
                                                "hasTrailingTrivia": true,
                                                "hasTrailingNewLine": true,
                                                "leadingTrivia": [
                                                    {
                                                        "kind": "WhitespaceTrivia",
                                                        "text": "            "
                                                    }
                                                ],
                                                "trailingTrivia": [
                                                    {
                                                        "kind": "NewLineTrivia",
                                                        "text": "\r\n"
                                                    }
                                                ]
                                            }
                                        }
                                    }
                                ],
                                "closeBraceToken": {
                                    "kind": "CloseBraceToken",
                                    "fullStart": 768,
                                    "fullEnd": 779,
                                    "start": 776,
                                    "end": 777,
                                    "fullWidth": 11,
                                    "width": 1,
                                    "text": "}",
                                    "value": "}",
                                    "valueText": "}",
                                    "hasLeadingTrivia": true,
                                    "hasTrailingTrivia": true,
                                    "hasTrailingNewLine": true,
                                    "leadingTrivia": [
                                        {
                                            "kind": "WhitespaceTrivia",
                                            "text": "        "
                                        }
                                    ],
                                    "trailingTrivia": [
                                        {
                                            "kind": "NewLineTrivia",
                                            "text": "\r\n"
                                        }
                                    ]
                                }
                            }
                        },
                        {
                            "kind": "VariableStatement",
                            "fullStart": 779,
                            "fullEnd": 811,
                            "start": 789,
                            "end": 809,
                            "fullWidth": 32,
                            "width": 20,
                            "modifiers": [],
                            "variableDeclaration": {
                                "kind": "VariableDeclaration",
                                "fullStart": 779,
                                "fullEnd": 808,
                                "start": 789,
                                "end": 808,
                                "fullWidth": 29,
                                "width": 19,
                                "varKeyword": {
                                    "kind": "VarKeyword",
                                    "fullStart": 779,
                                    "fullEnd": 793,
                                    "start": 789,
                                    "end": 792,
                                    "fullWidth": 14,
                                    "width": 3,
                                    "text": "var",
                                    "value": "var",
                                    "valueText": "var",
                                    "hasLeadingTrivia": true,
                                    "hasLeadingNewLine": true,
                                    "hasTrailingTrivia": true,
                                    "leadingTrivia": [
                                        {
                                            "kind": "NewLineTrivia",
                                            "text": "\r\n"
                                        },
                                        {
                                            "kind": "WhitespaceTrivia",
                                            "text": "        "
                                        }
                                    ],
                                    "trailingTrivia": [
                                        {
                                            "kind": "WhitespaceTrivia",
                                            "text": " "
                                        }
                                    ]
                                },
                                "variableDeclarators": [
                                    {
                                        "kind": "VariableDeclarator",
                                        "fullStart": 793,
                                        "fullEnd": 808,
                                        "start": 793,
                                        "end": 808,
                                        "fullWidth": 15,
                                        "width": 15,
                                        "identifier": {
                                            "kind": "IdentifierName",
                                            "fullStart": 793,
                                            "fullEnd": 797,
                                            "start": 793,
                                            "end": 796,
                                            "fullWidth": 4,
                                            "width": 3,
                                            "text": "arr",
                                            "value": "arr",
                                            "valueText": "arr",
                                            "hasTrailingTrivia": true,
                                            "trailingTrivia": [
                                                {
                                                    "kind": "WhitespaceTrivia",
                                                    "text": " "
                                                }
                                            ]
                                        },
                                        "equalsValueClause": {
                                            "kind": "EqualsValueClause",
                                            "fullStart": 797,
                                            "fullEnd": 808,
                                            "start": 797,
                                            "end": 808,
                                            "fullWidth": 11,
                                            "width": 11,
                                            "equalsToken": {
                                                "kind": "EqualsToken",
                                                "fullStart": 797,
                                                "fullEnd": 799,
                                                "start": 797,
                                                "end": 798,
                                                "fullWidth": 2,
                                                "width": 1,
                                                "text": "=",
                                                "value": "=",
                                                "valueText": "=",
                                                "hasTrailingTrivia": true,
                                                "trailingTrivia": [
                                                    {
                                                        "kind": "WhitespaceTrivia",
                                                        "text": " "
                                                    }
                                                ]
                                            },
                                            "value": {
                                                "kind": "ArrayLiteralExpression",
                                                "fullStart": 799,
                                                "fullEnd": 808,
                                                "start": 799,
                                                "end": 808,
                                                "fullWidth": 9,
                                                "width": 9,
                                                "openBracketToken": {
                                                    "kind": "OpenBracketToken",
                                                    "fullStart": 799,
                                                    "fullEnd": 800,
                                                    "start": 799,
                                                    "end": 800,
                                                    "fullWidth": 1,
                                                    "width": 1,
                                                    "text": "[",
                                                    "value": "[",
                                                    "valueText": "["
                                                },
                                                "expressions": [
                                                    {
                                                        "kind": "NumericLiteral",
                                                        "fullStart": 800,
                                                        "fullEnd": 801,
                                                        "start": 800,
                                                        "end": 801,
                                                        "fullWidth": 1,
                                                        "width": 1,
                                                        "text": "0",
                                                        "value": 0,
                                                        "valueText": "0"
                                                    },
                                                    {
                                                        "kind": "CommaToken",
                                                        "fullStart": 801,
                                                        "fullEnd": 803,
                                                        "start": 801,
                                                        "end": 802,
                                                        "fullWidth": 2,
                                                        "width": 1,
                                                        "text": ",",
                                                        "value": ",",
                                                        "valueText": ",",
                                                        "hasTrailingTrivia": true,
                                                        "trailingTrivia": [
                                                            {
                                                                "kind": "WhitespaceTrivia",
                                                                "text": " "
                                                            }
                                                        ]
                                                    },
                                                    {
                                                        "kind": "NumericLiteral",
                                                        "fullStart": 803,
                                                        "fullEnd": 804,
                                                        "start": 803,
                                                        "end": 804,
                                                        "fullWidth": 1,
                                                        "width": 1,
                                                        "text": "1",
                                                        "value": 1,
                                                        "valueText": "1"
                                                    },
                                                    {
                                                        "kind": "CommaToken",
                                                        "fullStart": 804,
                                                        "fullEnd": 806,
                                                        "start": 804,
                                                        "end": 805,
                                                        "fullWidth": 2,
                                                        "width": 1,
                                                        "text": ",",
                                                        "value": ",",
                                                        "valueText": ",",
                                                        "hasTrailingTrivia": true,
                                                        "trailingTrivia": [
                                                            {
                                                                "kind": "WhitespaceTrivia",
                                                                "text": " "
                                                            }
                                                        ]
                                                    },
                                                    {
                                                        "kind": "NumericLiteral",
                                                        "fullStart": 806,
                                                        "fullEnd": 807,
                                                        "start": 806,
                                                        "end": 807,
                                                        "fullWidth": 1,
                                                        "width": 1,
                                                        "text": "2",
                                                        "value": 2,
                                                        "valueText": "2"
                                                    }
                                                ],
                                                "closeBracketToken": {
                                                    "kind": "CloseBracketToken",
                                                    "fullStart": 807,
                                                    "fullEnd": 808,
                                                    "start": 807,
                                                    "end": 808,
                                                    "fullWidth": 1,
                                                    "width": 1,
                                                    "text": "]",
                                                    "value": "]",
                                                    "valueText": "]"
                                                }
                                            }
                                        }
                                    }
                                ]
                            },
                            "semicolonToken": {
                                "kind": "SemicolonToken",
                                "fullStart": 808,
                                "fullEnd": 811,
                                "start": 808,
                                "end": 809,
                                "fullWidth": 3,
                                "width": 1,
                                "text": ";",
                                "value": ";",
                                "valueText": ";",
                                "hasTrailingTrivia": true,
                                "hasTrailingNewLine": true,
                                "trailingTrivia": [
                                    {
                                        "kind": "NewLineTrivia",
                                        "text": "\r\n"
                                    }
                                ]
                            }
                        },
                        {
                            "kind": "ExpressionStatement",
                            "fullStart": 811,
                            "fullEnd": 851,
                            "start": 821,
                            "end": 849,
                            "fullWidth": 40,
                            "width": 28,
                            "expression": {
                                "kind": "InvocationExpression",
                                "fullStart": 811,
                                "fullEnd": 848,
                                "start": 821,
                                "end": 848,
                                "fullWidth": 37,
                                "width": 27,
                                "expression": {
                                    "kind": "MemberAccessExpression",
                                    "fullStart": 811,
                                    "fullEnd": 836,
                                    "start": 821,
                                    "end": 836,
                                    "fullWidth": 25,
                                    "width": 15,
                                    "expression": {
                                        "kind": "IdentifierName",
                                        "fullStart": 811,
                                        "fullEnd": 824,
                                        "start": 821,
                                        "end": 824,
                                        "fullWidth": 13,
                                        "width": 3,
                                        "text": "arr",
                                        "value": "arr",
                                        "valueText": "arr",
                                        "hasLeadingTrivia": true,
                                        "hasLeadingNewLine": true,
                                        "leadingTrivia": [
                                            {
                                                "kind": "NewLineTrivia",
                                                "text": "\r\n"
                                            },
                                            {
                                                "kind": "WhitespaceTrivia",
                                                "text": "        "
                                            }
                                        ]
                                    },
                                    "dotToken": {
                                        "kind": "DotToken",
                                        "fullStart": 824,
                                        "fullEnd": 825,
                                        "start": 824,
                                        "end": 825,
                                        "fullWidth": 1,
                                        "width": 1,
                                        "text": ".",
                                        "value": ".",
                                        "valueText": "."
                                    },
                                    "name": {
                                        "kind": "IdentifierName",
                                        "fullStart": 825,
                                        "fullEnd": 836,
                                        "start": 825,
                                        "end": 836,
                                        "fullWidth": 11,
                                        "width": 11,
                                        "text": "reduceRight",
                                        "value": "reduceRight",
                                        "valueText": "reduceRight"
                                    }
                                },
                                "argumentList": {
                                    "kind": "ArgumentList",
                                    "fullStart": 836,
                                    "fullEnd": 848,
                                    "start": 836,
                                    "end": 848,
                                    "fullWidth": 12,
                                    "width": 12,
                                    "openParenToken": {
                                        "kind": "OpenParenToken",
                                        "fullStart": 836,
                                        "fullEnd": 837,
                                        "start": 836,
                                        "end": 837,
                                        "fullWidth": 1,
                                        "width": 1,
                                        "text": "(",
                                        "value": "(",
                                        "valueText": "("
                                    },
                                    "arguments": [
                                        {
                                            "kind": "IdentifierName",
                                            "fullStart": 837,
                                            "fullEnd": 847,
                                            "start": 837,
                                            "end": 847,
                                            "fullWidth": 10,
                                            "width": 10,
                                            "text": "callbackfn",
                                            "value": "callbackfn",
                                            "valueText": "callbackfn"
                                        }
                                    ],
                                    "closeParenToken": {
                                        "kind": "CloseParenToken",
                                        "fullStart": 847,
                                        "fullEnd": 848,
                                        "start": 847,
                                        "end": 848,
                                        "fullWidth": 1,
                                        "width": 1,
                                        "text": ")",
                                        "value": ")",
                                        "valueText": ")"
                                    }
                                }
                            },
                            "semicolonToken": {
                                "kind": "SemicolonToken",
                                "fullStart": 848,
                                "fullEnd": 851,
                                "start": 848,
                                "end": 849,
                                "fullWidth": 3,
                                "width": 1,
                                "text": ";",
                                "value": ";",
                                "valueText": ";",
                                "hasTrailingTrivia": true,
                                "hasTrailingNewLine": true,
                                "trailingTrivia": [
                                    {
                                        "kind": "NewLineTrivia",
                                        "text": "\r\n"
                                    }
                                ]
                            }
                        },
                        {
                            "kind": "ReturnStatement",
                            "fullStart": 851,
                            "fullEnd": 879,
                            "start": 859,
                            "end": 877,
                            "fullWidth": 28,
                            "width": 18,
                            "returnKeyword": {
                                "kind": "ReturnKeyword",
                                "fullStart": 851,
                                "fullEnd": 866,
                                "start": 859,
                                "end": 865,
                                "fullWidth": 15,
                                "width": 6,
                                "text": "return",
                                "value": "return",
                                "valueText": "return",
                                "hasLeadingTrivia": true,
                                "hasTrailingTrivia": true,
                                "leadingTrivia": [
                                    {
                                        "kind": "WhitespaceTrivia",
                                        "text": "        "
                                    }
                                ],
                                "trailingTrivia": [
                                    {
                                        "kind": "WhitespaceTrivia",
                                        "text": " "
                                    }
                                ]
                            },
                            "expression": {
                                "kind": "IdentifierName",
                                "fullStart": 866,
                                "fullEnd": 876,
                                "start": 866,
                                "end": 876,
                                "fullWidth": 10,
                                "width": 10,
                                "text": "testResult",
                                "value": "testResult",
                                "valueText": "testResult"
                            },
                            "semicolonToken": {
                                "kind": "SemicolonToken",
                                "fullStart": 876,
                                "fullEnd": 879,
                                "start": 876,
                                "end": 877,
                                "fullWidth": 3,
                                "width": 1,
                                "text": ";",
                                "value": ";",
                                "valueText": ";",
                                "hasTrailingTrivia": true,
                                "hasTrailingNewLine": true,
                                "trailingTrivia": [
                                    {
                                        "kind": "NewLineTrivia",
                                        "text": "\r\n"
                                    }
                                ]
                            }
                        }
                    ],
                    "closeBraceToken": {
                        "kind": "CloseBraceToken",
                        "fullStart": 879,
                        "fullEnd": 886,
                        "start": 883,
                        "end": 884,
                        "fullWidth": 7,
                        "width": 1,
                        "text": "}",
                        "value": "}",
                        "valueText": "}",
                        "hasLeadingTrivia": true,
                        "hasTrailingTrivia": true,
                        "hasTrailingNewLine": true,
                        "leadingTrivia": [
                            {
                                "kind": "WhitespaceTrivia",
                                "text": "    "
                            }
                        ],
                        "trailingTrivia": [
                            {
                                "kind": "NewLineTrivia",
                                "text": "\r\n"
                            }
                        ]
                    }
                }
            },
            {
                "kind": "ExpressionStatement",
                "fullStart": 886,
                "fullEnd": 910,
                "start": 886,
                "end": 908,
                "fullWidth": 24,
                "width": 22,
                "expression": {
                    "kind": "InvocationExpression",
                    "fullStart": 886,
                    "fullEnd": 907,
                    "start": 886,
                    "end": 907,
                    "fullWidth": 21,
                    "width": 21,
                    "expression": {
                        "kind": "IdentifierName",
                        "fullStart": 886,
                        "fullEnd": 897,
                        "start": 886,
                        "end": 897,
                        "fullWidth": 11,
                        "width": 11,
                        "text": "runTestCase",
                        "value": "runTestCase",
                        "valueText": "runTestCase"
                    },
                    "argumentList": {
                        "kind": "ArgumentList",
                        "fullStart": 897,
                        "fullEnd": 907,
                        "start": 897,
                        "end": 907,
                        "fullWidth": 10,
                        "width": 10,
                        "openParenToken": {
                            "kind": "OpenParenToken",
                            "fullStart": 897,
                            "fullEnd": 898,
                            "start": 897,
                            "end": 898,
                            "fullWidth": 1,
                            "width": 1,
                            "text": "(",
                            "value": "(",
                            "valueText": "("
                        },
                        "arguments": [
                            {
                                "kind": "IdentifierName",
                                "fullStart": 898,
                                "fullEnd": 906,
                                "start": 898,
                                "end": 906,
                                "fullWidth": 8,
                                "width": 8,
                                "text": "testcase",
                                "value": "testcase",
                                "valueText": "testcase"
                            }
                        ],
                        "closeParenToken": {
                            "kind": "CloseParenToken",
                            "fullStart": 906,
                            "fullEnd": 907,
                            "start": 906,
                            "end": 907,
                            "fullWidth": 1,
                            "width": 1,
                            "text": ")",
                            "value": ")",
                            "valueText": ")"
                        }
                    }
                },
                "semicolonToken": {
                    "kind": "SemicolonToken",
                    "fullStart": 907,
                    "fullEnd": 910,
                    "start": 907,
                    "end": 908,
                    "fullWidth": 3,
                    "width": 1,
                    "text": ";",
                    "value": ";",
                    "valueText": ";",
                    "hasTrailingTrivia": true,
                    "hasTrailingNewLine": true,
                    "trailingTrivia": [
                        {
                            "kind": "NewLineTrivia",
                            "text": "\r\n"
                        }
                    ]
                }
            }
        ],
        "endOfFileToken": {
            "kind": "EndOfFileToken",
            "fullStart": 910,
            "fullEnd": 910,
            "start": 910,
            "end": 910,
            "fullWidth": 0,
            "width": 0,
            "text": ""
        }
    },
    "lineMap": {
        "lineStarts": [
            0,
            67,
            152,
            232,
            308,
            380,
            385,
            447,
            551,
            556,
            558,
            560,
            583,
            585,
            618,
            676,
            706,
            753,
            768,
            779,
            781,
            811,
            813,
            851,
            879,
            886,
            910
        ],
        "length": 910
    }
}<|MERGE_RESOLUTION|>--- conflicted
+++ resolved
@@ -417,11 +417,8 @@
                                             "start": 646,
                                             "end": 653,
                                             "fullWidth": 7,
-<<<<<<< HEAD
                                             "width": 7,
-=======
                                             "modifiers": [],
->>>>>>> e3c38734
                                             "identifier": {
                                                 "kind": "IdentifierName",
                                                 "fullStart": 646,
@@ -461,11 +458,8 @@
                                             "start": 655,
                                             "end": 661,
                                             "fullWidth": 6,
-<<<<<<< HEAD
                                             "width": 6,
-=======
                                             "modifiers": [],
->>>>>>> e3c38734
                                             "identifier": {
                                                 "kind": "IdentifierName",
                                                 "fullStart": 655,
@@ -505,11 +499,8 @@
                                             "start": 663,
                                             "end": 666,
                                             "fullWidth": 3,
-<<<<<<< HEAD
                                             "width": 3,
-=======
                                             "modifiers": [],
->>>>>>> e3c38734
                                             "identifier": {
                                                 "kind": "IdentifierName",
                                                 "fullStart": 663,
@@ -549,11 +540,8 @@
                                             "start": 668,
                                             "end": 671,
                                             "fullWidth": 3,
-<<<<<<< HEAD
                                             "width": 3,
-=======
                                             "modifiers": [],
->>>>>>> e3c38734
                                             "identifier": {
                                                 "kind": "IdentifierName",
                                                 "fullStart": 668,
