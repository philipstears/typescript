{
    "isDeclaration": false,
    "languageVersion": "EcmaScript5",
    "parseOptions": {
        "allowAutomaticSemicolonInsertion": true
    },
    "sourceUnit": {
        "kind": "SourceUnit",
        "fullStart": 0,
        "fullEnd": 813,
        "start": 546,
        "end": 813,
        "fullWidth": 813,
        "width": 267,
        "isIncrementallyUnusable": true,
        "moduleElements": [
            {
                "kind": "FunctionDeclaration",
                "fullStart": 0,
                "fullEnd": 789,
                "start": 546,
                "end": 787,
                "fullWidth": 789,
                "width": 241,
                "modifiers": [],
                "functionKeyword": {
                    "kind": "FunctionKeyword",
                    "fullStart": 0,
                    "fullEnd": 555,
                    "start": 546,
                    "end": 554,
                    "fullWidth": 555,
                    "width": 8,
                    "text": "function",
                    "value": "function",
                    "valueText": "function",
                    "hasLeadingTrivia": true,
                    "hasLeadingComment": true,
                    "hasLeadingNewLine": true,
                    "hasTrailingTrivia": true,
                    "leadingTrivia": [
                        {
                            "kind": "SingleLineCommentTrivia",
                            "text": "/// Copyright (c) 2012 Ecma International.  All rights reserved. "
                        },
                        {
                            "kind": "NewLineTrivia",
                            "text": "\r\n"
                        },
                        {
                            "kind": "SingleLineCommentTrivia",
                            "text": "/// Ecma International makes this code available under the terms and conditions set"
                        },
                        {
                            "kind": "NewLineTrivia",
                            "text": "\r\n"
                        },
                        {
                            "kind": "SingleLineCommentTrivia",
                            "text": "/// forth on http://hg.ecmascript.org/tests/test262/raw-file/tip/LICENSE (the "
                        },
                        {
                            "kind": "NewLineTrivia",
                            "text": "\r\n"
                        },
                        {
                            "kind": "SingleLineCommentTrivia",
                            "text": "/// \"Use Terms\").   Any redistribution of this code must retain the above "
                        },
                        {
                            "kind": "NewLineTrivia",
                            "text": "\r\n"
                        },
                        {
                            "kind": "SingleLineCommentTrivia",
                            "text": "/// copyright and this notice and otherwise comply with the Use Terms."
                        },
                        {
                            "kind": "NewLineTrivia",
                            "text": "\r\n"
                        },
                        {
                            "kind": "MultiLineCommentTrivia",
                            "text": "/**\r\n * @path ch15/15.4/15.4.4/15.4.4.22/15.4.4.22-9-c-ii-10.js\r\n * @description Array.prototype.reduceRight - callbackfn is called with 1 formal parameter\r\n */"
                        },
                        {
                            "kind": "NewLineTrivia",
                            "text": "\r\n"
                        },
                        {
                            "kind": "NewLineTrivia",
                            "text": "\r\n"
                        },
                        {
                            "kind": "NewLineTrivia",
                            "text": "\r\n"
                        }
                    ],
                    "trailingTrivia": [
                        {
                            "kind": "WhitespaceTrivia",
                            "text": " "
                        }
                    ]
                },
                "identifier": {
                    "kind": "IdentifierName",
                    "fullStart": 555,
                    "fullEnd": 563,
                    "start": 555,
                    "end": 563,
                    "fullWidth": 8,
                    "width": 8,
                    "text": "testcase",
                    "value": "testcase",
                    "valueText": "testcase"
                },
                "callSignature": {
                    "kind": "CallSignature",
                    "fullStart": 563,
                    "fullEnd": 566,
                    "start": 563,
                    "end": 565,
                    "fullWidth": 3,
                    "width": 2,
                    "parameterList": {
                        "kind": "ParameterList",
                        "fullStart": 563,
                        "fullEnd": 566,
                        "start": 563,
                        "end": 565,
                        "fullWidth": 3,
                        "width": 2,
                        "openParenToken": {
                            "kind": "OpenParenToken",
                            "fullStart": 563,
                            "fullEnd": 564,
                            "start": 563,
                            "end": 564,
                            "fullWidth": 1,
                            "width": 1,
                            "text": "(",
                            "value": "(",
                            "valueText": "("
                        },
                        "parameters": [],
                        "closeParenToken": {
                            "kind": "CloseParenToken",
                            "fullStart": 564,
                            "fullEnd": 566,
                            "start": 564,
                            "end": 565,
                            "fullWidth": 2,
                            "width": 1,
                            "text": ")",
                            "value": ")",
                            "valueText": ")",
                            "hasTrailingTrivia": true,
                            "trailingTrivia": [
                                {
                                    "kind": "WhitespaceTrivia",
                                    "text": " "
                                }
                            ]
                        }
                    }
                },
                "block": {
                    "kind": "Block",
                    "fullStart": 566,
                    "fullEnd": 789,
                    "start": 566,
                    "end": 787,
                    "fullWidth": 223,
                    "width": 221,
                    "openBraceToken": {
                        "kind": "OpenBraceToken",
                        "fullStart": 566,
                        "fullEnd": 569,
                        "start": 566,
                        "end": 567,
                        "fullWidth": 3,
                        "width": 1,
                        "text": "{",
                        "value": "{",
                        "valueText": "{",
                        "hasTrailingTrivia": true,
                        "hasTrailingNewLine": true,
                        "trailingTrivia": [
                            {
                                "kind": "NewLineTrivia",
                                "text": "\r\n"
                            }
                        ]
                    },
                    "statements": [
                        {
                            "kind": "VariableStatement",
                            "fullStart": 569,
                            "fullEnd": 596,
                            "start": 579,
                            "end": 594,
                            "fullWidth": 27,
                            "width": 15,
                            "modifiers": [],
                            "variableDeclaration": {
                                "kind": "VariableDeclaration",
                                "fullStart": 569,
                                "fullEnd": 593,
                                "start": 579,
                                "end": 593,
                                "fullWidth": 24,
                                "width": 14,
                                "varKeyword": {
                                    "kind": "VarKeyword",
                                    "fullStart": 569,
                                    "fullEnd": 583,
                                    "start": 579,
                                    "end": 582,
                                    "fullWidth": 14,
                                    "width": 3,
                                    "text": "var",
                                    "value": "var",
                                    "valueText": "var",
                                    "hasLeadingTrivia": true,
                                    "hasLeadingNewLine": true,
                                    "hasTrailingTrivia": true,
                                    "leadingTrivia": [
                                        {
                                            "kind": "NewLineTrivia",
                                            "text": "\r\n"
                                        },
                                        {
                                            "kind": "WhitespaceTrivia",
                                            "text": "        "
                                        }
                                    ],
                                    "trailingTrivia": [
                                        {
                                            "kind": "WhitespaceTrivia",
                                            "text": " "
                                        }
                                    ]
                                },
                                "variableDeclarators": [
                                    {
                                        "kind": "VariableDeclarator",
                                        "fullStart": 583,
                                        "fullEnd": 593,
                                        "start": 583,
                                        "end": 593,
                                        "fullWidth": 10,
                                        "width": 10,
                                        "identifier": {
                                            "kind": "IdentifierName",
                                            "fullStart": 583,
                                            "fullEnd": 590,
                                            "start": 583,
                                            "end": 589,
                                            "fullWidth": 7,
                                            "width": 6,
                                            "text": "called",
                                            "value": "called",
                                            "valueText": "called",
                                            "hasTrailingTrivia": true,
                                            "trailingTrivia": [
                                                {
                                                    "kind": "WhitespaceTrivia",
                                                    "text": " "
                                                }
                                            ]
                                        },
                                        "equalsValueClause": {
                                            "kind": "EqualsValueClause",
                                            "fullStart": 590,
                                            "fullEnd": 593,
                                            "start": 590,
                                            "end": 593,
                                            "fullWidth": 3,
                                            "width": 3,
                                            "equalsToken": {
                                                "kind": "EqualsToken",
                                                "fullStart": 590,
                                                "fullEnd": 592,
                                                "start": 590,
                                                "end": 591,
                                                "fullWidth": 2,
                                                "width": 1,
                                                "text": "=",
                                                "value": "=",
                                                "valueText": "=",
                                                "hasTrailingTrivia": true,
                                                "trailingTrivia": [
                                                    {
                                                        "kind": "WhitespaceTrivia",
                                                        "text": " "
                                                    }
                                                ]
                                            },
                                            "value": {
                                                "kind": "NumericLiteral",
                                                "fullStart": 592,
                                                "fullEnd": 593,
                                                "start": 592,
                                                "end": 593,
                                                "fullWidth": 1,
                                                "width": 1,
                                                "text": "0",
                                                "value": 0,
                                                "valueText": "0"
                                            }
                                        }
                                    }
                                ]
                            },
                            "semicolonToken": {
                                "kind": "SemicolonToken",
                                "fullStart": 593,
                                "fullEnd": 596,
                                "start": 593,
                                "end": 594,
                                "fullWidth": 3,
                                "width": 1,
                                "text": ";",
                                "value": ";",
                                "valueText": ";",
                                "hasTrailingTrivia": true,
                                "hasTrailingNewLine": true,
                                "trailingTrivia": [
                                    {
                                        "kind": "NewLineTrivia",
                                        "text": "\r\n"
                                    }
                                ]
                            }
                        },
                        {
                            "kind": "FunctionDeclaration",
                            "fullStart": 596,
                            "fullEnd": 701,
                            "start": 606,
                            "end": 699,
                            "fullWidth": 105,
                            "width": 93,
                            "modifiers": [],
                            "functionKeyword": {
                                "kind": "FunctionKeyword",
                                "fullStart": 596,
                                "fullEnd": 615,
                                "start": 606,
                                "end": 614,
                                "fullWidth": 19,
                                "width": 8,
                                "text": "function",
                                "value": "function",
                                "valueText": "function",
                                "hasLeadingTrivia": true,
                                "hasLeadingNewLine": true,
                                "hasTrailingTrivia": true,
                                "leadingTrivia": [
                                    {
                                        "kind": "NewLineTrivia",
                                        "text": "\r\n"
                                    },
                                    {
                                        "kind": "WhitespaceTrivia",
                                        "text": "        "
                                    }
                                ],
                                "trailingTrivia": [
                                    {
                                        "kind": "WhitespaceTrivia",
                                        "text": " "
                                    }
                                ]
                            },
                            "identifier": {
                                "kind": "IdentifierName",
                                "fullStart": 615,
                                "fullEnd": 625,
                                "start": 615,
                                "end": 625,
                                "fullWidth": 10,
                                "width": 10,
                                "text": "callbackfn",
                                "value": "callbackfn",
                                "valueText": "callbackfn"
                            },
                            "callSignature": {
                                "kind": "CallSignature",
                                "fullStart": 625,
                                "fullEnd": 635,
                                "start": 625,
                                "end": 634,
                                "fullWidth": 10,
                                "width": 9,
                                "parameterList": {
                                    "kind": "ParameterList",
                                    "fullStart": 625,
                                    "fullEnd": 635,
                                    "start": 625,
                                    "end": 634,
                                    "fullWidth": 10,
                                    "width": 9,
                                    "openParenToken": {
                                        "kind": "OpenParenToken",
                                        "fullStart": 625,
                                        "fullEnd": 626,
                                        "start": 625,
                                        "end": 626,
                                        "fullWidth": 1,
                                        "width": 1,
                                        "text": "(",
                                        "value": "(",
                                        "valueText": "("
                                    },
                                    "parameters": [
                                        {
                                            "kind": "Parameter",
                                            "fullStart": 626,
                                            "fullEnd": 633,
                                            "start": 626,
                                            "end": 633,
                                            "fullWidth": 7,
<<<<<<< HEAD
                                            "width": 7,
=======
                                            "modifiers": [],
>>>>>>> e3c38734
                                            "identifier": {
                                                "kind": "IdentifierName",
                                                "fullStart": 626,
                                                "fullEnd": 633,
                                                "start": 626,
                                                "end": 633,
                                                "fullWidth": 7,
                                                "width": 7,
                                                "text": "prevVal",
                                                "value": "prevVal",
                                                "valueText": "prevVal"
                                            }
                                        }
                                    ],
                                    "closeParenToken": {
                                        "kind": "CloseParenToken",
                                        "fullStart": 633,
                                        "fullEnd": 635,
                                        "start": 633,
                                        "end": 634,
                                        "fullWidth": 2,
                                        "width": 1,
                                        "text": ")",
                                        "value": ")",
                                        "valueText": ")",
                                        "hasTrailingTrivia": true,
                                        "trailingTrivia": [
                                            {
                                                "kind": "WhitespaceTrivia",
                                                "text": " "
                                            }
                                        ]
                                    }
                                }
                            },
                            "block": {
                                "kind": "Block",
                                "fullStart": 635,
                                "fullEnd": 701,
                                "start": 635,
                                "end": 699,
                                "fullWidth": 66,
                                "width": 64,
                                "openBraceToken": {
                                    "kind": "OpenBraceToken",
                                    "fullStart": 635,
                                    "fullEnd": 638,
                                    "start": 635,
                                    "end": 636,
                                    "fullWidth": 3,
                                    "width": 1,
                                    "text": "{",
                                    "value": "{",
                                    "valueText": "{",
                                    "hasTrailingTrivia": true,
                                    "hasTrailingNewLine": true,
                                    "trailingTrivia": [
                                        {
                                            "kind": "NewLineTrivia",
                                            "text": "\r\n"
                                        }
                                    ]
                                },
                                "statements": [
                                    {
                                        "kind": "ExpressionStatement",
                                        "fullStart": 638,
                                        "fullEnd": 661,
                                        "start": 650,
                                        "end": 659,
                                        "fullWidth": 23,
                                        "width": 9,
                                        "expression": {
                                            "kind": "PostIncrementExpression",
                                            "fullStart": 638,
                                            "fullEnd": 658,
                                            "start": 650,
                                            "end": 658,
                                            "fullWidth": 20,
                                            "width": 8,
                                            "operand": {
                                                "kind": "IdentifierName",
                                                "fullStart": 638,
                                                "fullEnd": 656,
                                                "start": 650,
                                                "end": 656,
                                                "fullWidth": 18,
                                                "width": 6,
                                                "text": "called",
                                                "value": "called",
                                                "valueText": "called",
                                                "hasLeadingTrivia": true,
                                                "leadingTrivia": [
                                                    {
                                                        "kind": "WhitespaceTrivia",
                                                        "text": "            "
                                                    }
                                                ]
                                            },
                                            "operatorToken": {
                                                "kind": "PlusPlusToken",
                                                "fullStart": 656,
                                                "fullEnd": 658,
                                                "start": 656,
                                                "end": 658,
                                                "fullWidth": 2,
                                                "width": 2,
                                                "text": "++",
                                                "value": "++",
                                                "valueText": "++"
                                            }
                                        },
                                        "semicolonToken": {
                                            "kind": "SemicolonToken",
                                            "fullStart": 658,
                                            "fullEnd": 661,
                                            "start": 658,
                                            "end": 659,
                                            "fullWidth": 3,
                                            "width": 1,
                                            "text": ";",
                                            "value": ";",
                                            "valueText": ";",
                                            "hasTrailingTrivia": true,
                                            "hasTrailingNewLine": true,
                                            "trailingTrivia": [
                                                {
                                                    "kind": "NewLineTrivia",
                                                    "text": "\r\n"
                                                }
                                            ]
                                        }
                                    },
                                    {
                                        "kind": "ReturnStatement",
                                        "fullStart": 661,
                                        "fullEnd": 690,
                                        "start": 673,
                                        "end": 688,
                                        "fullWidth": 29,
                                        "width": 15,
                                        "returnKeyword": {
                                            "kind": "ReturnKeyword",
                                            "fullStart": 661,
                                            "fullEnd": 680,
                                            "start": 673,
                                            "end": 679,
                                            "fullWidth": 19,
                                            "width": 6,
                                            "text": "return",
                                            "value": "return",
                                            "valueText": "return",
                                            "hasLeadingTrivia": true,
                                            "hasTrailingTrivia": true,
                                            "leadingTrivia": [
                                                {
                                                    "kind": "WhitespaceTrivia",
                                                    "text": "            "
                                                }
                                            ],
                                            "trailingTrivia": [
                                                {
                                                    "kind": "WhitespaceTrivia",
                                                    "text": " "
                                                }
                                            ]
                                        },
                                        "expression": {
                                            "kind": "IdentifierName",
                                            "fullStart": 680,
                                            "fullEnd": 687,
                                            "start": 680,
                                            "end": 687,
                                            "fullWidth": 7,
                                            "width": 7,
                                            "text": "prevVal",
                                            "value": "prevVal",
                                            "valueText": "prevVal"
                                        },
                                        "semicolonToken": {
                                            "kind": "SemicolonToken",
                                            "fullStart": 687,
                                            "fullEnd": 690,
                                            "start": 687,
                                            "end": 688,
                                            "fullWidth": 3,
                                            "width": 1,
                                            "text": ";",
                                            "value": ";",
                                            "valueText": ";",
                                            "hasTrailingTrivia": true,
                                            "hasTrailingNewLine": true,
                                            "trailingTrivia": [
                                                {
                                                    "kind": "NewLineTrivia",
                                                    "text": "\r\n"
                                                }
                                            ]
                                        }
                                    }
                                ],
                                "closeBraceToken": {
                                    "kind": "CloseBraceToken",
                                    "fullStart": 690,
                                    "fullEnd": 701,
                                    "start": 698,
                                    "end": 699,
                                    "fullWidth": 11,
                                    "width": 1,
                                    "text": "}",
                                    "value": "}",
                                    "valueText": "}",
                                    "hasLeadingTrivia": true,
                                    "hasTrailingTrivia": true,
                                    "hasTrailingNewLine": true,
                                    "leadingTrivia": [
                                        {
                                            "kind": "WhitespaceTrivia",
                                            "text": "        "
                                        }
                                    ],
                                    "trailingTrivia": [
                                        {
                                            "kind": "NewLineTrivia",
                                            "text": "\r\n"
                                        }
                                    ]
                                }
                            }
                        },
                        {
                            "kind": "ReturnStatement",
                            "fullStart": 701,
                            "fullEnd": 782,
                            "start": 711,
                            "end": 780,
                            "fullWidth": 81,
                            "width": 69,
                            "returnKeyword": {
                                "kind": "ReturnKeyword",
                                "fullStart": 701,
                                "fullEnd": 718,
                                "start": 711,
                                "end": 717,
                                "fullWidth": 17,
                                "width": 6,
                                "text": "return",
                                "value": "return",
                                "valueText": "return",
                                "hasLeadingTrivia": true,
                                "hasLeadingNewLine": true,
                                "hasTrailingTrivia": true,
                                "leadingTrivia": [
                                    {
                                        "kind": "NewLineTrivia",
                                        "text": "\r\n"
                                    },
                                    {
                                        "kind": "WhitespaceTrivia",
                                        "text": "        "
                                    }
                                ],
                                "trailingTrivia": [
                                    {
                                        "kind": "WhitespaceTrivia",
                                        "text": " "
                                    }
                                ]
                            },
                            "expression": {
                                "kind": "LogicalAndExpression",
                                "fullStart": 718,
                                "fullEnd": 779,
                                "start": 718,
                                "end": 779,
                                "fullWidth": 61,
                                "width": 61,
                                "left": {
                                    "kind": "EqualsExpression",
                                    "fullStart": 718,
                                    "fullEnd": 764,
                                    "start": 718,
                                    "end": 763,
                                    "fullWidth": 46,
                                    "width": 45,
                                    "left": {
                                        "kind": "InvocationExpression",
                                        "fullStart": 718,
                                        "fullEnd": 756,
                                        "start": 718,
                                        "end": 755,
                                        "fullWidth": 38,
                                        "width": 37,
                                        "expression": {
                                            "kind": "MemberAccessExpression",
                                            "fullStart": 718,
                                            "fullEnd": 738,
                                            "start": 718,
                                            "end": 738,
                                            "fullWidth": 20,
                                            "width": 20,
                                            "expression": {
                                                "kind": "ArrayLiteralExpression",
                                                "fullStart": 718,
                                                "fullEnd": 726,
                                                "start": 718,
                                                "end": 726,
                                                "fullWidth": 8,
                                                "width": 8,
                                                "openBracketToken": {
                                                    "kind": "OpenBracketToken",
                                                    "fullStart": 718,
                                                    "fullEnd": 719,
                                                    "start": 718,
                                                    "end": 719,
                                                    "fullWidth": 1,
                                                    "width": 1,
                                                    "text": "[",
                                                    "value": "[",
                                                    "valueText": "["
                                                },
                                                "expressions": [
                                                    {
                                                        "kind": "NumericLiteral",
                                                        "fullStart": 719,
                                                        "fullEnd": 721,
                                                        "start": 719,
                                                        "end": 721,
                                                        "fullWidth": 2,
                                                        "width": 2,
                                                        "text": "11",
                                                        "value": 11,
                                                        "valueText": "11"
                                                    },
                                                    {
                                                        "kind": "CommaToken",
                                                        "fullStart": 721,
                                                        "fullEnd": 723,
                                                        "start": 721,
                                                        "end": 722,
                                                        "fullWidth": 2,
                                                        "width": 1,
                                                        "text": ",",
                                                        "value": ",",
                                                        "valueText": ",",
                                                        "hasTrailingTrivia": true,
                                                        "trailingTrivia": [
                                                            {
                                                                "kind": "WhitespaceTrivia",
                                                                "text": " "
                                                            }
                                                        ]
                                                    },
                                                    {
                                                        "kind": "NumericLiteral",
                                                        "fullStart": 723,
                                                        "fullEnd": 725,
                                                        "start": 723,
                                                        "end": 725,
                                                        "fullWidth": 2,
                                                        "width": 2,
                                                        "text": "12",
                                                        "value": 12,
                                                        "valueText": "12"
                                                    }
                                                ],
                                                "closeBracketToken": {
                                                    "kind": "CloseBracketToken",
                                                    "fullStart": 725,
                                                    "fullEnd": 726,
                                                    "start": 725,
                                                    "end": 726,
                                                    "fullWidth": 1,
                                                    "width": 1,
                                                    "text": "]",
                                                    "value": "]",
                                                    "valueText": "]"
                                                }
                                            },
                                            "dotToken": {
                                                "kind": "DotToken",
                                                "fullStart": 726,
                                                "fullEnd": 727,
                                                "start": 726,
                                                "end": 727,
                                                "fullWidth": 1,
                                                "width": 1,
                                                "text": ".",
                                                "value": ".",
                                                "valueText": "."
                                            },
                                            "name": {
                                                "kind": "IdentifierName",
                                                "fullStart": 727,
                                                "fullEnd": 738,
                                                "start": 727,
                                                "end": 738,
                                                "fullWidth": 11,
                                                "width": 11,
                                                "text": "reduceRight",
                                                "value": "reduceRight",
                                                "valueText": "reduceRight"
                                            }
                                        },
                                        "argumentList": {
                                            "kind": "ArgumentList",
                                            "fullStart": 738,
                                            "fullEnd": 756,
                                            "start": 738,
                                            "end": 755,
                                            "fullWidth": 18,
                                            "width": 17,
                                            "openParenToken": {
                                                "kind": "OpenParenToken",
                                                "fullStart": 738,
                                                "fullEnd": 739,
                                                "start": 738,
                                                "end": 739,
                                                "fullWidth": 1,
                                                "width": 1,
                                                "text": "(",
                                                "value": "(",
                                                "valueText": "("
                                            },
                                            "arguments": [
                                                {
                                                    "kind": "IdentifierName",
                                                    "fullStart": 739,
                                                    "fullEnd": 749,
                                                    "start": 739,
                                                    "end": 749,
                                                    "fullWidth": 10,
                                                    "width": 10,
                                                    "text": "callbackfn",
                                                    "value": "callbackfn",
                                                    "valueText": "callbackfn"
                                                },
                                                {
                                                    "kind": "CommaToken",
                                                    "fullStart": 749,
                                                    "fullEnd": 751,
                                                    "start": 749,
                                                    "end": 750,
                                                    "fullWidth": 2,
                                                    "width": 1,
                                                    "text": ",",
                                                    "value": ",",
                                                    "valueText": ",",
                                                    "hasTrailingTrivia": true,
                                                    "trailingTrivia": [
                                                        {
                                                            "kind": "WhitespaceTrivia",
                                                            "text": " "
                                                        }
                                                    ]
                                                },
                                                {
                                                    "kind": "NumericLiteral",
                                                    "fullStart": 751,
                                                    "fullEnd": 754,
                                                    "start": 751,
                                                    "end": 754,
                                                    "fullWidth": 3,
                                                    "width": 3,
                                                    "text": "100",
                                                    "value": 100,
                                                    "valueText": "100"
                                                }
                                            ],
                                            "closeParenToken": {
                                                "kind": "CloseParenToken",
                                                "fullStart": 754,
                                                "fullEnd": 756,
                                                "start": 754,
                                                "end": 755,
                                                "fullWidth": 2,
                                                "width": 1,
                                                "text": ")",
                                                "value": ")",
                                                "valueText": ")",
                                                "hasTrailingTrivia": true,
                                                "trailingTrivia": [
                                                    {
                                                        "kind": "WhitespaceTrivia",
                                                        "text": " "
                                                    }
                                                ]
                                            }
                                        }
                                    },
                                    "operatorToken": {
                                        "kind": "EqualsEqualsEqualsToken",
                                        "fullStart": 756,
                                        "fullEnd": 760,
                                        "start": 756,
                                        "end": 759,
                                        "fullWidth": 4,
                                        "width": 3,
                                        "text": "===",
                                        "value": "===",
                                        "valueText": "===",
                                        "hasTrailingTrivia": true,
                                        "trailingTrivia": [
                                            {
                                                "kind": "WhitespaceTrivia",
                                                "text": " "
                                            }
                                        ]
                                    },
                                    "right": {
                                        "kind": "NumericLiteral",
                                        "fullStart": 760,
                                        "fullEnd": 764,
                                        "start": 760,
                                        "end": 763,
                                        "fullWidth": 4,
                                        "width": 3,
                                        "text": "100",
                                        "value": 100,
                                        "valueText": "100",
                                        "hasTrailingTrivia": true,
                                        "trailingTrivia": [
                                            {
                                                "kind": "WhitespaceTrivia",
                                                "text": " "
                                            }
                                        ]
                                    }
                                },
                                "operatorToken": {
                                    "kind": "AmpersandAmpersandToken",
                                    "fullStart": 764,
                                    "fullEnd": 767,
                                    "start": 764,
                                    "end": 766,
                                    "fullWidth": 3,
                                    "width": 2,
                                    "text": "&&",
                                    "value": "&&",
                                    "valueText": "&&",
                                    "hasTrailingTrivia": true,
                                    "trailingTrivia": [
                                        {
                                            "kind": "WhitespaceTrivia",
                                            "text": " "
                                        }
                                    ]
                                },
                                "right": {
                                    "kind": "EqualsExpression",
                                    "fullStart": 767,
                                    "fullEnd": 779,
                                    "start": 767,
                                    "end": 779,
                                    "fullWidth": 12,
                                    "width": 12,
                                    "left": {
                                        "kind": "NumericLiteral",
                                        "fullStart": 767,
                                        "fullEnd": 769,
                                        "start": 767,
                                        "end": 768,
                                        "fullWidth": 2,
                                        "width": 1,
                                        "text": "2",
                                        "value": 2,
                                        "valueText": "2",
                                        "hasTrailingTrivia": true,
                                        "trailingTrivia": [
                                            {
                                                "kind": "WhitespaceTrivia",
                                                "text": " "
                                            }
                                        ]
                                    },
                                    "operatorToken": {
                                        "kind": "EqualsEqualsEqualsToken",
                                        "fullStart": 769,
                                        "fullEnd": 773,
                                        "start": 769,
                                        "end": 772,
                                        "fullWidth": 4,
                                        "width": 3,
                                        "text": "===",
                                        "value": "===",
                                        "valueText": "===",
                                        "hasTrailingTrivia": true,
                                        "trailingTrivia": [
                                            {
                                                "kind": "WhitespaceTrivia",
                                                "text": " "
                                            }
                                        ]
                                    },
                                    "right": {
                                        "kind": "IdentifierName",
                                        "fullStart": 773,
                                        "fullEnd": 779,
                                        "start": 773,
                                        "end": 779,
                                        "fullWidth": 6,
                                        "width": 6,
                                        "text": "called",
                                        "value": "called",
                                        "valueText": "called"
                                    }
                                }
                            },
                            "semicolonToken": {
                                "kind": "SemicolonToken",
                                "fullStart": 779,
                                "fullEnd": 782,
                                "start": 779,
                                "end": 780,
                                "fullWidth": 3,
                                "width": 1,
                                "text": ";",
                                "value": ";",
                                "valueText": ";",
                                "hasTrailingTrivia": true,
                                "hasTrailingNewLine": true,
                                "trailingTrivia": [
                                    {
                                        "kind": "NewLineTrivia",
                                        "text": "\r\n"
                                    }
                                ]
                            }
                        }
                    ],
                    "closeBraceToken": {
                        "kind": "CloseBraceToken",
                        "fullStart": 782,
                        "fullEnd": 789,
                        "start": 786,
                        "end": 787,
                        "fullWidth": 7,
                        "width": 1,
                        "text": "}",
                        "value": "}",
                        "valueText": "}",
                        "hasLeadingTrivia": true,
                        "hasTrailingTrivia": true,
                        "hasTrailingNewLine": true,
                        "leadingTrivia": [
                            {
                                "kind": "WhitespaceTrivia",
                                "text": "    "
                            }
                        ],
                        "trailingTrivia": [
                            {
                                "kind": "NewLineTrivia",
                                "text": "\r\n"
                            }
                        ]
                    }
                }
            },
            {
                "kind": "ExpressionStatement",
                "fullStart": 789,
                "fullEnd": 813,
                "start": 789,
                "end": 811,
                "fullWidth": 24,
                "width": 22,
                "expression": {
                    "kind": "InvocationExpression",
                    "fullStart": 789,
                    "fullEnd": 810,
                    "start": 789,
                    "end": 810,
                    "fullWidth": 21,
                    "width": 21,
                    "expression": {
                        "kind": "IdentifierName",
                        "fullStart": 789,
                        "fullEnd": 800,
                        "start": 789,
                        "end": 800,
                        "fullWidth": 11,
                        "width": 11,
                        "text": "runTestCase",
                        "value": "runTestCase",
                        "valueText": "runTestCase"
                    },
                    "argumentList": {
                        "kind": "ArgumentList",
                        "fullStart": 800,
                        "fullEnd": 810,
                        "start": 800,
                        "end": 810,
                        "fullWidth": 10,
                        "width": 10,
                        "openParenToken": {
                            "kind": "OpenParenToken",
                            "fullStart": 800,
                            "fullEnd": 801,
                            "start": 800,
                            "end": 801,
                            "fullWidth": 1,
                            "width": 1,
                            "text": "(",
                            "value": "(",
                            "valueText": "("
                        },
                        "arguments": [
                            {
                                "kind": "IdentifierName",
                                "fullStart": 801,
                                "fullEnd": 809,
                                "start": 801,
                                "end": 809,
                                "fullWidth": 8,
                                "width": 8,
                                "text": "testcase",
                                "value": "testcase",
                                "valueText": "testcase"
                            }
                        ],
                        "closeParenToken": {
                            "kind": "CloseParenToken",
                            "fullStart": 809,
                            "fullEnd": 810,
                            "start": 809,
                            "end": 810,
                            "fullWidth": 1,
                            "width": 1,
                            "text": ")",
                            "value": ")",
                            "valueText": ")"
                        }
                    }
                },
                "semicolonToken": {
                    "kind": "SemicolonToken",
                    "fullStart": 810,
                    "fullEnd": 813,
                    "start": 810,
                    "end": 811,
                    "fullWidth": 3,
                    "width": 1,
                    "text": ";",
                    "value": ";",
                    "valueText": ";",
                    "hasTrailingTrivia": true,
                    "hasTrailingNewLine": true,
                    "trailingTrivia": [
                        {
                            "kind": "NewLineTrivia",
                            "text": "\r\n"
                        }
                    ]
                }
            }
        ],
        "endOfFileToken": {
            "kind": "EndOfFileToken",
            "fullStart": 813,
            "fullEnd": 813,
            "start": 813,
            "end": 813,
            "fullWidth": 0,
            "width": 0,
            "text": ""
        }
    },
    "lineMap": {
        "lineStarts": [
            0,
            67,
            152,
            232,
            308,
            380,
            385,
            445,
            537,
            542,
            544,
            546,
            569,
            571,
            596,
            598,
            638,
            661,
            690,
            701,
            703,
            782,
            789,
            813
        ],
        "length": 813
    }
}<|MERGE_RESOLUTION|>--- conflicted
+++ resolved
@@ -422,11 +422,8 @@
                                             "start": 626,
                                             "end": 633,
                                             "fullWidth": 7,
-<<<<<<< HEAD
                                             "width": 7,
-=======
                                             "modifiers": [],
->>>>>>> e3c38734
                                             "identifier": {
                                                 "kind": "IdentifierName",
                                                 "fullStart": 626,
