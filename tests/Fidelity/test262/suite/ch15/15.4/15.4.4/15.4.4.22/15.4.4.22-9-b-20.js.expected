--- conflicted
+++ resolved
@@ -424,11 +424,8 @@
                                             "start": 643,
                                             "end": 650,
                                             "fullWidth": 7,
-<<<<<<< HEAD
                                             "width": 7,
-=======
                                             "modifiers": [],
->>>>>>> e3c38734
                                             "identifier": {
                                                 "kind": "IdentifierName",
                                                 "fullStart": 643,
@@ -468,11 +465,8 @@
                                             "start": 652,
                                             "end": 658,
                                             "fullWidth": 6,
-<<<<<<< HEAD
                                             "width": 6,
-=======
                                             "modifiers": [],
->>>>>>> e3c38734
                                             "identifier": {
                                                 "kind": "IdentifierName",
                                                 "fullStart": 652,
@@ -512,11 +506,8 @@
                                             "start": 660,
                                             "end": 663,
                                             "fullWidth": 3,
-<<<<<<< HEAD
                                             "width": 3,
-=======
                                             "modifiers": [],
->>>>>>> e3c38734
                                             "identifier": {
                                                 "kind": "IdentifierName",
                                                 "fullStart": 660,
@@ -556,11 +547,8 @@
                                             "start": 665,
                                             "end": 668,
                                             "fullWidth": 3,
-<<<<<<< HEAD
                                             "width": 3,
-=======
                                             "modifiers": [],
->>>>>>> e3c38734
                                             "identifier": {
                                                 "kind": "IdentifierName",
                                                 "fullStart": 665,
