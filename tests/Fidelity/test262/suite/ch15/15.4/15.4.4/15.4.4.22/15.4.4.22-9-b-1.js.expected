{
    "isDeclaration": false,
    "languageVersion": "EcmaScript5",
    "parseOptions": {
        "allowAutomaticSemicolonInsertion": true
    },
    "sourceUnit": {
        "kind": "SourceUnit",
        "fullStart": 0,
        "fullEnd": 780,
        "start": 568,
        "end": 780,
        "fullWidth": 780,
        "width": 212,
        "isIncrementallyUnusable": true,
        "moduleElements": [
            {
                "kind": "FunctionDeclaration",
                "fullStart": 0,
                "fullEnd": 756,
                "start": 568,
                "end": 754,
                "fullWidth": 756,
                "width": 186,
                "modifiers": [],
                "functionKeyword": {
                    "kind": "FunctionKeyword",
                    "fullStart": 0,
                    "fullEnd": 577,
                    "start": 568,
                    "end": 576,
                    "fullWidth": 577,
                    "width": 8,
                    "text": "function",
                    "value": "function",
                    "valueText": "function",
                    "hasLeadingTrivia": true,
                    "hasLeadingComment": true,
                    "hasLeadingNewLine": true,
                    "hasTrailingTrivia": true,
                    "leadingTrivia": [
                        {
                            "kind": "SingleLineCommentTrivia",
                            "text": "/// Copyright (c) 2012 Ecma International.  All rights reserved. "
                        },
                        {
                            "kind": "NewLineTrivia",
                            "text": "\r\n"
                        },
                        {
                            "kind": "SingleLineCommentTrivia",
                            "text": "/// Ecma International makes this code available under the terms and conditions set"
                        },
                        {
                            "kind": "NewLineTrivia",
                            "text": "\r\n"
                        },
                        {
                            "kind": "SingleLineCommentTrivia",
                            "text": "/// forth on http://hg.ecmascript.org/tests/test262/raw-file/tip/LICENSE (the "
                        },
                        {
                            "kind": "NewLineTrivia",
                            "text": "\r\n"
                        },
                        {
                            "kind": "SingleLineCommentTrivia",
                            "text": "/// \"Use Terms\").   Any redistribution of this code must retain the above "
                        },
                        {
                            "kind": "NewLineTrivia",
                            "text": "\r\n"
                        },
                        {
                            "kind": "SingleLineCommentTrivia",
                            "text": "/// copyright and this notice and otherwise comply with the Use Terms."
                        },
                        {
                            "kind": "NewLineTrivia",
                            "text": "\r\n"
                        },
                        {
                            "kind": "MultiLineCommentTrivia",
                            "text": "/**\r\n * @path ch15/15.4/15.4.4/15.4.4.22/15.4.4.22-9-b-1.js\r\n * @description Array.prototype.reduceRight returns initialvalue when Array is empty and initialValue is not present\r\n */"
                        },
                        {
                            "kind": "NewLineTrivia",
                            "text": "\r\n"
                        },
                        {
                            "kind": "NewLineTrivia",
                            "text": "\r\n"
                        },
                        {
                            "kind": "NewLineTrivia",
                            "text": "\r\n"
                        }
                    ],
                    "trailingTrivia": [
                        {
                            "kind": "WhitespaceTrivia",
                            "text": " "
                        }
                    ]
                },
                "identifier": {
                    "kind": "IdentifierName",
                    "fullStart": 577,
                    "fullEnd": 585,
                    "start": 577,
                    "end": 585,
                    "fullWidth": 8,
                    "width": 8,
                    "text": "testcase",
                    "value": "testcase",
                    "valueText": "testcase"
                },
                "callSignature": {
                    "kind": "CallSignature",
                    "fullStart": 585,
                    "fullEnd": 588,
                    "start": 585,
                    "end": 587,
                    "fullWidth": 3,
                    "width": 2,
                    "parameterList": {
                        "kind": "ParameterList",
                        "fullStart": 585,
                        "fullEnd": 588,
                        "start": 585,
                        "end": 587,
                        "fullWidth": 3,
                        "width": 2,
                        "openParenToken": {
                            "kind": "OpenParenToken",
                            "fullStart": 585,
                            "fullEnd": 586,
                            "start": 585,
                            "end": 586,
                            "fullWidth": 1,
                            "width": 1,
                            "text": "(",
                            "value": "(",
                            "valueText": "("
                        },
                        "parameters": [],
                        "closeParenToken": {
                            "kind": "CloseParenToken",
                            "fullStart": 586,
                            "fullEnd": 588,
                            "start": 586,
                            "end": 587,
                            "fullWidth": 2,
                            "width": 1,
                            "text": ")",
                            "value": ")",
                            "valueText": ")",
                            "hasTrailingTrivia": true,
                            "trailingTrivia": [
                                {
                                    "kind": "WhitespaceTrivia",
                                    "text": " "
                                }
                            ]
                        }
                    }
                },
                "block": {
                    "kind": "Block",
                    "fullStart": 588,
                    "fullEnd": 756,
                    "start": 588,
                    "end": 754,
                    "fullWidth": 168,
                    "width": 166,
                    "openBraceToken": {
                        "kind": "OpenBraceToken",
                        "fullStart": 588,
                        "fullEnd": 592,
                        "start": 588,
                        "end": 589,
                        "fullWidth": 4,
                        "width": 1,
                        "text": "{",
                        "value": "{",
                        "valueText": "{",
                        "hasTrailingTrivia": true,
                        "hasTrailingNewLine": true,
                        "trailingTrivia": [
                            {
                                "kind": "WhitespaceTrivia",
                                "text": " "
                            },
                            {
                                "kind": "NewLineTrivia",
                                "text": "\r\n"
                            }
                        ]
                    },
                    "statements": [
                        {
                            "kind": "FunctionDeclaration",
                            "fullStart": 592,
                            "fullEnd": 655,
                            "start": 597,
                            "end": 653,
                            "fullWidth": 63,
                            "width": 56,
                            "modifiers": [],
                            "functionKeyword": {
                                "kind": "FunctionKeyword",
                                "fullStart": 592,
                                "fullEnd": 606,
                                "start": 597,
                                "end": 605,
                                "fullWidth": 14,
                                "width": 8,
                                "text": "function",
                                "value": "function",
                                "valueText": "function",
                                "hasLeadingTrivia": true,
                                "hasLeadingNewLine": true,
                                "hasTrailingTrivia": true,
                                "leadingTrivia": [
                                    {
                                        "kind": "WhitespaceTrivia",
                                        "text": " "
                                    },
                                    {
                                        "kind": "NewLineTrivia",
                                        "text": "\r\n"
                                    },
                                    {
                                        "kind": "WhitespaceTrivia",
                                        "text": "  "
                                    }
                                ],
                                "trailingTrivia": [
                                    {
                                        "kind": "WhitespaceTrivia",
                                        "text": " "
                                    }
                                ]
                            },
                            "identifier": {
                                "kind": "IdentifierName",
                                "fullStart": 606,
                                "fullEnd": 616,
                                "start": 606,
                                "end": 616,
                                "fullWidth": 10,
                                "width": 10,
                                "text": "callbackfn",
                                "value": "callbackfn",
                                "valueText": "callbackfn"
                            },
                            "callSignature": {
                                "kind": "CallSignature",
                                "fullStart": 616,
                                "fullEnd": 645,
                                "start": 616,
                                "end": 643,
                                "fullWidth": 29,
                                "width": 27,
                                "parameterList": {
                                    "kind": "ParameterList",
                                    "fullStart": 616,
                                    "fullEnd": 645,
                                    "start": 616,
                                    "end": 643,
                                    "fullWidth": 29,
                                    "width": 27,
                                    "openParenToken": {
                                        "kind": "OpenParenToken",
                                        "fullStart": 616,
                                        "fullEnd": 617,
                                        "start": 616,
                                        "end": 617,
                                        "fullWidth": 1,
                                        "width": 1,
                                        "text": "(",
                                        "value": "(",
                                        "valueText": "("
                                    },
                                    "parameters": [
                                        {
                                            "kind": "Parameter",
                                            "fullStart": 617,
                                            "fullEnd": 624,
                                            "start": 617,
                                            "end": 624,
                                            "fullWidth": 7,
                                            "width": 7,
                                            "modifiers": [],
                                            "identifier": {
                                                "kind": "IdentifierName",
                                                "fullStart": 617,
                                                "fullEnd": 624,
                                                "start": 617,
                                                "end": 624,
                                                "fullWidth": 7,
                                                "width": 7,
                                                "text": "prevVal",
                                                "value": "prevVal",
                                                "valueText": "prevVal"
                                            }
                                        },
                                        {
                                            "kind": "CommaToken",
                                            "fullStart": 624,
                                            "fullEnd": 626,
                                            "start": 624,
                                            "end": 625,
                                            "fullWidth": 2,
                                            "width": 1,
                                            "text": ",",
                                            "value": ",",
                                            "valueText": ",",
                                            "hasTrailingTrivia": true,
                                            "trailingTrivia": [
                                                {
                                                    "kind": "WhitespaceTrivia",
                                                    "text": " "
                                                }
                                            ]
                                        },
                                        {
                                            "kind": "Parameter",
                                            "fullStart": 626,
                                            "fullEnd": 632,
                                            "start": 626,
                                            "end": 632,
                                            "fullWidth": 6,
                                            "width": 6,
                                            "modifiers": [],
                                            "identifier": {
                                                "kind": "IdentifierName",
                                                "fullStart": 626,
                                                "fullEnd": 632,
                                                "start": 626,
                                                "end": 632,
                                                "fullWidth": 6,
                                                "width": 6,
                                                "text": "curVal",
                                                "value": "curVal",
                                                "valueText": "curVal"
                                            }
                                        },
                                        {
                                            "kind": "CommaToken",
                                            "fullStart": 632,
                                            "fullEnd": 634,
                                            "start": 632,
                                            "end": 633,
                                            "fullWidth": 2,
                                            "width": 1,
                                            "text": ",",
                                            "value": ",",
                                            "valueText": ",",
                                            "hasTrailingTrivia": true,
                                            "trailingTrivia": [
                                                {
                                                    "kind": "WhitespaceTrivia",
                                                    "text": " "
                                                }
                                            ]
                                        },
                                        {
                                            "kind": "Parameter",
                                            "fullStart": 634,
                                            "fullEnd": 637,
                                            "start": 634,
                                            "end": 637,
                                            "fullWidth": 3,
                                            "width": 3,
                                            "modifiers": [],
                                            "identifier": {
                                                "kind": "IdentifierName",
                                                "fullStart": 634,
                                                "fullEnd": 637,
                                                "start": 634,
                                                "end": 637,
                                                "fullWidth": 3,
                                                "width": 3,
                                                "text": "idx",
                                                "value": "idx",
                                                "valueText": "idx"
                                            }
                                        },
                                        {
                                            "kind": "CommaToken",
                                            "fullStart": 637,
                                            "fullEnd": 639,
                                            "start": 637,
                                            "end": 638,
                                            "fullWidth": 2,
                                            "width": 1,
                                            "text": ",",
                                            "value": ",",
                                            "valueText": ",",
                                            "hasTrailingTrivia": true,
                                            "trailingTrivia": [
                                                {
                                                    "kind": "WhitespaceTrivia",
                                                    "text": " "
                                                }
                                            ]
                                        },
                                        {
                                            "kind": "Parameter",
                                            "fullStart": 639,
                                            "fullEnd": 642,
                                            "start": 639,
                                            "end": 642,
                                            "fullWidth": 3,
                                            "width": 3,
                                            "modifiers": [],
                                            "identifier": {
                                                "kind": "IdentifierName",
                                                "fullStart": 639,
                                                "fullEnd": 642,
                                                "start": 639,
                                                "end": 642,
                                                "fullWidth": 3,
                                                "width": 3,
                                                "text": "obj",
                                                "value": "obj",
                                                "valueText": "obj"
                                            }
                                        }
                                    ],
                                    "closeParenToken": {
                                        "kind": "CloseParenToken",
                                        "fullStart": 642,
                                        "fullEnd": 645,
                                        "start": 642,
                                        "end": 643,
                                        "fullWidth": 3,
                                        "width": 1,
                                        "text": ")",
                                        "value": ")",
                                        "valueText": ")",
                                        "hasTrailingTrivia": true,
                                        "hasTrailingNewLine": true,
                                        "trailingTrivia": [
                                            {
                                                "kind": "NewLineTrivia",
                                                "text": "\r\n"
                                            }
                                        ]
                                    }
                                }
                            },
                            "block": {
                                "kind": "Block",
                                "fullStart": 645,
                                "fullEnd": 655,
                                "start": 647,
                                "end": 653,
                                "fullWidth": 10,
                                "width": 6,
                                "openBraceToken": {
                                    "kind": "OpenBraceToken",
                                    "fullStart": 645,
                                    "fullEnd": 650,
                                    "start": 647,
                                    "end": 648,
                                    "fullWidth": 5,
                                    "width": 1,
                                    "text": "{",
                                    "value": "{",
                                    "valueText": "{",
                                    "hasLeadingTrivia": true,
                                    "hasTrailingTrivia": true,
                                    "hasTrailingNewLine": true,
                                    "leadingTrivia": [
                                        {
                                            "kind": "WhitespaceTrivia",
                                            "text": "  "
                                        }
                                    ],
                                    "trailingTrivia": [
                                        {
                                            "kind": "NewLineTrivia",
                                            "text": "\r\n"
                                        }
                                    ]
                                },
                                "statements": [],
                                "closeBraceToken": {
                                    "kind": "CloseBraceToken",
                                    "fullStart": 650,
                                    "fullEnd": 655,
                                    "start": 652,
                                    "end": 653,
                                    "fullWidth": 5,
                                    "width": 1,
                                    "text": "}",
                                    "value": "}",
                                    "valueText": "}",
                                    "hasLeadingTrivia": true,
                                    "hasTrailingTrivia": true,
                                    "hasTrailingNewLine": true,
                                    "leadingTrivia": [
                                        {
                                            "kind": "WhitespaceTrivia",
                                            "text": "  "
                                        }
                                    ],
                                    "trailingTrivia": [
                                        {
                                            "kind": "NewLineTrivia",
                                            "text": "\r\n"
                                        }
                                    ]
                                }
                            }
                        },
                        {
                            "kind": "VariableStatement",
                            "fullStart": 655,
                            "fullEnd": 685,
                            "start": 659,
                            "end": 683,
                            "fullWidth": 30,
                            "width": 24,
                            "modifiers": [],
                            "variableDeclaration": {
                                "kind": "VariableDeclaration",
                                "fullStart": 655,
                                "fullEnd": 682,
                                "start": 659,
                                "end": 682,
                                "fullWidth": 27,
                                "width": 23,
                                "varKeyword": {
                                    "kind": "VarKeyword",
                                    "fullStart": 655,
                                    "fullEnd": 663,
                                    "start": 659,
                                    "end": 662,
                                    "fullWidth": 8,
                                    "width": 3,
                                    "text": "var",
                                    "value": "var",
                                    "valueText": "var",
                                    "hasLeadingTrivia": true,
                                    "hasLeadingNewLine": true,
                                    "hasTrailingTrivia": true,
                                    "leadingTrivia": [
                                        {
                                            "kind": "NewLineTrivia",
                                            "text": "\r\n"
                                        },
                                        {
                                            "kind": "WhitespaceTrivia",
                                            "text": "  "
                                        }
                                    ],
                                    "trailingTrivia": [
                                        {
                                            "kind": "WhitespaceTrivia",
                                            "text": " "
                                        }
                                    ]
                                },
                                "variableDeclarators": [
                                    {
                                        "kind": "VariableDeclarator",
                                        "fullStart": 663,
                                        "fullEnd": 682,
                                        "start": 663,
                                        "end": 682,
                                        "fullWidth": 19,
<<<<<<< HEAD
                                        "width": 19,
                                        "identifier": {
=======
                                        "propertyName": {
>>>>>>> 85e84683
                                            "kind": "IdentifierName",
                                            "fullStart": 663,
                                            "fullEnd": 667,
                                            "start": 663,
                                            "end": 666,
                                            "fullWidth": 4,
                                            "width": 3,
                                            "text": "arr",
                                            "value": "arr",
                                            "valueText": "arr",
                                            "hasTrailingTrivia": true,
                                            "trailingTrivia": [
                                                {
                                                    "kind": "WhitespaceTrivia",
                                                    "text": " "
                                                }
                                            ]
                                        },
                                        "equalsValueClause": {
                                            "kind": "EqualsValueClause",
                                            "fullStart": 667,
                                            "fullEnd": 682,
                                            "start": 667,
                                            "end": 682,
                                            "fullWidth": 15,
                                            "width": 15,
                                            "equalsToken": {
                                                "kind": "EqualsToken",
                                                "fullStart": 667,
                                                "fullEnd": 669,
                                                "start": 667,
                                                "end": 668,
                                                "fullWidth": 2,
                                                "width": 1,
                                                "text": "=",
                                                "value": "=",
                                                "valueText": "=",
                                                "hasTrailingTrivia": true,
                                                "trailingTrivia": [
                                                    {
                                                        "kind": "WhitespaceTrivia",
                                                        "text": " "
                                                    }
                                                ]
                                            },
                                            "value": {
                                                "kind": "ObjectCreationExpression",
                                                "fullStart": 669,
                                                "fullEnd": 682,
                                                "start": 669,
                                                "end": 682,
                                                "fullWidth": 13,
                                                "width": 13,
                                                "newKeyword": {
                                                    "kind": "NewKeyword",
                                                    "fullStart": 669,
                                                    "fullEnd": 673,
                                                    "start": 669,
                                                    "end": 672,
                                                    "fullWidth": 4,
                                                    "width": 3,
                                                    "text": "new",
                                                    "value": "new",
                                                    "valueText": "new",
                                                    "hasTrailingTrivia": true,
                                                    "trailingTrivia": [
                                                        {
                                                            "kind": "WhitespaceTrivia",
                                                            "text": " "
                                                        }
                                                    ]
                                                },
                                                "expression": {
                                                    "kind": "IdentifierName",
                                                    "fullStart": 673,
                                                    "fullEnd": 678,
                                                    "start": 673,
                                                    "end": 678,
                                                    "fullWidth": 5,
                                                    "width": 5,
                                                    "text": "Array",
                                                    "value": "Array",
                                                    "valueText": "Array"
                                                },
                                                "argumentList": {
                                                    "kind": "ArgumentList",
                                                    "fullStart": 678,
                                                    "fullEnd": 682,
                                                    "start": 678,
                                                    "end": 682,
                                                    "fullWidth": 4,
                                                    "width": 4,
                                                    "openParenToken": {
                                                        "kind": "OpenParenToken",
                                                        "fullStart": 678,
                                                        "fullEnd": 679,
                                                        "start": 678,
                                                        "end": 679,
                                                        "fullWidth": 1,
                                                        "width": 1,
                                                        "text": "(",
                                                        "value": "(",
                                                        "valueText": "("
                                                    },
                                                    "arguments": [
                                                        {
                                                            "kind": "NumericLiteral",
                                                            "fullStart": 679,
                                                            "fullEnd": 681,
                                                            "start": 679,
                                                            "end": 681,
                                                            "fullWidth": 2,
                                                            "width": 2,
                                                            "text": "10",
                                                            "value": 10,
                                                            "valueText": "10"
                                                        }
                                                    ],
                                                    "closeParenToken": {
                                                        "kind": "CloseParenToken",
                                                        "fullStart": 681,
                                                        "fullEnd": 682,
                                                        "start": 681,
                                                        "end": 682,
                                                        "fullWidth": 1,
                                                        "width": 1,
                                                        "text": ")",
                                                        "value": ")",
                                                        "valueText": ")"
                                                    }
                                                }
                                            }
                                        }
                                    }
                                ]
                            },
                            "semicolonToken": {
                                "kind": "SemicolonToken",
                                "fullStart": 682,
                                "fullEnd": 685,
                                "start": 682,
                                "end": 683,
                                "fullWidth": 3,
                                "width": 1,
                                "text": ";",
                                "value": ";",
                                "valueText": ";",
                                "hasTrailingTrivia": true,
                                "hasTrailingNewLine": true,
                                "trailingTrivia": [
                                    {
                                        "kind": "NewLineTrivia",
                                        "text": "\r\n"
                                    }
                                ]
                            }
                        },
                        {
                            "kind": "IfStatement",
                            "fullStart": 685,
                            "fullEnd": 752,
                            "start": 691,
                            "end": 748,
                            "fullWidth": 67,
                            "width": 57,
                            "ifKeyword": {
                                "kind": "IfKeyword",
                                "fullStart": 685,
                                "fullEnd": 693,
                                "start": 691,
                                "end": 693,
                                "fullWidth": 8,
                                "width": 2,
                                "text": "if",
                                "value": "if",
                                "valueText": "if",
                                "hasLeadingTrivia": true,
                                "hasLeadingNewLine": true,
                                "leadingTrivia": [
                                    {
                                        "kind": "WhitespaceTrivia",
                                        "text": "  "
                                    },
                                    {
                                        "kind": "NewLineTrivia",
                                        "text": "\r\n"
                                    },
                                    {
                                        "kind": "WhitespaceTrivia",
                                        "text": "  "
                                    }
                                ]
                            },
                            "openParenToken": {
                                "kind": "OpenParenToken",
                                "fullStart": 693,
                                "fullEnd": 694,
                                "start": 693,
                                "end": 694,
                                "fullWidth": 1,
                                "width": 1,
                                "text": "(",
                                "value": "(",
                                "valueText": "("
                            },
                            "condition": {
                                "kind": "EqualsExpression",
                                "fullStart": 694,
                                "fullEnd": 729,
                                "start": 694,
                                "end": 729,
                                "fullWidth": 35,
                                "width": 35,
                                "left": {
                                    "kind": "InvocationExpression",
                                    "fullStart": 694,
                                    "fullEnd": 724,
                                    "start": 694,
                                    "end": 723,
                                    "fullWidth": 30,
                                    "width": 29,
                                    "expression": {
                                        "kind": "MemberAccessExpression",
                                        "fullStart": 694,
                                        "fullEnd": 709,
                                        "start": 694,
                                        "end": 709,
                                        "fullWidth": 15,
                                        "width": 15,
                                        "expression": {
                                            "kind": "IdentifierName",
                                            "fullStart": 694,
                                            "fullEnd": 697,
                                            "start": 694,
                                            "end": 697,
                                            "fullWidth": 3,
                                            "width": 3,
                                            "text": "arr",
                                            "value": "arr",
                                            "valueText": "arr"
                                        },
                                        "dotToken": {
                                            "kind": "DotToken",
                                            "fullStart": 697,
                                            "fullEnd": 698,
                                            "start": 697,
                                            "end": 698,
                                            "fullWidth": 1,
                                            "width": 1,
                                            "text": ".",
                                            "value": ".",
                                            "valueText": "."
                                        },
                                        "name": {
                                            "kind": "IdentifierName",
                                            "fullStart": 698,
                                            "fullEnd": 709,
                                            "start": 698,
                                            "end": 709,
                                            "fullWidth": 11,
                                            "width": 11,
                                            "text": "reduceRight",
                                            "value": "reduceRight",
                                            "valueText": "reduceRight"
                                        }
                                    },
                                    "argumentList": {
                                        "kind": "ArgumentList",
                                        "fullStart": 709,
                                        "fullEnd": 724,
                                        "start": 709,
                                        "end": 723,
                                        "fullWidth": 15,
                                        "width": 14,
                                        "openParenToken": {
                                            "kind": "OpenParenToken",
                                            "fullStart": 709,
                                            "fullEnd": 710,
                                            "start": 709,
                                            "end": 710,
                                            "fullWidth": 1,
                                            "width": 1,
                                            "text": "(",
                                            "value": "(",
                                            "valueText": "("
                                        },
                                        "arguments": [
                                            {
                                                "kind": "IdentifierName",
                                                "fullStart": 710,
                                                "fullEnd": 720,
                                                "start": 710,
                                                "end": 720,
                                                "fullWidth": 10,
                                                "width": 10,
                                                "text": "callbackfn",
                                                "value": "callbackfn",
                                                "valueText": "callbackfn"
                                            },
                                            {
                                                "kind": "CommaToken",
                                                "fullStart": 720,
                                                "fullEnd": 721,
                                                "start": 720,
                                                "end": 721,
                                                "fullWidth": 1,
                                                "width": 1,
                                                "text": ",",
                                                "value": ",",
                                                "valueText": ","
                                            },
                                            {
                                                "kind": "NumericLiteral",
                                                "fullStart": 721,
                                                "fullEnd": 722,
                                                "start": 721,
                                                "end": 722,
                                                "fullWidth": 1,
                                                "width": 1,
                                                "text": "5",
                                                "value": 5,
                                                "valueText": "5"
                                            }
                                        ],
                                        "closeParenToken": {
                                            "kind": "CloseParenToken",
                                            "fullStart": 722,
                                            "fullEnd": 724,
                                            "start": 722,
                                            "end": 723,
                                            "fullWidth": 2,
                                            "width": 1,
                                            "text": ")",
                                            "value": ")",
                                            "valueText": ")",
                                            "hasTrailingTrivia": true,
                                            "trailingTrivia": [
                                                {
                                                    "kind": "WhitespaceTrivia",
                                                    "text": " "
                                                }
                                            ]
                                        }
                                    }
                                },
                                "operatorToken": {
                                    "kind": "EqualsEqualsEqualsToken",
                                    "fullStart": 724,
                                    "fullEnd": 728,
                                    "start": 724,
                                    "end": 727,
                                    "fullWidth": 4,
                                    "width": 3,
                                    "text": "===",
                                    "value": "===",
                                    "valueText": "===",
                                    "hasTrailingTrivia": true,
                                    "trailingTrivia": [
                                        {
                                            "kind": "WhitespaceTrivia",
                                            "text": " "
                                        }
                                    ]
                                },
                                "right": {
                                    "kind": "NumericLiteral",
                                    "fullStart": 728,
                                    "fullEnd": 729,
                                    "start": 728,
                                    "end": 729,
                                    "fullWidth": 1,
                                    "width": 1,
                                    "text": "5",
                                    "value": 5,
                                    "valueText": "5"
                                }
                            },
                            "closeParenToken": {
                                "kind": "CloseParenToken",
                                "fullStart": 729,
                                "fullEnd": 732,
                                "start": 729,
                                "end": 730,
                                "fullWidth": 3,
                                "width": 1,
                                "text": ")",
                                "value": ")",
                                "valueText": ")",
                                "hasTrailingTrivia": true,
                                "hasTrailingNewLine": true,
                                "trailingTrivia": [
                                    {
                                        "kind": "NewLineTrivia",
                                        "text": "\r\n"
                                    }
                                ]
                            },
                            "statement": {
                                "kind": "ReturnStatement",
                                "fullStart": 732,
                                "fullEnd": 752,
                                "start": 736,
                                "end": 748,
                                "fullWidth": 20,
                                "width": 12,
                                "returnKeyword": {
                                    "kind": "ReturnKeyword",
                                    "fullStart": 732,
                                    "fullEnd": 743,
                                    "start": 736,
                                    "end": 742,
                                    "fullWidth": 11,
                                    "width": 6,
                                    "text": "return",
                                    "value": "return",
                                    "valueText": "return",
                                    "hasLeadingTrivia": true,
                                    "hasTrailingTrivia": true,
                                    "leadingTrivia": [
                                        {
                                            "kind": "WhitespaceTrivia",
                                            "text": "    "
                                        }
                                    ],
                                    "trailingTrivia": [
                                        {
                                            "kind": "WhitespaceTrivia",
                                            "text": " "
                                        }
                                    ]
                                },
                                "expression": {
                                    "kind": "TrueKeyword",
                                    "fullStart": 743,
                                    "fullEnd": 747,
                                    "start": 743,
                                    "end": 747,
                                    "fullWidth": 4,
                                    "width": 4,
                                    "text": "true",
                                    "value": true,
                                    "valueText": "true"
                                },
                                "semicolonToken": {
                                    "kind": "SemicolonToken",
                                    "fullStart": 747,
                                    "fullEnd": 752,
                                    "start": 747,
                                    "end": 748,
                                    "fullWidth": 5,
                                    "width": 1,
                                    "text": ";",
                                    "value": ";",
                                    "valueText": ";",
                                    "hasTrailingTrivia": true,
                                    "hasTrailingNewLine": true,
                                    "trailingTrivia": [
                                        {
                                            "kind": "WhitespaceTrivia",
                                            "text": "  "
                                        },
                                        {
                                            "kind": "NewLineTrivia",
                                            "text": "\r\n"
                                        }
                                    ]
                                }
                            }
                        }
                    ],
                    "closeBraceToken": {
                        "kind": "CloseBraceToken",
                        "fullStart": 752,
                        "fullEnd": 756,
                        "start": 753,
                        "end": 754,
                        "fullWidth": 4,
                        "width": 1,
                        "text": "}",
                        "value": "}",
                        "valueText": "}",
                        "hasLeadingTrivia": true,
                        "hasTrailingTrivia": true,
                        "hasTrailingNewLine": true,
                        "leadingTrivia": [
                            {
                                "kind": "WhitespaceTrivia",
                                "text": " "
                            }
                        ],
                        "trailingTrivia": [
                            {
                                "kind": "NewLineTrivia",
                                "text": "\r\n"
                            }
                        ]
                    }
                }
            },
            {
                "kind": "ExpressionStatement",
                "fullStart": 756,
                "fullEnd": 780,
                "start": 756,
                "end": 778,
                "fullWidth": 24,
                "width": 22,
                "expression": {
                    "kind": "InvocationExpression",
                    "fullStart": 756,
                    "fullEnd": 777,
                    "start": 756,
                    "end": 777,
                    "fullWidth": 21,
                    "width": 21,
                    "expression": {
                        "kind": "IdentifierName",
                        "fullStart": 756,
                        "fullEnd": 767,
                        "start": 756,
                        "end": 767,
                        "fullWidth": 11,
                        "width": 11,
                        "text": "runTestCase",
                        "value": "runTestCase",
                        "valueText": "runTestCase"
                    },
                    "argumentList": {
                        "kind": "ArgumentList",
                        "fullStart": 767,
                        "fullEnd": 777,
                        "start": 767,
                        "end": 777,
                        "fullWidth": 10,
                        "width": 10,
                        "openParenToken": {
                            "kind": "OpenParenToken",
                            "fullStart": 767,
                            "fullEnd": 768,
                            "start": 767,
                            "end": 768,
                            "fullWidth": 1,
                            "width": 1,
                            "text": "(",
                            "value": "(",
                            "valueText": "("
                        },
                        "arguments": [
                            {
                                "kind": "IdentifierName",
                                "fullStart": 768,
                                "fullEnd": 776,
                                "start": 768,
                                "end": 776,
                                "fullWidth": 8,
                                "width": 8,
                                "text": "testcase",
                                "value": "testcase",
                                "valueText": "testcase"
                            }
                        ],
                        "closeParenToken": {
                            "kind": "CloseParenToken",
                            "fullStart": 776,
                            "fullEnd": 777,
                            "start": 776,
                            "end": 777,
                            "fullWidth": 1,
                            "width": 1,
                            "text": ")",
                            "value": ")",
                            "valueText": ")"
                        }
                    }
                },
                "semicolonToken": {
                    "kind": "SemicolonToken",
                    "fullStart": 777,
                    "fullEnd": 780,
                    "start": 777,
                    "end": 778,
                    "fullWidth": 3,
                    "width": 1,
                    "text": ";",
                    "value": ";",
                    "valueText": ";",
                    "hasTrailingTrivia": true,
                    "hasTrailingNewLine": true,
                    "trailingTrivia": [
                        {
                            "kind": "NewLineTrivia",
                            "text": "\r\n"
                        }
                    ]
                }
            }
        ],
        "endOfFileToken": {
            "kind": "EndOfFileToken",
            "fullStart": 780,
            "fullEnd": 780,
            "start": 780,
            "end": 780,
            "fullWidth": 0,
            "width": 0,
            "text": ""
        }
    },
    "lineMap": {
        "lineStarts": [
            0,
            67,
            152,
            232,
            308,
            380,
            385,
            441,
            559,
            564,
            566,
            568,
            592,
            595,
            645,
            650,
            655,
            657,
            685,
            689,
            732,
            752,
            756,
            780
        ],
        "length": 780
    }
}<|MERGE_RESOLUTION|>--- conflicted
+++ resolved
@@ -572,12 +572,8 @@
                                         "start": 663,
                                         "end": 682,
                                         "fullWidth": 19,
-<<<<<<< HEAD
                                         "width": 19,
-                                        "identifier": {
-=======
                                         "propertyName": {
->>>>>>> 85e84683
                                             "kind": "IdentifierName",
                                             "fullStart": 663,
                                             "fullEnd": 667,
