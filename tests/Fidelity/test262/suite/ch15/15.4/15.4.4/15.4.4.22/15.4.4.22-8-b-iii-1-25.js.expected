--- conflicted
+++ resolved
@@ -250,12 +250,8 @@
                                         "start": 678,
                                         "end": 696,
                                         "fullWidth": 18,
-<<<<<<< HEAD
                                         "width": 18,
-                                        "identifier": {
-=======
                                         "propertyName": {
->>>>>>> 85e84683
                                             "kind": "IdentifierName",
                                             "fullStart": 678,
                                             "fullEnd": 689,
@@ -1054,12 +1050,8 @@
                                         "start": 874,
                                         "end": 982,
                                         "fullWidth": 108,
-<<<<<<< HEAD
                                         "width": 108,
-                                        "identifier": {
-=======
                                         "propertyName": {
->>>>>>> 85e84683
                                             "kind": "IdentifierName",
                                             "fullStart": 874,
                                             "fullEnd": 879,
