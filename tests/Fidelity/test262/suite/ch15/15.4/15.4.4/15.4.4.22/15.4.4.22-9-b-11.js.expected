{
    "isDeclaration": false,
    "languageVersion": "EcmaScript5",
    "parseOptions": {
        "allowAutomaticSemicolonInsertion": true
    },
    "sourceUnit": {
        "kind": "SourceUnit",
        "fullStart": 0,
        "fullEnd": 1352,
        "start": 599,
        "end": 1352,
        "fullWidth": 1352,
        "width": 753,
        "isIncrementallyUnusable": true,
        "moduleElements": [
            {
                "kind": "FunctionDeclaration",
                "fullStart": 0,
                "fullEnd": 1328,
                "start": 599,
                "end": 1326,
                "fullWidth": 1328,
                "width": 727,
                "isIncrementallyUnusable": true,
                "modifiers": [],
                "functionKeyword": {
                    "kind": "FunctionKeyword",
                    "fullStart": 0,
                    "fullEnd": 608,
                    "start": 599,
                    "end": 607,
                    "fullWidth": 608,
                    "width": 8,
                    "text": "function",
                    "value": "function",
                    "valueText": "function",
                    "hasLeadingTrivia": true,
                    "hasLeadingComment": true,
                    "hasLeadingNewLine": true,
                    "hasTrailingTrivia": true,
                    "leadingTrivia": [
                        {
                            "kind": "SingleLineCommentTrivia",
                            "text": "/// Copyright (c) 2012 Ecma International.  All rights reserved. "
                        },
                        {
                            "kind": "NewLineTrivia",
                            "text": "\r\n"
                        },
                        {
                            "kind": "SingleLineCommentTrivia",
                            "text": "/// Ecma International makes this code available under the terms and conditions set"
                        },
                        {
                            "kind": "NewLineTrivia",
                            "text": "\r\n"
                        },
                        {
                            "kind": "SingleLineCommentTrivia",
                            "text": "/// forth on http://hg.ecmascript.org/tests/test262/raw-file/tip/LICENSE (the "
                        },
                        {
                            "kind": "NewLineTrivia",
                            "text": "\r\n"
                        },
                        {
                            "kind": "SingleLineCommentTrivia",
                            "text": "/// \"Use Terms\").   Any redistribution of this code must retain the above "
                        },
                        {
                            "kind": "NewLineTrivia",
                            "text": "\r\n"
                        },
                        {
                            "kind": "SingleLineCommentTrivia",
                            "text": "/// copyright and this notice and otherwise comply with the Use Terms."
                        },
                        {
                            "kind": "NewLineTrivia",
                            "text": "\r\n"
                        },
                        {
                            "kind": "MultiLineCommentTrivia",
                            "text": "/**\r\n * @path ch15/15.4/15.4.4/15.4.4.22/15.4.4.22-9-b-11.js\r\n * @description Array.prototype.reduceRight - deleting property of prototype in step 8 causes deleted index property not to be visited on an Array\r\n */"
                        },
                        {
                            "kind": "NewLineTrivia",
                            "text": "\r\n"
                        },
                        {
                            "kind": "NewLineTrivia",
                            "text": "\r\n"
                        },
                        {
                            "kind": "NewLineTrivia",
                            "text": "\r\n"
                        }
                    ],
                    "trailingTrivia": [
                        {
                            "kind": "WhitespaceTrivia",
                            "text": " "
                        }
                    ]
                },
                "identifier": {
                    "kind": "IdentifierName",
                    "fullStart": 608,
                    "fullEnd": 616,
                    "start": 608,
                    "end": 616,
                    "fullWidth": 8,
                    "width": 8,
                    "text": "testcase",
                    "value": "testcase",
                    "valueText": "testcase"
                },
                "callSignature": {
                    "kind": "CallSignature",
                    "fullStart": 616,
                    "fullEnd": 619,
                    "start": 616,
                    "end": 618,
                    "fullWidth": 3,
                    "width": 2,
                    "parameterList": {
                        "kind": "ParameterList",
                        "fullStart": 616,
                        "fullEnd": 619,
                        "start": 616,
                        "end": 618,
                        "fullWidth": 3,
                        "width": 2,
                        "openParenToken": {
                            "kind": "OpenParenToken",
                            "fullStart": 616,
                            "fullEnd": 617,
                            "start": 616,
                            "end": 617,
                            "fullWidth": 1,
                            "width": 1,
                            "text": "(",
                            "value": "(",
                            "valueText": "("
                        },
                        "parameters": [],
                        "closeParenToken": {
                            "kind": "CloseParenToken",
                            "fullStart": 617,
                            "fullEnd": 619,
                            "start": 617,
                            "end": 618,
                            "fullWidth": 2,
                            "width": 1,
                            "text": ")",
                            "value": ")",
                            "valueText": ")",
                            "hasTrailingTrivia": true,
                            "trailingTrivia": [
                                {
                                    "kind": "WhitespaceTrivia",
                                    "text": " "
                                }
                            ]
                        }
                    }
                },
                "block": {
                    "kind": "Block",
                    "fullStart": 619,
                    "fullEnd": 1328,
                    "start": 619,
                    "end": 1326,
                    "fullWidth": 709,
                    "width": 707,
                    "isIncrementallyUnusable": true,
                    "openBraceToken": {
                        "kind": "OpenBraceToken",
                        "fullStart": 619,
                        "fullEnd": 622,
                        "start": 619,
                        "end": 620,
                        "fullWidth": 3,
                        "width": 1,
                        "text": "{",
                        "value": "{",
                        "valueText": "{",
                        "hasTrailingTrivia": true,
                        "hasTrailingNewLine": true,
                        "trailingTrivia": [
                            {
                                "kind": "NewLineTrivia",
                                "text": "\r\n"
                            }
                        ]
                    },
                    "statements": [
                        {
                            "kind": "VariableStatement",
                            "fullStart": 622,
                            "fullEnd": 655,
                            "start": 632,
                            "end": 653,
                            "fullWidth": 33,
                            "width": 21,
                            "modifiers": [],
                            "variableDeclaration": {
                                "kind": "VariableDeclaration",
                                "fullStart": 622,
                                "fullEnd": 652,
                                "start": 632,
                                "end": 652,
                                "fullWidth": 30,
                                "width": 20,
                                "varKeyword": {
                                    "kind": "VarKeyword",
                                    "fullStart": 622,
                                    "fullEnd": 636,
                                    "start": 632,
                                    "end": 635,
                                    "fullWidth": 14,
                                    "width": 3,
                                    "text": "var",
                                    "value": "var",
                                    "valueText": "var",
                                    "hasLeadingTrivia": true,
                                    "hasLeadingNewLine": true,
                                    "hasTrailingTrivia": true,
                                    "leadingTrivia": [
                                        {
                                            "kind": "NewLineTrivia",
                                            "text": "\r\n"
                                        },
                                        {
                                            "kind": "WhitespaceTrivia",
                                            "text": "        "
                                        }
                                    ],
                                    "trailingTrivia": [
                                        {
                                            "kind": "WhitespaceTrivia",
                                            "text": " "
                                        }
                                    ]
                                },
                                "variableDeclarators": [
                                    {
                                        "kind": "VariableDeclarator",
                                        "fullStart": 636,
                                        "fullEnd": 652,
                                        "start": 636,
                                        "end": 652,
                                        "fullWidth": 16,
                                        "width": 16,
                                        "identifier": {
                                            "kind": "IdentifierName",
                                            "fullStart": 636,
                                            "fullEnd": 645,
                                            "start": 636,
                                            "end": 644,
                                            "fullWidth": 9,
                                            "width": 8,
                                            "text": "accessed",
                                            "value": "accessed",
                                            "valueText": "accessed",
                                            "hasTrailingTrivia": true,
                                            "trailingTrivia": [
                                                {
                                                    "kind": "WhitespaceTrivia",
                                                    "text": " "
                                                }
                                            ]
                                        },
                                        "equalsValueClause": {
                                            "kind": "EqualsValueClause",
                                            "fullStart": 645,
                                            "fullEnd": 652,
                                            "start": 645,
                                            "end": 652,
                                            "fullWidth": 7,
                                            "width": 7,
                                            "equalsToken": {
                                                "kind": "EqualsToken",
                                                "fullStart": 645,
                                                "fullEnd": 647,
                                                "start": 645,
                                                "end": 646,
                                                "fullWidth": 2,
                                                "width": 1,
                                                "text": "=",
                                                "value": "=",
                                                "valueText": "=",
                                                "hasTrailingTrivia": true,
                                                "trailingTrivia": [
                                                    {
                                                        "kind": "WhitespaceTrivia",
                                                        "text": " "
                                                    }
                                                ]
                                            },
                                            "value": {
                                                "kind": "FalseKeyword",
                                                "fullStart": 647,
                                                "fullEnd": 652,
                                                "start": 647,
                                                "end": 652,
                                                "fullWidth": 5,
                                                "width": 5,
                                                "text": "false",
                                                "value": false,
                                                "valueText": "false"
                                            }
                                        }
                                    }
                                ]
                            },
                            "semicolonToken": {
                                "kind": "SemicolonToken",
                                "fullStart": 652,
                                "fullEnd": 655,
                                "start": 652,
                                "end": 653,
                                "fullWidth": 3,
                                "width": 1,
                                "text": ";",
                                "value": ";",
                                "valueText": ";",
                                "hasTrailingTrivia": true,
                                "hasTrailingNewLine": true,
                                "trailingTrivia": [
                                    {
                                        "kind": "NewLineTrivia",
                                        "text": "\r\n"
                                    }
                                ]
                            }
                        },
                        {
                            "kind": "VariableStatement",
                            "fullStart": 655,
                            "fullEnd": 687,
                            "start": 663,
                            "end": 685,
                            "fullWidth": 32,
                            "width": 22,
                            "modifiers": [],
                            "variableDeclaration": {
                                "kind": "VariableDeclaration",
                                "fullStart": 655,
                                "fullEnd": 684,
                                "start": 663,
                                "end": 684,
                                "fullWidth": 29,
                                "width": 21,
                                "varKeyword": {
                                    "kind": "VarKeyword",
                                    "fullStart": 655,
                                    "fullEnd": 667,
                                    "start": 663,
                                    "end": 666,
                                    "fullWidth": 12,
                                    "width": 3,
                                    "text": "var",
                                    "value": "var",
                                    "valueText": "var",
                                    "hasLeadingTrivia": true,
                                    "hasTrailingTrivia": true,
                                    "leadingTrivia": [
                                        {
                                            "kind": "WhitespaceTrivia",
                                            "text": "        "
                                        }
                                    ],
                                    "trailingTrivia": [
                                        {
                                            "kind": "WhitespaceTrivia",
                                            "text": " "
                                        }
                                    ]
                                },
                                "variableDeclarators": [
                                    {
                                        "kind": "VariableDeclarator",
                                        "fullStart": 667,
                                        "fullEnd": 684,
                                        "start": 667,
                                        "end": 684,
                                        "fullWidth": 17,
                                        "width": 17,
                                        "identifier": {
                                            "kind": "IdentifierName",
                                            "fullStart": 667,
                                            "fullEnd": 678,
                                            "start": 667,
                                            "end": 677,
                                            "fullWidth": 11,
                                            "width": 10,
                                            "text": "testResult",
                                            "value": "testResult",
                                            "valueText": "testResult",
                                            "hasTrailingTrivia": true,
                                            "trailingTrivia": [
                                                {
                                                    "kind": "WhitespaceTrivia",
                                                    "text": " "
                                                }
                                            ]
                                        },
                                        "equalsValueClause": {
                                            "kind": "EqualsValueClause",
                                            "fullStart": 678,
                                            "fullEnd": 684,
                                            "start": 678,
                                            "end": 684,
                                            "fullWidth": 6,
                                            "width": 6,
                                            "equalsToken": {
                                                "kind": "EqualsToken",
                                                "fullStart": 678,
                                                "fullEnd": 680,
                                                "start": 678,
                                                "end": 679,
                                                "fullWidth": 2,
                                                "width": 1,
                                                "text": "=",
                                                "value": "=",
                                                "valueText": "=",
                                                "hasTrailingTrivia": true,
                                                "trailingTrivia": [
                                                    {
                                                        "kind": "WhitespaceTrivia",
                                                        "text": " "
                                                    }
                                                ]
                                            },
                                            "value": {
                                                "kind": "TrueKeyword",
                                                "fullStart": 680,
                                                "fullEnd": 684,
                                                "start": 680,
                                                "end": 684,
                                                "fullWidth": 4,
                                                "width": 4,
                                                "text": "true",
                                                "value": true,
                                                "valueText": "true"
                                            }
                                        }
                                    }
                                ]
                            },
                            "semicolonToken": {
                                "kind": "SemicolonToken",
                                "fullStart": 684,
                                "fullEnd": 687,
                                "start": 684,
                                "end": 685,
                                "fullWidth": 3,
                                "width": 1,
                                "text": ";",
                                "value": ";",
                                "valueText": ";",
                                "hasTrailingTrivia": true,
                                "hasTrailingNewLine": true,
                                "trailingTrivia": [
                                    {
                                        "kind": "NewLineTrivia",
                                        "text": "\r\n"
                                    }
                                ]
                            }
                        },
                        {
                            "kind": "FunctionDeclaration",
                            "fullStart": 687,
                            "fullEnd": 870,
                            "start": 697,
                            "end": 868,
                            "fullWidth": 183,
                            "width": 171,
                            "modifiers": [],
                            "functionKeyword": {
                                "kind": "FunctionKeyword",
                                "fullStart": 687,
                                "fullEnd": 706,
                                "start": 697,
                                "end": 705,
                                "fullWidth": 19,
                                "width": 8,
                                "text": "function",
                                "value": "function",
                                "valueText": "function",
                                "hasLeadingTrivia": true,
                                "hasLeadingNewLine": true,
                                "hasTrailingTrivia": true,
                                "leadingTrivia": [
                                    {
                                        "kind": "NewLineTrivia",
                                        "text": "\r\n"
                                    },
                                    {
                                        "kind": "WhitespaceTrivia",
                                        "text": "        "
                                    }
                                ],
                                "trailingTrivia": [
                                    {
                                        "kind": "WhitespaceTrivia",
                                        "text": " "
                                    }
                                ]
                            },
                            "identifier": {
                                "kind": "IdentifierName",
                                "fullStart": 706,
                                "fullEnd": 716,
                                "start": 706,
                                "end": 716,
                                "fullWidth": 10,
                                "width": 10,
                                "text": "callbackfn",
                                "value": "callbackfn",
                                "valueText": "callbackfn"
                            },
                            "callSignature": {
                                "kind": "CallSignature",
                                "fullStart": 716,
                                "fullEnd": 744,
                                "start": 716,
                                "end": 743,
                                "fullWidth": 28,
                                "width": 27,
                                "parameterList": {
                                    "kind": "ParameterList",
                                    "fullStart": 716,
                                    "fullEnd": 744,
                                    "start": 716,
                                    "end": 743,
                                    "fullWidth": 28,
                                    "width": 27,
                                    "openParenToken": {
                                        "kind": "OpenParenToken",
                                        "fullStart": 716,
                                        "fullEnd": 717,
                                        "start": 716,
                                        "end": 717,
                                        "fullWidth": 1,
                                        "width": 1,
                                        "text": "(",
                                        "value": "(",
                                        "valueText": "("
                                    },
                                    "parameters": [
                                        {
                                            "kind": "Parameter",
                                            "fullStart": 717,
                                            "fullEnd": 724,
                                            "start": 717,
                                            "end": 724,
                                            "fullWidth": 7,
<<<<<<< HEAD
                                            "width": 7,
=======
                                            "modifiers": [],
>>>>>>> e3c38734
                                            "identifier": {
                                                "kind": "IdentifierName",
                                                "fullStart": 717,
                                                "fullEnd": 724,
                                                "start": 717,
                                                "end": 724,
                                                "fullWidth": 7,
                                                "width": 7,
                                                "text": "prevVal",
                                                "value": "prevVal",
                                                "valueText": "prevVal"
                                            }
                                        },
                                        {
                                            "kind": "CommaToken",
                                            "fullStart": 724,
                                            "fullEnd": 726,
                                            "start": 724,
                                            "end": 725,
                                            "fullWidth": 2,
                                            "width": 1,
                                            "text": ",",
                                            "value": ",",
                                            "valueText": ",",
                                            "hasTrailingTrivia": true,
                                            "trailingTrivia": [
                                                {
                                                    "kind": "WhitespaceTrivia",
                                                    "text": " "
                                                }
                                            ]
                                        },
                                        {
                                            "kind": "Parameter",
                                            "fullStart": 726,
                                            "fullEnd": 732,
                                            "start": 726,
                                            "end": 732,
                                            "fullWidth": 6,
<<<<<<< HEAD
                                            "width": 6,
=======
                                            "modifiers": [],
>>>>>>> e3c38734
                                            "identifier": {
                                                "kind": "IdentifierName",
                                                "fullStart": 726,
                                                "fullEnd": 732,
                                                "start": 726,
                                                "end": 732,
                                                "fullWidth": 6,
                                                "width": 6,
                                                "text": "curVal",
                                                "value": "curVal",
                                                "valueText": "curVal"
                                            }
                                        },
                                        {
                                            "kind": "CommaToken",
                                            "fullStart": 732,
                                            "fullEnd": 734,
                                            "start": 732,
                                            "end": 733,
                                            "fullWidth": 2,
                                            "width": 1,
                                            "text": ",",
                                            "value": ",",
                                            "valueText": ",",
                                            "hasTrailingTrivia": true,
                                            "trailingTrivia": [
                                                {
                                                    "kind": "WhitespaceTrivia",
                                                    "text": " "
                                                }
                                            ]
                                        },
                                        {
                                            "kind": "Parameter",
                                            "fullStart": 734,
                                            "fullEnd": 737,
                                            "start": 734,
                                            "end": 737,
                                            "fullWidth": 3,
<<<<<<< HEAD
                                            "width": 3,
=======
                                            "modifiers": [],
>>>>>>> e3c38734
                                            "identifier": {
                                                "kind": "IdentifierName",
                                                "fullStart": 734,
                                                "fullEnd": 737,
                                                "start": 734,
                                                "end": 737,
                                                "fullWidth": 3,
                                                "width": 3,
                                                "text": "idx",
                                                "value": "idx",
                                                "valueText": "idx"
                                            }
                                        },
                                        {
                                            "kind": "CommaToken",
                                            "fullStart": 737,
                                            "fullEnd": 739,
                                            "start": 737,
                                            "end": 738,
                                            "fullWidth": 2,
                                            "width": 1,
                                            "text": ",",
                                            "value": ",",
                                            "valueText": ",",
                                            "hasTrailingTrivia": true,
                                            "trailingTrivia": [
                                                {
                                                    "kind": "WhitespaceTrivia",
                                                    "text": " "
                                                }
                                            ]
                                        },
                                        {
                                            "kind": "Parameter",
                                            "fullStart": 739,
                                            "fullEnd": 742,
                                            "start": 739,
                                            "end": 742,
                                            "fullWidth": 3,
<<<<<<< HEAD
                                            "width": 3,
=======
                                            "modifiers": [],
>>>>>>> e3c38734
                                            "identifier": {
                                                "kind": "IdentifierName",
                                                "fullStart": 739,
                                                "fullEnd": 742,
                                                "start": 739,
                                                "end": 742,
                                                "fullWidth": 3,
                                                "width": 3,
                                                "text": "obj",
                                                "value": "obj",
                                                "valueText": "obj"
                                            }
                                        }
                                    ],
                                    "closeParenToken": {
                                        "kind": "CloseParenToken",
                                        "fullStart": 742,
                                        "fullEnd": 744,
                                        "start": 742,
                                        "end": 743,
                                        "fullWidth": 2,
                                        "width": 1,
                                        "text": ")",
                                        "value": ")",
                                        "valueText": ")",
                                        "hasTrailingTrivia": true,
                                        "trailingTrivia": [
                                            {
                                                "kind": "WhitespaceTrivia",
                                                "text": " "
                                            }
                                        ]
                                    }
                                }
                            },
                            "block": {
                                "kind": "Block",
                                "fullStart": 744,
                                "fullEnd": 870,
                                "start": 744,
                                "end": 868,
                                "fullWidth": 126,
                                "width": 124,
                                "openBraceToken": {
                                    "kind": "OpenBraceToken",
                                    "fullStart": 744,
                                    "fullEnd": 747,
                                    "start": 744,
                                    "end": 745,
                                    "fullWidth": 3,
                                    "width": 1,
                                    "text": "{",
                                    "value": "{",
                                    "valueText": "{",
                                    "hasTrailingTrivia": true,
                                    "hasTrailingNewLine": true,
                                    "trailingTrivia": [
                                        {
                                            "kind": "NewLineTrivia",
                                            "text": "\r\n"
                                        }
                                    ]
                                },
                                "statements": [
                                    {
                                        "kind": "ExpressionStatement",
                                        "fullStart": 747,
                                        "fullEnd": 777,
                                        "start": 759,
                                        "end": 775,
                                        "fullWidth": 30,
                                        "width": 16,
                                        "expression": {
                                            "kind": "AssignmentExpression",
                                            "fullStart": 747,
                                            "fullEnd": 774,
                                            "start": 759,
                                            "end": 774,
                                            "fullWidth": 27,
                                            "width": 15,
                                            "left": {
                                                "kind": "IdentifierName",
                                                "fullStart": 747,
                                                "fullEnd": 768,
                                                "start": 759,
                                                "end": 767,
                                                "fullWidth": 21,
                                                "width": 8,
                                                "text": "accessed",
                                                "value": "accessed",
                                                "valueText": "accessed",
                                                "hasLeadingTrivia": true,
                                                "hasTrailingTrivia": true,
                                                "leadingTrivia": [
                                                    {
                                                        "kind": "WhitespaceTrivia",
                                                        "text": "            "
                                                    }
                                                ],
                                                "trailingTrivia": [
                                                    {
                                                        "kind": "WhitespaceTrivia",
                                                        "text": " "
                                                    }
                                                ]
                                            },
                                            "operatorToken": {
                                                "kind": "EqualsToken",
                                                "fullStart": 768,
                                                "fullEnd": 770,
                                                "start": 768,
                                                "end": 769,
                                                "fullWidth": 2,
                                                "width": 1,
                                                "text": "=",
                                                "value": "=",
                                                "valueText": "=",
                                                "hasTrailingTrivia": true,
                                                "trailingTrivia": [
                                                    {
                                                        "kind": "WhitespaceTrivia",
                                                        "text": " "
                                                    }
                                                ]
                                            },
                                            "right": {
                                                "kind": "TrueKeyword",
                                                "fullStart": 770,
                                                "fullEnd": 774,
                                                "start": 770,
                                                "end": 774,
                                                "fullWidth": 4,
                                                "width": 4,
                                                "text": "true",
                                                "value": true,
                                                "valueText": "true"
                                            }
                                        },
                                        "semicolonToken": {
                                            "kind": "SemicolonToken",
                                            "fullStart": 774,
                                            "fullEnd": 777,
                                            "start": 774,
                                            "end": 775,
                                            "fullWidth": 3,
                                            "width": 1,
                                            "text": ";",
                                            "value": ";",
                                            "valueText": ";",
                                            "hasTrailingTrivia": true,
                                            "hasTrailingNewLine": true,
                                            "trailingTrivia": [
                                                {
                                                    "kind": "NewLineTrivia",
                                                    "text": "\r\n"
                                                }
                                            ]
                                        }
                                    },
                                    {
                                        "kind": "IfStatement",
                                        "fullStart": 777,
                                        "fullEnd": 859,
                                        "start": 789,
                                        "end": 857,
                                        "fullWidth": 82,
                                        "width": 68,
                                        "ifKeyword": {
                                            "kind": "IfKeyword",
                                            "fullStart": 777,
                                            "fullEnd": 792,
                                            "start": 789,
                                            "end": 791,
                                            "fullWidth": 15,
                                            "width": 2,
                                            "text": "if",
                                            "value": "if",
                                            "valueText": "if",
                                            "hasLeadingTrivia": true,
                                            "hasTrailingTrivia": true,
                                            "leadingTrivia": [
                                                {
                                                    "kind": "WhitespaceTrivia",
                                                    "text": "            "
                                                }
                                            ],
                                            "trailingTrivia": [
                                                {
                                                    "kind": "WhitespaceTrivia",
                                                    "text": " "
                                                }
                                            ]
                                        },
                                        "openParenToken": {
                                            "kind": "OpenParenToken",
                                            "fullStart": 792,
                                            "fullEnd": 793,
                                            "start": 792,
                                            "end": 793,
                                            "fullWidth": 1,
                                            "width": 1,
                                            "text": "(",
                                            "value": "(",
                                            "valueText": "("
                                        },
                                        "condition": {
                                            "kind": "EqualsExpression",
                                            "fullStart": 793,
                                            "fullEnd": 802,
                                            "start": 793,
                                            "end": 802,
                                            "fullWidth": 9,
                                            "width": 9,
                                            "left": {
                                                "kind": "IdentifierName",
                                                "fullStart": 793,
                                                "fullEnd": 797,
                                                "start": 793,
                                                "end": 796,
                                                "fullWidth": 4,
                                                "width": 3,
                                                "text": "idx",
                                                "value": "idx",
                                                "valueText": "idx",
                                                "hasTrailingTrivia": true,
                                                "trailingTrivia": [
                                                    {
                                                        "kind": "WhitespaceTrivia",
                                                        "text": " "
                                                    }
                                                ]
                                            },
                                            "operatorToken": {
                                                "kind": "EqualsEqualsEqualsToken",
                                                "fullStart": 797,
                                                "fullEnd": 801,
                                                "start": 797,
                                                "end": 800,
                                                "fullWidth": 4,
                                                "width": 3,
                                                "text": "===",
                                                "value": "===",
                                                "valueText": "===",
                                                "hasTrailingTrivia": true,
                                                "trailingTrivia": [
                                                    {
                                                        "kind": "WhitespaceTrivia",
                                                        "text": " "
                                                    }
                                                ]
                                            },
                                            "right": {
                                                "kind": "NumericLiteral",
                                                "fullStart": 801,
                                                "fullEnd": 802,
                                                "start": 801,
                                                "end": 802,
                                                "fullWidth": 1,
                                                "width": 1,
                                                "text": "1",
                                                "value": 1,
                                                "valueText": "1"
                                            }
                                        },
                                        "closeParenToken": {
                                            "kind": "CloseParenToken",
                                            "fullStart": 802,
                                            "fullEnd": 804,
                                            "start": 802,
                                            "end": 803,
                                            "fullWidth": 2,
                                            "width": 1,
                                            "text": ")",
                                            "value": ")",
                                            "valueText": ")",
                                            "hasTrailingTrivia": true,
                                            "trailingTrivia": [
                                                {
                                                    "kind": "WhitespaceTrivia",
                                                    "text": " "
                                                }
                                            ]
                                        },
                                        "statement": {
                                            "kind": "Block",
                                            "fullStart": 804,
                                            "fullEnd": 859,
                                            "start": 804,
                                            "end": 857,
                                            "fullWidth": 55,
                                            "width": 53,
                                            "openBraceToken": {
                                                "kind": "OpenBraceToken",
                                                "fullStart": 804,
                                                "fullEnd": 807,
                                                "start": 804,
                                                "end": 805,
                                                "fullWidth": 3,
                                                "width": 1,
                                                "text": "{",
                                                "value": "{",
                                                "valueText": "{",
                                                "hasTrailingTrivia": true,
                                                "hasTrailingNewLine": true,
                                                "trailingTrivia": [
                                                    {
                                                        "kind": "NewLineTrivia",
                                                        "text": "\r\n"
                                                    }
                                                ]
                                            },
                                            "statements": [
                                                {
                                                    "kind": "ExpressionStatement",
                                                    "fullStart": 807,
                                                    "fullEnd": 844,
                                                    "start": 823,
                                                    "end": 842,
                                                    "fullWidth": 37,
                                                    "width": 19,
                                                    "expression": {
                                                        "kind": "AssignmentExpression",
                                                        "fullStart": 807,
                                                        "fullEnd": 841,
                                                        "start": 823,
                                                        "end": 841,
                                                        "fullWidth": 34,
                                                        "width": 18,
                                                        "left": {
                                                            "kind": "IdentifierName",
                                                            "fullStart": 807,
                                                            "fullEnd": 834,
                                                            "start": 823,
                                                            "end": 833,
                                                            "fullWidth": 27,
                                                            "width": 10,
                                                            "text": "testResult",
                                                            "value": "testResult",
                                                            "valueText": "testResult",
                                                            "hasLeadingTrivia": true,
                                                            "hasTrailingTrivia": true,
                                                            "leadingTrivia": [
                                                                {
                                                                    "kind": "WhitespaceTrivia",
                                                                    "text": "                "
                                                                }
                                                            ],
                                                            "trailingTrivia": [
                                                                {
                                                                    "kind": "WhitespaceTrivia",
                                                                    "text": " "
                                                                }
                                                            ]
                                                        },
                                                        "operatorToken": {
                                                            "kind": "EqualsToken",
                                                            "fullStart": 834,
                                                            "fullEnd": 836,
                                                            "start": 834,
                                                            "end": 835,
                                                            "fullWidth": 2,
                                                            "width": 1,
                                                            "text": "=",
                                                            "value": "=",
                                                            "valueText": "=",
                                                            "hasTrailingTrivia": true,
                                                            "trailingTrivia": [
                                                                {
                                                                    "kind": "WhitespaceTrivia",
                                                                    "text": " "
                                                                }
                                                            ]
                                                        },
                                                        "right": {
                                                            "kind": "FalseKeyword",
                                                            "fullStart": 836,
                                                            "fullEnd": 841,
                                                            "start": 836,
                                                            "end": 841,
                                                            "fullWidth": 5,
                                                            "width": 5,
                                                            "text": "false",
                                                            "value": false,
                                                            "valueText": "false"
                                                        }
                                                    },
                                                    "semicolonToken": {
                                                        "kind": "SemicolonToken",
                                                        "fullStart": 841,
                                                        "fullEnd": 844,
                                                        "start": 841,
                                                        "end": 842,
                                                        "fullWidth": 3,
                                                        "width": 1,
                                                        "text": ";",
                                                        "value": ";",
                                                        "valueText": ";",
                                                        "hasTrailingTrivia": true,
                                                        "hasTrailingNewLine": true,
                                                        "trailingTrivia": [
                                                            {
                                                                "kind": "NewLineTrivia",
                                                                "text": "\r\n"
                                                            }
                                                        ]
                                                    }
                                                }
                                            ],
                                            "closeBraceToken": {
                                                "kind": "CloseBraceToken",
                                                "fullStart": 844,
                                                "fullEnd": 859,
                                                "start": 856,
                                                "end": 857,
                                                "fullWidth": 15,
                                                "width": 1,
                                                "text": "}",
                                                "value": "}",
                                                "valueText": "}",
                                                "hasLeadingTrivia": true,
                                                "hasTrailingTrivia": true,
                                                "hasTrailingNewLine": true,
                                                "leadingTrivia": [
                                                    {
                                                        "kind": "WhitespaceTrivia",
                                                        "text": "            "
                                                    }
                                                ],
                                                "trailingTrivia": [
                                                    {
                                                        "kind": "NewLineTrivia",
                                                        "text": "\r\n"
                                                    }
                                                ]
                                            }
                                        }
                                    }
                                ],
                                "closeBraceToken": {
                                    "kind": "CloseBraceToken",
                                    "fullStart": 859,
                                    "fullEnd": 870,
                                    "start": 867,
                                    "end": 868,
                                    "fullWidth": 11,
                                    "width": 1,
                                    "text": "}",
                                    "value": "}",
                                    "valueText": "}",
                                    "hasLeadingTrivia": true,
                                    "hasTrailingTrivia": true,
                                    "hasTrailingNewLine": true,
                                    "leadingTrivia": [
                                        {
                                            "kind": "WhitespaceTrivia",
                                            "text": "        "
                                        }
                                    ],
                                    "trailingTrivia": [
                                        {
                                            "kind": "NewLineTrivia",
                                            "text": "\r\n"
                                        }
                                    ]
                                }
                            }
                        },
                        {
                            "kind": "VariableStatement",
                            "fullStart": 870,
                            "fullEnd": 902,
                            "start": 880,
                            "end": 900,
                            "fullWidth": 32,
                            "width": 20,
                            "isIncrementallyUnusable": true,
                            "modifiers": [],
                            "variableDeclaration": {
                                "kind": "VariableDeclaration",
                                "fullStart": 870,
                                "fullEnd": 899,
                                "start": 880,
                                "end": 899,
                                "fullWidth": 29,
                                "width": 19,
                                "isIncrementallyUnusable": true,
                                "varKeyword": {
                                    "kind": "VarKeyword",
                                    "fullStart": 870,
                                    "fullEnd": 884,
                                    "start": 880,
                                    "end": 883,
                                    "fullWidth": 14,
                                    "width": 3,
                                    "text": "var",
                                    "value": "var",
                                    "valueText": "var",
                                    "hasLeadingTrivia": true,
                                    "hasLeadingNewLine": true,
                                    "hasTrailingTrivia": true,
                                    "leadingTrivia": [
                                        {
                                            "kind": "NewLineTrivia",
                                            "text": "\r\n"
                                        },
                                        {
                                            "kind": "WhitespaceTrivia",
                                            "text": "        "
                                        }
                                    ],
                                    "trailingTrivia": [
                                        {
                                            "kind": "WhitespaceTrivia",
                                            "text": " "
                                        }
                                    ]
                                },
                                "variableDeclarators": [
                                    {
                                        "kind": "VariableDeclarator",
                                        "fullStart": 884,
                                        "fullEnd": 899,
                                        "start": 884,
                                        "end": 899,
                                        "fullWidth": 15,
                                        "width": 15,
                                        "isIncrementallyUnusable": true,
                                        "identifier": {
                                            "kind": "IdentifierName",
                                            "fullStart": 884,
                                            "fullEnd": 888,
                                            "start": 884,
                                            "end": 887,
                                            "fullWidth": 4,
                                            "width": 3,
                                            "text": "arr",
                                            "value": "arr",
                                            "valueText": "arr",
                                            "hasTrailingTrivia": true,
                                            "trailingTrivia": [
                                                {
                                                    "kind": "WhitespaceTrivia",
                                                    "text": " "
                                                }
                                            ]
                                        },
                                        "equalsValueClause": {
                                            "kind": "EqualsValueClause",
                                            "fullStart": 888,
                                            "fullEnd": 899,
                                            "start": 888,
                                            "end": 899,
                                            "fullWidth": 11,
                                            "width": 11,
                                            "isIncrementallyUnusable": true,
                                            "equalsToken": {
                                                "kind": "EqualsToken",
                                                "fullStart": 888,
                                                "fullEnd": 890,
                                                "start": 888,
                                                "end": 889,
                                                "fullWidth": 2,
                                                "width": 1,
                                                "text": "=",
                                                "value": "=",
                                                "valueText": "=",
                                                "hasTrailingTrivia": true,
                                                "trailingTrivia": [
                                                    {
                                                        "kind": "WhitespaceTrivia",
                                                        "text": " "
                                                    }
                                                ]
                                            },
                                            "value": {
                                                "kind": "ArrayLiteralExpression",
                                                "fullStart": 890,
                                                "fullEnd": 899,
                                                "start": 890,
                                                "end": 899,
                                                "fullWidth": 9,
                                                "width": 9,
                                                "isIncrementallyUnusable": true,
                                                "openBracketToken": {
                                                    "kind": "OpenBracketToken",
                                                    "fullStart": 890,
                                                    "fullEnd": 891,
                                                    "start": 890,
                                                    "end": 891,
                                                    "fullWidth": 1,
                                                    "width": 1,
                                                    "text": "[",
                                                    "value": "[",
                                                    "valueText": "["
                                                },
                                                "expressions": [
                                                    {
                                                        "kind": "NumericLiteral",
                                                        "fullStart": 891,
                                                        "fullEnd": 892,
                                                        "start": 891,
                                                        "end": 892,
                                                        "fullWidth": 1,
                                                        "width": 1,
                                                        "text": "0",
                                                        "value": 0,
                                                        "valueText": "0"
                                                    },
                                                    {
                                                        "kind": "CommaToken",
                                                        "fullStart": 892,
                                                        "fullEnd": 894,
                                                        "start": 892,
                                                        "end": 893,
                                                        "fullWidth": 2,
                                                        "width": 1,
                                                        "text": ",",
                                                        "value": ",",
                                                        "valueText": ",",
                                                        "hasTrailingTrivia": true,
                                                        "trailingTrivia": [
                                                            {
                                                                "kind": "WhitespaceTrivia",
                                                                "text": " "
                                                            }
                                                        ]
                                                    },
                                                    {
                                                        "kind": "OmittedExpression",
                                                        "fullStart": -1,
                                                        "fullEnd": -1,
                                                        "start": -1,
                                                        "end": -1,
                                                        "fullWidth": 0,
                                                        "width": 0,
                                                        "isIncrementallyUnusable": true
                                                    },
                                                    {
                                                        "kind": "CommaToken",
                                                        "fullStart": 894,
                                                        "fullEnd": 896,
                                                        "start": 894,
                                                        "end": 895,
                                                        "fullWidth": 2,
                                                        "width": 1,
                                                        "text": ",",
                                                        "value": ",",
                                                        "valueText": ",",
                                                        "hasTrailingTrivia": true,
                                                        "trailingTrivia": [
                                                            {
                                                                "kind": "WhitespaceTrivia",
                                                                "text": " "
                                                            }
                                                        ]
                                                    },
                                                    {
                                                        "kind": "OmittedExpression",
                                                        "fullStart": -1,
                                                        "fullEnd": -1,
                                                        "start": -1,
                                                        "end": -1,
                                                        "fullWidth": 0,
                                                        "width": 0,
                                                        "isIncrementallyUnusable": true
                                                    },
                                                    {
                                                        "kind": "CommaToken",
                                                        "fullStart": 896,
                                                        "fullEnd": 898,
                                                        "start": 896,
                                                        "end": 897,
                                                        "fullWidth": 2,
                                                        "width": 1,
                                                        "text": ",",
                                                        "value": ",",
                                                        "valueText": ",",
                                                        "hasTrailingTrivia": true,
                                                        "trailingTrivia": [
                                                            {
                                                                "kind": "WhitespaceTrivia",
                                                                "text": " "
                                                            }
                                                        ]
                                                    }
                                                ],
                                                "closeBracketToken": {
                                                    "kind": "CloseBracketToken",
                                                    "fullStart": 898,
                                                    "fullEnd": 899,
                                                    "start": 898,
                                                    "end": 899,
                                                    "fullWidth": 1,
                                                    "width": 1,
                                                    "text": "]",
                                                    "value": "]",
                                                    "valueText": "]"
                                                }
                                            }
                                        }
                                    }
                                ]
                            },
                            "semicolonToken": {
                                "kind": "SemicolonToken",
                                "fullStart": 899,
                                "fullEnd": 902,
                                "start": 899,
                                "end": 900,
                                "fullWidth": 3,
                                "width": 1,
                                "text": ";",
                                "value": ";",
                                "valueText": ";",
                                "hasTrailingTrivia": true,
                                "hasTrailingNewLine": true,
                                "trailingTrivia": [
                                    {
                                        "kind": "NewLineTrivia",
                                        "text": "\r\n"
                                    }
                                ]
                            }
                        },
                        {
                            "kind": "ExpressionStatement",
                            "fullStart": 902,
                            "fullEnd": 1109,
                            "start": 910,
                            "end": 1107,
                            "fullWidth": 207,
                            "width": 197,
                            "isIncrementallyUnusable": true,
                            "expression": {
                                "kind": "InvocationExpression",
                                "fullStart": 902,
                                "fullEnd": 1106,
                                "start": 910,
                                "end": 1106,
                                "fullWidth": 204,
                                "width": 196,
                                "isIncrementallyUnusable": true,
                                "expression": {
                                    "kind": "MemberAccessExpression",
                                    "fullStart": 902,
                                    "fullEnd": 931,
                                    "start": 910,
                                    "end": 931,
                                    "fullWidth": 29,
                                    "width": 21,
                                    "expression": {
                                        "kind": "IdentifierName",
                                        "fullStart": 902,
                                        "fullEnd": 916,
                                        "start": 910,
                                        "end": 916,
                                        "fullWidth": 14,
                                        "width": 6,
                                        "text": "Object",
                                        "value": "Object",
                                        "valueText": "Object",
                                        "hasLeadingTrivia": true,
                                        "leadingTrivia": [
                                            {
                                                "kind": "WhitespaceTrivia",
                                                "text": "        "
                                            }
                                        ]
                                    },
                                    "dotToken": {
                                        "kind": "DotToken",
                                        "fullStart": 916,
                                        "fullEnd": 917,
                                        "start": 916,
                                        "end": 917,
                                        "fullWidth": 1,
                                        "width": 1,
                                        "text": ".",
                                        "value": ".",
                                        "valueText": "."
                                    },
                                    "name": {
                                        "kind": "IdentifierName",
                                        "fullStart": 917,
                                        "fullEnd": 931,
                                        "start": 917,
                                        "end": 931,
                                        "fullWidth": 14,
                                        "width": 14,
                                        "text": "defineProperty",
                                        "value": "defineProperty",
                                        "valueText": "defineProperty"
                                    }
                                },
                                "argumentList": {
                                    "kind": "ArgumentList",
                                    "fullStart": 931,
                                    "fullEnd": 1106,
                                    "start": 931,
                                    "end": 1106,
                                    "fullWidth": 175,
                                    "width": 175,
                                    "isIncrementallyUnusable": true,
                                    "openParenToken": {
                                        "kind": "OpenParenToken",
                                        "fullStart": 931,
                                        "fullEnd": 932,
                                        "start": 931,
                                        "end": 932,
                                        "fullWidth": 1,
                                        "width": 1,
                                        "text": "(",
                                        "value": "(",
                                        "valueText": "("
                                    },
                                    "arguments": [
                                        {
                                            "kind": "IdentifierName",
                                            "fullStart": 932,
                                            "fullEnd": 935,
                                            "start": 932,
                                            "end": 935,
                                            "fullWidth": 3,
                                            "width": 3,
                                            "text": "arr",
                                            "value": "arr",
                                            "valueText": "arr"
                                        },
                                        {
                                            "kind": "CommaToken",
                                            "fullStart": 935,
                                            "fullEnd": 937,
                                            "start": 935,
                                            "end": 936,
                                            "fullWidth": 2,
                                            "width": 1,
                                            "text": ",",
                                            "value": ",",
                                            "valueText": ",",
                                            "hasTrailingTrivia": true,
                                            "trailingTrivia": [
                                                {
                                                    "kind": "WhitespaceTrivia",
                                                    "text": " "
                                                }
                                            ]
                                        },
                                        {
                                            "kind": "StringLiteral",
                                            "fullStart": 937,
                                            "fullEnd": 940,
                                            "start": 937,
                                            "end": 940,
                                            "fullWidth": 3,
                                            "width": 3,
                                            "text": "\"3\"",
                                            "value": "3",
                                            "valueText": "3"
                                        },
                                        {
                                            "kind": "CommaToken",
                                            "fullStart": 940,
                                            "fullEnd": 942,
                                            "start": 940,
                                            "end": 941,
                                            "fullWidth": 2,
                                            "width": 1,
                                            "text": ",",
                                            "value": ",",
                                            "valueText": ",",
                                            "hasTrailingTrivia": true,
                                            "trailingTrivia": [
                                                {
                                                    "kind": "WhitespaceTrivia",
                                                    "text": " "
                                                }
                                            ]
                                        },
                                        {
                                            "kind": "ObjectLiteralExpression",
                                            "fullStart": 942,
                                            "fullEnd": 1105,
                                            "start": 942,
                                            "end": 1105,
                                            "fullWidth": 163,
                                            "width": 163,
                                            "isIncrementallyUnusable": true,
                                            "openBraceToken": {
                                                "kind": "OpenBraceToken",
                                                "fullStart": 942,
                                                "fullEnd": 945,
                                                "start": 942,
                                                "end": 943,
                                                "fullWidth": 3,
                                                "width": 1,
                                                "text": "{",
                                                "value": "{",
                                                "valueText": "{",
                                                "hasTrailingTrivia": true,
                                                "hasTrailingNewLine": true,
                                                "trailingTrivia": [
                                                    {
                                                        "kind": "NewLineTrivia",
                                                        "text": "\r\n"
                                                    }
                                                ]
                                            },
                                            "propertyAssignments": [
                                                {
                                                    "kind": "SimplePropertyAssignment",
                                                    "fullStart": 945,
                                                    "fullEnd": 1061,
                                                    "start": 957,
                                                    "end": 1061,
                                                    "fullWidth": 116,
                                                    "width": 104,
                                                    "isIncrementallyUnusable": true,
                                                    "propertyName": {
                                                        "kind": "IdentifierName",
                                                        "fullStart": 945,
                                                        "fullEnd": 960,
                                                        "start": 957,
                                                        "end": 960,
                                                        "fullWidth": 15,
                                                        "width": 3,
                                                        "text": "get",
                                                        "value": "get",
                                                        "valueText": "get",
                                                        "hasLeadingTrivia": true,
                                                        "leadingTrivia": [
                                                            {
                                                                "kind": "WhitespaceTrivia",
                                                                "text": "            "
                                                            }
                                                        ]
                                                    },
                                                    "colonToken": {
                                                        "kind": "ColonToken",
                                                        "fullStart": 960,
                                                        "fullEnd": 962,
                                                        "start": 960,
                                                        "end": 961,
                                                        "fullWidth": 2,
                                                        "width": 1,
                                                        "text": ":",
                                                        "value": ":",
                                                        "valueText": ":",
                                                        "hasTrailingTrivia": true,
                                                        "trailingTrivia": [
                                                            {
                                                                "kind": "WhitespaceTrivia",
                                                                "text": " "
                                                            }
                                                        ]
                                                    },
                                                    "expression": {
                                                        "kind": "FunctionExpression",
                                                        "fullStart": 962,
                                                        "fullEnd": 1061,
                                                        "start": 962,
                                                        "end": 1061,
                                                        "fullWidth": 99,
                                                        "width": 99,
                                                        "functionKeyword": {
                                                            "kind": "FunctionKeyword",
                                                            "fullStart": 962,
                                                            "fullEnd": 971,
                                                            "start": 962,
                                                            "end": 970,
                                                            "fullWidth": 9,
                                                            "width": 8,
                                                            "text": "function",
                                                            "value": "function",
                                                            "valueText": "function",
                                                            "hasTrailingTrivia": true,
                                                            "trailingTrivia": [
                                                                {
                                                                    "kind": "WhitespaceTrivia",
                                                                    "text": " "
                                                                }
                                                            ]
                                                        },
                                                        "callSignature": {
                                                            "kind": "CallSignature",
                                                            "fullStart": 971,
                                                            "fullEnd": 974,
                                                            "start": 971,
                                                            "end": 973,
                                                            "fullWidth": 3,
                                                            "width": 2,
                                                            "parameterList": {
                                                                "kind": "ParameterList",
                                                                "fullStart": 971,
                                                                "fullEnd": 974,
                                                                "start": 971,
                                                                "end": 973,
                                                                "fullWidth": 3,
                                                                "width": 2,
                                                                "openParenToken": {
                                                                    "kind": "OpenParenToken",
                                                                    "fullStart": 971,
                                                                    "fullEnd": 972,
                                                                    "start": 971,
                                                                    "end": 972,
                                                                    "fullWidth": 1,
                                                                    "width": 1,
                                                                    "text": "(",
                                                                    "value": "(",
                                                                    "valueText": "("
                                                                },
                                                                "parameters": [],
                                                                "closeParenToken": {
                                                                    "kind": "CloseParenToken",
                                                                    "fullStart": 972,
                                                                    "fullEnd": 974,
                                                                    "start": 972,
                                                                    "end": 973,
                                                                    "fullWidth": 2,
                                                                    "width": 1,
                                                                    "text": ")",
                                                                    "value": ")",
                                                                    "valueText": ")",
                                                                    "hasTrailingTrivia": true,
                                                                    "trailingTrivia": [
                                                                        {
                                                                            "kind": "WhitespaceTrivia",
                                                                            "text": " "
                                                                        }
                                                                    ]
                                                                }
                                                            }
                                                        },
                                                        "block": {
                                                            "kind": "Block",
                                                            "fullStart": 974,
                                                            "fullEnd": 1061,
                                                            "start": 974,
                                                            "end": 1061,
                                                            "fullWidth": 87,
                                                            "width": 87,
                                                            "openBraceToken": {
                                                                "kind": "OpenBraceToken",
                                                                "fullStart": 974,
                                                                "fullEnd": 977,
                                                                "start": 974,
                                                                "end": 975,
                                                                "fullWidth": 3,
                                                                "width": 1,
                                                                "text": "{",
                                                                "value": "{",
                                                                "valueText": "{",
                                                                "hasTrailingTrivia": true,
                                                                "hasTrailingNewLine": true,
                                                                "trailingTrivia": [
                                                                    {
                                                                        "kind": "NewLineTrivia",
                                                                        "text": "\r\n"
                                                                    }
                                                                ]
                                                            },
                                                            "statements": [
                                                                {
                                                                    "kind": "ExpressionStatement",
                                                                    "fullStart": 977,
                                                                    "fullEnd": 1021,
                                                                    "start": 993,
                                                                    "end": 1019,
                                                                    "fullWidth": 44,
                                                                    "width": 26,
                                                                    "expression": {
                                                                        "kind": "DeleteExpression",
                                                                        "fullStart": 977,
                                                                        "fullEnd": 1018,
                                                                        "start": 993,
                                                                        "end": 1018,
                                                                        "fullWidth": 41,
                                                                        "width": 25,
                                                                        "deleteKeyword": {
                                                                            "kind": "DeleteKeyword",
                                                                            "fullStart": 977,
                                                                            "fullEnd": 1000,
                                                                            "start": 993,
                                                                            "end": 999,
                                                                            "fullWidth": 23,
                                                                            "width": 6,
                                                                            "text": "delete",
                                                                            "value": "delete",
                                                                            "valueText": "delete",
                                                                            "hasLeadingTrivia": true,
                                                                            "hasTrailingTrivia": true,
                                                                            "leadingTrivia": [
                                                                                {
                                                                                    "kind": "WhitespaceTrivia",
                                                                                    "text": "                "
                                                                                }
                                                                            ],
                                                                            "trailingTrivia": [
                                                                                {
                                                                                    "kind": "WhitespaceTrivia",
                                                                                    "text": " "
                                                                                }
                                                                            ]
                                                                        },
                                                                        "expression": {
                                                                            "kind": "ElementAccessExpression",
                                                                            "fullStart": 1000,
                                                                            "fullEnd": 1018,
                                                                            "start": 1000,
                                                                            "end": 1018,
                                                                            "fullWidth": 18,
                                                                            "width": 18,
                                                                            "expression": {
                                                                                "kind": "MemberAccessExpression",
                                                                                "fullStart": 1000,
                                                                                "fullEnd": 1015,
                                                                                "start": 1000,
                                                                                "end": 1015,
                                                                                "fullWidth": 15,
                                                                                "width": 15,
                                                                                "expression": {
                                                                                    "kind": "IdentifierName",
                                                                                    "fullStart": 1000,
                                                                                    "fullEnd": 1005,
                                                                                    "start": 1000,
                                                                                    "end": 1005,
                                                                                    "fullWidth": 5,
                                                                                    "width": 5,
                                                                                    "text": "Array",
                                                                                    "value": "Array",
                                                                                    "valueText": "Array"
                                                                                },
                                                                                "dotToken": {
                                                                                    "kind": "DotToken",
                                                                                    "fullStart": 1005,
                                                                                    "fullEnd": 1006,
                                                                                    "start": 1005,
                                                                                    "end": 1006,
                                                                                    "fullWidth": 1,
                                                                                    "width": 1,
                                                                                    "text": ".",
                                                                                    "value": ".",
                                                                                    "valueText": "."
                                                                                },
                                                                                "name": {
                                                                                    "kind": "IdentifierName",
                                                                                    "fullStart": 1006,
                                                                                    "fullEnd": 1015,
                                                                                    "start": 1006,
                                                                                    "end": 1015,
                                                                                    "fullWidth": 9,
                                                                                    "width": 9,
                                                                                    "text": "prototype",
                                                                                    "value": "prototype",
                                                                                    "valueText": "prototype"
                                                                                }
                                                                            },
                                                                            "openBracketToken": {
                                                                                "kind": "OpenBracketToken",
                                                                                "fullStart": 1015,
                                                                                "fullEnd": 1016,
                                                                                "start": 1015,
                                                                                "end": 1016,
                                                                                "fullWidth": 1,
                                                                                "width": 1,
                                                                                "text": "[",
                                                                                "value": "[",
                                                                                "valueText": "["
                                                                            },
                                                                            "argumentExpression": {
                                                                                "kind": "NumericLiteral",
                                                                                "fullStart": 1016,
                                                                                "fullEnd": 1017,
                                                                                "start": 1016,
                                                                                "end": 1017,
                                                                                "fullWidth": 1,
                                                                                "width": 1,
                                                                                "text": "1",
                                                                                "value": 1,
                                                                                "valueText": "1"
                                                                            },
                                                                            "closeBracketToken": {
                                                                                "kind": "CloseBracketToken",
                                                                                "fullStart": 1017,
                                                                                "fullEnd": 1018,
                                                                                "start": 1017,
                                                                                "end": 1018,
                                                                                "fullWidth": 1,
                                                                                "width": 1,
                                                                                "text": "]",
                                                                                "value": "]",
                                                                                "valueText": "]"
                                                                            }
                                                                        }
                                                                    },
                                                                    "semicolonToken": {
                                                                        "kind": "SemicolonToken",
                                                                        "fullStart": 1018,
                                                                        "fullEnd": 1021,
                                                                        "start": 1018,
                                                                        "end": 1019,
                                                                        "fullWidth": 3,
                                                                        "width": 1,
                                                                        "text": ";",
                                                                        "value": ";",
                                                                        "valueText": ";",
                                                                        "hasTrailingTrivia": true,
                                                                        "hasTrailingNewLine": true,
                                                                        "trailingTrivia": [
                                                                            {
                                                                                "kind": "NewLineTrivia",
                                                                                "text": "\r\n"
                                                                            }
                                                                        ]
                                                                    }
                                                                },
                                                                {
                                                                    "kind": "ReturnStatement",
                                                                    "fullStart": 1021,
                                                                    "fullEnd": 1048,
                                                                    "start": 1037,
                                                                    "end": 1046,
                                                                    "fullWidth": 27,
                                                                    "width": 9,
                                                                    "returnKeyword": {
                                                                        "kind": "ReturnKeyword",
                                                                        "fullStart": 1021,
                                                                        "fullEnd": 1044,
                                                                        "start": 1037,
                                                                        "end": 1043,
                                                                        "fullWidth": 23,
                                                                        "width": 6,
                                                                        "text": "return",
                                                                        "value": "return",
                                                                        "valueText": "return",
                                                                        "hasLeadingTrivia": true,
                                                                        "hasTrailingTrivia": true,
                                                                        "leadingTrivia": [
                                                                            {
                                                                                "kind": "WhitespaceTrivia",
                                                                                "text": "                "
                                                                            }
                                                                        ],
                                                                        "trailingTrivia": [
                                                                            {
                                                                                "kind": "WhitespaceTrivia",
                                                                                "text": " "
                                                                            }
                                                                        ]
                                                                    },
                                                                    "expression": {
                                                                        "kind": "NumericLiteral",
                                                                        "fullStart": 1044,
                                                                        "fullEnd": 1045,
                                                                        "start": 1044,
                                                                        "end": 1045,
                                                                        "fullWidth": 1,
                                                                        "width": 1,
                                                                        "text": "0",
                                                                        "value": 0,
                                                                        "valueText": "0"
                                                                    },
                                                                    "semicolonToken": {
                                                                        "kind": "SemicolonToken",
                                                                        "fullStart": 1045,
                                                                        "fullEnd": 1048,
                                                                        "start": 1045,
                                                                        "end": 1046,
                                                                        "fullWidth": 3,
                                                                        "width": 1,
                                                                        "text": ";",
                                                                        "value": ";",
                                                                        "valueText": ";",
                                                                        "hasTrailingTrivia": true,
                                                                        "hasTrailingNewLine": true,
                                                                        "trailingTrivia": [
                                                                            {
                                                                                "kind": "NewLineTrivia",
                                                                                "text": "\r\n"
                                                                            }
                                                                        ]
                                                                    }
                                                                }
                                                            ],
                                                            "closeBraceToken": {
                                                                "kind": "CloseBraceToken",
                                                                "fullStart": 1048,
                                                                "fullEnd": 1061,
                                                                "start": 1060,
                                                                "end": 1061,
                                                                "fullWidth": 13,
                                                                "width": 1,
                                                                "text": "}",
                                                                "value": "}",
                                                                "valueText": "}",
                                                                "hasLeadingTrivia": true,
                                                                "leadingTrivia": [
                                                                    {
                                                                        "kind": "WhitespaceTrivia",
                                                                        "text": "            "
                                                                    }
                                                                ]
                                                            }
                                                        }
                                                    }
                                                },
                                                {
                                                    "kind": "CommaToken",
                                                    "fullStart": 1061,
                                                    "fullEnd": 1064,
                                                    "start": 1061,
                                                    "end": 1062,
                                                    "fullWidth": 3,
                                                    "width": 1,
                                                    "text": ",",
                                                    "value": ",",
                                                    "valueText": ",",
                                                    "hasTrailingTrivia": true,
                                                    "hasTrailingNewLine": true,
                                                    "trailingTrivia": [
                                                        {
                                                            "kind": "NewLineTrivia",
                                                            "text": "\r\n"
                                                        }
                                                    ]
                                                },
                                                {
                                                    "kind": "SimplePropertyAssignment",
                                                    "fullStart": 1064,
                                                    "fullEnd": 1096,
                                                    "start": 1076,
                                                    "end": 1094,
                                                    "fullWidth": 32,
                                                    "width": 18,
                                                    "propertyName": {
                                                        "kind": "IdentifierName",
                                                        "fullStart": 1064,
                                                        "fullEnd": 1088,
                                                        "start": 1076,
                                                        "end": 1088,
                                                        "fullWidth": 24,
                                                        "width": 12,
                                                        "text": "configurable",
                                                        "value": "configurable",
                                                        "valueText": "configurable",
                                                        "hasLeadingTrivia": true,
                                                        "leadingTrivia": [
                                                            {
                                                                "kind": "WhitespaceTrivia",
                                                                "text": "            "
                                                            }
                                                        ]
                                                    },
                                                    "colonToken": {
                                                        "kind": "ColonToken",
                                                        "fullStart": 1088,
                                                        "fullEnd": 1090,
                                                        "start": 1088,
                                                        "end": 1089,
                                                        "fullWidth": 2,
                                                        "width": 1,
                                                        "text": ":",
                                                        "value": ":",
                                                        "valueText": ":",
                                                        "hasTrailingTrivia": true,
                                                        "trailingTrivia": [
                                                            {
                                                                "kind": "WhitespaceTrivia",
                                                                "text": " "
                                                            }
                                                        ]
                                                    },
                                                    "expression": {
                                                        "kind": "TrueKeyword",
                                                        "fullStart": 1090,
                                                        "fullEnd": 1096,
                                                        "start": 1090,
                                                        "end": 1094,
                                                        "fullWidth": 6,
                                                        "width": 4,
                                                        "text": "true",
                                                        "value": true,
                                                        "valueText": "true",
                                                        "hasTrailingTrivia": true,
                                                        "hasTrailingNewLine": true,
                                                        "trailingTrivia": [
                                                            {
                                                                "kind": "NewLineTrivia",
                                                                "text": "\r\n"
                                                            }
                                                        ]
                                                    }
                                                }
                                            ],
                                            "closeBraceToken": {
                                                "kind": "CloseBraceToken",
                                                "fullStart": 1096,
                                                "fullEnd": 1105,
                                                "start": 1104,
                                                "end": 1105,
                                                "fullWidth": 9,
                                                "width": 1,
                                                "text": "}",
                                                "value": "}",
                                                "valueText": "}",
                                                "hasLeadingTrivia": true,
                                                "leadingTrivia": [
                                                    {
                                                        "kind": "WhitespaceTrivia",
                                                        "text": "        "
                                                    }
                                                ]
                                            }
                                        }
                                    ],
                                    "closeParenToken": {
                                        "kind": "CloseParenToken",
                                        "fullStart": 1105,
                                        "fullEnd": 1106,
                                        "start": 1105,
                                        "end": 1106,
                                        "fullWidth": 1,
                                        "width": 1,
                                        "text": ")",
                                        "value": ")",
                                        "valueText": ")"
                                    }
                                }
                            },
                            "semicolonToken": {
                                "kind": "SemicolonToken",
                                "fullStart": 1106,
                                "fullEnd": 1109,
                                "start": 1106,
                                "end": 1107,
                                "fullWidth": 3,
                                "width": 1,
                                "text": ";",
                                "value": ";",
                                "valueText": ";",
                                "hasTrailingTrivia": true,
                                "hasTrailingNewLine": true,
                                "trailingTrivia": [
                                    {
                                        "kind": "NewLineTrivia",
                                        "text": "\r\n"
                                    }
                                ]
                            }
                        },
                        {
                            "kind": "TryStatement",
                            "fullStart": 1109,
                            "fullEnd": 1321,
                            "start": 1119,
                            "end": 1319,
                            "fullWidth": 212,
                            "width": 200,
                            "tryKeyword": {
                                "kind": "TryKeyword",
                                "fullStart": 1109,
                                "fullEnd": 1123,
                                "start": 1119,
                                "end": 1122,
                                "fullWidth": 14,
                                "width": 3,
                                "text": "try",
                                "value": "try",
                                "valueText": "try",
                                "hasLeadingTrivia": true,
                                "hasLeadingNewLine": true,
                                "hasTrailingTrivia": true,
                                "leadingTrivia": [
                                    {
                                        "kind": "NewLineTrivia",
                                        "text": "\r\n"
                                    },
                                    {
                                        "kind": "WhitespaceTrivia",
                                        "text": "        "
                                    }
                                ],
                                "trailingTrivia": [
                                    {
                                        "kind": "WhitespaceTrivia",
                                        "text": " "
                                    }
                                ]
                            },
                            "block": {
                                "kind": "Block",
                                "fullStart": 1123,
                                "fullEnd": 1259,
                                "start": 1123,
                                "end": 1258,
                                "fullWidth": 136,
                                "width": 135,
                                "openBraceToken": {
                                    "kind": "OpenBraceToken",
                                    "fullStart": 1123,
                                    "fullEnd": 1126,
                                    "start": 1123,
                                    "end": 1124,
                                    "fullWidth": 3,
                                    "width": 1,
                                    "text": "{",
                                    "value": "{",
                                    "valueText": "{",
                                    "hasTrailingTrivia": true,
                                    "hasTrailingNewLine": true,
                                    "trailingTrivia": [
                                        {
                                            "kind": "NewLineTrivia",
                                            "text": "\r\n"
                                        }
                                    ]
                                },
                                "statements": [
                                    {
                                        "kind": "ExpressionStatement",
                                        "fullStart": 1126,
                                        "fullEnd": 1163,
                                        "start": 1138,
                                        "end": 1161,
                                        "fullWidth": 37,
                                        "width": 23,
                                        "expression": {
                                            "kind": "AssignmentExpression",
                                            "fullStart": 1126,
                                            "fullEnd": 1160,
                                            "start": 1138,
                                            "end": 1160,
                                            "fullWidth": 34,
                                            "width": 22,
                                            "left": {
                                                "kind": "ElementAccessExpression",
                                                "fullStart": 1126,
                                                "fullEnd": 1157,
                                                "start": 1138,
                                                "end": 1156,
                                                "fullWidth": 31,
                                                "width": 18,
                                                "expression": {
                                                    "kind": "MemberAccessExpression",
                                                    "fullStart": 1126,
                                                    "fullEnd": 1153,
                                                    "start": 1138,
                                                    "end": 1153,
                                                    "fullWidth": 27,
                                                    "width": 15,
                                                    "expression": {
                                                        "kind": "IdentifierName",
                                                        "fullStart": 1126,
                                                        "fullEnd": 1143,
                                                        "start": 1138,
                                                        "end": 1143,
                                                        "fullWidth": 17,
                                                        "width": 5,
                                                        "text": "Array",
                                                        "value": "Array",
                                                        "valueText": "Array",
                                                        "hasLeadingTrivia": true,
                                                        "leadingTrivia": [
                                                            {
                                                                "kind": "WhitespaceTrivia",
                                                                "text": "            "
                                                            }
                                                        ]
                                                    },
                                                    "dotToken": {
                                                        "kind": "DotToken",
                                                        "fullStart": 1143,
                                                        "fullEnd": 1144,
                                                        "start": 1143,
                                                        "end": 1144,
                                                        "fullWidth": 1,
                                                        "width": 1,
                                                        "text": ".",
                                                        "value": ".",
                                                        "valueText": "."
                                                    },
                                                    "name": {
                                                        "kind": "IdentifierName",
                                                        "fullStart": 1144,
                                                        "fullEnd": 1153,
                                                        "start": 1144,
                                                        "end": 1153,
                                                        "fullWidth": 9,
                                                        "width": 9,
                                                        "text": "prototype",
                                                        "value": "prototype",
                                                        "valueText": "prototype"
                                                    }
                                                },
                                                "openBracketToken": {
                                                    "kind": "OpenBracketToken",
                                                    "fullStart": 1153,
                                                    "fullEnd": 1154,
                                                    "start": 1153,
                                                    "end": 1154,
                                                    "fullWidth": 1,
                                                    "width": 1,
                                                    "text": "[",
                                                    "value": "[",
                                                    "valueText": "["
                                                },
                                                "argumentExpression": {
                                                    "kind": "NumericLiteral",
                                                    "fullStart": 1154,
                                                    "fullEnd": 1155,
                                                    "start": 1154,
                                                    "end": 1155,
                                                    "fullWidth": 1,
                                                    "width": 1,
                                                    "text": "1",
                                                    "value": 1,
                                                    "valueText": "1"
                                                },
                                                "closeBracketToken": {
                                                    "kind": "CloseBracketToken",
                                                    "fullStart": 1155,
                                                    "fullEnd": 1157,
                                                    "start": 1155,
                                                    "end": 1156,
                                                    "fullWidth": 2,
                                                    "width": 1,
                                                    "text": "]",
                                                    "value": "]",
                                                    "valueText": "]",
                                                    "hasTrailingTrivia": true,
                                                    "trailingTrivia": [
                                                        {
                                                            "kind": "WhitespaceTrivia",
                                                            "text": " "
                                                        }
                                                    ]
                                                }
                                            },
                                            "operatorToken": {
                                                "kind": "EqualsToken",
                                                "fullStart": 1157,
                                                "fullEnd": 1159,
                                                "start": 1157,
                                                "end": 1158,
                                                "fullWidth": 2,
                                                "width": 1,
                                                "text": "=",
                                                "value": "=",
                                                "valueText": "=",
                                                "hasTrailingTrivia": true,
                                                "trailingTrivia": [
                                                    {
                                                        "kind": "WhitespaceTrivia",
                                                        "text": " "
                                                    }
                                                ]
                                            },
                                            "right": {
                                                "kind": "NumericLiteral",
                                                "fullStart": 1159,
                                                "fullEnd": 1160,
                                                "start": 1159,
                                                "end": 1160,
                                                "fullWidth": 1,
                                                "width": 1,
                                                "text": "1",
                                                "value": 1,
                                                "valueText": "1"
                                            }
                                        },
                                        "semicolonToken": {
                                            "kind": "SemicolonToken",
                                            "fullStart": 1160,
                                            "fullEnd": 1163,
                                            "start": 1160,
                                            "end": 1161,
                                            "fullWidth": 3,
                                            "width": 1,
                                            "text": ";",
                                            "value": ";",
                                            "valueText": ";",
                                            "hasTrailingTrivia": true,
                                            "hasTrailingNewLine": true,
                                            "trailingTrivia": [
                                                {
                                                    "kind": "NewLineTrivia",
                                                    "text": "\r\n"
                                                }
                                            ]
                                        }
                                    },
                                    {
                                        "kind": "ExpressionStatement",
                                        "fullStart": 1163,
                                        "fullEnd": 1205,
                                        "start": 1175,
                                        "end": 1203,
                                        "fullWidth": 42,
                                        "width": 28,
                                        "expression": {
                                            "kind": "InvocationExpression",
                                            "fullStart": 1163,
                                            "fullEnd": 1202,
                                            "start": 1175,
                                            "end": 1202,
                                            "fullWidth": 39,
                                            "width": 27,
                                            "expression": {
                                                "kind": "MemberAccessExpression",
                                                "fullStart": 1163,
                                                "fullEnd": 1190,
                                                "start": 1175,
                                                "end": 1190,
                                                "fullWidth": 27,
                                                "width": 15,
                                                "expression": {
                                                    "kind": "IdentifierName",
                                                    "fullStart": 1163,
                                                    "fullEnd": 1178,
                                                    "start": 1175,
                                                    "end": 1178,
                                                    "fullWidth": 15,
                                                    "width": 3,
                                                    "text": "arr",
                                                    "value": "arr",
                                                    "valueText": "arr",
                                                    "hasLeadingTrivia": true,
                                                    "leadingTrivia": [
                                                        {
                                                            "kind": "WhitespaceTrivia",
                                                            "text": "            "
                                                        }
                                                    ]
                                                },
                                                "dotToken": {
                                                    "kind": "DotToken",
                                                    "fullStart": 1178,
                                                    "fullEnd": 1179,
                                                    "start": 1178,
                                                    "end": 1179,
                                                    "fullWidth": 1,
                                                    "width": 1,
                                                    "text": ".",
                                                    "value": ".",
                                                    "valueText": "."
                                                },
                                                "name": {
                                                    "kind": "IdentifierName",
                                                    "fullStart": 1179,
                                                    "fullEnd": 1190,
                                                    "start": 1179,
                                                    "end": 1190,
                                                    "fullWidth": 11,
                                                    "width": 11,
                                                    "text": "reduceRight",
                                                    "value": "reduceRight",
                                                    "valueText": "reduceRight"
                                                }
                                            },
                                            "argumentList": {
                                                "kind": "ArgumentList",
                                                "fullStart": 1190,
                                                "fullEnd": 1202,
                                                "start": 1190,
                                                "end": 1202,
                                                "fullWidth": 12,
                                                "width": 12,
                                                "openParenToken": {
                                                    "kind": "OpenParenToken",
                                                    "fullStart": 1190,
                                                    "fullEnd": 1191,
                                                    "start": 1190,
                                                    "end": 1191,
                                                    "fullWidth": 1,
                                                    "width": 1,
                                                    "text": "(",
                                                    "value": "(",
                                                    "valueText": "("
                                                },
                                                "arguments": [
                                                    {
                                                        "kind": "IdentifierName",
                                                        "fullStart": 1191,
                                                        "fullEnd": 1201,
                                                        "start": 1191,
                                                        "end": 1201,
                                                        "fullWidth": 10,
                                                        "width": 10,
                                                        "text": "callbackfn",
                                                        "value": "callbackfn",
                                                        "valueText": "callbackfn"
                                                    }
                                                ],
                                                "closeParenToken": {
                                                    "kind": "CloseParenToken",
                                                    "fullStart": 1201,
                                                    "fullEnd": 1202,
                                                    "start": 1201,
                                                    "end": 1202,
                                                    "fullWidth": 1,
                                                    "width": 1,
                                                    "text": ")",
                                                    "value": ")",
                                                    "valueText": ")"
                                                }
                                            }
                                        },
                                        "semicolonToken": {
                                            "kind": "SemicolonToken",
                                            "fullStart": 1202,
                                            "fullEnd": 1205,
                                            "start": 1202,
                                            "end": 1203,
                                            "fullWidth": 3,
                                            "width": 1,
                                            "text": ";",
                                            "value": ";",
                                            "valueText": ";",
                                            "hasTrailingTrivia": true,
                                            "hasTrailingNewLine": true,
                                            "trailingTrivia": [
                                                {
                                                    "kind": "NewLineTrivia",
                                                    "text": "\r\n"
                                                }
                                            ]
                                        }
                                    },
                                    {
                                        "kind": "ReturnStatement",
                                        "fullStart": 1205,
                                        "fullEnd": 1249,
                                        "start": 1217,
                                        "end": 1247,
                                        "fullWidth": 44,
                                        "width": 30,
                                        "returnKeyword": {
                                            "kind": "ReturnKeyword",
                                            "fullStart": 1205,
                                            "fullEnd": 1224,
                                            "start": 1217,
                                            "end": 1223,
                                            "fullWidth": 19,
                                            "width": 6,
                                            "text": "return",
                                            "value": "return",
                                            "valueText": "return",
                                            "hasLeadingTrivia": true,
                                            "hasTrailingTrivia": true,
                                            "leadingTrivia": [
                                                {
                                                    "kind": "WhitespaceTrivia",
                                                    "text": "            "
                                                }
                                            ],
                                            "trailingTrivia": [
                                                {
                                                    "kind": "WhitespaceTrivia",
                                                    "text": " "
                                                }
                                            ]
                                        },
                                        "expression": {
                                            "kind": "LogicalAndExpression",
                                            "fullStart": 1224,
                                            "fullEnd": 1246,
                                            "start": 1224,
                                            "end": 1246,
                                            "fullWidth": 22,
                                            "width": 22,
                                            "left": {
                                                "kind": "IdentifierName",
                                                "fullStart": 1224,
                                                "fullEnd": 1235,
                                                "start": 1224,
                                                "end": 1234,
                                                "fullWidth": 11,
                                                "width": 10,
                                                "text": "testResult",
                                                "value": "testResult",
                                                "valueText": "testResult",
                                                "hasTrailingTrivia": true,
                                                "trailingTrivia": [
                                                    {
                                                        "kind": "WhitespaceTrivia",
                                                        "text": " "
                                                    }
                                                ]
                                            },
                                            "operatorToken": {
                                                "kind": "AmpersandAmpersandToken",
                                                "fullStart": 1235,
                                                "fullEnd": 1238,
                                                "start": 1235,
                                                "end": 1237,
                                                "fullWidth": 3,
                                                "width": 2,
                                                "text": "&&",
                                                "value": "&&",
                                                "valueText": "&&",
                                                "hasTrailingTrivia": true,
                                                "trailingTrivia": [
                                                    {
                                                        "kind": "WhitespaceTrivia",
                                                        "text": " "
                                                    }
                                                ]
                                            },
                                            "right": {
                                                "kind": "IdentifierName",
                                                "fullStart": 1238,
                                                "fullEnd": 1246,
                                                "start": 1238,
                                                "end": 1246,
                                                "fullWidth": 8,
                                                "width": 8,
                                                "text": "accessed",
                                                "value": "accessed",
                                                "valueText": "accessed"
                                            }
                                        },
                                        "semicolonToken": {
                                            "kind": "SemicolonToken",
                                            "fullStart": 1246,
                                            "fullEnd": 1249,
                                            "start": 1246,
                                            "end": 1247,
                                            "fullWidth": 3,
                                            "width": 1,
                                            "text": ";",
                                            "value": ";",
                                            "valueText": ";",
                                            "hasTrailingTrivia": true,
                                            "hasTrailingNewLine": true,
                                            "trailingTrivia": [
                                                {
                                                    "kind": "NewLineTrivia",
                                                    "text": "\r\n"
                                                }
                                            ]
                                        }
                                    }
                                ],
                                "closeBraceToken": {
                                    "kind": "CloseBraceToken",
                                    "fullStart": 1249,
                                    "fullEnd": 1259,
                                    "start": 1257,
                                    "end": 1258,
                                    "fullWidth": 10,
                                    "width": 1,
                                    "text": "}",
                                    "value": "}",
                                    "valueText": "}",
                                    "hasLeadingTrivia": true,
                                    "hasTrailingTrivia": true,
                                    "leadingTrivia": [
                                        {
                                            "kind": "WhitespaceTrivia",
                                            "text": "        "
                                        }
                                    ],
                                    "trailingTrivia": [
                                        {
                                            "kind": "WhitespaceTrivia",
                                            "text": " "
                                        }
                                    ]
                                }
                            },
                            "finallyClause": {
                                "kind": "FinallyClause",
                                "fullStart": 1259,
                                "fullEnd": 1321,
                                "start": 1259,
                                "end": 1319,
                                "fullWidth": 62,
                                "width": 60,
                                "finallyKeyword": {
                                    "kind": "FinallyKeyword",
                                    "fullStart": 1259,
                                    "fullEnd": 1267,
                                    "start": 1259,
                                    "end": 1266,
                                    "fullWidth": 8,
                                    "width": 7,
                                    "text": "finally",
                                    "value": "finally",
                                    "valueText": "finally",
                                    "hasTrailingTrivia": true,
                                    "trailingTrivia": [
                                        {
                                            "kind": "WhitespaceTrivia",
                                            "text": " "
                                        }
                                    ]
                                },
                                "block": {
                                    "kind": "Block",
                                    "fullStart": 1267,
                                    "fullEnd": 1321,
                                    "start": 1267,
                                    "end": 1319,
                                    "fullWidth": 54,
                                    "width": 52,
                                    "openBraceToken": {
                                        "kind": "OpenBraceToken",
                                        "fullStart": 1267,
                                        "fullEnd": 1270,
                                        "start": 1267,
                                        "end": 1268,
                                        "fullWidth": 3,
                                        "width": 1,
                                        "text": "{",
                                        "value": "{",
                                        "valueText": "{",
                                        "hasTrailingTrivia": true,
                                        "hasTrailingNewLine": true,
                                        "trailingTrivia": [
                                            {
                                                "kind": "NewLineTrivia",
                                                "text": "\r\n"
                                            }
                                        ]
                                    },
                                    "statements": [
                                        {
                                            "kind": "ExpressionStatement",
                                            "fullStart": 1270,
                                            "fullEnd": 1310,
                                            "start": 1282,
                                            "end": 1308,
                                            "fullWidth": 40,
                                            "width": 26,
                                            "expression": {
                                                "kind": "DeleteExpression",
                                                "fullStart": 1270,
                                                "fullEnd": 1307,
                                                "start": 1282,
                                                "end": 1307,
                                                "fullWidth": 37,
                                                "width": 25,
                                                "deleteKeyword": {
                                                    "kind": "DeleteKeyword",
                                                    "fullStart": 1270,
                                                    "fullEnd": 1289,
                                                    "start": 1282,
                                                    "end": 1288,
                                                    "fullWidth": 19,
                                                    "width": 6,
                                                    "text": "delete",
                                                    "value": "delete",
                                                    "valueText": "delete",
                                                    "hasLeadingTrivia": true,
                                                    "hasTrailingTrivia": true,
                                                    "leadingTrivia": [
                                                        {
                                                            "kind": "WhitespaceTrivia",
                                                            "text": "            "
                                                        }
                                                    ],
                                                    "trailingTrivia": [
                                                        {
                                                            "kind": "WhitespaceTrivia",
                                                            "text": " "
                                                        }
                                                    ]
                                                },
                                                "expression": {
                                                    "kind": "ElementAccessExpression",
                                                    "fullStart": 1289,
                                                    "fullEnd": 1307,
                                                    "start": 1289,
                                                    "end": 1307,
                                                    "fullWidth": 18,
                                                    "width": 18,
                                                    "expression": {
                                                        "kind": "MemberAccessExpression",
                                                        "fullStart": 1289,
                                                        "fullEnd": 1304,
                                                        "start": 1289,
                                                        "end": 1304,
                                                        "fullWidth": 15,
                                                        "width": 15,
                                                        "expression": {
                                                            "kind": "IdentifierName",
                                                            "fullStart": 1289,
                                                            "fullEnd": 1294,
                                                            "start": 1289,
                                                            "end": 1294,
                                                            "fullWidth": 5,
                                                            "width": 5,
                                                            "text": "Array",
                                                            "value": "Array",
                                                            "valueText": "Array"
                                                        },
                                                        "dotToken": {
                                                            "kind": "DotToken",
                                                            "fullStart": 1294,
                                                            "fullEnd": 1295,
                                                            "start": 1294,
                                                            "end": 1295,
                                                            "fullWidth": 1,
                                                            "width": 1,
                                                            "text": ".",
                                                            "value": ".",
                                                            "valueText": "."
                                                        },
                                                        "name": {
                                                            "kind": "IdentifierName",
                                                            "fullStart": 1295,
                                                            "fullEnd": 1304,
                                                            "start": 1295,
                                                            "end": 1304,
                                                            "fullWidth": 9,
                                                            "width": 9,
                                                            "text": "prototype",
                                                            "value": "prototype",
                                                            "valueText": "prototype"
                                                        }
                                                    },
                                                    "openBracketToken": {
                                                        "kind": "OpenBracketToken",
                                                        "fullStart": 1304,
                                                        "fullEnd": 1305,
                                                        "start": 1304,
                                                        "end": 1305,
                                                        "fullWidth": 1,
                                                        "width": 1,
                                                        "text": "[",
                                                        "value": "[",
                                                        "valueText": "["
                                                    },
                                                    "argumentExpression": {
                                                        "kind": "NumericLiteral",
                                                        "fullStart": 1305,
                                                        "fullEnd": 1306,
                                                        "start": 1305,
                                                        "end": 1306,
                                                        "fullWidth": 1,
                                                        "width": 1,
                                                        "text": "1",
                                                        "value": 1,
                                                        "valueText": "1"
                                                    },
                                                    "closeBracketToken": {
                                                        "kind": "CloseBracketToken",
                                                        "fullStart": 1306,
                                                        "fullEnd": 1307,
                                                        "start": 1306,
                                                        "end": 1307,
                                                        "fullWidth": 1,
                                                        "width": 1,
                                                        "text": "]",
                                                        "value": "]",
                                                        "valueText": "]"
                                                    }
                                                }
                                            },
                                            "semicolonToken": {
                                                "kind": "SemicolonToken",
                                                "fullStart": 1307,
                                                "fullEnd": 1310,
                                                "start": 1307,
                                                "end": 1308,
                                                "fullWidth": 3,
                                                "width": 1,
                                                "text": ";",
                                                "value": ";",
                                                "valueText": ";",
                                                "hasTrailingTrivia": true,
                                                "hasTrailingNewLine": true,
                                                "trailingTrivia": [
                                                    {
                                                        "kind": "NewLineTrivia",
                                                        "text": "\r\n"
                                                    }
                                                ]
                                            }
                                        }
                                    ],
                                    "closeBraceToken": {
                                        "kind": "CloseBraceToken",
                                        "fullStart": 1310,
                                        "fullEnd": 1321,
                                        "start": 1318,
                                        "end": 1319,
                                        "fullWidth": 11,
                                        "width": 1,
                                        "text": "}",
                                        "value": "}",
                                        "valueText": "}",
                                        "hasLeadingTrivia": true,
                                        "hasTrailingTrivia": true,
                                        "hasTrailingNewLine": true,
                                        "leadingTrivia": [
                                            {
                                                "kind": "WhitespaceTrivia",
                                                "text": "        "
                                            }
                                        ],
                                        "trailingTrivia": [
                                            {
                                                "kind": "NewLineTrivia",
                                                "text": "\r\n"
                                            }
                                        ]
                                    }
                                }
                            }
                        }
                    ],
                    "closeBraceToken": {
                        "kind": "CloseBraceToken",
                        "fullStart": 1321,
                        "fullEnd": 1328,
                        "start": 1325,
                        "end": 1326,
                        "fullWidth": 7,
                        "width": 1,
                        "text": "}",
                        "value": "}",
                        "valueText": "}",
                        "hasLeadingTrivia": true,
                        "hasTrailingTrivia": true,
                        "hasTrailingNewLine": true,
                        "leadingTrivia": [
                            {
                                "kind": "WhitespaceTrivia",
                                "text": "    "
                            }
                        ],
                        "trailingTrivia": [
                            {
                                "kind": "NewLineTrivia",
                                "text": "\r\n"
                            }
                        ]
                    }
                }
            },
            {
                "kind": "ExpressionStatement",
                "fullStart": 1328,
                "fullEnd": 1352,
                "start": 1328,
                "end": 1350,
                "fullWidth": 24,
                "width": 22,
                "expression": {
                    "kind": "InvocationExpression",
                    "fullStart": 1328,
                    "fullEnd": 1349,
                    "start": 1328,
                    "end": 1349,
                    "fullWidth": 21,
                    "width": 21,
                    "expression": {
                        "kind": "IdentifierName",
                        "fullStart": 1328,
                        "fullEnd": 1339,
                        "start": 1328,
                        "end": 1339,
                        "fullWidth": 11,
                        "width": 11,
                        "text": "runTestCase",
                        "value": "runTestCase",
                        "valueText": "runTestCase"
                    },
                    "argumentList": {
                        "kind": "ArgumentList",
                        "fullStart": 1339,
                        "fullEnd": 1349,
                        "start": 1339,
                        "end": 1349,
                        "fullWidth": 10,
                        "width": 10,
                        "openParenToken": {
                            "kind": "OpenParenToken",
                            "fullStart": 1339,
                            "fullEnd": 1340,
                            "start": 1339,
                            "end": 1340,
                            "fullWidth": 1,
                            "width": 1,
                            "text": "(",
                            "value": "(",
                            "valueText": "("
                        },
                        "arguments": [
                            {
                                "kind": "IdentifierName",
                                "fullStart": 1340,
                                "fullEnd": 1348,
                                "start": 1340,
                                "end": 1348,
                                "fullWidth": 8,
                                "width": 8,
                                "text": "testcase",
                                "value": "testcase",
                                "valueText": "testcase"
                            }
                        ],
                        "closeParenToken": {
                            "kind": "CloseParenToken",
                            "fullStart": 1348,
                            "fullEnd": 1349,
                            "start": 1348,
                            "end": 1349,
                            "fullWidth": 1,
                            "width": 1,
                            "text": ")",
                            "value": ")",
                            "valueText": ")"
                        }
                    }
                },
                "semicolonToken": {
                    "kind": "SemicolonToken",
                    "fullStart": 1349,
                    "fullEnd": 1352,
                    "start": 1349,
                    "end": 1350,
                    "fullWidth": 3,
                    "width": 1,
                    "text": ";",
                    "value": ";",
                    "valueText": ";",
                    "hasTrailingTrivia": true,
                    "hasTrailingNewLine": true,
                    "trailingTrivia": [
                        {
                            "kind": "NewLineTrivia",
                            "text": "\r\n"
                        }
                    ]
                }
            }
        ],
        "endOfFileToken": {
            "kind": "EndOfFileToken",
            "fullStart": 1352,
            "fullEnd": 1352,
            "start": 1352,
            "end": 1352,
            "fullWidth": 0,
            "width": 0,
            "text": ""
        }
    },
    "lineMap": {
        "lineStarts": [
            0,
            67,
            152,
            232,
            308,
            380,
            385,
            442,
            590,
            595,
            597,
            599,
            622,
            624,
            655,
            687,
            689,
            747,
            777,
            807,
            844,
            859,
            870,
            872,
            902,
            945,
            977,
            1021,
            1048,
            1064,
            1096,
            1109,
            1111,
            1126,
            1163,
            1205,
            1249,
            1270,
            1310,
            1321,
            1328,
            1352
        ],
        "length": 1352
    }
}<|MERGE_RESOLUTION|>--- conflicted
+++ resolved
@@ -559,11 +559,8 @@
                                             "start": 717,
                                             "end": 724,
                                             "fullWidth": 7,
-<<<<<<< HEAD
                                             "width": 7,
-=======
                                             "modifiers": [],
->>>>>>> e3c38734
                                             "identifier": {
                                                 "kind": "IdentifierName",
                                                 "fullStart": 717,
@@ -603,11 +600,8 @@
                                             "start": 726,
                                             "end": 732,
                                             "fullWidth": 6,
-<<<<<<< HEAD
                                             "width": 6,
-=======
                                             "modifiers": [],
->>>>>>> e3c38734
                                             "identifier": {
                                                 "kind": "IdentifierName",
                                                 "fullStart": 726,
@@ -647,11 +641,8 @@
                                             "start": 734,
                                             "end": 737,
                                             "fullWidth": 3,
-<<<<<<< HEAD
                                             "width": 3,
-=======
                                             "modifiers": [],
->>>>>>> e3c38734
                                             "identifier": {
                                                 "kind": "IdentifierName",
                                                 "fullStart": 734,
@@ -691,11 +682,8 @@
                                             "start": 739,
                                             "end": 742,
                                             "fullWidth": 3,
-<<<<<<< HEAD
                                             "width": 3,
-=======
                                             "modifiers": [],
->>>>>>> e3c38734
                                             "identifier": {
                                                 "kind": "IdentifierName",
                                                 "fullStart": 739,
