--- conflicted
+++ resolved
@@ -1009,12 +1009,8 @@
                                         "start": 714,
                                         "end": 731,
                                         "fullWidth": 17,
-<<<<<<< HEAD
                                         "width": 17,
-                                        "identifier": {
-=======
                                         "propertyName": {
->>>>>>> 85e84683
                                             "kind": "IdentifierName",
                                             "fullStart": 714,
                                             "fullEnd": 718,
