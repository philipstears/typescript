--- conflicted
+++ resolved
@@ -559,11 +559,8 @@
                                             "start": 698,
                                             "end": 705,
                                             "fullWidth": 7,
-<<<<<<< HEAD
                                             "width": 7,
-=======
                                             "modifiers": [],
->>>>>>> e3c38734
                                             "identifier": {
                                                 "kind": "IdentifierName",
                                                 "fullStart": 698,
@@ -603,11 +600,8 @@
                                             "start": 707,
                                             "end": 713,
                                             "fullWidth": 6,
-<<<<<<< HEAD
                                             "width": 6,
-=======
                                             "modifiers": [],
->>>>>>> e3c38734
                                             "identifier": {
                                                 "kind": "IdentifierName",
                                                 "fullStart": 707,
@@ -647,11 +641,8 @@
                                             "start": 715,
                                             "end": 718,
                                             "fullWidth": 3,
-<<<<<<< HEAD
                                             "width": 3,
-=======
                                             "modifiers": [],
->>>>>>> e3c38734
                                             "identifier": {
                                                 "kind": "IdentifierName",
                                                 "fullStart": 715,
@@ -691,11 +682,8 @@
                                             "start": 720,
                                             "end": 723,
                                             "fullWidth": 3,
-<<<<<<< HEAD
                                             "width": 3,
-=======
                                             "modifiers": [],
->>>>>>> e3c38734
                                             "identifier": {
                                                 "kind": "IdentifierName",
                                                 "fullStart": 720,
