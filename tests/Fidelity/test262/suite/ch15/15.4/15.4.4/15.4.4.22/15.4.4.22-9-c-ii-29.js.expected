--- conflicted
+++ resolved
@@ -614,11 +614,8 @@
                                             "start": 665,
                                             "end": 672,
                                             "fullWidth": 7,
-<<<<<<< HEAD
                                             "width": 7,
-=======
                                             "modifiers": [],
->>>>>>> e3c38734
                                             "identifier": {
                                                 "kind": "IdentifierName",
                                                 "fullStart": 665,
@@ -658,11 +655,8 @@
                                             "start": 674,
                                             "end": 680,
                                             "fullWidth": 6,
-<<<<<<< HEAD
                                             "width": 6,
-=======
                                             "modifiers": [],
->>>>>>> e3c38734
                                             "identifier": {
                                                 "kind": "IdentifierName",
                                                 "fullStart": 674,
@@ -702,11 +696,8 @@
                                             "start": 682,
                                             "end": 685,
                                             "fullWidth": 3,
-<<<<<<< HEAD
                                             "width": 3,
-=======
                                             "modifiers": [],
->>>>>>> e3c38734
                                             "identifier": {
                                                 "kind": "IdentifierName",
                                                 "fullStart": 682,
@@ -746,11 +737,8 @@
                                             "start": 687,
                                             "end": 690,
                                             "fullWidth": 3,
-<<<<<<< HEAD
                                             "width": 3,
-=======
                                             "modifiers": [],
->>>>>>> e3c38734
                                             "identifier": {
                                                 "kind": "IdentifierName",
                                                 "fullStart": 687,
