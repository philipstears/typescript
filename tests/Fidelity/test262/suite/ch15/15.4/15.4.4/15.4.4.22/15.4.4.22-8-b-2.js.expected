--- conflicted
+++ resolved
@@ -414,11 +414,8 @@
                                             "start": 641,
                                             "end": 648,
                                             "fullWidth": 7,
-<<<<<<< HEAD
                                             "width": 7,
-=======
                                             "modifiers": [],
->>>>>>> e3c38734
                                             "identifier": {
                                                 "kind": "IdentifierName",
                                                 "fullStart": 641,
@@ -458,11 +455,8 @@
                                             "start": 650,
                                             "end": 656,
                                             "fullWidth": 6,
-<<<<<<< HEAD
                                             "width": 6,
-=======
                                             "modifiers": [],
->>>>>>> e3c38734
                                             "identifier": {
                                                 "kind": "IdentifierName",
                                                 "fullStart": 650,
@@ -502,11 +496,8 @@
                                             "start": 658,
                                             "end": 661,
                                             "fullWidth": 3,
-<<<<<<< HEAD
                                             "width": 3,
-=======
                                             "modifiers": [],
->>>>>>> e3c38734
                                             "identifier": {
                                                 "kind": "IdentifierName",
                                                 "fullStart": 658,
@@ -546,11 +537,8 @@
                                             "start": 663,
                                             "end": 666,
                                             "fullWidth": 3,
-<<<<<<< HEAD
                                             "width": 3,
-=======
                                             "modifiers": [],
->>>>>>> e3c38734
                                             "identifier": {
                                                 "kind": "IdentifierName",
                                                 "fullStart": 663,
