--- conflicted
+++ resolved
@@ -252,12 +252,8 @@
                                         "start": 656,
                                         "end": 674,
                                         "fullWidth": 18,
-<<<<<<< HEAD
                                         "width": 18,
-                                        "identifier": {
-=======
                                         "propertyName": {
->>>>>>> 85e84683
                                             "kind": "IdentifierName",
                                             "fullStart": 656,
                                             "fullEnd": 667,
@@ -1056,12 +1052,8 @@
                                         "start": 855,
                                         "end": 883,
                                         "fullWidth": 28,
-<<<<<<< HEAD
                                         "width": 28,
-                                        "identifier": {
-=======
                                         "propertyName": {
->>>>>>> 85e84683
                                             "kind": "IdentifierName",
                                             "fullStart": 855,
                                             "fullEnd": 861,
@@ -1431,12 +1423,8 @@
                                         "start": 900,
                                         "end": 921,
                                         "fullWidth": 21,
-<<<<<<< HEAD
                                         "width": 21,
-                                        "identifier": {
-=======
                                         "propertyName": {
->>>>>>> 85e84683
                                             "kind": "IdentifierName",
                                             "fullStart": 900,
                                             "fullEnd": 904,
@@ -1810,12 +1798,8 @@
                                         "start": 970,
                                         "end": 987,
                                         "fullWidth": 17,
-<<<<<<< HEAD
                                         "width": 17,
-                                        "identifier": {
-=======
                                         "propertyName": {
->>>>>>> 85e84683
                                             "kind": "IdentifierName",
                                             "fullStart": 970,
                                             "fullEnd": 976,
