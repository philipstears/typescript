{
    "isDeclaration": false,
    "languageVersion": "EcmaScript5",
    "parseOptions": {
        "allowAutomaticSemicolonInsertion": true
    },
    "sourceUnit": {
        "kind": "SourceUnit",
        "fullStart": 0,
        "fullEnd": 1078,
        "start": 578,
        "end": 1078,
        "fullWidth": 1078,
        "width": 500,
        "isIncrementallyUnusable": true,
        "moduleElements": [
            {
                "kind": "FunctionDeclaration",
                "fullStart": 0,
                "fullEnd": 1054,
                "start": 578,
                "end": 1052,
                "fullWidth": 1054,
                "width": 474,
                "modifiers": [],
                "functionKeyword": {
                    "kind": "FunctionKeyword",
                    "fullStart": 0,
                    "fullEnd": 587,
                    "start": 578,
                    "end": 586,
                    "fullWidth": 587,
                    "width": 8,
                    "text": "function",
                    "value": "function",
                    "valueText": "function",
                    "hasLeadingTrivia": true,
                    "hasLeadingComment": true,
                    "hasLeadingNewLine": true,
                    "hasTrailingTrivia": true,
                    "leadingTrivia": [
                        {
                            "kind": "SingleLineCommentTrivia",
                            "text": "/// Copyright (c) 2012 Ecma International.  All rights reserved. "
                        },
                        {
                            "kind": "NewLineTrivia",
                            "text": "\r\n"
                        },
                        {
                            "kind": "SingleLineCommentTrivia",
                            "text": "/// Ecma International makes this code available under the terms and conditions set"
                        },
                        {
                            "kind": "NewLineTrivia",
                            "text": "\r\n"
                        },
                        {
                            "kind": "SingleLineCommentTrivia",
                            "text": "/// forth on http://hg.ecmascript.org/tests/test262/raw-file/tip/LICENSE (the "
                        },
                        {
                            "kind": "NewLineTrivia",
                            "text": "\r\n"
                        },
                        {
                            "kind": "SingleLineCommentTrivia",
                            "text": "/// \"Use Terms\").   Any redistribution of this code must retain the above "
                        },
                        {
                            "kind": "NewLineTrivia",
                            "text": "\r\n"
                        },
                        {
                            "kind": "SingleLineCommentTrivia",
                            "text": "/// copyright and this notice and otherwise comply with the Use Terms."
                        },
                        {
                            "kind": "NewLineTrivia",
                            "text": "\r\n"
                        },
                        {
                            "kind": "MultiLineCommentTrivia",
                            "text": "/**\r\n * @path ch15/15.4/15.4.4/15.4.4.22/15.4.4.22-8-b-iii-1-7.js\r\n * @description Array.prototype.reduceRight - element to be retrieved is inherited data property on an Array-like object\r\n */"
                        },
                        {
                            "kind": "NewLineTrivia",
                            "text": "\r\n"
                        },
                        {
                            "kind": "NewLineTrivia",
                            "text": "\r\n"
                        },
                        {
                            "kind": "NewLineTrivia",
                            "text": "\r\n"
                        }
                    ],
                    "trailingTrivia": [
                        {
                            "kind": "WhitespaceTrivia",
                            "text": " "
                        }
                    ]
                },
                "identifier": {
                    "kind": "IdentifierName",
                    "fullStart": 587,
                    "fullEnd": 595,
                    "start": 587,
                    "end": 595,
                    "fullWidth": 8,
                    "width": 8,
                    "text": "testcase",
                    "value": "testcase",
                    "valueText": "testcase"
                },
                "callSignature": {
                    "kind": "CallSignature",
                    "fullStart": 595,
                    "fullEnd": 598,
                    "start": 595,
                    "end": 597,
                    "fullWidth": 3,
                    "width": 2,
                    "parameterList": {
                        "kind": "ParameterList",
                        "fullStart": 595,
                        "fullEnd": 598,
                        "start": 595,
                        "end": 597,
                        "fullWidth": 3,
                        "width": 2,
                        "openParenToken": {
                            "kind": "OpenParenToken",
                            "fullStart": 595,
                            "fullEnd": 596,
                            "start": 595,
                            "end": 596,
                            "fullWidth": 1,
                            "width": 1,
                            "text": "(",
                            "value": "(",
                            "valueText": "("
                        },
                        "parameters": [],
                        "closeParenToken": {
                            "kind": "CloseParenToken",
                            "fullStart": 596,
                            "fullEnd": 598,
                            "start": 596,
                            "end": 597,
                            "fullWidth": 2,
                            "width": 1,
                            "text": ")",
                            "value": ")",
                            "valueText": ")",
                            "hasTrailingTrivia": true,
                            "trailingTrivia": [
                                {
                                    "kind": "WhitespaceTrivia",
                                    "text": " "
                                }
                            ]
                        }
                    }
                },
                "block": {
                    "kind": "Block",
                    "fullStart": 598,
                    "fullEnd": 1054,
                    "start": 598,
                    "end": 1052,
                    "fullWidth": 456,
                    "width": 454,
                    "openBraceToken": {
                        "kind": "OpenBraceToken",
                        "fullStart": 598,
                        "fullEnd": 601,
                        "start": 598,
                        "end": 599,
                        "fullWidth": 3,
                        "width": 1,
                        "text": "{",
                        "value": "{",
                        "valueText": "{",
                        "hasTrailingTrivia": true,
                        "hasTrailingNewLine": true,
                        "trailingTrivia": [
                            {
                                "kind": "NewLineTrivia",
                                "text": "\r\n"
                            }
                        ]
                    },
                    "statements": [
                        {
                            "kind": "VariableStatement",
                            "fullStart": 601,
                            "fullEnd": 636,
                            "start": 611,
                            "end": 634,
                            "fullWidth": 35,
                            "width": 23,
                            "modifiers": [],
                            "variableDeclaration": {
                                "kind": "VariableDeclaration",
                                "fullStart": 601,
                                "fullEnd": 633,
                                "start": 611,
                                "end": 633,
                                "fullWidth": 32,
                                "width": 22,
                                "varKeyword": {
                                    "kind": "VarKeyword",
                                    "fullStart": 601,
                                    "fullEnd": 615,
                                    "start": 611,
                                    "end": 614,
                                    "fullWidth": 14,
                                    "width": 3,
                                    "text": "var",
                                    "value": "var",
                                    "valueText": "var",
                                    "hasLeadingTrivia": true,
                                    "hasLeadingNewLine": true,
                                    "hasTrailingTrivia": true,
                                    "leadingTrivia": [
                                        {
                                            "kind": "NewLineTrivia",
                                            "text": "\r\n"
                                        },
                                        {
                                            "kind": "WhitespaceTrivia",
                                            "text": "        "
                                        }
                                    ],
                                    "trailingTrivia": [
                                        {
                                            "kind": "WhitespaceTrivia",
                                            "text": " "
                                        }
                                    ]
                                },
                                "variableDeclarators": [
                                    {
                                        "kind": "VariableDeclarator",
                                        "fullStart": 615,
                                        "fullEnd": 633,
                                        "start": 615,
                                        "end": 633,
                                        "fullWidth": 18,
                                        "width": 18,
                                        "identifier": {
                                            "kind": "IdentifierName",
                                            "fullStart": 615,
                                            "fullEnd": 626,
                                            "start": 615,
                                            "end": 625,
                                            "fullWidth": 11,
                                            "width": 10,
                                            "text": "testResult",
                                            "value": "testResult",
                                            "valueText": "testResult",
                                            "hasTrailingTrivia": true,
                                            "trailingTrivia": [
                                                {
                                                    "kind": "WhitespaceTrivia",
                                                    "text": " "
                                                }
                                            ]
                                        },
                                        "equalsValueClause": {
                                            "kind": "EqualsValueClause",
                                            "fullStart": 626,
                                            "fullEnd": 633,
                                            "start": 626,
                                            "end": 633,
                                            "fullWidth": 7,
                                            "width": 7,
                                            "equalsToken": {
                                                "kind": "EqualsToken",
                                                "fullStart": 626,
                                                "fullEnd": 628,
                                                "start": 626,
                                                "end": 627,
                                                "fullWidth": 2,
                                                "width": 1,
                                                "text": "=",
                                                "value": "=",
                                                "valueText": "=",
                                                "hasTrailingTrivia": true,
                                                "trailingTrivia": [
                                                    {
                                                        "kind": "WhitespaceTrivia",
                                                        "text": " "
                                                    }
                                                ]
                                            },
                                            "value": {
                                                "kind": "FalseKeyword",
                                                "fullStart": 628,
                                                "fullEnd": 633,
                                                "start": 628,
                                                "end": 633,
                                                "fullWidth": 5,
                                                "width": 5,
                                                "text": "false",
                                                "value": false,
                                                "valueText": "false"
                                            }
                                        }
                                    }
                                ]
                            },
                            "semicolonToken": {
                                "kind": "SemicolonToken",
                                "fullStart": 633,
                                "fullEnd": 636,
                                "start": 633,
                                "end": 634,
                                "fullWidth": 3,
                                "width": 1,
                                "text": ";",
                                "value": ";",
                                "valueText": ";",
                                "hasTrailingTrivia": true,
                                "hasTrailingNewLine": true,
                                "trailingTrivia": [
                                    {
                                        "kind": "NewLineTrivia",
                                        "text": "\r\n"
                                    }
                                ]
                            }
                        },
                        {
                            "kind": "FunctionDeclaration",
                            "fullStart": 636,
                            "fullEnd": 797,
                            "start": 644,
                            "end": 795,
                            "fullWidth": 161,
                            "width": 151,
                            "modifiers": [],
                            "functionKeyword": {
                                "kind": "FunctionKeyword",
                                "fullStart": 636,
                                "fullEnd": 653,
                                "start": 644,
                                "end": 652,
                                "fullWidth": 17,
                                "width": 8,
                                "text": "function",
                                "value": "function",
                                "valueText": "function",
                                "hasLeadingTrivia": true,
                                "hasTrailingTrivia": true,
                                "leadingTrivia": [
                                    {
                                        "kind": "WhitespaceTrivia",
                                        "text": "        "
                                    }
                                ],
                                "trailingTrivia": [
                                    {
                                        "kind": "WhitespaceTrivia",
                                        "text": " "
                                    }
                                ]
                            },
                            "identifier": {
                                "kind": "IdentifierName",
                                "fullStart": 653,
                                "fullEnd": 663,
                                "start": 653,
                                "end": 663,
                                "fullWidth": 10,
                                "width": 10,
                                "text": "callbackfn",
                                "value": "callbackfn",
                                "valueText": "callbackfn"
                            },
                            "callSignature": {
                                "kind": "CallSignature",
                                "fullStart": 663,
                                "fullEnd": 691,
                                "start": 663,
                                "end": 690,
                                "fullWidth": 28,
                                "width": 27,
                                "parameterList": {
                                    "kind": "ParameterList",
                                    "fullStart": 663,
                                    "fullEnd": 691,
                                    "start": 663,
                                    "end": 690,
                                    "fullWidth": 28,
                                    "width": 27,
                                    "openParenToken": {
                                        "kind": "OpenParenToken",
                                        "fullStart": 663,
                                        "fullEnd": 664,
                                        "start": 663,
                                        "end": 664,
                                        "fullWidth": 1,
                                        "width": 1,
                                        "text": "(",
                                        "value": "(",
                                        "valueText": "("
                                    },
                                    "parameters": [
                                        {
                                            "kind": "Parameter",
                                            "fullStart": 664,
                                            "fullEnd": 671,
                                            "start": 664,
                                            "end": 671,
                                            "fullWidth": 7,
<<<<<<< HEAD
                                            "width": 7,
=======
                                            "modifiers": [],
>>>>>>> e3c38734
                                            "identifier": {
                                                "kind": "IdentifierName",
                                                "fullStart": 664,
                                                "fullEnd": 671,
                                                "start": 664,
                                                "end": 671,
                                                "fullWidth": 7,
                                                "width": 7,
                                                "text": "prevVal",
                                                "value": "prevVal",
                                                "valueText": "prevVal"
                                            }
                                        },
                                        {
                                            "kind": "CommaToken",
                                            "fullStart": 671,
                                            "fullEnd": 673,
                                            "start": 671,
                                            "end": 672,
                                            "fullWidth": 2,
                                            "width": 1,
                                            "text": ",",
                                            "value": ",",
                                            "valueText": ",",
                                            "hasTrailingTrivia": true,
                                            "trailingTrivia": [
                                                {
                                                    "kind": "WhitespaceTrivia",
                                                    "text": " "
                                                }
                                            ]
                                        },
                                        {
                                            "kind": "Parameter",
                                            "fullStart": 673,
                                            "fullEnd": 679,
                                            "start": 673,
                                            "end": 679,
                                            "fullWidth": 6,
<<<<<<< HEAD
                                            "width": 6,
=======
                                            "modifiers": [],
>>>>>>> e3c38734
                                            "identifier": {
                                                "kind": "IdentifierName",
                                                "fullStart": 673,
                                                "fullEnd": 679,
                                                "start": 673,
                                                "end": 679,
                                                "fullWidth": 6,
                                                "width": 6,
                                                "text": "curVal",
                                                "value": "curVal",
                                                "valueText": "curVal"
                                            }
                                        },
                                        {
                                            "kind": "CommaToken",
                                            "fullStart": 679,
                                            "fullEnd": 681,
                                            "start": 679,
                                            "end": 680,
                                            "fullWidth": 2,
                                            "width": 1,
                                            "text": ",",
                                            "value": ",",
                                            "valueText": ",",
                                            "hasTrailingTrivia": true,
                                            "trailingTrivia": [
                                                {
                                                    "kind": "WhitespaceTrivia",
                                                    "text": " "
                                                }
                                            ]
                                        },
                                        {
                                            "kind": "Parameter",
                                            "fullStart": 681,
                                            "fullEnd": 684,
                                            "start": 681,
                                            "end": 684,
                                            "fullWidth": 3,
<<<<<<< HEAD
                                            "width": 3,
=======
                                            "modifiers": [],
>>>>>>> e3c38734
                                            "identifier": {
                                                "kind": "IdentifierName",
                                                "fullStart": 681,
                                                "fullEnd": 684,
                                                "start": 681,
                                                "end": 684,
                                                "fullWidth": 3,
                                                "width": 3,
                                                "text": "idx",
                                                "value": "idx",
                                                "valueText": "idx"
                                            }
                                        },
                                        {
                                            "kind": "CommaToken",
                                            "fullStart": 684,
                                            "fullEnd": 686,
                                            "start": 684,
                                            "end": 685,
                                            "fullWidth": 2,
                                            "width": 1,
                                            "text": ",",
                                            "value": ",",
                                            "valueText": ",",
                                            "hasTrailingTrivia": true,
                                            "trailingTrivia": [
                                                {
                                                    "kind": "WhitespaceTrivia",
                                                    "text": " "
                                                }
                                            ]
                                        },
                                        {
                                            "kind": "Parameter",
                                            "fullStart": 686,
                                            "fullEnd": 689,
                                            "start": 686,
                                            "end": 689,
                                            "fullWidth": 3,
<<<<<<< HEAD
                                            "width": 3,
=======
                                            "modifiers": [],
>>>>>>> e3c38734
                                            "identifier": {
                                                "kind": "IdentifierName",
                                                "fullStart": 686,
                                                "fullEnd": 689,
                                                "start": 686,
                                                "end": 689,
                                                "fullWidth": 3,
                                                "width": 3,
                                                "text": "obj",
                                                "value": "obj",
                                                "valueText": "obj"
                                            }
                                        }
                                    ],
                                    "closeParenToken": {
                                        "kind": "CloseParenToken",
                                        "fullStart": 689,
                                        "fullEnd": 691,
                                        "start": 689,
                                        "end": 690,
                                        "fullWidth": 2,
                                        "width": 1,
                                        "text": ")",
                                        "value": ")",
                                        "valueText": ")",
                                        "hasTrailingTrivia": true,
                                        "trailingTrivia": [
                                            {
                                                "kind": "WhitespaceTrivia",
                                                "text": " "
                                            }
                                        ]
                                    }
                                }
                            },
                            "block": {
                                "kind": "Block",
                                "fullStart": 691,
                                "fullEnd": 797,
                                "start": 691,
                                "end": 795,
                                "fullWidth": 106,
                                "width": 104,
                                "openBraceToken": {
                                    "kind": "OpenBraceToken",
                                    "fullStart": 691,
                                    "fullEnd": 694,
                                    "start": 691,
                                    "end": 692,
                                    "fullWidth": 3,
                                    "width": 1,
                                    "text": "{",
                                    "value": "{",
                                    "valueText": "{",
                                    "hasTrailingTrivia": true,
                                    "hasTrailingNewLine": true,
                                    "trailingTrivia": [
                                        {
                                            "kind": "NewLineTrivia",
                                            "text": "\r\n"
                                        }
                                    ]
                                },
                                "statements": [
                                    {
                                        "kind": "IfStatement",
                                        "fullStart": 694,
                                        "fullEnd": 786,
                                        "start": 706,
                                        "end": 784,
                                        "fullWidth": 92,
                                        "width": 78,
                                        "ifKeyword": {
                                            "kind": "IfKeyword",
                                            "fullStart": 694,
                                            "fullEnd": 709,
                                            "start": 706,
                                            "end": 708,
                                            "fullWidth": 15,
                                            "width": 2,
                                            "text": "if",
                                            "value": "if",
                                            "valueText": "if",
                                            "hasLeadingTrivia": true,
                                            "hasTrailingTrivia": true,
                                            "leadingTrivia": [
                                                {
                                                    "kind": "WhitespaceTrivia",
                                                    "text": "            "
                                                }
                                            ],
                                            "trailingTrivia": [
                                                {
                                                    "kind": "WhitespaceTrivia",
                                                    "text": " "
                                                }
                                            ]
                                        },
                                        "openParenToken": {
                                            "kind": "OpenParenToken",
                                            "fullStart": 709,
                                            "fullEnd": 710,
                                            "start": 709,
                                            "end": 710,
                                            "fullWidth": 1,
                                            "width": 1,
                                            "text": "(",
                                            "value": "(",
                                            "valueText": "("
                                        },
                                        "condition": {
                                            "kind": "EqualsExpression",
                                            "fullStart": 710,
                                            "fullEnd": 719,
                                            "start": 710,
                                            "end": 719,
                                            "fullWidth": 9,
                                            "width": 9,
                                            "left": {
                                                "kind": "IdentifierName",
                                                "fullStart": 710,
                                                "fullEnd": 714,
                                                "start": 710,
                                                "end": 713,
                                                "fullWidth": 4,
                                                "width": 3,
                                                "text": "idx",
                                                "value": "idx",
                                                "valueText": "idx",
                                                "hasTrailingTrivia": true,
                                                "trailingTrivia": [
                                                    {
                                                        "kind": "WhitespaceTrivia",
                                                        "text": " "
                                                    }
                                                ]
                                            },
                                            "operatorToken": {
                                                "kind": "EqualsEqualsEqualsToken",
                                                "fullStart": 714,
                                                "fullEnd": 718,
                                                "start": 714,
                                                "end": 717,
                                                "fullWidth": 4,
                                                "width": 3,
                                                "text": "===",
                                                "value": "===",
                                                "valueText": "===",
                                                "hasTrailingTrivia": true,
                                                "trailingTrivia": [
                                                    {
                                                        "kind": "WhitespaceTrivia",
                                                        "text": " "
                                                    }
                                                ]
                                            },
                                            "right": {
                                                "kind": "NumericLiteral",
                                                "fullStart": 718,
                                                "fullEnd": 719,
                                                "start": 718,
                                                "end": 719,
                                                "fullWidth": 1,
                                                "width": 1,
                                                "text": "1",
                                                "value": 1,
                                                "valueText": "1"
                                            }
                                        },
                                        "closeParenToken": {
                                            "kind": "CloseParenToken",
                                            "fullStart": 719,
                                            "fullEnd": 721,
                                            "start": 719,
                                            "end": 720,
                                            "fullWidth": 2,
                                            "width": 1,
                                            "text": ")",
                                            "value": ")",
                                            "valueText": ")",
                                            "hasTrailingTrivia": true,
                                            "trailingTrivia": [
                                                {
                                                    "kind": "WhitespaceTrivia",
                                                    "text": " "
                                                }
                                            ]
                                        },
                                        "statement": {
                                            "kind": "Block",
                                            "fullStart": 721,
                                            "fullEnd": 786,
                                            "start": 721,
                                            "end": 784,
                                            "fullWidth": 65,
                                            "width": 63,
                                            "openBraceToken": {
                                                "kind": "OpenBraceToken",
                                                "fullStart": 721,
                                                "fullEnd": 724,
                                                "start": 721,
                                                "end": 722,
                                                "fullWidth": 3,
                                                "width": 1,
                                                "text": "{",
                                                "value": "{",
                                                "valueText": "{",
                                                "hasTrailingTrivia": true,
                                                "hasTrailingNewLine": true,
                                                "trailingTrivia": [
                                                    {
                                                        "kind": "NewLineTrivia",
                                                        "text": "\r\n"
                                                    }
                                                ]
                                            },
                                            "statements": [
                                                {
                                                    "kind": "ExpressionStatement",
                                                    "fullStart": 724,
                                                    "fullEnd": 771,
                                                    "start": 740,
                                                    "end": 769,
                                                    "fullWidth": 47,
                                                    "width": 29,
                                                    "expression": {
                                                        "kind": "AssignmentExpression",
                                                        "fullStart": 724,
                                                        "fullEnd": 768,
                                                        "start": 740,
                                                        "end": 768,
                                                        "fullWidth": 44,
                                                        "width": 28,
                                                        "left": {
                                                            "kind": "IdentifierName",
                                                            "fullStart": 724,
                                                            "fullEnd": 751,
                                                            "start": 740,
                                                            "end": 750,
                                                            "fullWidth": 27,
                                                            "width": 10,
                                                            "text": "testResult",
                                                            "value": "testResult",
                                                            "valueText": "testResult",
                                                            "hasLeadingTrivia": true,
                                                            "hasTrailingTrivia": true,
                                                            "leadingTrivia": [
                                                                {
                                                                    "kind": "WhitespaceTrivia",
                                                                    "text": "                "
                                                                }
                                                            ],
                                                            "trailingTrivia": [
                                                                {
                                                                    "kind": "WhitespaceTrivia",
                                                                    "text": " "
                                                                }
                                                            ]
                                                        },
                                                        "operatorToken": {
                                                            "kind": "EqualsToken",
                                                            "fullStart": 751,
                                                            "fullEnd": 753,
                                                            "start": 751,
                                                            "end": 752,
                                                            "fullWidth": 2,
                                                            "width": 1,
                                                            "text": "=",
                                                            "value": "=",
                                                            "valueText": "=",
                                                            "hasTrailingTrivia": true,
                                                            "trailingTrivia": [
                                                                {
                                                                    "kind": "WhitespaceTrivia",
                                                                    "text": " "
                                                                }
                                                            ]
                                                        },
                                                        "right": {
                                                            "kind": "ParenthesizedExpression",
                                                            "fullStart": 753,
                                                            "fullEnd": 768,
                                                            "start": 753,
                                                            "end": 768,
                                                            "fullWidth": 15,
                                                            "width": 15,
                                                            "openParenToken": {
                                                                "kind": "OpenParenToken",
                                                                "fullStart": 753,
                                                                "fullEnd": 754,
                                                                "start": 753,
                                                                "end": 754,
                                                                "fullWidth": 1,
                                                                "width": 1,
                                                                "text": "(",
                                                                "value": "(",
                                                                "valueText": "("
                                                            },
                                                            "expression": {
                                                                "kind": "EqualsExpression",
                                                                "fullStart": 754,
                                                                "fullEnd": 767,
                                                                "start": 754,
                                                                "end": 767,
                                                                "fullWidth": 13,
                                                                "width": 13,
                                                                "left": {
                                                                    "kind": "IdentifierName",
                                                                    "fullStart": 754,
                                                                    "fullEnd": 762,
                                                                    "start": 754,
                                                                    "end": 761,
                                                                    "fullWidth": 8,
                                                                    "width": 7,
                                                                    "text": "prevVal",
                                                                    "value": "prevVal",
                                                                    "valueText": "prevVal",
                                                                    "hasTrailingTrivia": true,
                                                                    "trailingTrivia": [
                                                                        {
                                                                            "kind": "WhitespaceTrivia",
                                                                            "text": " "
                                                                        }
                                                                    ]
                                                                },
                                                                "operatorToken": {
                                                                    "kind": "EqualsEqualsEqualsToken",
                                                                    "fullStart": 762,
                                                                    "fullEnd": 766,
                                                                    "start": 762,
                                                                    "end": 765,
                                                                    "fullWidth": 4,
                                                                    "width": 3,
                                                                    "text": "===",
                                                                    "value": "===",
                                                                    "valueText": "===",
                                                                    "hasTrailingTrivia": true,
                                                                    "trailingTrivia": [
                                                                        {
                                                                            "kind": "WhitespaceTrivia",
                                                                            "text": " "
                                                                        }
                                                                    ]
                                                                },
                                                                "right": {
                                                                    "kind": "NumericLiteral",
                                                                    "fullStart": 766,
                                                                    "fullEnd": 767,
                                                                    "start": 766,
                                                                    "end": 767,
                                                                    "fullWidth": 1,
                                                                    "width": 1,
                                                                    "text": "2",
                                                                    "value": 2,
                                                                    "valueText": "2"
                                                                }
                                                            },
                                                            "closeParenToken": {
                                                                "kind": "CloseParenToken",
                                                                "fullStart": 767,
                                                                "fullEnd": 768,
                                                                "start": 767,
                                                                "end": 768,
                                                                "fullWidth": 1,
                                                                "width": 1,
                                                                "text": ")",
                                                                "value": ")",
                                                                "valueText": ")"
                                                            }
                                                        }
                                                    },
                                                    "semicolonToken": {
                                                        "kind": "SemicolonToken",
                                                        "fullStart": 768,
                                                        "fullEnd": 771,
                                                        "start": 768,
                                                        "end": 769,
                                                        "fullWidth": 3,
                                                        "width": 1,
                                                        "text": ";",
                                                        "value": ";",
                                                        "valueText": ";",
                                                        "hasTrailingTrivia": true,
                                                        "hasTrailingNewLine": true,
                                                        "trailingTrivia": [
                                                            {
                                                                "kind": "NewLineTrivia",
                                                                "text": "\r\n"
                                                            }
                                                        ]
                                                    }
                                                }
                                            ],
                                            "closeBraceToken": {
                                                "kind": "CloseBraceToken",
                                                "fullStart": 771,
                                                "fullEnd": 786,
                                                "start": 783,
                                                "end": 784,
                                                "fullWidth": 15,
                                                "width": 1,
                                                "text": "}",
                                                "value": "}",
                                                "valueText": "}",
                                                "hasLeadingTrivia": true,
                                                "hasTrailingTrivia": true,
                                                "hasTrailingNewLine": true,
                                                "leadingTrivia": [
                                                    {
                                                        "kind": "WhitespaceTrivia",
                                                        "text": "            "
                                                    }
                                                ],
                                                "trailingTrivia": [
                                                    {
                                                        "kind": "NewLineTrivia",
                                                        "text": "\r\n"
                                                    }
                                                ]
                                            }
                                        }
                                    }
                                ],
                                "closeBraceToken": {
                                    "kind": "CloseBraceToken",
                                    "fullStart": 786,
                                    "fullEnd": 797,
                                    "start": 794,
                                    "end": 795,
                                    "fullWidth": 11,
                                    "width": 1,
                                    "text": "}",
                                    "value": "}",
                                    "valueText": "}",
                                    "hasLeadingTrivia": true,
                                    "hasTrailingTrivia": true,
                                    "hasTrailingNewLine": true,
                                    "leadingTrivia": [
                                        {
                                            "kind": "WhitespaceTrivia",
                                            "text": "        "
                                        }
                                    ],
                                    "trailingTrivia": [
                                        {
                                            "kind": "NewLineTrivia",
                                            "text": "\r\n"
                                        }
                                    ]
                                }
                            }
                        },
                        {
                            "kind": "VariableStatement",
                            "fullStart": 797,
                            "fullEnd": 853,
                            "start": 807,
                            "end": 851,
                            "fullWidth": 56,
                            "width": 44,
                            "modifiers": [],
                            "variableDeclaration": {
                                "kind": "VariableDeclaration",
                                "fullStart": 797,
                                "fullEnd": 850,
                                "start": 807,
                                "end": 850,
                                "fullWidth": 53,
                                "width": 43,
                                "varKeyword": {
                                    "kind": "VarKeyword",
                                    "fullStart": 797,
                                    "fullEnd": 811,
                                    "start": 807,
                                    "end": 810,
                                    "fullWidth": 14,
                                    "width": 3,
                                    "text": "var",
                                    "value": "var",
                                    "valueText": "var",
                                    "hasLeadingTrivia": true,
                                    "hasLeadingNewLine": true,
                                    "hasTrailingTrivia": true,
                                    "leadingTrivia": [
                                        {
                                            "kind": "NewLineTrivia",
                                            "text": "\r\n"
                                        },
                                        {
                                            "kind": "WhitespaceTrivia",
                                            "text": "        "
                                        }
                                    ],
                                    "trailingTrivia": [
                                        {
                                            "kind": "WhitespaceTrivia",
                                            "text": " "
                                        }
                                    ]
                                },
                                "variableDeclarators": [
                                    {
                                        "kind": "VariableDeclarator",
                                        "fullStart": 811,
                                        "fullEnd": 850,
                                        "start": 811,
                                        "end": 850,
                                        "fullWidth": 39,
                                        "width": 39,
                                        "identifier": {
                                            "kind": "IdentifierName",
                                            "fullStart": 811,
                                            "fullEnd": 817,
                                            "start": 811,
                                            "end": 816,
                                            "fullWidth": 6,
                                            "width": 5,
                                            "text": "proto",
                                            "value": "proto",
                                            "valueText": "proto",
                                            "hasTrailingTrivia": true,
                                            "trailingTrivia": [
                                                {
                                                    "kind": "WhitespaceTrivia",
                                                    "text": " "
                                                }
                                            ]
                                        },
                                        "equalsValueClause": {
                                            "kind": "EqualsValueClause",
                                            "fullStart": 817,
                                            "fullEnd": 850,
                                            "start": 817,
                                            "end": 850,
                                            "fullWidth": 33,
                                            "width": 33,
                                            "equalsToken": {
                                                "kind": "EqualsToken",
                                                "fullStart": 817,
                                                "fullEnd": 819,
                                                "start": 817,
                                                "end": 818,
                                                "fullWidth": 2,
                                                "width": 1,
                                                "text": "=",
                                                "value": "=",
                                                "valueText": "=",
                                                "hasTrailingTrivia": true,
                                                "trailingTrivia": [
                                                    {
                                                        "kind": "WhitespaceTrivia",
                                                        "text": " "
                                                    }
                                                ]
                                            },
                                            "value": {
                                                "kind": "ObjectLiteralExpression",
                                                "fullStart": 819,
                                                "fullEnd": 850,
                                                "start": 819,
                                                "end": 850,
                                                "fullWidth": 31,
                                                "width": 31,
                                                "openBraceToken": {
                                                    "kind": "OpenBraceToken",
                                                    "fullStart": 819,
                                                    "fullEnd": 821,
                                                    "start": 819,
                                                    "end": 820,
                                                    "fullWidth": 2,
                                                    "width": 1,
                                                    "text": "{",
                                                    "value": "{",
                                                    "valueText": "{",
                                                    "hasTrailingTrivia": true,
                                                    "trailingTrivia": [
                                                        {
                                                            "kind": "WhitespaceTrivia",
                                                            "text": " "
                                                        }
                                                    ]
                                                },
                                                "propertyAssignments": [
                                                    {
                                                        "kind": "SimplePropertyAssignment",
                                                        "fullStart": 821,
                                                        "fullEnd": 825,
                                                        "start": 821,
                                                        "end": 825,
                                                        "fullWidth": 4,
                                                        "width": 4,
                                                        "propertyName": {
                                                            "kind": "NumericLiteral",
                                                            "fullStart": 821,
                                                            "fullEnd": 822,
                                                            "start": 821,
                                                            "end": 822,
                                                            "fullWidth": 1,
                                                            "width": 1,
                                                            "text": "0",
                                                            "value": 0,
                                                            "valueText": "0"
                                                        },
                                                        "colonToken": {
                                                            "kind": "ColonToken",
                                                            "fullStart": 822,
                                                            "fullEnd": 824,
                                                            "start": 822,
                                                            "end": 823,
                                                            "fullWidth": 2,
                                                            "width": 1,
                                                            "text": ":",
                                                            "value": ":",
                                                            "valueText": ":",
                                                            "hasTrailingTrivia": true,
                                                            "trailingTrivia": [
                                                                {
                                                                    "kind": "WhitespaceTrivia",
                                                                    "text": " "
                                                                }
                                                            ]
                                                        },
                                                        "expression": {
                                                            "kind": "NumericLiteral",
                                                            "fullStart": 824,
                                                            "fullEnd": 825,
                                                            "start": 824,
                                                            "end": 825,
                                                            "fullWidth": 1,
                                                            "width": 1,
                                                            "text": "0",
                                                            "value": 0,
                                                            "valueText": "0"
                                                        }
                                                    },
                                                    {
                                                        "kind": "CommaToken",
                                                        "fullStart": 825,
                                                        "fullEnd": 827,
                                                        "start": 825,
                                                        "end": 826,
                                                        "fullWidth": 2,
                                                        "width": 1,
                                                        "text": ",",
                                                        "value": ",",
                                                        "valueText": ",",
                                                        "hasTrailingTrivia": true,
                                                        "trailingTrivia": [
                                                            {
                                                                "kind": "WhitespaceTrivia",
                                                                "text": " "
                                                            }
                                                        ]
                                                    },
                                                    {
                                                        "kind": "SimplePropertyAssignment",
                                                        "fullStart": 827,
                                                        "fullEnd": 831,
                                                        "start": 827,
                                                        "end": 831,
                                                        "fullWidth": 4,
                                                        "width": 4,
                                                        "propertyName": {
                                                            "kind": "NumericLiteral",
                                                            "fullStart": 827,
                                                            "fullEnd": 828,
                                                            "start": 827,
                                                            "end": 828,
                                                            "fullWidth": 1,
                                                            "width": 1,
                                                            "text": "1",
                                                            "value": 1,
                                                            "valueText": "1"
                                                        },
                                                        "colonToken": {
                                                            "kind": "ColonToken",
                                                            "fullStart": 828,
                                                            "fullEnd": 830,
                                                            "start": 828,
                                                            "end": 829,
                                                            "fullWidth": 2,
                                                            "width": 1,
                                                            "text": ":",
                                                            "value": ":",
                                                            "valueText": ":",
                                                            "hasTrailingTrivia": true,
                                                            "trailingTrivia": [
                                                                {
                                                                    "kind": "WhitespaceTrivia",
                                                                    "text": " "
                                                                }
                                                            ]
                                                        },
                                                        "expression": {
                                                            "kind": "NumericLiteral",
                                                            "fullStart": 830,
                                                            "fullEnd": 831,
                                                            "start": 830,
                                                            "end": 831,
                                                            "fullWidth": 1,
                                                            "width": 1,
                                                            "text": "1",
                                                            "value": 1,
                                                            "valueText": "1"
                                                        }
                                                    },
                                                    {
                                                        "kind": "CommaToken",
                                                        "fullStart": 831,
                                                        "fullEnd": 833,
                                                        "start": 831,
                                                        "end": 832,
                                                        "fullWidth": 2,
                                                        "width": 1,
                                                        "text": ",",
                                                        "value": ",",
                                                        "valueText": ",",
                                                        "hasTrailingTrivia": true,
                                                        "trailingTrivia": [
                                                            {
                                                                "kind": "WhitespaceTrivia",
                                                                "text": " "
                                                            }
                                                        ]
                                                    },
                                                    {
                                                        "kind": "SimplePropertyAssignment",
                                                        "fullStart": 833,
                                                        "fullEnd": 837,
                                                        "start": 833,
                                                        "end": 837,
                                                        "fullWidth": 4,
                                                        "width": 4,
                                                        "propertyName": {
                                                            "kind": "NumericLiteral",
                                                            "fullStart": 833,
                                                            "fullEnd": 834,
                                                            "start": 833,
                                                            "end": 834,
                                                            "fullWidth": 1,
                                                            "width": 1,
                                                            "text": "2",
                                                            "value": 2,
                                                            "valueText": "2"
                                                        },
                                                        "colonToken": {
                                                            "kind": "ColonToken",
                                                            "fullStart": 834,
                                                            "fullEnd": 836,
                                                            "start": 834,
                                                            "end": 835,
                                                            "fullWidth": 2,
                                                            "width": 1,
                                                            "text": ":",
                                                            "value": ":",
                                                            "valueText": ":",
                                                            "hasTrailingTrivia": true,
                                                            "trailingTrivia": [
                                                                {
                                                                    "kind": "WhitespaceTrivia",
                                                                    "text": " "
                                                                }
                                                            ]
                                                        },
                                                        "expression": {
                                                            "kind": "NumericLiteral",
                                                            "fullStart": 836,
                                                            "fullEnd": 837,
                                                            "start": 836,
                                                            "end": 837,
                                                            "fullWidth": 1,
                                                            "width": 1,
                                                            "text": "2",
                                                            "value": 2,
                                                            "valueText": "2"
                                                        }
                                                    },
                                                    {
                                                        "kind": "CommaToken",
                                                        "fullStart": 837,
                                                        "fullEnd": 839,
                                                        "start": 837,
                                                        "end": 838,
                                                        "fullWidth": 2,
                                                        "width": 1,
                                                        "text": ",",
                                                        "value": ",",
                                                        "valueText": ",",
                                                        "hasTrailingTrivia": true,
                                                        "trailingTrivia": [
                                                            {
                                                                "kind": "WhitespaceTrivia",
                                                                "text": " "
                                                            }
                                                        ]
                                                    },
                                                    {
                                                        "kind": "SimplePropertyAssignment",
                                                        "fullStart": 839,
                                                        "fullEnd": 849,
                                                        "start": 839,
                                                        "end": 848,
                                                        "fullWidth": 10,
                                                        "width": 9,
                                                        "propertyName": {
                                                            "kind": "IdentifierName",
                                                            "fullStart": 839,
                                                            "fullEnd": 845,
                                                            "start": 839,
                                                            "end": 845,
                                                            "fullWidth": 6,
                                                            "width": 6,
                                                            "text": "length",
                                                            "value": "length",
                                                            "valueText": "length"
                                                        },
                                                        "colonToken": {
                                                            "kind": "ColonToken",
                                                            "fullStart": 845,
                                                            "fullEnd": 847,
                                                            "start": 845,
                                                            "end": 846,
                                                            "fullWidth": 2,
                                                            "width": 1,
                                                            "text": ":",
                                                            "value": ":",
                                                            "valueText": ":",
                                                            "hasTrailingTrivia": true,
                                                            "trailingTrivia": [
                                                                {
                                                                    "kind": "WhitespaceTrivia",
                                                                    "text": " "
                                                                }
                                                            ]
                                                        },
                                                        "expression": {
                                                            "kind": "NumericLiteral",
                                                            "fullStart": 847,
                                                            "fullEnd": 849,
                                                            "start": 847,
                                                            "end": 848,
                                                            "fullWidth": 2,
                                                            "width": 1,
                                                            "text": "3",
                                                            "value": 3,
                                                            "valueText": "3",
                                                            "hasTrailingTrivia": true,
                                                            "trailingTrivia": [
                                                                {
                                                                    "kind": "WhitespaceTrivia",
                                                                    "text": " "
                                                                }
                                                            ]
                                                        }
                                                    }
                                                ],
                                                "closeBraceToken": {
                                                    "kind": "CloseBraceToken",
                                                    "fullStart": 849,
                                                    "fullEnd": 850,
                                                    "start": 849,
                                                    "end": 850,
                                                    "fullWidth": 1,
                                                    "width": 1,
                                                    "text": "}",
                                                    "value": "}",
                                                    "valueText": "}"
                                                }
                                            }
                                        }
                                    }
                                ]
                            },
                            "semicolonToken": {
                                "kind": "SemicolonToken",
                                "fullStart": 850,
                                "fullEnd": 853,
                                "start": 850,
                                "end": 851,
                                "fullWidth": 3,
                                "width": 1,
                                "text": ";",
                                "value": ";",
                                "valueText": ";",
                                "hasTrailingTrivia": true,
                                "hasTrailingNewLine": true,
                                "trailingTrivia": [
                                    {
                                        "kind": "NewLineTrivia",
                                        "text": "\r\n"
                                    }
                                ]
                            }
                        },
                        {
                            "kind": "VariableStatement",
                            "fullStart": 853,
                            "fullEnd": 889,
                            "start": 861,
                            "end": 887,
                            "fullWidth": 36,
                            "width": 26,
                            "modifiers": [],
                            "variableDeclaration": {
                                "kind": "VariableDeclaration",
                                "fullStart": 853,
                                "fullEnd": 886,
                                "start": 861,
                                "end": 886,
                                "fullWidth": 33,
                                "width": 25,
                                "varKeyword": {
                                    "kind": "VarKeyword",
                                    "fullStart": 853,
                                    "fullEnd": 865,
                                    "start": 861,
                                    "end": 864,
                                    "fullWidth": 12,
                                    "width": 3,
                                    "text": "var",
                                    "value": "var",
                                    "valueText": "var",
                                    "hasLeadingTrivia": true,
                                    "hasTrailingTrivia": true,
                                    "leadingTrivia": [
                                        {
                                            "kind": "WhitespaceTrivia",
                                            "text": "        "
                                        }
                                    ],
                                    "trailingTrivia": [
                                        {
                                            "kind": "WhitespaceTrivia",
                                            "text": " "
                                        }
                                    ]
                                },
                                "variableDeclarators": [
                                    {
                                        "kind": "VariableDeclarator",
                                        "fullStart": 865,
                                        "fullEnd": 886,
                                        "start": 865,
                                        "end": 886,
                                        "fullWidth": 21,
                                        "width": 21,
                                        "identifier": {
                                            "kind": "IdentifierName",
                                            "fullStart": 865,
                                            "fullEnd": 869,
                                            "start": 865,
                                            "end": 868,
                                            "fullWidth": 4,
                                            "width": 3,
                                            "text": "Con",
                                            "value": "Con",
                                            "valueText": "Con",
                                            "hasTrailingTrivia": true,
                                            "trailingTrivia": [
                                                {
                                                    "kind": "WhitespaceTrivia",
                                                    "text": " "
                                                }
                                            ]
                                        },
                                        "equalsValueClause": {
                                            "kind": "EqualsValueClause",
                                            "fullStart": 869,
                                            "fullEnd": 886,
                                            "start": 869,
                                            "end": 886,
                                            "fullWidth": 17,
                                            "width": 17,
                                            "equalsToken": {
                                                "kind": "EqualsToken",
                                                "fullStart": 869,
                                                "fullEnd": 871,
                                                "start": 869,
                                                "end": 870,
                                                "fullWidth": 2,
                                                "width": 1,
                                                "text": "=",
                                                "value": "=",
                                                "valueText": "=",
                                                "hasTrailingTrivia": true,
                                                "trailingTrivia": [
                                                    {
                                                        "kind": "WhitespaceTrivia",
                                                        "text": " "
                                                    }
                                                ]
                                            },
                                            "value": {
                                                "kind": "FunctionExpression",
                                                "fullStart": 871,
                                                "fullEnd": 886,
                                                "start": 871,
                                                "end": 886,
                                                "fullWidth": 15,
                                                "width": 15,
                                                "functionKeyword": {
                                                    "kind": "FunctionKeyword",
                                                    "fullStart": 871,
                                                    "fullEnd": 880,
                                                    "start": 871,
                                                    "end": 879,
                                                    "fullWidth": 9,
                                                    "width": 8,
                                                    "text": "function",
                                                    "value": "function",
                                                    "valueText": "function",
                                                    "hasTrailingTrivia": true,
                                                    "trailingTrivia": [
                                                        {
                                                            "kind": "WhitespaceTrivia",
                                                            "text": " "
                                                        }
                                                    ]
                                                },
                                                "callSignature": {
                                                    "kind": "CallSignature",
                                                    "fullStart": 880,
                                                    "fullEnd": 883,
                                                    "start": 880,
                                                    "end": 882,
                                                    "fullWidth": 3,
                                                    "width": 2,
                                                    "parameterList": {
                                                        "kind": "ParameterList",
                                                        "fullStart": 880,
                                                        "fullEnd": 883,
                                                        "start": 880,
                                                        "end": 882,
                                                        "fullWidth": 3,
                                                        "width": 2,
                                                        "openParenToken": {
                                                            "kind": "OpenParenToken",
                                                            "fullStart": 880,
                                                            "fullEnd": 881,
                                                            "start": 880,
                                                            "end": 881,
                                                            "fullWidth": 1,
                                                            "width": 1,
                                                            "text": "(",
                                                            "value": "(",
                                                            "valueText": "("
                                                        },
                                                        "parameters": [],
                                                        "closeParenToken": {
                                                            "kind": "CloseParenToken",
                                                            "fullStart": 881,
                                                            "fullEnd": 883,
                                                            "start": 881,
                                                            "end": 882,
                                                            "fullWidth": 2,
                                                            "width": 1,
                                                            "text": ")",
                                                            "value": ")",
                                                            "valueText": ")",
                                                            "hasTrailingTrivia": true,
                                                            "trailingTrivia": [
                                                                {
                                                                    "kind": "WhitespaceTrivia",
                                                                    "text": " "
                                                                }
                                                            ]
                                                        }
                                                    }
                                                },
                                                "block": {
                                                    "kind": "Block",
                                                    "fullStart": 883,
                                                    "fullEnd": 886,
                                                    "start": 883,
                                                    "end": 886,
                                                    "fullWidth": 3,
                                                    "width": 3,
                                                    "openBraceToken": {
                                                        "kind": "OpenBraceToken",
                                                        "fullStart": 883,
                                                        "fullEnd": 885,
                                                        "start": 883,
                                                        "end": 884,
                                                        "fullWidth": 2,
                                                        "width": 1,
                                                        "text": "{",
                                                        "value": "{",
                                                        "valueText": "{",
                                                        "hasTrailingTrivia": true,
                                                        "trailingTrivia": [
                                                            {
                                                                "kind": "WhitespaceTrivia",
                                                                "text": " "
                                                            }
                                                        ]
                                                    },
                                                    "statements": [],
                                                    "closeBraceToken": {
                                                        "kind": "CloseBraceToken",
                                                        "fullStart": 885,
                                                        "fullEnd": 886,
                                                        "start": 885,
                                                        "end": 886,
                                                        "fullWidth": 1,
                                                        "width": 1,
                                                        "text": "}",
                                                        "value": "}",
                                                        "valueText": "}"
                                                    }
                                                }
                                            }
                                        }
                                    }
                                ]
                            },
                            "semicolonToken": {
                                "kind": "SemicolonToken",
                                "fullStart": 886,
                                "fullEnd": 889,
                                "start": 886,
                                "end": 887,
                                "fullWidth": 3,
                                "width": 1,
                                "text": ";",
                                "value": ";",
                                "valueText": ";",
                                "hasTrailingTrivia": true,
                                "hasTrailingNewLine": true,
                                "trailingTrivia": [
                                    {
                                        "kind": "NewLineTrivia",
                                        "text": "\r\n"
                                    }
                                ]
                            }
                        },
                        {
                            "kind": "ExpressionStatement",
                            "fullStart": 889,
                            "fullEnd": 921,
                            "start": 897,
                            "end": 919,
                            "fullWidth": 32,
                            "width": 22,
                            "expression": {
                                "kind": "AssignmentExpression",
                                "fullStart": 889,
                                "fullEnd": 918,
                                "start": 897,
                                "end": 918,
                                "fullWidth": 29,
                                "width": 21,
                                "left": {
                                    "kind": "MemberAccessExpression",
                                    "fullStart": 889,
                                    "fullEnd": 911,
                                    "start": 897,
                                    "end": 910,
                                    "fullWidth": 22,
                                    "width": 13,
                                    "expression": {
                                        "kind": "IdentifierName",
                                        "fullStart": 889,
                                        "fullEnd": 900,
                                        "start": 897,
                                        "end": 900,
                                        "fullWidth": 11,
                                        "width": 3,
                                        "text": "Con",
                                        "value": "Con",
                                        "valueText": "Con",
                                        "hasLeadingTrivia": true,
                                        "leadingTrivia": [
                                            {
                                                "kind": "WhitespaceTrivia",
                                                "text": "        "
                                            }
                                        ]
                                    },
                                    "dotToken": {
                                        "kind": "DotToken",
                                        "fullStart": 900,
                                        "fullEnd": 901,
                                        "start": 900,
                                        "end": 901,
                                        "fullWidth": 1,
                                        "width": 1,
                                        "text": ".",
                                        "value": ".",
                                        "valueText": "."
                                    },
                                    "name": {
                                        "kind": "IdentifierName",
                                        "fullStart": 901,
                                        "fullEnd": 911,
                                        "start": 901,
                                        "end": 910,
                                        "fullWidth": 10,
                                        "width": 9,
                                        "text": "prototype",
                                        "value": "prototype",
                                        "valueText": "prototype",
                                        "hasTrailingTrivia": true,
                                        "trailingTrivia": [
                                            {
                                                "kind": "WhitespaceTrivia",
                                                "text": " "
                                            }
                                        ]
                                    }
                                },
                                "operatorToken": {
                                    "kind": "EqualsToken",
                                    "fullStart": 911,
                                    "fullEnd": 913,
                                    "start": 911,
                                    "end": 912,
                                    "fullWidth": 2,
                                    "width": 1,
                                    "text": "=",
                                    "value": "=",
                                    "valueText": "=",
                                    "hasTrailingTrivia": true,
                                    "trailingTrivia": [
                                        {
                                            "kind": "WhitespaceTrivia",
                                            "text": " "
                                        }
                                    ]
                                },
                                "right": {
                                    "kind": "IdentifierName",
                                    "fullStart": 913,
                                    "fullEnd": 918,
                                    "start": 913,
                                    "end": 918,
                                    "fullWidth": 5,
                                    "width": 5,
                                    "text": "proto",
                                    "value": "proto",
                                    "valueText": "proto"
                                }
                            },
                            "semicolonToken": {
                                "kind": "SemicolonToken",
                                "fullStart": 918,
                                "fullEnd": 921,
                                "start": 918,
                                "end": 919,
                                "fullWidth": 3,
                                "width": 1,
                                "text": ";",
                                "value": ";",
                                "valueText": ";",
                                "hasTrailingTrivia": true,
                                "hasTrailingNewLine": true,
                                "trailingTrivia": [
                                    {
                                        "kind": "NewLineTrivia",
                                        "text": "\r\n"
                                    }
                                ]
                            }
                        },
                        {
                            "kind": "VariableStatement",
                            "fullStart": 921,
                            "fullEnd": 955,
                            "start": 931,
                            "end": 953,
                            "fullWidth": 34,
                            "width": 22,
                            "modifiers": [],
                            "variableDeclaration": {
                                "kind": "VariableDeclaration",
                                "fullStart": 921,
                                "fullEnd": 952,
                                "start": 931,
                                "end": 952,
                                "fullWidth": 31,
                                "width": 21,
                                "varKeyword": {
                                    "kind": "VarKeyword",
                                    "fullStart": 921,
                                    "fullEnd": 935,
                                    "start": 931,
                                    "end": 934,
                                    "fullWidth": 14,
                                    "width": 3,
                                    "text": "var",
                                    "value": "var",
                                    "valueText": "var",
                                    "hasLeadingTrivia": true,
                                    "hasLeadingNewLine": true,
                                    "hasTrailingTrivia": true,
                                    "leadingTrivia": [
                                        {
                                            "kind": "NewLineTrivia",
                                            "text": "\r\n"
                                        },
                                        {
                                            "kind": "WhitespaceTrivia",
                                            "text": "        "
                                        }
                                    ],
                                    "trailingTrivia": [
                                        {
                                            "kind": "WhitespaceTrivia",
                                            "text": " "
                                        }
                                    ]
                                },
                                "variableDeclarators": [
                                    {
                                        "kind": "VariableDeclarator",
                                        "fullStart": 935,
                                        "fullEnd": 952,
                                        "start": 935,
                                        "end": 952,
                                        "fullWidth": 17,
                                        "width": 17,
                                        "identifier": {
                                            "kind": "IdentifierName",
                                            "fullStart": 935,
                                            "fullEnd": 941,
                                            "start": 935,
                                            "end": 940,
                                            "fullWidth": 6,
                                            "width": 5,
                                            "text": "child",
                                            "value": "child",
                                            "valueText": "child",
                                            "hasTrailingTrivia": true,
                                            "trailingTrivia": [
                                                {
                                                    "kind": "WhitespaceTrivia",
                                                    "text": " "
                                                }
                                            ]
                                        },
                                        "equalsValueClause": {
                                            "kind": "EqualsValueClause",
                                            "fullStart": 941,
                                            "fullEnd": 952,
                                            "start": 941,
                                            "end": 952,
                                            "fullWidth": 11,
                                            "width": 11,
                                            "equalsToken": {
                                                "kind": "EqualsToken",
                                                "fullStart": 941,
                                                "fullEnd": 943,
                                                "start": 941,
                                                "end": 942,
                                                "fullWidth": 2,
                                                "width": 1,
                                                "text": "=",
                                                "value": "=",
                                                "valueText": "=",
                                                "hasTrailingTrivia": true,
                                                "trailingTrivia": [
                                                    {
                                                        "kind": "WhitespaceTrivia",
                                                        "text": " "
                                                    }
                                                ]
                                            },
                                            "value": {
                                                "kind": "ObjectCreationExpression",
                                                "fullStart": 943,
                                                "fullEnd": 952,
                                                "start": 943,
                                                "end": 952,
                                                "fullWidth": 9,
                                                "width": 9,
                                                "newKeyword": {
                                                    "kind": "NewKeyword",
                                                    "fullStart": 943,
                                                    "fullEnd": 947,
                                                    "start": 943,
                                                    "end": 946,
                                                    "fullWidth": 4,
                                                    "width": 3,
                                                    "text": "new",
                                                    "value": "new",
                                                    "valueText": "new",
                                                    "hasTrailingTrivia": true,
                                                    "trailingTrivia": [
                                                        {
                                                            "kind": "WhitespaceTrivia",
                                                            "text": " "
                                                        }
                                                    ]
                                                },
                                                "expression": {
                                                    "kind": "IdentifierName",
                                                    "fullStart": 947,
                                                    "fullEnd": 950,
                                                    "start": 947,
                                                    "end": 950,
                                                    "fullWidth": 3,
                                                    "width": 3,
                                                    "text": "Con",
                                                    "value": "Con",
                                                    "valueText": "Con"
                                                },
                                                "argumentList": {
                                                    "kind": "ArgumentList",
                                                    "fullStart": 950,
                                                    "fullEnd": 952,
                                                    "start": 950,
                                                    "end": 952,
                                                    "fullWidth": 2,
                                                    "width": 2,
                                                    "openParenToken": {
                                                        "kind": "OpenParenToken",
                                                        "fullStart": 950,
                                                        "fullEnd": 951,
                                                        "start": 950,
                                                        "end": 951,
                                                        "fullWidth": 1,
                                                        "width": 1,
                                                        "text": "(",
                                                        "value": "(",
                                                        "valueText": "("
                                                    },
                                                    "arguments": [],
                                                    "closeParenToken": {
                                                        "kind": "CloseParenToken",
                                                        "fullStart": 951,
                                                        "fullEnd": 952,
                                                        "start": 951,
                                                        "end": 952,
                                                        "fullWidth": 1,
                                                        "width": 1,
                                                        "text": ")",
                                                        "value": ")",
                                                        "valueText": ")"
                                                    }
                                                }
                                            }
                                        }
                                    }
                                ]
                            },
                            "semicolonToken": {
                                "kind": "SemicolonToken",
                                "fullStart": 952,
                                "fullEnd": 955,
                                "start": 952,
                                "end": 953,
                                "fullWidth": 3,
                                "width": 1,
                                "text": ";",
                                "value": ";",
                                "valueText": ";",
                                "hasTrailingTrivia": true,
                                "hasTrailingNewLine": true,
                                "trailingTrivia": [
                                    {
                                        "kind": "NewLineTrivia",
                                        "text": "\r\n"
                                    }
                                ]
                            }
                        },
                        {
                            "kind": "ExpressionStatement",
                            "fullStart": 955,
                            "fullEnd": 1019,
                            "start": 965,
                            "end": 1017,
                            "fullWidth": 64,
                            "width": 52,
                            "expression": {
                                "kind": "InvocationExpression",
                                "fullStart": 955,
                                "fullEnd": 1016,
                                "start": 965,
                                "end": 1016,
                                "fullWidth": 61,
                                "width": 51,
                                "expression": {
                                    "kind": "MemberAccessExpression",
                                    "fullStart": 955,
                                    "fullEnd": 997,
                                    "start": 965,
                                    "end": 997,
                                    "fullWidth": 42,
                                    "width": 32,
                                    "expression": {
                                        "kind": "MemberAccessExpression",
                                        "fullStart": 955,
                                        "fullEnd": 992,
                                        "start": 965,
                                        "end": 992,
                                        "fullWidth": 37,
                                        "width": 27,
                                        "expression": {
                                            "kind": "MemberAccessExpression",
                                            "fullStart": 955,
                                            "fullEnd": 980,
                                            "start": 965,
                                            "end": 980,
                                            "fullWidth": 25,
                                            "width": 15,
                                            "expression": {
                                                "kind": "IdentifierName",
                                                "fullStart": 955,
                                                "fullEnd": 970,
                                                "start": 965,
                                                "end": 970,
                                                "fullWidth": 15,
                                                "width": 5,
                                                "text": "Array",
                                                "value": "Array",
                                                "valueText": "Array",
                                                "hasLeadingTrivia": true,
                                                "hasLeadingNewLine": true,
                                                "leadingTrivia": [
                                                    {
                                                        "kind": "NewLineTrivia",
                                                        "text": "\r\n"
                                                    },
                                                    {
                                                        "kind": "WhitespaceTrivia",
                                                        "text": "        "
                                                    }
                                                ]
                                            },
                                            "dotToken": {
                                                "kind": "DotToken",
                                                "fullStart": 970,
                                                "fullEnd": 971,
                                                "start": 970,
                                                "end": 971,
                                                "fullWidth": 1,
                                                "width": 1,
                                                "text": ".",
                                                "value": ".",
                                                "valueText": "."
                                            },
                                            "name": {
                                                "kind": "IdentifierName",
                                                "fullStart": 971,
                                                "fullEnd": 980,
                                                "start": 971,
                                                "end": 980,
                                                "fullWidth": 9,
                                                "width": 9,
                                                "text": "prototype",
                                                "value": "prototype",
                                                "valueText": "prototype"
                                            }
                                        },
                                        "dotToken": {
                                            "kind": "DotToken",
                                            "fullStart": 980,
                                            "fullEnd": 981,
                                            "start": 980,
                                            "end": 981,
                                            "fullWidth": 1,
                                            "width": 1,
                                            "text": ".",
                                            "value": ".",
                                            "valueText": "."
                                        },
                                        "name": {
                                            "kind": "IdentifierName",
                                            "fullStart": 981,
                                            "fullEnd": 992,
                                            "start": 981,
                                            "end": 992,
                                            "fullWidth": 11,
                                            "width": 11,
                                            "text": "reduceRight",
                                            "value": "reduceRight",
                                            "valueText": "reduceRight"
                                        }
                                    },
                                    "dotToken": {
                                        "kind": "DotToken",
                                        "fullStart": 992,
                                        "fullEnd": 993,
                                        "start": 992,
                                        "end": 993,
                                        "fullWidth": 1,
                                        "width": 1,
                                        "text": ".",
                                        "value": ".",
                                        "valueText": "."
                                    },
                                    "name": {
                                        "kind": "IdentifierName",
                                        "fullStart": 993,
                                        "fullEnd": 997,
                                        "start": 993,
                                        "end": 997,
                                        "fullWidth": 4,
                                        "width": 4,
                                        "text": "call",
                                        "value": "call",
                                        "valueText": "call"
                                    }
                                },
                                "argumentList": {
                                    "kind": "ArgumentList",
                                    "fullStart": 997,
                                    "fullEnd": 1016,
                                    "start": 997,
                                    "end": 1016,
                                    "fullWidth": 19,
                                    "width": 19,
                                    "openParenToken": {
                                        "kind": "OpenParenToken",
                                        "fullStart": 997,
                                        "fullEnd": 998,
                                        "start": 997,
                                        "end": 998,
                                        "fullWidth": 1,
                                        "width": 1,
                                        "text": "(",
                                        "value": "(",
                                        "valueText": "("
                                    },
                                    "arguments": [
                                        {
                                            "kind": "IdentifierName",
                                            "fullStart": 998,
                                            "fullEnd": 1003,
                                            "start": 998,
                                            "end": 1003,
                                            "fullWidth": 5,
                                            "width": 5,
                                            "text": "child",
                                            "value": "child",
                                            "valueText": "child"
                                        },
                                        {
                                            "kind": "CommaToken",
                                            "fullStart": 1003,
                                            "fullEnd": 1005,
                                            "start": 1003,
                                            "end": 1004,
                                            "fullWidth": 2,
                                            "width": 1,
                                            "text": ",",
                                            "value": ",",
                                            "valueText": ",",
                                            "hasTrailingTrivia": true,
                                            "trailingTrivia": [
                                                {
                                                    "kind": "WhitespaceTrivia",
                                                    "text": " "
                                                }
                                            ]
                                        },
                                        {
                                            "kind": "IdentifierName",
                                            "fullStart": 1005,
                                            "fullEnd": 1015,
                                            "start": 1005,
                                            "end": 1015,
                                            "fullWidth": 10,
                                            "width": 10,
                                            "text": "callbackfn",
                                            "value": "callbackfn",
                                            "valueText": "callbackfn"
                                        }
                                    ],
                                    "closeParenToken": {
                                        "kind": "CloseParenToken",
                                        "fullStart": 1015,
                                        "fullEnd": 1016,
                                        "start": 1015,
                                        "end": 1016,
                                        "fullWidth": 1,
                                        "width": 1,
                                        "text": ")",
                                        "value": ")",
                                        "valueText": ")"
                                    }
                                }
                            },
                            "semicolonToken": {
                                "kind": "SemicolonToken",
                                "fullStart": 1016,
                                "fullEnd": 1019,
                                "start": 1016,
                                "end": 1017,
                                "fullWidth": 3,
                                "width": 1,
                                "text": ";",
                                "value": ";",
                                "valueText": ";",
                                "hasTrailingTrivia": true,
                                "hasTrailingNewLine": true,
                                "trailingTrivia": [
                                    {
                                        "kind": "NewLineTrivia",
                                        "text": "\r\n"
                                    }
                                ]
                            }
                        },
                        {
                            "kind": "ReturnStatement",
                            "fullStart": 1019,
                            "fullEnd": 1047,
                            "start": 1027,
                            "end": 1045,
                            "fullWidth": 28,
                            "width": 18,
                            "returnKeyword": {
                                "kind": "ReturnKeyword",
                                "fullStart": 1019,
                                "fullEnd": 1034,
                                "start": 1027,
                                "end": 1033,
                                "fullWidth": 15,
                                "width": 6,
                                "text": "return",
                                "value": "return",
                                "valueText": "return",
                                "hasLeadingTrivia": true,
                                "hasTrailingTrivia": true,
                                "leadingTrivia": [
                                    {
                                        "kind": "WhitespaceTrivia",
                                        "text": "        "
                                    }
                                ],
                                "trailingTrivia": [
                                    {
                                        "kind": "WhitespaceTrivia",
                                        "text": " "
                                    }
                                ]
                            },
                            "expression": {
                                "kind": "IdentifierName",
                                "fullStart": 1034,
                                "fullEnd": 1044,
                                "start": 1034,
                                "end": 1044,
                                "fullWidth": 10,
                                "width": 10,
                                "text": "testResult",
                                "value": "testResult",
                                "valueText": "testResult"
                            },
                            "semicolonToken": {
                                "kind": "SemicolonToken",
                                "fullStart": 1044,
                                "fullEnd": 1047,
                                "start": 1044,
                                "end": 1045,
                                "fullWidth": 3,
                                "width": 1,
                                "text": ";",
                                "value": ";",
                                "valueText": ";",
                                "hasTrailingTrivia": true,
                                "hasTrailingNewLine": true,
                                "trailingTrivia": [
                                    {
                                        "kind": "NewLineTrivia",
                                        "text": "\r\n"
                                    }
                                ]
                            }
                        }
                    ],
                    "closeBraceToken": {
                        "kind": "CloseBraceToken",
                        "fullStart": 1047,
                        "fullEnd": 1054,
                        "start": 1051,
                        "end": 1052,
                        "fullWidth": 7,
                        "width": 1,
                        "text": "}",
                        "value": "}",
                        "valueText": "}",
                        "hasLeadingTrivia": true,
                        "hasTrailingTrivia": true,
                        "hasTrailingNewLine": true,
                        "leadingTrivia": [
                            {
                                "kind": "WhitespaceTrivia",
                                "text": "    "
                            }
                        ],
                        "trailingTrivia": [
                            {
                                "kind": "NewLineTrivia",
                                "text": "\r\n"
                            }
                        ]
                    }
                }
            },
            {
                "kind": "ExpressionStatement",
                "fullStart": 1054,
                "fullEnd": 1078,
                "start": 1054,
                "end": 1076,
                "fullWidth": 24,
                "width": 22,
                "expression": {
                    "kind": "InvocationExpression",
                    "fullStart": 1054,
                    "fullEnd": 1075,
                    "start": 1054,
                    "end": 1075,
                    "fullWidth": 21,
                    "width": 21,
                    "expression": {
                        "kind": "IdentifierName",
                        "fullStart": 1054,
                        "fullEnd": 1065,
                        "start": 1054,
                        "end": 1065,
                        "fullWidth": 11,
                        "width": 11,
                        "text": "runTestCase",
                        "value": "runTestCase",
                        "valueText": "runTestCase"
                    },
                    "argumentList": {
                        "kind": "ArgumentList",
                        "fullStart": 1065,
                        "fullEnd": 1075,
                        "start": 1065,
                        "end": 1075,
                        "fullWidth": 10,
                        "width": 10,
                        "openParenToken": {
                            "kind": "OpenParenToken",
                            "fullStart": 1065,
                            "fullEnd": 1066,
                            "start": 1065,
                            "end": 1066,
                            "fullWidth": 1,
                            "width": 1,
                            "text": "(",
                            "value": "(",
                            "valueText": "("
                        },
                        "arguments": [
                            {
                                "kind": "IdentifierName",
                                "fullStart": 1066,
                                "fullEnd": 1074,
                                "start": 1066,
                                "end": 1074,
                                "fullWidth": 8,
                                "width": 8,
                                "text": "testcase",
                                "value": "testcase",
                                "valueText": "testcase"
                            }
                        ],
                        "closeParenToken": {
                            "kind": "CloseParenToken",
                            "fullStart": 1074,
                            "fullEnd": 1075,
                            "start": 1074,
                            "end": 1075,
                            "fullWidth": 1,
                            "width": 1,
                            "text": ")",
                            "value": ")",
                            "valueText": ")"
                        }
                    }
                },
                "semicolonToken": {
                    "kind": "SemicolonToken",
                    "fullStart": 1075,
                    "fullEnd": 1078,
                    "start": 1075,
                    "end": 1076,
                    "fullWidth": 3,
                    "width": 1,
                    "text": ";",
                    "value": ";",
                    "valueText": ";",
                    "hasTrailingTrivia": true,
                    "hasTrailingNewLine": true,
                    "trailingTrivia": [
                        {
                            "kind": "NewLineTrivia",
                            "text": "\r\n"
                        }
                    ]
                }
            }
        ],
        "endOfFileToken": {
            "kind": "EndOfFileToken",
            "fullStart": 1078,
            "fullEnd": 1078,
            "start": 1078,
            "end": 1078,
            "fullWidth": 0,
            "width": 0,
            "text": ""
        }
    },
    "lineMap": {
        "lineStarts": [
            0,
            67,
            152,
            232,
            308,
            380,
            385,
            447,
            569,
            574,
            576,
            578,
            601,
            603,
            636,
            694,
            724,
            771,
            786,
            797,
            799,
            853,
            889,
            921,
            923,
            955,
            957,
            1019,
            1047,
            1054,
            1078
        ],
        "length": 1078
    }
}<|MERGE_RESOLUTION|>--- conflicted
+++ resolved
@@ -417,11 +417,8 @@
                                             "start": 664,
                                             "end": 671,
                                             "fullWidth": 7,
-<<<<<<< HEAD
                                             "width": 7,
-=======
                                             "modifiers": [],
->>>>>>> e3c38734
                                             "identifier": {
                                                 "kind": "IdentifierName",
                                                 "fullStart": 664,
@@ -461,11 +458,8 @@
                                             "start": 673,
                                             "end": 679,
                                             "fullWidth": 6,
-<<<<<<< HEAD
                                             "width": 6,
-=======
                                             "modifiers": [],
->>>>>>> e3c38734
                                             "identifier": {
                                                 "kind": "IdentifierName",
                                                 "fullStart": 673,
@@ -505,11 +499,8 @@
                                             "start": 681,
                                             "end": 684,
                                             "fullWidth": 3,
-<<<<<<< HEAD
                                             "width": 3,
-=======
                                             "modifiers": [],
->>>>>>> e3c38734
                                             "identifier": {
                                                 "kind": "IdentifierName",
                                                 "fullStart": 681,
@@ -549,11 +540,8 @@
                                             "start": 686,
                                             "end": 689,
                                             "fullWidth": 3,
-<<<<<<< HEAD
                                             "width": 3,
-=======
                                             "modifiers": [],
->>>>>>> e3c38734
                                             "identifier": {
                                                 "kind": "IdentifierName",
                                                 "fullStart": 686,
