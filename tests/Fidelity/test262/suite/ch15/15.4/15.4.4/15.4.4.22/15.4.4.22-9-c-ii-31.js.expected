--- conflicted
+++ resolved
@@ -250,12 +250,8 @@
                                         "start": 577,
                                         "end": 593,
                                         "fullWidth": 16,
-<<<<<<< HEAD
                                         "width": 16,
-                                        "identifier": {
-=======
                                         "propertyName": {
->>>>>>> 85e84683
                                             "kind": "IdentifierName",
                                             "fullStart": 577,
                                             "fullEnd": 586,
@@ -389,12 +385,8 @@
                                         "start": 608,
                                         "end": 628,
                                         "fullWidth": 20,
-<<<<<<< HEAD
                                         "width": 20,
-                                        "identifier": {
-=======
                                         "propertyName": {
->>>>>>> 85e84683
                                             "kind": "IdentifierName",
                                             "fullStart": 608,
                                             "fullEnd": 616,
@@ -1106,12 +1098,8 @@
                                         "start": 785,
                                         "end": 811,
                                         "fullWidth": 26,
-<<<<<<< HEAD
                                         "width": 26,
-                                        "identifier": {
-=======
                                         "propertyName": {
->>>>>>> 85e84683
                                             "kind": "IdentifierName",
                                             "fullStart": 785,
                                             "fullEnd": 789,
