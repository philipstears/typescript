{
    "isDeclaration": false,
    "languageVersion": "EcmaScript5",
    "parseOptions": {
        "allowAutomaticSemicolonInsertion": true
    },
    "sourceUnit": {
        "kind": "SourceUnit",
        "fullStart": 0,
        "fullEnd": 1492,
        "start": 619,
        "end": 1492,
        "fullWidth": 1492,
        "width": 873,
        "isIncrementallyUnusable": true,
        "moduleElements": [
            {
                "kind": "FunctionDeclaration",
                "fullStart": 0,
                "fullEnd": 1468,
                "start": 619,
                "end": 1466,
                "fullWidth": 1468,
                "width": 847,
                "isIncrementallyUnusable": true,
                "modifiers": [],
                "functionKeyword": {
                    "kind": "FunctionKeyword",
                    "fullStart": 0,
                    "fullEnd": 628,
                    "start": 619,
                    "end": 627,
                    "fullWidth": 628,
                    "width": 8,
                    "text": "function",
                    "value": "function",
                    "valueText": "function",
                    "hasLeadingTrivia": true,
                    "hasLeadingComment": true,
                    "hasLeadingNewLine": true,
                    "hasTrailingTrivia": true,
                    "leadingTrivia": [
                        {
                            "kind": "SingleLineCommentTrivia",
                            "text": "/// Copyright (c) 2012 Ecma International.  All rights reserved. "
                        },
                        {
                            "kind": "NewLineTrivia",
                            "text": "\r\n"
                        },
                        {
                            "kind": "SingleLineCommentTrivia",
                            "text": "/// Ecma International makes this code available under the terms and conditions set"
                        },
                        {
                            "kind": "NewLineTrivia",
                            "text": "\r\n"
                        },
                        {
                            "kind": "SingleLineCommentTrivia",
                            "text": "/// forth on http://hg.ecmascript.org/tests/test262/raw-file/tip/LICENSE (the "
                        },
                        {
                            "kind": "NewLineTrivia",
                            "text": "\r\n"
                        },
                        {
                            "kind": "SingleLineCommentTrivia",
                            "text": "/// \"Use Terms\").   Any redistribution of this code must retain the above "
                        },
                        {
                            "kind": "NewLineTrivia",
                            "text": "\r\n"
                        },
                        {
                            "kind": "SingleLineCommentTrivia",
                            "text": "/// copyright and this notice and otherwise comply with the Use Terms."
                        },
                        {
                            "kind": "NewLineTrivia",
                            "text": "\r\n"
                        },
                        {
                            "kind": "MultiLineCommentTrivia",
                            "text": "/**\r\n * @path ch15/15.4/15.4.4/15.4.4.22/15.4.4.22-9-c-i-13.js\r\n * @description Array.prototype.reduceRight - element to be retrieved is own accessor property that overrides an inherited accessor property on an Array-like object\r\n */"
                        },
                        {
                            "kind": "NewLineTrivia",
                            "text": "\r\n"
                        },
                        {
                            "kind": "NewLineTrivia",
                            "text": "\r\n"
                        },
                        {
                            "kind": "NewLineTrivia",
                            "text": "\r\n"
                        }
                    ],
                    "trailingTrivia": [
                        {
                            "kind": "WhitespaceTrivia",
                            "text": " "
                        }
                    ]
                },
                "identifier": {
                    "kind": "IdentifierName",
                    "fullStart": 628,
                    "fullEnd": 636,
                    "start": 628,
                    "end": 636,
                    "fullWidth": 8,
                    "width": 8,
                    "text": "testcase",
                    "value": "testcase",
                    "valueText": "testcase"
                },
                "callSignature": {
                    "kind": "CallSignature",
                    "fullStart": 636,
                    "fullEnd": 639,
                    "start": 636,
                    "end": 638,
                    "fullWidth": 3,
                    "width": 2,
                    "parameterList": {
                        "kind": "ParameterList",
                        "fullStart": 636,
                        "fullEnd": 639,
                        "start": 636,
                        "end": 638,
                        "fullWidth": 3,
                        "width": 2,
                        "openParenToken": {
                            "kind": "OpenParenToken",
                            "fullStart": 636,
                            "fullEnd": 637,
                            "start": 636,
                            "end": 637,
                            "fullWidth": 1,
                            "width": 1,
                            "text": "(",
                            "value": "(",
                            "valueText": "("
                        },
                        "parameters": [],
                        "closeParenToken": {
                            "kind": "CloseParenToken",
                            "fullStart": 637,
                            "fullEnd": 639,
                            "start": 637,
                            "end": 638,
                            "fullWidth": 2,
                            "width": 1,
                            "text": ")",
                            "value": ")",
                            "valueText": ")",
                            "hasTrailingTrivia": true,
                            "trailingTrivia": [
                                {
                                    "kind": "WhitespaceTrivia",
                                    "text": " "
                                }
                            ]
                        }
                    }
                },
                "block": {
                    "kind": "Block",
                    "fullStart": 639,
                    "fullEnd": 1468,
                    "start": 639,
                    "end": 1466,
                    "fullWidth": 829,
                    "width": 827,
                    "isIncrementallyUnusable": true,
                    "openBraceToken": {
                        "kind": "OpenBraceToken",
                        "fullStart": 639,
                        "fullEnd": 642,
                        "start": 639,
                        "end": 640,
                        "fullWidth": 3,
                        "width": 1,
                        "text": "{",
                        "value": "{",
                        "valueText": "{",
                        "hasTrailingTrivia": true,
                        "hasTrailingNewLine": true,
                        "trailingTrivia": [
                            {
                                "kind": "NewLineTrivia",
                                "text": "\r\n"
                            }
                        ]
                    },
                    "statements": [
                        {
                            "kind": "VariableStatement",
                            "fullStart": 642,
                            "fullEnd": 685,
                            "start": 660,
                            "end": 683,
                            "fullWidth": 43,
                            "width": 23,
                            "modifiers": [],
                            "variableDeclaration": {
                                "kind": "VariableDeclaration",
                                "fullStart": 642,
                                "fullEnd": 682,
                                "start": 660,
                                "end": 682,
                                "fullWidth": 40,
                                "width": 22,
                                "varKeyword": {
                                    "kind": "VarKeyword",
                                    "fullStart": 642,
                                    "fullEnd": 664,
                                    "start": 660,
                                    "end": 663,
                                    "fullWidth": 22,
                                    "width": 3,
                                    "text": "var",
                                    "value": "var",
                                    "valueText": "var",
                                    "hasLeadingTrivia": true,
                                    "hasLeadingNewLine": true,
                                    "hasTrailingTrivia": true,
                                    "leadingTrivia": [
                                        {
                                            "kind": "WhitespaceTrivia",
                                            "text": "        "
                                        },
                                        {
                                            "kind": "NewLineTrivia",
                                            "text": "\r\n"
                                        },
                                        {
                                            "kind": "WhitespaceTrivia",
                                            "text": "        "
                                        }
                                    ],
                                    "trailingTrivia": [
                                        {
                                            "kind": "WhitespaceTrivia",
                                            "text": " "
                                        }
                                    ]
                                },
                                "variableDeclarators": [
                                    {
                                        "kind": "VariableDeclarator",
                                        "fullStart": 664,
                                        "fullEnd": 682,
                                        "start": 664,
                                        "end": 682,
                                        "fullWidth": 18,
<<<<<<< HEAD
                                        "width": 18,
                                        "identifier": {
=======
                                        "propertyName": {
>>>>>>> 85e84683
                                            "kind": "IdentifierName",
                                            "fullStart": 664,
                                            "fullEnd": 675,
                                            "start": 664,
                                            "end": 674,
                                            "fullWidth": 11,
                                            "width": 10,
                                            "text": "testResult",
                                            "value": "testResult",
                                            "valueText": "testResult",
                                            "hasTrailingTrivia": true,
                                            "trailingTrivia": [
                                                {
                                                    "kind": "WhitespaceTrivia",
                                                    "text": " "
                                                }
                                            ]
                                        },
                                        "equalsValueClause": {
                                            "kind": "EqualsValueClause",
                                            "fullStart": 675,
                                            "fullEnd": 682,
                                            "start": 675,
                                            "end": 682,
                                            "fullWidth": 7,
                                            "width": 7,
                                            "equalsToken": {
                                                "kind": "EqualsToken",
                                                "fullStart": 675,
                                                "fullEnd": 677,
                                                "start": 675,
                                                "end": 676,
                                                "fullWidth": 2,
                                                "width": 1,
                                                "text": "=",
                                                "value": "=",
                                                "valueText": "=",
                                                "hasTrailingTrivia": true,
                                                "trailingTrivia": [
                                                    {
                                                        "kind": "WhitespaceTrivia",
                                                        "text": " "
                                                    }
                                                ]
                                            },
                                            "value": {
                                                "kind": "FalseKeyword",
                                                "fullStart": 677,
                                                "fullEnd": 682,
                                                "start": 677,
                                                "end": 682,
                                                "fullWidth": 5,
                                                "width": 5,
                                                "text": "false",
                                                "value": false,
                                                "valueText": "false"
                                            }
                                        }
                                    }
                                ]
                            },
                            "semicolonToken": {
                                "kind": "SemicolonToken",
                                "fullStart": 682,
                                "fullEnd": 685,
                                "start": 682,
                                "end": 683,
                                "fullWidth": 3,
                                "width": 1,
                                "text": ";",
                                "value": ";",
                                "valueText": ";",
                                "hasTrailingTrivia": true,
                                "hasTrailingNewLine": true,
                                "trailingTrivia": [
                                    {
                                        "kind": "NewLineTrivia",
                                        "text": "\r\n"
                                    }
                                ]
                            }
                        },
                        {
                            "kind": "FunctionDeclaration",
                            "fullStart": 685,
                            "fullEnd": 847,
                            "start": 693,
                            "end": 845,
                            "fullWidth": 162,
                            "width": 152,
                            "modifiers": [],
                            "functionKeyword": {
                                "kind": "FunctionKeyword",
                                "fullStart": 685,
                                "fullEnd": 702,
                                "start": 693,
                                "end": 701,
                                "fullWidth": 17,
                                "width": 8,
                                "text": "function",
                                "value": "function",
                                "valueText": "function",
                                "hasLeadingTrivia": true,
                                "hasTrailingTrivia": true,
                                "leadingTrivia": [
                                    {
                                        "kind": "WhitespaceTrivia",
                                        "text": "        "
                                    }
                                ],
                                "trailingTrivia": [
                                    {
                                        "kind": "WhitespaceTrivia",
                                        "text": " "
                                    }
                                ]
                            },
                            "identifier": {
                                "kind": "IdentifierName",
                                "fullStart": 702,
                                "fullEnd": 712,
                                "start": 702,
                                "end": 712,
                                "fullWidth": 10,
                                "width": 10,
                                "text": "callbackfn",
                                "value": "callbackfn",
                                "valueText": "callbackfn"
                            },
                            "callSignature": {
                                "kind": "CallSignature",
                                "fullStart": 712,
                                "fullEnd": 740,
                                "start": 712,
                                "end": 739,
                                "fullWidth": 28,
                                "width": 27,
                                "parameterList": {
                                    "kind": "ParameterList",
                                    "fullStart": 712,
                                    "fullEnd": 740,
                                    "start": 712,
                                    "end": 739,
                                    "fullWidth": 28,
                                    "width": 27,
                                    "openParenToken": {
                                        "kind": "OpenParenToken",
                                        "fullStart": 712,
                                        "fullEnd": 713,
                                        "start": 712,
                                        "end": 713,
                                        "fullWidth": 1,
                                        "width": 1,
                                        "text": "(",
                                        "value": "(",
                                        "valueText": "("
                                    },
                                    "parameters": [
                                        {
                                            "kind": "Parameter",
                                            "fullStart": 713,
                                            "fullEnd": 720,
                                            "start": 713,
                                            "end": 720,
                                            "fullWidth": 7,
                                            "width": 7,
                                            "modifiers": [],
                                            "identifier": {
                                                "kind": "IdentifierName",
                                                "fullStart": 713,
                                                "fullEnd": 720,
                                                "start": 713,
                                                "end": 720,
                                                "fullWidth": 7,
                                                "width": 7,
                                                "text": "prevVal",
                                                "value": "prevVal",
                                                "valueText": "prevVal"
                                            }
                                        },
                                        {
                                            "kind": "CommaToken",
                                            "fullStart": 720,
                                            "fullEnd": 722,
                                            "start": 720,
                                            "end": 721,
                                            "fullWidth": 2,
                                            "width": 1,
                                            "text": ",",
                                            "value": ",",
                                            "valueText": ",",
                                            "hasTrailingTrivia": true,
                                            "trailingTrivia": [
                                                {
                                                    "kind": "WhitespaceTrivia",
                                                    "text": " "
                                                }
                                            ]
                                        },
                                        {
                                            "kind": "Parameter",
                                            "fullStart": 722,
                                            "fullEnd": 728,
                                            "start": 722,
                                            "end": 728,
                                            "fullWidth": 6,
                                            "width": 6,
                                            "modifiers": [],
                                            "identifier": {
                                                "kind": "IdentifierName",
                                                "fullStart": 722,
                                                "fullEnd": 728,
                                                "start": 722,
                                                "end": 728,
                                                "fullWidth": 6,
                                                "width": 6,
                                                "text": "curVal",
                                                "value": "curVal",
                                                "valueText": "curVal"
                                            }
                                        },
                                        {
                                            "kind": "CommaToken",
                                            "fullStart": 728,
                                            "fullEnd": 730,
                                            "start": 728,
                                            "end": 729,
                                            "fullWidth": 2,
                                            "width": 1,
                                            "text": ",",
                                            "value": ",",
                                            "valueText": ",",
                                            "hasTrailingTrivia": true,
                                            "trailingTrivia": [
                                                {
                                                    "kind": "WhitespaceTrivia",
                                                    "text": " "
                                                }
                                            ]
                                        },
                                        {
                                            "kind": "Parameter",
                                            "fullStart": 730,
                                            "fullEnd": 733,
                                            "start": 730,
                                            "end": 733,
                                            "fullWidth": 3,
                                            "width": 3,
                                            "modifiers": [],
                                            "identifier": {
                                                "kind": "IdentifierName",
                                                "fullStart": 730,
                                                "fullEnd": 733,
                                                "start": 730,
                                                "end": 733,
                                                "fullWidth": 3,
                                                "width": 3,
                                                "text": "idx",
                                                "value": "idx",
                                                "valueText": "idx"
                                            }
                                        },
                                        {
                                            "kind": "CommaToken",
                                            "fullStart": 733,
                                            "fullEnd": 735,
                                            "start": 733,
                                            "end": 734,
                                            "fullWidth": 2,
                                            "width": 1,
                                            "text": ",",
                                            "value": ",",
                                            "valueText": ",",
                                            "hasTrailingTrivia": true,
                                            "trailingTrivia": [
                                                {
                                                    "kind": "WhitespaceTrivia",
                                                    "text": " "
                                                }
                                            ]
                                        },
                                        {
                                            "kind": "Parameter",
                                            "fullStart": 735,
                                            "fullEnd": 738,
                                            "start": 735,
                                            "end": 738,
                                            "fullWidth": 3,
                                            "width": 3,
                                            "modifiers": [],
                                            "identifier": {
                                                "kind": "IdentifierName",
                                                "fullStart": 735,
                                                "fullEnd": 738,
                                                "start": 735,
                                                "end": 738,
                                                "fullWidth": 3,
                                                "width": 3,
                                                "text": "obj",
                                                "value": "obj",
                                                "valueText": "obj"
                                            }
                                        }
                                    ],
                                    "closeParenToken": {
                                        "kind": "CloseParenToken",
                                        "fullStart": 738,
                                        "fullEnd": 740,
                                        "start": 738,
                                        "end": 739,
                                        "fullWidth": 2,
                                        "width": 1,
                                        "text": ")",
                                        "value": ")",
                                        "valueText": ")",
                                        "hasTrailingTrivia": true,
                                        "trailingTrivia": [
                                            {
                                                "kind": "WhitespaceTrivia",
                                                "text": " "
                                            }
                                        ]
                                    }
                                }
                            },
                            "block": {
                                "kind": "Block",
                                "fullStart": 740,
                                "fullEnd": 847,
                                "start": 740,
                                "end": 845,
                                "fullWidth": 107,
                                "width": 105,
                                "openBraceToken": {
                                    "kind": "OpenBraceToken",
                                    "fullStart": 740,
                                    "fullEnd": 743,
                                    "start": 740,
                                    "end": 741,
                                    "fullWidth": 3,
                                    "width": 1,
                                    "text": "{",
                                    "value": "{",
                                    "valueText": "{",
                                    "hasTrailingTrivia": true,
                                    "hasTrailingNewLine": true,
                                    "trailingTrivia": [
                                        {
                                            "kind": "NewLineTrivia",
                                            "text": "\r\n"
                                        }
                                    ]
                                },
                                "statements": [
                                    {
                                        "kind": "IfStatement",
                                        "fullStart": 743,
                                        "fullEnd": 836,
                                        "start": 755,
                                        "end": 834,
                                        "fullWidth": 93,
                                        "width": 79,
                                        "ifKeyword": {
                                            "kind": "IfKeyword",
                                            "fullStart": 743,
                                            "fullEnd": 758,
                                            "start": 755,
                                            "end": 757,
                                            "fullWidth": 15,
                                            "width": 2,
                                            "text": "if",
                                            "value": "if",
                                            "valueText": "if",
                                            "hasLeadingTrivia": true,
                                            "hasTrailingTrivia": true,
                                            "leadingTrivia": [
                                                {
                                                    "kind": "WhitespaceTrivia",
                                                    "text": "            "
                                                }
                                            ],
                                            "trailingTrivia": [
                                                {
                                                    "kind": "WhitespaceTrivia",
                                                    "text": " "
                                                }
                                            ]
                                        },
                                        "openParenToken": {
                                            "kind": "OpenParenToken",
                                            "fullStart": 758,
                                            "fullEnd": 759,
                                            "start": 758,
                                            "end": 759,
                                            "fullWidth": 1,
                                            "width": 1,
                                            "text": "(",
                                            "value": "(",
                                            "valueText": "("
                                        },
                                        "condition": {
                                            "kind": "EqualsExpression",
                                            "fullStart": 759,
                                            "fullEnd": 768,
                                            "start": 759,
                                            "end": 768,
                                            "fullWidth": 9,
                                            "width": 9,
                                            "left": {
                                                "kind": "IdentifierName",
                                                "fullStart": 759,
                                                "fullEnd": 763,
                                                "start": 759,
                                                "end": 762,
                                                "fullWidth": 4,
                                                "width": 3,
                                                "text": "idx",
                                                "value": "idx",
                                                "valueText": "idx",
                                                "hasTrailingTrivia": true,
                                                "trailingTrivia": [
                                                    {
                                                        "kind": "WhitespaceTrivia",
                                                        "text": " "
                                                    }
                                                ]
                                            },
                                            "operatorToken": {
                                                "kind": "EqualsEqualsEqualsToken",
                                                "fullStart": 763,
                                                "fullEnd": 767,
                                                "start": 763,
                                                "end": 766,
                                                "fullWidth": 4,
                                                "width": 3,
                                                "text": "===",
                                                "value": "===",
                                                "valueText": "===",
                                                "hasTrailingTrivia": true,
                                                "trailingTrivia": [
                                                    {
                                                        "kind": "WhitespaceTrivia",
                                                        "text": " "
                                                    }
                                                ]
                                            },
                                            "right": {
                                                "kind": "NumericLiteral",
                                                "fullStart": 767,
                                                "fullEnd": 768,
                                                "start": 767,
                                                "end": 768,
                                                "fullWidth": 1,
                                                "width": 1,
                                                "text": "1",
                                                "value": 1,
                                                "valueText": "1"
                                            }
                                        },
                                        "closeParenToken": {
                                            "kind": "CloseParenToken",
                                            "fullStart": 768,
                                            "fullEnd": 770,
                                            "start": 768,
                                            "end": 769,
                                            "fullWidth": 2,
                                            "width": 1,
                                            "text": ")",
                                            "value": ")",
                                            "valueText": ")",
                                            "hasTrailingTrivia": true,
                                            "trailingTrivia": [
                                                {
                                                    "kind": "WhitespaceTrivia",
                                                    "text": " "
                                                }
                                            ]
                                        },
                                        "statement": {
                                            "kind": "Block",
                                            "fullStart": 770,
                                            "fullEnd": 836,
                                            "start": 770,
                                            "end": 834,
                                            "fullWidth": 66,
                                            "width": 64,
                                            "openBraceToken": {
                                                "kind": "OpenBraceToken",
                                                "fullStart": 770,
                                                "fullEnd": 773,
                                                "start": 770,
                                                "end": 771,
                                                "fullWidth": 3,
                                                "width": 1,
                                                "text": "{",
                                                "value": "{",
                                                "valueText": "{",
                                                "hasTrailingTrivia": true,
                                                "hasTrailingNewLine": true,
                                                "trailingTrivia": [
                                                    {
                                                        "kind": "NewLineTrivia",
                                                        "text": "\r\n"
                                                    }
                                                ]
                                            },
                                            "statements": [
                                                {
                                                    "kind": "ExpressionStatement",
                                                    "fullStart": 773,
                                                    "fullEnd": 821,
                                                    "start": 789,
                                                    "end": 819,
                                                    "fullWidth": 48,
                                                    "width": 30,
                                                    "expression": {
                                                        "kind": "AssignmentExpression",
                                                        "fullStart": 773,
                                                        "fullEnd": 818,
                                                        "start": 789,
                                                        "end": 818,
                                                        "fullWidth": 45,
                                                        "width": 29,
                                                        "left": {
                                                            "kind": "IdentifierName",
                                                            "fullStart": 773,
                                                            "fullEnd": 800,
                                                            "start": 789,
                                                            "end": 799,
                                                            "fullWidth": 27,
                                                            "width": 10,
                                                            "text": "testResult",
                                                            "value": "testResult",
                                                            "valueText": "testResult",
                                                            "hasLeadingTrivia": true,
                                                            "hasTrailingTrivia": true,
                                                            "leadingTrivia": [
                                                                {
                                                                    "kind": "WhitespaceTrivia",
                                                                    "text": "                "
                                                                }
                                                            ],
                                                            "trailingTrivia": [
                                                                {
                                                                    "kind": "WhitespaceTrivia",
                                                                    "text": " "
                                                                }
                                                            ]
                                                        },
                                                        "operatorToken": {
                                                            "kind": "EqualsToken",
                                                            "fullStart": 800,
                                                            "fullEnd": 802,
                                                            "start": 800,
                                                            "end": 801,
                                                            "fullWidth": 2,
                                                            "width": 1,
                                                            "text": "=",
                                                            "value": "=",
                                                            "valueText": "=",
                                                            "hasTrailingTrivia": true,
                                                            "trailingTrivia": [
                                                                {
                                                                    "kind": "WhitespaceTrivia",
                                                                    "text": " "
                                                                }
                                                            ]
                                                        },
                                                        "right": {
                                                            "kind": "ParenthesizedExpression",
                                                            "fullStart": 802,
                                                            "fullEnd": 818,
                                                            "start": 802,
                                                            "end": 818,
                                                            "fullWidth": 16,
                                                            "width": 16,
                                                            "openParenToken": {
                                                                "kind": "OpenParenToken",
                                                                "fullStart": 802,
                                                                "fullEnd": 803,
                                                                "start": 802,
                                                                "end": 803,
                                                                "fullWidth": 1,
                                                                "width": 1,
                                                                "text": "(",
                                                                "value": "(",
                                                                "valueText": "("
                                                            },
                                                            "expression": {
                                                                "kind": "EqualsExpression",
                                                                "fullStart": 803,
                                                                "fullEnd": 817,
                                                                "start": 803,
                                                                "end": 817,
                                                                "fullWidth": 14,
                                                                "width": 14,
                                                                "left": {
                                                                    "kind": "IdentifierName",
                                                                    "fullStart": 803,
                                                                    "fullEnd": 810,
                                                                    "start": 803,
                                                                    "end": 809,
                                                                    "fullWidth": 7,
                                                                    "width": 6,
                                                                    "text": "curVal",
                                                                    "value": "curVal",
                                                                    "valueText": "curVal",
                                                                    "hasTrailingTrivia": true,
                                                                    "trailingTrivia": [
                                                                        {
                                                                            "kind": "WhitespaceTrivia",
                                                                            "text": " "
                                                                        }
                                                                    ]
                                                                },
                                                                "operatorToken": {
                                                                    "kind": "EqualsEqualsEqualsToken",
                                                                    "fullStart": 810,
                                                                    "fullEnd": 814,
                                                                    "start": 810,
                                                                    "end": 813,
                                                                    "fullWidth": 4,
                                                                    "width": 3,
                                                                    "text": "===",
                                                                    "value": "===",
                                                                    "valueText": "===",
                                                                    "hasTrailingTrivia": true,
                                                                    "trailingTrivia": [
                                                                        {
                                                                            "kind": "WhitespaceTrivia",
                                                                            "text": " "
                                                                        }
                                                                    ]
                                                                },
                                                                "right": {
                                                                    "kind": "StringLiteral",
                                                                    "fullStart": 814,
                                                                    "fullEnd": 817,
                                                                    "start": 814,
                                                                    "end": 817,
                                                                    "fullWidth": 3,
                                                                    "width": 3,
                                                                    "text": "\"1\"",
                                                                    "value": "1",
                                                                    "valueText": "1"
                                                                }
                                                            },
                                                            "closeParenToken": {
                                                                "kind": "CloseParenToken",
                                                                "fullStart": 817,
                                                                "fullEnd": 818,
                                                                "start": 817,
                                                                "end": 818,
                                                                "fullWidth": 1,
                                                                "width": 1,
                                                                "text": ")",
                                                                "value": ")",
                                                                "valueText": ")"
                                                            }
                                                        }
                                                    },
                                                    "semicolonToken": {
                                                        "kind": "SemicolonToken",
                                                        "fullStart": 818,
                                                        "fullEnd": 821,
                                                        "start": 818,
                                                        "end": 819,
                                                        "fullWidth": 3,
                                                        "width": 1,
                                                        "text": ";",
                                                        "value": ";",
                                                        "valueText": ";",
                                                        "hasTrailingTrivia": true,
                                                        "hasTrailingNewLine": true,
                                                        "trailingTrivia": [
                                                            {
                                                                "kind": "NewLineTrivia",
                                                                "text": "\r\n"
                                                            }
                                                        ]
                                                    }
                                                }
                                            ],
                                            "closeBraceToken": {
                                                "kind": "CloseBraceToken",
                                                "fullStart": 821,
                                                "fullEnd": 836,
                                                "start": 833,
                                                "end": 834,
                                                "fullWidth": 15,
                                                "width": 1,
                                                "text": "}",
                                                "value": "}",
                                                "valueText": "}",
                                                "hasLeadingTrivia": true,
                                                "hasTrailingTrivia": true,
                                                "hasTrailingNewLine": true,
                                                "leadingTrivia": [
                                                    {
                                                        "kind": "WhitespaceTrivia",
                                                        "text": "            "
                                                    }
                                                ],
                                                "trailingTrivia": [
                                                    {
                                                        "kind": "NewLineTrivia",
                                                        "text": "\r\n"
                                                    }
                                                ]
                                            }
                                        }
                                    }
                                ],
                                "closeBraceToken": {
                                    "kind": "CloseBraceToken",
                                    "fullStart": 836,
                                    "fullEnd": 847,
                                    "start": 844,
                                    "end": 845,
                                    "fullWidth": 11,
                                    "width": 1,
                                    "text": "}",
                                    "value": "}",
                                    "valueText": "}",
                                    "hasLeadingTrivia": true,
                                    "hasTrailingTrivia": true,
                                    "hasTrailingNewLine": true,
                                    "leadingTrivia": [
                                        {
                                            "kind": "WhitespaceTrivia",
                                            "text": "        "
                                        }
                                    ],
                                    "trailingTrivia": [
                                        {
                                            "kind": "NewLineTrivia",
                                            "text": "\r\n"
                                        }
                                    ]
                                }
                            }
                        },
                        {
                            "kind": "VariableStatement",
                            "fullStart": 847,
                            "fullEnd": 885,
                            "start": 857,
                            "end": 883,
                            "fullWidth": 38,
                            "width": 26,
                            "modifiers": [],
                            "variableDeclaration": {
                                "kind": "VariableDeclaration",
                                "fullStart": 847,
                                "fullEnd": 882,
                                "start": 857,
                                "end": 882,
                                "fullWidth": 35,
                                "width": 25,
                                "varKeyword": {
                                    "kind": "VarKeyword",
                                    "fullStart": 847,
                                    "fullEnd": 861,
                                    "start": 857,
                                    "end": 860,
                                    "fullWidth": 14,
                                    "width": 3,
                                    "text": "var",
                                    "value": "var",
                                    "valueText": "var",
                                    "hasLeadingTrivia": true,
                                    "hasLeadingNewLine": true,
                                    "hasTrailingTrivia": true,
                                    "leadingTrivia": [
                                        {
                                            "kind": "NewLineTrivia",
                                            "text": "\r\n"
                                        },
                                        {
                                            "kind": "WhitespaceTrivia",
                                            "text": "        "
                                        }
                                    ],
                                    "trailingTrivia": [
                                        {
                                            "kind": "WhitespaceTrivia",
                                            "text": " "
                                        }
                                    ]
                                },
                                "variableDeclarators": [
                                    {
                                        "kind": "VariableDeclarator",
                                        "fullStart": 861,
                                        "fullEnd": 882,
                                        "start": 861,
                                        "end": 882,
                                        "fullWidth": 21,
<<<<<<< HEAD
                                        "width": 21,
                                        "identifier": {
=======
                                        "propertyName": {
>>>>>>> 85e84683
                                            "kind": "IdentifierName",
                                            "fullStart": 861,
                                            "fullEnd": 867,
                                            "start": 861,
                                            "end": 866,
                                            "fullWidth": 6,
                                            "width": 5,
                                            "text": "proto",
                                            "value": "proto",
                                            "valueText": "proto",
                                            "hasTrailingTrivia": true,
                                            "trailingTrivia": [
                                                {
                                                    "kind": "WhitespaceTrivia",
                                                    "text": " "
                                                }
                                            ]
                                        },
                                        "equalsValueClause": {
                                            "kind": "EqualsValueClause",
                                            "fullStart": 867,
                                            "fullEnd": 882,
                                            "start": 867,
                                            "end": 882,
                                            "fullWidth": 15,
                                            "width": 15,
                                            "equalsToken": {
                                                "kind": "EqualsToken",
                                                "fullStart": 867,
                                                "fullEnd": 869,
                                                "start": 867,
                                                "end": 868,
                                                "fullWidth": 2,
                                                "width": 1,
                                                "text": "=",
                                                "value": "=",
                                                "valueText": "=",
                                                "hasTrailingTrivia": true,
                                                "trailingTrivia": [
                                                    {
                                                        "kind": "WhitespaceTrivia",
                                                        "text": " "
                                                    }
                                                ]
                                            },
                                            "value": {
                                                "kind": "ObjectLiteralExpression",
                                                "fullStart": 869,
                                                "fullEnd": 882,
                                                "start": 869,
                                                "end": 882,
                                                "fullWidth": 13,
                                                "width": 13,
                                                "openBraceToken": {
                                                    "kind": "OpenBraceToken",
                                                    "fullStart": 869,
                                                    "fullEnd": 871,
                                                    "start": 869,
                                                    "end": 870,
                                                    "fullWidth": 2,
                                                    "width": 1,
                                                    "text": "{",
                                                    "value": "{",
                                                    "valueText": "{",
                                                    "hasTrailingTrivia": true,
                                                    "trailingTrivia": [
                                                        {
                                                            "kind": "WhitespaceTrivia",
                                                            "text": " "
                                                        }
                                                    ]
                                                },
                                                "propertyAssignments": [
                                                    {
                                                        "kind": "SimplePropertyAssignment",
                                                        "fullStart": 871,
                                                        "fullEnd": 875,
                                                        "start": 871,
                                                        "end": 875,
                                                        "fullWidth": 4,
                                                        "width": 4,
                                                        "propertyName": {
                                                            "kind": "NumericLiteral",
                                                            "fullStart": 871,
                                                            "fullEnd": 872,
                                                            "start": 871,
                                                            "end": 872,
                                                            "fullWidth": 1,
                                                            "width": 1,
                                                            "text": "0",
                                                            "value": 0,
                                                            "valueText": "0"
                                                        },
                                                        "colonToken": {
                                                            "kind": "ColonToken",
                                                            "fullStart": 872,
                                                            "fullEnd": 874,
                                                            "start": 872,
                                                            "end": 873,
                                                            "fullWidth": 2,
                                                            "width": 1,
                                                            "text": ":",
                                                            "value": ":",
                                                            "valueText": ":",
                                                            "hasTrailingTrivia": true,
                                                            "trailingTrivia": [
                                                                {
                                                                    "kind": "WhitespaceTrivia",
                                                                    "text": " "
                                                                }
                                                            ]
                                                        },
                                                        "expression": {
                                                            "kind": "NumericLiteral",
                                                            "fullStart": 874,
                                                            "fullEnd": 875,
                                                            "start": 874,
                                                            "end": 875,
                                                            "fullWidth": 1,
                                                            "width": 1,
                                                            "text": "0",
                                                            "value": 0,
                                                            "valueText": "0"
                                                        }
                                                    },
                                                    {
                                                        "kind": "CommaToken",
                                                        "fullStart": 875,
                                                        "fullEnd": 877,
                                                        "start": 875,
                                                        "end": 876,
                                                        "fullWidth": 2,
                                                        "width": 1,
                                                        "text": ",",
                                                        "value": ",",
                                                        "valueText": ",",
                                                        "hasTrailingTrivia": true,
                                                        "trailingTrivia": [
                                                            {
                                                                "kind": "WhitespaceTrivia",
                                                                "text": " "
                                                            }
                                                        ]
                                                    },
                                                    {
                                                        "kind": "SimplePropertyAssignment",
                                                        "fullStart": 877,
                                                        "fullEnd": 881,
                                                        "start": 877,
                                                        "end": 881,
                                                        "fullWidth": 4,
                                                        "width": 4,
                                                        "propertyName": {
                                                            "kind": "NumericLiteral",
                                                            "fullStart": 877,
                                                            "fullEnd": 878,
                                                            "start": 877,
                                                            "end": 878,
                                                            "fullWidth": 1,
                                                            "width": 1,
                                                            "text": "2",
                                                            "value": 2,
                                                            "valueText": "2"
                                                        },
                                                        "colonToken": {
                                                            "kind": "ColonToken",
                                                            "fullStart": 878,
                                                            "fullEnd": 880,
                                                            "start": 878,
                                                            "end": 879,
                                                            "fullWidth": 2,
                                                            "width": 1,
                                                            "text": ":",
                                                            "value": ":",
                                                            "valueText": ":",
                                                            "hasTrailingTrivia": true,
                                                            "trailingTrivia": [
                                                                {
                                                                    "kind": "WhitespaceTrivia",
                                                                    "text": " "
                                                                }
                                                            ]
                                                        },
                                                        "expression": {
                                                            "kind": "NumericLiteral",
                                                            "fullStart": 880,
                                                            "fullEnd": 881,
                                                            "start": 880,
                                                            "end": 881,
                                                            "fullWidth": 1,
                                                            "width": 1,
                                                            "text": "2",
                                                            "value": 2,
                                                            "valueText": "2"
                                                        }
                                                    }
                                                ],
                                                "closeBraceToken": {
                                                    "kind": "CloseBraceToken",
                                                    "fullStart": 881,
                                                    "fullEnd": 882,
                                                    "start": 881,
                                                    "end": 882,
                                                    "fullWidth": 1,
                                                    "width": 1,
                                                    "text": "}",
                                                    "value": "}",
                                                    "valueText": "}"
                                                }
                                            }
                                        }
                                    }
                                ]
                            },
                            "semicolonToken": {
                                "kind": "SemicolonToken",
                                "fullStart": 882,
                                "fullEnd": 885,
                                "start": 882,
                                "end": 883,
                                "fullWidth": 3,
                                "width": 1,
                                "text": ";",
                                "value": ";",
                                "valueText": ";",
                                "hasTrailingTrivia": true,
                                "hasTrailingNewLine": true,
                                "trailingTrivia": [
                                    {
                                        "kind": "NewLineTrivia",
                                        "text": "\r\n"
                                    }
                                ]
                            }
                        },
                        {
                            "kind": "ExpressionStatement",
                            "fullStart": 885,
                            "fullEnd": 1053,
                            "start": 895,
                            "end": 1051,
                            "fullWidth": 168,
                            "width": 156,
                            "isIncrementallyUnusable": true,
                            "expression": {
                                "kind": "InvocationExpression",
                                "fullStart": 885,
                                "fullEnd": 1050,
                                "start": 895,
                                "end": 1050,
                                "fullWidth": 165,
                                "width": 155,
                                "isIncrementallyUnusable": true,
                                "expression": {
                                    "kind": "MemberAccessExpression",
                                    "fullStart": 885,
                                    "fullEnd": 916,
                                    "start": 895,
                                    "end": 916,
                                    "fullWidth": 31,
                                    "width": 21,
                                    "expression": {
                                        "kind": "IdentifierName",
                                        "fullStart": 885,
                                        "fullEnd": 901,
                                        "start": 895,
                                        "end": 901,
                                        "fullWidth": 16,
                                        "width": 6,
                                        "text": "Object",
                                        "value": "Object",
                                        "valueText": "Object",
                                        "hasLeadingTrivia": true,
                                        "hasLeadingNewLine": true,
                                        "leadingTrivia": [
                                            {
                                                "kind": "NewLineTrivia",
                                                "text": "\r\n"
                                            },
                                            {
                                                "kind": "WhitespaceTrivia",
                                                "text": "        "
                                            }
                                        ]
                                    },
                                    "dotToken": {
                                        "kind": "DotToken",
                                        "fullStart": 901,
                                        "fullEnd": 902,
                                        "start": 901,
                                        "end": 902,
                                        "fullWidth": 1,
                                        "width": 1,
                                        "text": ".",
                                        "value": ".",
                                        "valueText": "."
                                    },
                                    "name": {
                                        "kind": "IdentifierName",
                                        "fullStart": 902,
                                        "fullEnd": 916,
                                        "start": 902,
                                        "end": 916,
                                        "fullWidth": 14,
                                        "width": 14,
                                        "text": "defineProperty",
                                        "value": "defineProperty",
                                        "valueText": "defineProperty"
                                    }
                                },
                                "argumentList": {
                                    "kind": "ArgumentList",
                                    "fullStart": 916,
                                    "fullEnd": 1050,
                                    "start": 916,
                                    "end": 1050,
                                    "fullWidth": 134,
                                    "width": 134,
                                    "isIncrementallyUnusable": true,
                                    "openParenToken": {
                                        "kind": "OpenParenToken",
                                        "fullStart": 916,
                                        "fullEnd": 917,
                                        "start": 916,
                                        "end": 917,
                                        "fullWidth": 1,
                                        "width": 1,
                                        "text": "(",
                                        "value": "(",
                                        "valueText": "("
                                    },
                                    "arguments": [
                                        {
                                            "kind": "IdentifierName",
                                            "fullStart": 917,
                                            "fullEnd": 922,
                                            "start": 917,
                                            "end": 922,
                                            "fullWidth": 5,
                                            "width": 5,
                                            "text": "proto",
                                            "value": "proto",
                                            "valueText": "proto"
                                        },
                                        {
                                            "kind": "CommaToken",
                                            "fullStart": 922,
                                            "fullEnd": 924,
                                            "start": 922,
                                            "end": 923,
                                            "fullWidth": 2,
                                            "width": 1,
                                            "text": ",",
                                            "value": ",",
                                            "valueText": ",",
                                            "hasTrailingTrivia": true,
                                            "trailingTrivia": [
                                                {
                                                    "kind": "WhitespaceTrivia",
                                                    "text": " "
                                                }
                                            ]
                                        },
                                        {
                                            "kind": "StringLiteral",
                                            "fullStart": 924,
                                            "fullEnd": 927,
                                            "start": 924,
                                            "end": 927,
                                            "fullWidth": 3,
                                            "width": 3,
                                            "text": "\"1\"",
                                            "value": "1",
                                            "valueText": "1"
                                        },
                                        {
                                            "kind": "CommaToken",
                                            "fullStart": 927,
                                            "fullEnd": 929,
                                            "start": 927,
                                            "end": 928,
                                            "fullWidth": 2,
                                            "width": 1,
                                            "text": ",",
                                            "value": ",",
                                            "valueText": ",",
                                            "hasTrailingTrivia": true,
                                            "trailingTrivia": [
                                                {
                                                    "kind": "WhitespaceTrivia",
                                                    "text": " "
                                                }
                                            ]
                                        },
                                        {
                                            "kind": "ObjectLiteralExpression",
                                            "fullStart": 929,
                                            "fullEnd": 1049,
                                            "start": 929,
                                            "end": 1049,
                                            "fullWidth": 120,
                                            "width": 120,
                                            "isIncrementallyUnusable": true,
                                            "openBraceToken": {
                                                "kind": "OpenBraceToken",
                                                "fullStart": 929,
                                                "fullEnd": 932,
                                                "start": 929,
                                                "end": 930,
                                                "fullWidth": 3,
                                                "width": 1,
                                                "text": "{",
                                                "value": "{",
                                                "valueText": "{",
                                                "hasTrailingTrivia": true,
                                                "hasTrailingNewLine": true,
                                                "trailingTrivia": [
                                                    {
                                                        "kind": "NewLineTrivia",
                                                        "text": "\r\n"
                                                    }
                                                ]
                                            },
                                            "propertyAssignments": [
                                                {
                                                    "kind": "SimplePropertyAssignment",
                                                    "fullStart": 932,
                                                    "fullEnd": 1005,
                                                    "start": 944,
                                                    "end": 1005,
                                                    "fullWidth": 73,
                                                    "width": 61,
                                                    "isIncrementallyUnusable": true,
                                                    "propertyName": {
                                                        "kind": "IdentifierName",
                                                        "fullStart": 932,
                                                        "fullEnd": 947,
                                                        "start": 944,
                                                        "end": 947,
                                                        "fullWidth": 15,
                                                        "width": 3,
                                                        "text": "get",
                                                        "value": "get",
                                                        "valueText": "get",
                                                        "hasLeadingTrivia": true,
                                                        "leadingTrivia": [
                                                            {
                                                                "kind": "WhitespaceTrivia",
                                                                "text": "            "
                                                            }
                                                        ]
                                                    },
                                                    "colonToken": {
                                                        "kind": "ColonToken",
                                                        "fullStart": 947,
                                                        "fullEnd": 949,
                                                        "start": 947,
                                                        "end": 948,
                                                        "fullWidth": 2,
                                                        "width": 1,
                                                        "text": ":",
                                                        "value": ":",
                                                        "valueText": ":",
                                                        "hasTrailingTrivia": true,
                                                        "trailingTrivia": [
                                                            {
                                                                "kind": "WhitespaceTrivia",
                                                                "text": " "
                                                            }
                                                        ]
                                                    },
                                                    "expression": {
                                                        "kind": "FunctionExpression",
                                                        "fullStart": 949,
                                                        "fullEnd": 1005,
                                                        "start": 949,
                                                        "end": 1005,
                                                        "fullWidth": 56,
                                                        "width": 56,
                                                        "functionKeyword": {
                                                            "kind": "FunctionKeyword",
                                                            "fullStart": 949,
                                                            "fullEnd": 958,
                                                            "start": 949,
                                                            "end": 957,
                                                            "fullWidth": 9,
                                                            "width": 8,
                                                            "text": "function",
                                                            "value": "function",
                                                            "valueText": "function",
                                                            "hasTrailingTrivia": true,
                                                            "trailingTrivia": [
                                                                {
                                                                    "kind": "WhitespaceTrivia",
                                                                    "text": " "
                                                                }
                                                            ]
                                                        },
                                                        "callSignature": {
                                                            "kind": "CallSignature",
                                                            "fullStart": 958,
                                                            "fullEnd": 961,
                                                            "start": 958,
                                                            "end": 960,
                                                            "fullWidth": 3,
                                                            "width": 2,
                                                            "parameterList": {
                                                                "kind": "ParameterList",
                                                                "fullStart": 958,
                                                                "fullEnd": 961,
                                                                "start": 958,
                                                                "end": 960,
                                                                "fullWidth": 3,
                                                                "width": 2,
                                                                "openParenToken": {
                                                                    "kind": "OpenParenToken",
                                                                    "fullStart": 958,
                                                                    "fullEnd": 959,
                                                                    "start": 958,
                                                                    "end": 959,
                                                                    "fullWidth": 1,
                                                                    "width": 1,
                                                                    "text": "(",
                                                                    "value": "(",
                                                                    "valueText": "("
                                                                },
                                                                "parameters": [],
                                                                "closeParenToken": {
                                                                    "kind": "CloseParenToken",
                                                                    "fullStart": 959,
                                                                    "fullEnd": 961,
                                                                    "start": 959,
                                                                    "end": 960,
                                                                    "fullWidth": 2,
                                                                    "width": 1,
                                                                    "text": ")",
                                                                    "value": ")",
                                                                    "valueText": ")",
                                                                    "hasTrailingTrivia": true,
                                                                    "trailingTrivia": [
                                                                        {
                                                                            "kind": "WhitespaceTrivia",
                                                                            "text": " "
                                                                        }
                                                                    ]
                                                                }
                                                            }
                                                        },
                                                        "block": {
                                                            "kind": "Block",
                                                            "fullStart": 961,
                                                            "fullEnd": 1005,
                                                            "start": 961,
                                                            "end": 1005,
                                                            "fullWidth": 44,
                                                            "width": 44,
                                                            "openBraceToken": {
                                                                "kind": "OpenBraceToken",
                                                                "fullStart": 961,
                                                                "fullEnd": 964,
                                                                "start": 961,
                                                                "end": 962,
                                                                "fullWidth": 3,
                                                                "width": 1,
                                                                "text": "{",
                                                                "value": "{",
                                                                "valueText": "{",
                                                                "hasTrailingTrivia": true,
                                                                "hasTrailingNewLine": true,
                                                                "trailingTrivia": [
                                                                    {
                                                                        "kind": "NewLineTrivia",
                                                                        "text": "\r\n"
                                                                    }
                                                                ]
                                                            },
                                                            "statements": [
                                                                {
                                                                    "kind": "ReturnStatement",
                                                                    "fullStart": 964,
                                                                    "fullEnd": 992,
                                                                    "start": 980,
                                                                    "end": 990,
                                                                    "fullWidth": 28,
                                                                    "width": 10,
                                                                    "returnKeyword": {
                                                                        "kind": "ReturnKeyword",
                                                                        "fullStart": 964,
                                                                        "fullEnd": 987,
                                                                        "start": 980,
                                                                        "end": 986,
                                                                        "fullWidth": 23,
                                                                        "width": 6,
                                                                        "text": "return",
                                                                        "value": "return",
                                                                        "valueText": "return",
                                                                        "hasLeadingTrivia": true,
                                                                        "hasTrailingTrivia": true,
                                                                        "leadingTrivia": [
                                                                            {
                                                                                "kind": "WhitespaceTrivia",
                                                                                "text": "                "
                                                                            }
                                                                        ],
                                                                        "trailingTrivia": [
                                                                            {
                                                                                "kind": "WhitespaceTrivia",
                                                                                "text": " "
                                                                            }
                                                                        ]
                                                                    },
                                                                    "expression": {
                                                                        "kind": "NumericLiteral",
                                                                        "fullStart": 987,
                                                                        "fullEnd": 989,
                                                                        "start": 987,
                                                                        "end": 989,
                                                                        "fullWidth": 2,
                                                                        "width": 2,
                                                                        "text": "11",
                                                                        "value": 11,
                                                                        "valueText": "11"
                                                                    },
                                                                    "semicolonToken": {
                                                                        "kind": "SemicolonToken",
                                                                        "fullStart": 989,
                                                                        "fullEnd": 992,
                                                                        "start": 989,
                                                                        "end": 990,
                                                                        "fullWidth": 3,
                                                                        "width": 1,
                                                                        "text": ";",
                                                                        "value": ";",
                                                                        "valueText": ";",
                                                                        "hasTrailingTrivia": true,
                                                                        "hasTrailingNewLine": true,
                                                                        "trailingTrivia": [
                                                                            {
                                                                                "kind": "NewLineTrivia",
                                                                                "text": "\r\n"
                                                                            }
                                                                        ]
                                                                    }
                                                                }
                                                            ],
                                                            "closeBraceToken": {
                                                                "kind": "CloseBraceToken",
                                                                "fullStart": 992,
                                                                "fullEnd": 1005,
                                                                "start": 1004,
                                                                "end": 1005,
                                                                "fullWidth": 13,
                                                                "width": 1,
                                                                "text": "}",
                                                                "value": "}",
                                                                "valueText": "}",
                                                                "hasLeadingTrivia": true,
                                                                "leadingTrivia": [
                                                                    {
                                                                        "kind": "WhitespaceTrivia",
                                                                        "text": "            "
                                                                    }
                                                                ]
                                                            }
                                                        }
                                                    }
                                                },
                                                {
                                                    "kind": "CommaToken",
                                                    "fullStart": 1005,
                                                    "fullEnd": 1008,
                                                    "start": 1005,
                                                    "end": 1006,
                                                    "fullWidth": 3,
                                                    "width": 1,
                                                    "text": ",",
                                                    "value": ",",
                                                    "valueText": ",",
                                                    "hasTrailingTrivia": true,
                                                    "hasTrailingNewLine": true,
                                                    "trailingTrivia": [
                                                        {
                                                            "kind": "NewLineTrivia",
                                                            "text": "\r\n"
                                                        }
                                                    ]
                                                },
                                                {
                                                    "kind": "SimplePropertyAssignment",
                                                    "fullStart": 1008,
                                                    "fullEnd": 1040,
                                                    "start": 1020,
                                                    "end": 1038,
                                                    "fullWidth": 32,
                                                    "width": 18,
                                                    "propertyName": {
                                                        "kind": "IdentifierName",
                                                        "fullStart": 1008,
                                                        "fullEnd": 1032,
                                                        "start": 1020,
                                                        "end": 1032,
                                                        "fullWidth": 24,
                                                        "width": 12,
                                                        "text": "configurable",
                                                        "value": "configurable",
                                                        "valueText": "configurable",
                                                        "hasLeadingTrivia": true,
                                                        "leadingTrivia": [
                                                            {
                                                                "kind": "WhitespaceTrivia",
                                                                "text": "            "
                                                            }
                                                        ]
                                                    },
                                                    "colonToken": {
                                                        "kind": "ColonToken",
                                                        "fullStart": 1032,
                                                        "fullEnd": 1034,
                                                        "start": 1032,
                                                        "end": 1033,
                                                        "fullWidth": 2,
                                                        "width": 1,
                                                        "text": ":",
                                                        "value": ":",
                                                        "valueText": ":",
                                                        "hasTrailingTrivia": true,
                                                        "trailingTrivia": [
                                                            {
                                                                "kind": "WhitespaceTrivia",
                                                                "text": " "
                                                            }
                                                        ]
                                                    },
                                                    "expression": {
                                                        "kind": "TrueKeyword",
                                                        "fullStart": 1034,
                                                        "fullEnd": 1040,
                                                        "start": 1034,
                                                        "end": 1038,
                                                        "fullWidth": 6,
                                                        "width": 4,
                                                        "text": "true",
                                                        "value": true,
                                                        "valueText": "true",
                                                        "hasTrailingTrivia": true,
                                                        "hasTrailingNewLine": true,
                                                        "trailingTrivia": [
                                                            {
                                                                "kind": "NewLineTrivia",
                                                                "text": "\r\n"
                                                            }
                                                        ]
                                                    }
                                                }
                                            ],
                                            "closeBraceToken": {
                                                "kind": "CloseBraceToken",
                                                "fullStart": 1040,
                                                "fullEnd": 1049,
                                                "start": 1048,
                                                "end": 1049,
                                                "fullWidth": 9,
                                                "width": 1,
                                                "text": "}",
                                                "value": "}",
                                                "valueText": "}",
                                                "hasLeadingTrivia": true,
                                                "leadingTrivia": [
                                                    {
                                                        "kind": "WhitespaceTrivia",
                                                        "text": "        "
                                                    }
                                                ]
                                            }
                                        }
                                    ],
                                    "closeParenToken": {
                                        "kind": "CloseParenToken",
                                        "fullStart": 1049,
                                        "fullEnd": 1050,
                                        "start": 1049,
                                        "end": 1050,
                                        "fullWidth": 1,
                                        "width": 1,
                                        "text": ")",
                                        "value": ")",
                                        "valueText": ")"
                                    }
                                }
                            },
                            "semicolonToken": {
                                "kind": "SemicolonToken",
                                "fullStart": 1050,
                                "fullEnd": 1053,
                                "start": 1050,
                                "end": 1051,
                                "fullWidth": 3,
                                "width": 1,
                                "text": ";",
                                "value": ";",
                                "valueText": ";",
                                "hasTrailingTrivia": true,
                                "hasTrailingNewLine": true,
                                "trailingTrivia": [
                                    {
                                        "kind": "NewLineTrivia",
                                        "text": "\r\n"
                                    }
                                ]
                            }
                        },
                        {
                            "kind": "VariableStatement",
                            "fullStart": 1053,
                            "fullEnd": 1091,
                            "start": 1063,
                            "end": 1089,
                            "fullWidth": 38,
                            "width": 26,
                            "modifiers": [],
                            "variableDeclaration": {
                                "kind": "VariableDeclaration",
                                "fullStart": 1053,
                                "fullEnd": 1088,
                                "start": 1063,
                                "end": 1088,
                                "fullWidth": 35,
                                "width": 25,
                                "varKeyword": {
                                    "kind": "VarKeyword",
                                    "fullStart": 1053,
                                    "fullEnd": 1067,
                                    "start": 1063,
                                    "end": 1066,
                                    "fullWidth": 14,
                                    "width": 3,
                                    "text": "var",
                                    "value": "var",
                                    "valueText": "var",
                                    "hasLeadingTrivia": true,
                                    "hasLeadingNewLine": true,
                                    "hasTrailingTrivia": true,
                                    "leadingTrivia": [
                                        {
                                            "kind": "NewLineTrivia",
                                            "text": "\r\n"
                                        },
                                        {
                                            "kind": "WhitespaceTrivia",
                                            "text": "        "
                                        }
                                    ],
                                    "trailingTrivia": [
                                        {
                                            "kind": "WhitespaceTrivia",
                                            "text": " "
                                        }
                                    ]
                                },
                                "variableDeclarators": [
                                    {
                                        "kind": "VariableDeclarator",
                                        "fullStart": 1067,
                                        "fullEnd": 1088,
                                        "start": 1067,
                                        "end": 1088,
                                        "fullWidth": 21,
<<<<<<< HEAD
                                        "width": 21,
                                        "identifier": {
=======
                                        "propertyName": {
>>>>>>> 85e84683
                                            "kind": "IdentifierName",
                                            "fullStart": 1067,
                                            "fullEnd": 1071,
                                            "start": 1067,
                                            "end": 1070,
                                            "fullWidth": 4,
                                            "width": 3,
                                            "text": "Con",
                                            "value": "Con",
                                            "valueText": "Con",
                                            "hasTrailingTrivia": true,
                                            "trailingTrivia": [
                                                {
                                                    "kind": "WhitespaceTrivia",
                                                    "text": " "
                                                }
                                            ]
                                        },
                                        "equalsValueClause": {
                                            "kind": "EqualsValueClause",
                                            "fullStart": 1071,
                                            "fullEnd": 1088,
                                            "start": 1071,
                                            "end": 1088,
                                            "fullWidth": 17,
                                            "width": 17,
                                            "equalsToken": {
                                                "kind": "EqualsToken",
                                                "fullStart": 1071,
                                                "fullEnd": 1073,
                                                "start": 1071,
                                                "end": 1072,
                                                "fullWidth": 2,
                                                "width": 1,
                                                "text": "=",
                                                "value": "=",
                                                "valueText": "=",
                                                "hasTrailingTrivia": true,
                                                "trailingTrivia": [
                                                    {
                                                        "kind": "WhitespaceTrivia",
                                                        "text": " "
                                                    }
                                                ]
                                            },
                                            "value": {
                                                "kind": "FunctionExpression",
                                                "fullStart": 1073,
                                                "fullEnd": 1088,
                                                "start": 1073,
                                                "end": 1088,
                                                "fullWidth": 15,
                                                "width": 15,
                                                "functionKeyword": {
                                                    "kind": "FunctionKeyword",
                                                    "fullStart": 1073,
                                                    "fullEnd": 1082,
                                                    "start": 1073,
                                                    "end": 1081,
                                                    "fullWidth": 9,
                                                    "width": 8,
                                                    "text": "function",
                                                    "value": "function",
                                                    "valueText": "function",
                                                    "hasTrailingTrivia": true,
                                                    "trailingTrivia": [
                                                        {
                                                            "kind": "WhitespaceTrivia",
                                                            "text": " "
                                                        }
                                                    ]
                                                },
                                                "callSignature": {
                                                    "kind": "CallSignature",
                                                    "fullStart": 1082,
                                                    "fullEnd": 1085,
                                                    "start": 1082,
                                                    "end": 1084,
                                                    "fullWidth": 3,
                                                    "width": 2,
                                                    "parameterList": {
                                                        "kind": "ParameterList",
                                                        "fullStart": 1082,
                                                        "fullEnd": 1085,
                                                        "start": 1082,
                                                        "end": 1084,
                                                        "fullWidth": 3,
                                                        "width": 2,
                                                        "openParenToken": {
                                                            "kind": "OpenParenToken",
                                                            "fullStart": 1082,
                                                            "fullEnd": 1083,
                                                            "start": 1082,
                                                            "end": 1083,
                                                            "fullWidth": 1,
                                                            "width": 1,
                                                            "text": "(",
                                                            "value": "(",
                                                            "valueText": "("
                                                        },
                                                        "parameters": [],
                                                        "closeParenToken": {
                                                            "kind": "CloseParenToken",
                                                            "fullStart": 1083,
                                                            "fullEnd": 1085,
                                                            "start": 1083,
                                                            "end": 1084,
                                                            "fullWidth": 2,
                                                            "width": 1,
                                                            "text": ")",
                                                            "value": ")",
                                                            "valueText": ")",
                                                            "hasTrailingTrivia": true,
                                                            "trailingTrivia": [
                                                                {
                                                                    "kind": "WhitespaceTrivia",
                                                                    "text": " "
                                                                }
                                                            ]
                                                        }
                                                    }
                                                },
                                                "block": {
                                                    "kind": "Block",
                                                    "fullStart": 1085,
                                                    "fullEnd": 1088,
                                                    "start": 1085,
                                                    "end": 1088,
                                                    "fullWidth": 3,
                                                    "width": 3,
                                                    "openBraceToken": {
                                                        "kind": "OpenBraceToken",
                                                        "fullStart": 1085,
                                                        "fullEnd": 1087,
                                                        "start": 1085,
                                                        "end": 1086,
                                                        "fullWidth": 2,
                                                        "width": 1,
                                                        "text": "{",
                                                        "value": "{",
                                                        "valueText": "{",
                                                        "hasTrailingTrivia": true,
                                                        "trailingTrivia": [
                                                            {
                                                                "kind": "WhitespaceTrivia",
                                                                "text": " "
                                                            }
                                                        ]
                                                    },
                                                    "statements": [],
                                                    "closeBraceToken": {
                                                        "kind": "CloseBraceToken",
                                                        "fullStart": 1087,
                                                        "fullEnd": 1088,
                                                        "start": 1087,
                                                        "end": 1088,
                                                        "fullWidth": 1,
                                                        "width": 1,
                                                        "text": "}",
                                                        "value": "}",
                                                        "valueText": "}"
                                                    }
                                                }
                                            }
                                        }
                                    }
                                ]
                            },
                            "semicolonToken": {
                                "kind": "SemicolonToken",
                                "fullStart": 1088,
                                "fullEnd": 1091,
                                "start": 1088,
                                "end": 1089,
                                "fullWidth": 3,
                                "width": 1,
                                "text": ";",
                                "value": ";",
                                "valueText": ";",
                                "hasTrailingTrivia": true,
                                "hasTrailingNewLine": true,
                                "trailingTrivia": [
                                    {
                                        "kind": "NewLineTrivia",
                                        "text": "\r\n"
                                    }
                                ]
                            }
                        },
                        {
                            "kind": "ExpressionStatement",
                            "fullStart": 1091,
                            "fullEnd": 1123,
                            "start": 1099,
                            "end": 1121,
                            "fullWidth": 32,
                            "width": 22,
                            "expression": {
                                "kind": "AssignmentExpression",
                                "fullStart": 1091,
                                "fullEnd": 1120,
                                "start": 1099,
                                "end": 1120,
                                "fullWidth": 29,
                                "width": 21,
                                "left": {
                                    "kind": "MemberAccessExpression",
                                    "fullStart": 1091,
                                    "fullEnd": 1113,
                                    "start": 1099,
                                    "end": 1112,
                                    "fullWidth": 22,
                                    "width": 13,
                                    "expression": {
                                        "kind": "IdentifierName",
                                        "fullStart": 1091,
                                        "fullEnd": 1102,
                                        "start": 1099,
                                        "end": 1102,
                                        "fullWidth": 11,
                                        "width": 3,
                                        "text": "Con",
                                        "value": "Con",
                                        "valueText": "Con",
                                        "hasLeadingTrivia": true,
                                        "leadingTrivia": [
                                            {
                                                "kind": "WhitespaceTrivia",
                                                "text": "        "
                                            }
                                        ]
                                    },
                                    "dotToken": {
                                        "kind": "DotToken",
                                        "fullStart": 1102,
                                        "fullEnd": 1103,
                                        "start": 1102,
                                        "end": 1103,
                                        "fullWidth": 1,
                                        "width": 1,
                                        "text": ".",
                                        "value": ".",
                                        "valueText": "."
                                    },
                                    "name": {
                                        "kind": "IdentifierName",
                                        "fullStart": 1103,
                                        "fullEnd": 1113,
                                        "start": 1103,
                                        "end": 1112,
                                        "fullWidth": 10,
                                        "width": 9,
                                        "text": "prototype",
                                        "value": "prototype",
                                        "valueText": "prototype",
                                        "hasTrailingTrivia": true,
                                        "trailingTrivia": [
                                            {
                                                "kind": "WhitespaceTrivia",
                                                "text": " "
                                            }
                                        ]
                                    }
                                },
                                "operatorToken": {
                                    "kind": "EqualsToken",
                                    "fullStart": 1113,
                                    "fullEnd": 1115,
                                    "start": 1113,
                                    "end": 1114,
                                    "fullWidth": 2,
                                    "width": 1,
                                    "text": "=",
                                    "value": "=",
                                    "valueText": "=",
                                    "hasTrailingTrivia": true,
                                    "trailingTrivia": [
                                        {
                                            "kind": "WhitespaceTrivia",
                                            "text": " "
                                        }
                                    ]
                                },
                                "right": {
                                    "kind": "IdentifierName",
                                    "fullStart": 1115,
                                    "fullEnd": 1120,
                                    "start": 1115,
                                    "end": 1120,
                                    "fullWidth": 5,
                                    "width": 5,
                                    "text": "proto",
                                    "value": "proto",
                                    "valueText": "proto"
                                }
                            },
                            "semicolonToken": {
                                "kind": "SemicolonToken",
                                "fullStart": 1120,
                                "fullEnd": 1123,
                                "start": 1120,
                                "end": 1121,
                                "fullWidth": 3,
                                "width": 1,
                                "text": ";",
                                "value": ";",
                                "valueText": ";",
                                "hasTrailingTrivia": true,
                                "hasTrailingNewLine": true,
                                "trailingTrivia": [
                                    {
                                        "kind": "NewLineTrivia",
                                        "text": "\r\n"
                                    }
                                ]
                            }
                        },
                        {
                            "kind": "VariableStatement",
                            "fullStart": 1123,
                            "fullEnd": 1157,
                            "start": 1133,
                            "end": 1155,
                            "fullWidth": 34,
                            "width": 22,
                            "modifiers": [],
                            "variableDeclaration": {
                                "kind": "VariableDeclaration",
                                "fullStart": 1123,
                                "fullEnd": 1154,
                                "start": 1133,
                                "end": 1154,
                                "fullWidth": 31,
                                "width": 21,
                                "varKeyword": {
                                    "kind": "VarKeyword",
                                    "fullStart": 1123,
                                    "fullEnd": 1137,
                                    "start": 1133,
                                    "end": 1136,
                                    "fullWidth": 14,
                                    "width": 3,
                                    "text": "var",
                                    "value": "var",
                                    "valueText": "var",
                                    "hasLeadingTrivia": true,
                                    "hasLeadingNewLine": true,
                                    "hasTrailingTrivia": true,
                                    "leadingTrivia": [
                                        {
                                            "kind": "NewLineTrivia",
                                            "text": "\r\n"
                                        },
                                        {
                                            "kind": "WhitespaceTrivia",
                                            "text": "        "
                                        }
                                    ],
                                    "trailingTrivia": [
                                        {
                                            "kind": "WhitespaceTrivia",
                                            "text": " "
                                        }
                                    ]
                                },
                                "variableDeclarators": [
                                    {
                                        "kind": "VariableDeclarator",
                                        "fullStart": 1137,
                                        "fullEnd": 1154,
                                        "start": 1137,
                                        "end": 1154,
                                        "fullWidth": 17,
<<<<<<< HEAD
                                        "width": 17,
                                        "identifier": {
=======
                                        "propertyName": {
>>>>>>> 85e84683
                                            "kind": "IdentifierName",
                                            "fullStart": 1137,
                                            "fullEnd": 1143,
                                            "start": 1137,
                                            "end": 1142,
                                            "fullWidth": 6,
                                            "width": 5,
                                            "text": "child",
                                            "value": "child",
                                            "valueText": "child",
                                            "hasTrailingTrivia": true,
                                            "trailingTrivia": [
                                                {
                                                    "kind": "WhitespaceTrivia",
                                                    "text": " "
                                                }
                                            ]
                                        },
                                        "equalsValueClause": {
                                            "kind": "EqualsValueClause",
                                            "fullStart": 1143,
                                            "fullEnd": 1154,
                                            "start": 1143,
                                            "end": 1154,
                                            "fullWidth": 11,
                                            "width": 11,
                                            "equalsToken": {
                                                "kind": "EqualsToken",
                                                "fullStart": 1143,
                                                "fullEnd": 1145,
                                                "start": 1143,
                                                "end": 1144,
                                                "fullWidth": 2,
                                                "width": 1,
                                                "text": "=",
                                                "value": "=",
                                                "valueText": "=",
                                                "hasTrailingTrivia": true,
                                                "trailingTrivia": [
                                                    {
                                                        "kind": "WhitespaceTrivia",
                                                        "text": " "
                                                    }
                                                ]
                                            },
                                            "value": {
                                                "kind": "ObjectCreationExpression",
                                                "fullStart": 1145,
                                                "fullEnd": 1154,
                                                "start": 1145,
                                                "end": 1154,
                                                "fullWidth": 9,
                                                "width": 9,
                                                "newKeyword": {
                                                    "kind": "NewKeyword",
                                                    "fullStart": 1145,
                                                    "fullEnd": 1149,
                                                    "start": 1145,
                                                    "end": 1148,
                                                    "fullWidth": 4,
                                                    "width": 3,
                                                    "text": "new",
                                                    "value": "new",
                                                    "valueText": "new",
                                                    "hasTrailingTrivia": true,
                                                    "trailingTrivia": [
                                                        {
                                                            "kind": "WhitespaceTrivia",
                                                            "text": " "
                                                        }
                                                    ]
                                                },
                                                "expression": {
                                                    "kind": "IdentifierName",
                                                    "fullStart": 1149,
                                                    "fullEnd": 1152,
                                                    "start": 1149,
                                                    "end": 1152,
                                                    "fullWidth": 3,
                                                    "width": 3,
                                                    "text": "Con",
                                                    "value": "Con",
                                                    "valueText": "Con"
                                                },
                                                "argumentList": {
                                                    "kind": "ArgumentList",
                                                    "fullStart": 1152,
                                                    "fullEnd": 1154,
                                                    "start": 1152,
                                                    "end": 1154,
                                                    "fullWidth": 2,
                                                    "width": 2,
                                                    "openParenToken": {
                                                        "kind": "OpenParenToken",
                                                        "fullStart": 1152,
                                                        "fullEnd": 1153,
                                                        "start": 1152,
                                                        "end": 1153,
                                                        "fullWidth": 1,
                                                        "width": 1,
                                                        "text": "(",
                                                        "value": "(",
                                                        "valueText": "("
                                                    },
                                                    "arguments": [],
                                                    "closeParenToken": {
                                                        "kind": "CloseParenToken",
                                                        "fullStart": 1153,
                                                        "fullEnd": 1154,
                                                        "start": 1153,
                                                        "end": 1154,
                                                        "fullWidth": 1,
                                                        "width": 1,
                                                        "text": ")",
                                                        "value": ")",
                                                        "valueText": ")"
                                                    }
                                                }
                                            }
                                        }
                                    }
                                ]
                            },
                            "semicolonToken": {
                                "kind": "SemicolonToken",
                                "fullStart": 1154,
                                "fullEnd": 1157,
                                "start": 1154,
                                "end": 1155,
                                "fullWidth": 3,
                                "width": 1,
                                "text": ";",
                                "value": ";",
                                "valueText": ";",
                                "hasTrailingTrivia": true,
                                "hasTrailingNewLine": true,
                                "trailingTrivia": [
                                    {
                                        "kind": "NewLineTrivia",
                                        "text": "\r\n"
                                    }
                                ]
                            }
                        },
                        {
                            "kind": "ExpressionStatement",
                            "fullStart": 1157,
                            "fullEnd": 1184,
                            "start": 1165,
                            "end": 1182,
                            "fullWidth": 27,
                            "width": 17,
                            "expression": {
                                "kind": "AssignmentExpression",
                                "fullStart": 1157,
                                "fullEnd": 1181,
                                "start": 1165,
                                "end": 1181,
                                "fullWidth": 24,
                                "width": 16,
                                "left": {
                                    "kind": "MemberAccessExpression",
                                    "fullStart": 1157,
                                    "fullEnd": 1178,
                                    "start": 1165,
                                    "end": 1177,
                                    "fullWidth": 21,
                                    "width": 12,
                                    "expression": {
                                        "kind": "IdentifierName",
                                        "fullStart": 1157,
                                        "fullEnd": 1170,
                                        "start": 1165,
                                        "end": 1170,
                                        "fullWidth": 13,
                                        "width": 5,
                                        "text": "child",
                                        "value": "child",
                                        "valueText": "child",
                                        "hasLeadingTrivia": true,
                                        "leadingTrivia": [
                                            {
                                                "kind": "WhitespaceTrivia",
                                                "text": "        "
                                            }
                                        ]
                                    },
                                    "dotToken": {
                                        "kind": "DotToken",
                                        "fullStart": 1170,
                                        "fullEnd": 1171,
                                        "start": 1170,
                                        "end": 1171,
                                        "fullWidth": 1,
                                        "width": 1,
                                        "text": ".",
                                        "value": ".",
                                        "valueText": "."
                                    },
                                    "name": {
                                        "kind": "IdentifierName",
                                        "fullStart": 1171,
                                        "fullEnd": 1178,
                                        "start": 1171,
                                        "end": 1177,
                                        "fullWidth": 7,
                                        "width": 6,
                                        "text": "length",
                                        "value": "length",
                                        "valueText": "length",
                                        "hasTrailingTrivia": true,
                                        "trailingTrivia": [
                                            {
                                                "kind": "WhitespaceTrivia",
                                                "text": " "
                                            }
                                        ]
                                    }
                                },
                                "operatorToken": {
                                    "kind": "EqualsToken",
                                    "fullStart": 1178,
                                    "fullEnd": 1180,
                                    "start": 1178,
                                    "end": 1179,
                                    "fullWidth": 2,
                                    "width": 1,
                                    "text": "=",
                                    "value": "=",
                                    "valueText": "=",
                                    "hasTrailingTrivia": true,
                                    "trailingTrivia": [
                                        {
                                            "kind": "WhitespaceTrivia",
                                            "text": " "
                                        }
                                    ]
                                },
                                "right": {
                                    "kind": "NumericLiteral",
                                    "fullStart": 1180,
                                    "fullEnd": 1181,
                                    "start": 1180,
                                    "end": 1181,
                                    "fullWidth": 1,
                                    "width": 1,
                                    "text": "3",
                                    "value": 3,
                                    "valueText": "3"
                                }
                            },
                            "semicolonToken": {
                                "kind": "SemicolonToken",
                                "fullStart": 1181,
                                "fullEnd": 1184,
                                "start": 1181,
                                "end": 1182,
                                "fullWidth": 3,
                                "width": 1,
                                "text": ";",
                                "value": ";",
                                "valueText": ";",
                                "hasTrailingTrivia": true,
                                "hasTrailingNewLine": true,
                                "trailingTrivia": [
                                    {
                                        "kind": "NewLineTrivia",
                                        "text": "\r\n"
                                    }
                                ]
                            }
                        },
                        {
                            "kind": "ExpressionStatement",
                            "fullStart": 1184,
                            "fullEnd": 1353,
                            "start": 1194,
                            "end": 1351,
                            "fullWidth": 169,
                            "width": 157,
                            "isIncrementallyUnusable": true,
                            "expression": {
                                "kind": "InvocationExpression",
                                "fullStart": 1184,
                                "fullEnd": 1350,
                                "start": 1194,
                                "end": 1350,
                                "fullWidth": 166,
                                "width": 156,
                                "isIncrementallyUnusable": true,
                                "expression": {
                                    "kind": "MemberAccessExpression",
                                    "fullStart": 1184,
                                    "fullEnd": 1215,
                                    "start": 1194,
                                    "end": 1215,
                                    "fullWidth": 31,
                                    "width": 21,
                                    "expression": {
                                        "kind": "IdentifierName",
                                        "fullStart": 1184,
                                        "fullEnd": 1200,
                                        "start": 1194,
                                        "end": 1200,
                                        "fullWidth": 16,
                                        "width": 6,
                                        "text": "Object",
                                        "value": "Object",
                                        "valueText": "Object",
                                        "hasLeadingTrivia": true,
                                        "hasLeadingNewLine": true,
                                        "leadingTrivia": [
                                            {
                                                "kind": "NewLineTrivia",
                                                "text": "\r\n"
                                            },
                                            {
                                                "kind": "WhitespaceTrivia",
                                                "text": "        "
                                            }
                                        ]
                                    },
                                    "dotToken": {
                                        "kind": "DotToken",
                                        "fullStart": 1200,
                                        "fullEnd": 1201,
                                        "start": 1200,
                                        "end": 1201,
                                        "fullWidth": 1,
                                        "width": 1,
                                        "text": ".",
                                        "value": ".",
                                        "valueText": "."
                                    },
                                    "name": {
                                        "kind": "IdentifierName",
                                        "fullStart": 1201,
                                        "fullEnd": 1215,
                                        "start": 1201,
                                        "end": 1215,
                                        "fullWidth": 14,
                                        "width": 14,
                                        "text": "defineProperty",
                                        "value": "defineProperty",
                                        "valueText": "defineProperty"
                                    }
                                },
                                "argumentList": {
                                    "kind": "ArgumentList",
                                    "fullStart": 1215,
                                    "fullEnd": 1350,
                                    "start": 1215,
                                    "end": 1350,
                                    "fullWidth": 135,
                                    "width": 135,
                                    "isIncrementallyUnusable": true,
                                    "openParenToken": {
                                        "kind": "OpenParenToken",
                                        "fullStart": 1215,
                                        "fullEnd": 1216,
                                        "start": 1215,
                                        "end": 1216,
                                        "fullWidth": 1,
                                        "width": 1,
                                        "text": "(",
                                        "value": "(",
                                        "valueText": "("
                                    },
                                    "arguments": [
                                        {
                                            "kind": "IdentifierName",
                                            "fullStart": 1216,
                                            "fullEnd": 1221,
                                            "start": 1216,
                                            "end": 1221,
                                            "fullWidth": 5,
                                            "width": 5,
                                            "text": "child",
                                            "value": "child",
                                            "valueText": "child"
                                        },
                                        {
                                            "kind": "CommaToken",
                                            "fullStart": 1221,
                                            "fullEnd": 1223,
                                            "start": 1221,
                                            "end": 1222,
                                            "fullWidth": 2,
                                            "width": 1,
                                            "text": ",",
                                            "value": ",",
                                            "valueText": ",",
                                            "hasTrailingTrivia": true,
                                            "trailingTrivia": [
                                                {
                                                    "kind": "WhitespaceTrivia",
                                                    "text": " "
                                                }
                                            ]
                                        },
                                        {
                                            "kind": "StringLiteral",
                                            "fullStart": 1223,
                                            "fullEnd": 1226,
                                            "start": 1223,
                                            "end": 1226,
                                            "fullWidth": 3,
                                            "width": 3,
                                            "text": "\"1\"",
                                            "value": "1",
                                            "valueText": "1"
                                        },
                                        {
                                            "kind": "CommaToken",
                                            "fullStart": 1226,
                                            "fullEnd": 1228,
                                            "start": 1226,
                                            "end": 1227,
                                            "fullWidth": 2,
                                            "width": 1,
                                            "text": ",",
                                            "value": ",",
                                            "valueText": ",",
                                            "hasTrailingTrivia": true,
                                            "trailingTrivia": [
                                                {
                                                    "kind": "WhitespaceTrivia",
                                                    "text": " "
                                                }
                                            ]
                                        },
                                        {
                                            "kind": "ObjectLiteralExpression",
                                            "fullStart": 1228,
                                            "fullEnd": 1349,
                                            "start": 1228,
                                            "end": 1349,
                                            "fullWidth": 121,
                                            "width": 121,
                                            "isIncrementallyUnusable": true,
                                            "openBraceToken": {
                                                "kind": "OpenBraceToken",
                                                "fullStart": 1228,
                                                "fullEnd": 1231,
                                                "start": 1228,
                                                "end": 1229,
                                                "fullWidth": 3,
                                                "width": 1,
                                                "text": "{",
                                                "value": "{",
                                                "valueText": "{",
                                                "hasTrailingTrivia": true,
                                                "hasTrailingNewLine": true,
                                                "trailingTrivia": [
                                                    {
                                                        "kind": "NewLineTrivia",
                                                        "text": "\r\n"
                                                    }
                                                ]
                                            },
                                            "propertyAssignments": [
                                                {
                                                    "kind": "SimplePropertyAssignment",
                                                    "fullStart": 1231,
                                                    "fullEnd": 1305,
                                                    "start": 1243,
                                                    "end": 1305,
                                                    "fullWidth": 74,
                                                    "width": 62,
                                                    "isIncrementallyUnusable": true,
                                                    "propertyName": {
                                                        "kind": "IdentifierName",
                                                        "fullStart": 1231,
                                                        "fullEnd": 1246,
                                                        "start": 1243,
                                                        "end": 1246,
                                                        "fullWidth": 15,
                                                        "width": 3,
                                                        "text": "get",
                                                        "value": "get",
                                                        "valueText": "get",
                                                        "hasLeadingTrivia": true,
                                                        "leadingTrivia": [
                                                            {
                                                                "kind": "WhitespaceTrivia",
                                                                "text": "            "
                                                            }
                                                        ]
                                                    },
                                                    "colonToken": {
                                                        "kind": "ColonToken",
                                                        "fullStart": 1246,
                                                        "fullEnd": 1248,
                                                        "start": 1246,
                                                        "end": 1247,
                                                        "fullWidth": 2,
                                                        "width": 1,
                                                        "text": ":",
                                                        "value": ":",
                                                        "valueText": ":",
                                                        "hasTrailingTrivia": true,
                                                        "trailingTrivia": [
                                                            {
                                                                "kind": "WhitespaceTrivia",
                                                                "text": " "
                                                            }
                                                        ]
                                                    },
                                                    "expression": {
                                                        "kind": "FunctionExpression",
                                                        "fullStart": 1248,
                                                        "fullEnd": 1305,
                                                        "start": 1248,
                                                        "end": 1305,
                                                        "fullWidth": 57,
                                                        "width": 57,
                                                        "functionKeyword": {
                                                            "kind": "FunctionKeyword",
                                                            "fullStart": 1248,
                                                            "fullEnd": 1257,
                                                            "start": 1248,
                                                            "end": 1256,
                                                            "fullWidth": 9,
                                                            "width": 8,
                                                            "text": "function",
                                                            "value": "function",
                                                            "valueText": "function",
                                                            "hasTrailingTrivia": true,
                                                            "trailingTrivia": [
                                                                {
                                                                    "kind": "WhitespaceTrivia",
                                                                    "text": " "
                                                                }
                                                            ]
                                                        },
                                                        "callSignature": {
                                                            "kind": "CallSignature",
                                                            "fullStart": 1257,
                                                            "fullEnd": 1260,
                                                            "start": 1257,
                                                            "end": 1259,
                                                            "fullWidth": 3,
                                                            "width": 2,
                                                            "parameterList": {
                                                                "kind": "ParameterList",
                                                                "fullStart": 1257,
                                                                "fullEnd": 1260,
                                                                "start": 1257,
                                                                "end": 1259,
                                                                "fullWidth": 3,
                                                                "width": 2,
                                                                "openParenToken": {
                                                                    "kind": "OpenParenToken",
                                                                    "fullStart": 1257,
                                                                    "fullEnd": 1258,
                                                                    "start": 1257,
                                                                    "end": 1258,
                                                                    "fullWidth": 1,
                                                                    "width": 1,
                                                                    "text": "(",
                                                                    "value": "(",
                                                                    "valueText": "("
                                                                },
                                                                "parameters": [],
                                                                "closeParenToken": {
                                                                    "kind": "CloseParenToken",
                                                                    "fullStart": 1258,
                                                                    "fullEnd": 1260,
                                                                    "start": 1258,
                                                                    "end": 1259,
                                                                    "fullWidth": 2,
                                                                    "width": 1,
                                                                    "text": ")",
                                                                    "value": ")",
                                                                    "valueText": ")",
                                                                    "hasTrailingTrivia": true,
                                                                    "trailingTrivia": [
                                                                        {
                                                                            "kind": "WhitespaceTrivia",
                                                                            "text": " "
                                                                        }
                                                                    ]
                                                                }
                                                            }
                                                        },
                                                        "block": {
                                                            "kind": "Block",
                                                            "fullStart": 1260,
                                                            "fullEnd": 1305,
                                                            "start": 1260,
                                                            "end": 1305,
                                                            "fullWidth": 45,
                                                            "width": 45,
                                                            "openBraceToken": {
                                                                "kind": "OpenBraceToken",
                                                                "fullStart": 1260,
                                                                "fullEnd": 1263,
                                                                "start": 1260,
                                                                "end": 1261,
                                                                "fullWidth": 3,
                                                                "width": 1,
                                                                "text": "{",
                                                                "value": "{",
                                                                "valueText": "{",
                                                                "hasTrailingTrivia": true,
                                                                "hasTrailingNewLine": true,
                                                                "trailingTrivia": [
                                                                    {
                                                                        "kind": "NewLineTrivia",
                                                                        "text": "\r\n"
                                                                    }
                                                                ]
                                                            },
                                                            "statements": [
                                                                {
                                                                    "kind": "ReturnStatement",
                                                                    "fullStart": 1263,
                                                                    "fullEnd": 1292,
                                                                    "start": 1279,
                                                                    "end": 1290,
                                                                    "fullWidth": 29,
                                                                    "width": 11,
                                                                    "returnKeyword": {
                                                                        "kind": "ReturnKeyword",
                                                                        "fullStart": 1263,
                                                                        "fullEnd": 1286,
                                                                        "start": 1279,
                                                                        "end": 1285,
                                                                        "fullWidth": 23,
                                                                        "width": 6,
                                                                        "text": "return",
                                                                        "value": "return",
                                                                        "valueText": "return",
                                                                        "hasLeadingTrivia": true,
                                                                        "hasTrailingTrivia": true,
                                                                        "leadingTrivia": [
                                                                            {
                                                                                "kind": "WhitespaceTrivia",
                                                                                "text": "                "
                                                                            }
                                                                        ],
                                                                        "trailingTrivia": [
                                                                            {
                                                                                "kind": "WhitespaceTrivia",
                                                                                "text": " "
                                                                            }
                                                                        ]
                                                                    },
                                                                    "expression": {
                                                                        "kind": "StringLiteral",
                                                                        "fullStart": 1286,
                                                                        "fullEnd": 1289,
                                                                        "start": 1286,
                                                                        "end": 1289,
                                                                        "fullWidth": 3,
                                                                        "width": 3,
                                                                        "text": "\"1\"",
                                                                        "value": "1",
                                                                        "valueText": "1"
                                                                    },
                                                                    "semicolonToken": {
                                                                        "kind": "SemicolonToken",
                                                                        "fullStart": 1289,
                                                                        "fullEnd": 1292,
                                                                        "start": 1289,
                                                                        "end": 1290,
                                                                        "fullWidth": 3,
                                                                        "width": 1,
                                                                        "text": ";",
                                                                        "value": ";",
                                                                        "valueText": ";",
                                                                        "hasTrailingTrivia": true,
                                                                        "hasTrailingNewLine": true,
                                                                        "trailingTrivia": [
                                                                            {
                                                                                "kind": "NewLineTrivia",
                                                                                "text": "\r\n"
                                                                            }
                                                                        ]
                                                                    }
                                                                }
                                                            ],
                                                            "closeBraceToken": {
                                                                "kind": "CloseBraceToken",
                                                                "fullStart": 1292,
                                                                "fullEnd": 1305,
                                                                "start": 1304,
                                                                "end": 1305,
                                                                "fullWidth": 13,
                                                                "width": 1,
                                                                "text": "}",
                                                                "value": "}",
                                                                "valueText": "}",
                                                                "hasLeadingTrivia": true,
                                                                "leadingTrivia": [
                                                                    {
                                                                        "kind": "WhitespaceTrivia",
                                                                        "text": "            "
                                                                    }
                                                                ]
                                                            }
                                                        }
                                                    }
                                                },
                                                {
                                                    "kind": "CommaToken",
                                                    "fullStart": 1305,
                                                    "fullEnd": 1308,
                                                    "start": 1305,
                                                    "end": 1306,
                                                    "fullWidth": 3,
                                                    "width": 1,
                                                    "text": ",",
                                                    "value": ",",
                                                    "valueText": ",",
                                                    "hasTrailingTrivia": true,
                                                    "hasTrailingNewLine": true,
                                                    "trailingTrivia": [
                                                        {
                                                            "kind": "NewLineTrivia",
                                                            "text": "\r\n"
                                                        }
                                                    ]
                                                },
                                                {
                                                    "kind": "SimplePropertyAssignment",
                                                    "fullStart": 1308,
                                                    "fullEnd": 1340,
                                                    "start": 1320,
                                                    "end": 1338,
                                                    "fullWidth": 32,
                                                    "width": 18,
                                                    "propertyName": {
                                                        "kind": "IdentifierName",
                                                        "fullStart": 1308,
                                                        "fullEnd": 1332,
                                                        "start": 1320,
                                                        "end": 1332,
                                                        "fullWidth": 24,
                                                        "width": 12,
                                                        "text": "configurable",
                                                        "value": "configurable",
                                                        "valueText": "configurable",
                                                        "hasLeadingTrivia": true,
                                                        "leadingTrivia": [
                                                            {
                                                                "kind": "WhitespaceTrivia",
                                                                "text": "            "
                                                            }
                                                        ]
                                                    },
                                                    "colonToken": {
                                                        "kind": "ColonToken",
                                                        "fullStart": 1332,
                                                        "fullEnd": 1334,
                                                        "start": 1332,
                                                        "end": 1333,
                                                        "fullWidth": 2,
                                                        "width": 1,
                                                        "text": ":",
                                                        "value": ":",
                                                        "valueText": ":",
                                                        "hasTrailingTrivia": true,
                                                        "trailingTrivia": [
                                                            {
                                                                "kind": "WhitespaceTrivia",
                                                                "text": " "
                                                            }
                                                        ]
                                                    },
                                                    "expression": {
                                                        "kind": "TrueKeyword",
                                                        "fullStart": 1334,
                                                        "fullEnd": 1340,
                                                        "start": 1334,
                                                        "end": 1338,
                                                        "fullWidth": 6,
                                                        "width": 4,
                                                        "text": "true",
                                                        "value": true,
                                                        "valueText": "true",
                                                        "hasTrailingTrivia": true,
                                                        "hasTrailingNewLine": true,
                                                        "trailingTrivia": [
                                                            {
                                                                "kind": "NewLineTrivia",
                                                                "text": "\r\n"
                                                            }
                                                        ]
                                                    }
                                                }
                                            ],
                                            "closeBraceToken": {
                                                "kind": "CloseBraceToken",
                                                "fullStart": 1340,
                                                "fullEnd": 1349,
                                                "start": 1348,
                                                "end": 1349,
                                                "fullWidth": 9,
                                                "width": 1,
                                                "text": "}",
                                                "value": "}",
                                                "valueText": "}",
                                                "hasLeadingTrivia": true,
                                                "leadingTrivia": [
                                                    {
                                                        "kind": "WhitespaceTrivia",
                                                        "text": "        "
                                                    }
                                                ]
                                            }
                                        }
                                    ],
                                    "closeParenToken": {
                                        "kind": "CloseParenToken",
                                        "fullStart": 1349,
                                        "fullEnd": 1350,
                                        "start": 1349,
                                        "end": 1350,
                                        "fullWidth": 1,
                                        "width": 1,
                                        "text": ")",
                                        "value": ")",
                                        "valueText": ")"
                                    }
                                }
                            },
                            "semicolonToken": {
                                "kind": "SemicolonToken",
                                "fullStart": 1350,
                                "fullEnd": 1353,
                                "start": 1350,
                                "end": 1351,
                                "fullWidth": 3,
                                "width": 1,
                                "text": ";",
                                "value": ";",
                                "valueText": ";",
                                "hasTrailingTrivia": true,
                                "hasTrailingNewLine": true,
                                "trailingTrivia": [
                                    {
                                        "kind": "NewLineTrivia",
                                        "text": "\r\n"
                                    }
                                ]
                            }
                        },
                        {
                            "kind": "ExpressionStatement",
                            "fullStart": 1353,
                            "fullEnd": 1433,
                            "start": 1363,
                            "end": 1431,
                            "fullWidth": 80,
                            "width": 68,
                            "expression": {
                                "kind": "InvocationExpression",
                                "fullStart": 1353,
                                "fullEnd": 1430,
                                "start": 1363,
                                "end": 1430,
                                "fullWidth": 77,
                                "width": 67,
                                "expression": {
                                    "kind": "MemberAccessExpression",
                                    "fullStart": 1353,
                                    "fullEnd": 1395,
                                    "start": 1363,
                                    "end": 1395,
                                    "fullWidth": 42,
                                    "width": 32,
                                    "expression": {
                                        "kind": "MemberAccessExpression",
                                        "fullStart": 1353,
                                        "fullEnd": 1390,
                                        "start": 1363,
                                        "end": 1390,
                                        "fullWidth": 37,
                                        "width": 27,
                                        "expression": {
                                            "kind": "MemberAccessExpression",
                                            "fullStart": 1353,
                                            "fullEnd": 1378,
                                            "start": 1363,
                                            "end": 1378,
                                            "fullWidth": 25,
                                            "width": 15,
                                            "expression": {
                                                "kind": "IdentifierName",
                                                "fullStart": 1353,
                                                "fullEnd": 1368,
                                                "start": 1363,
                                                "end": 1368,
                                                "fullWidth": 15,
                                                "width": 5,
                                                "text": "Array",
                                                "value": "Array",
                                                "valueText": "Array",
                                                "hasLeadingTrivia": true,
                                                "hasLeadingNewLine": true,
                                                "leadingTrivia": [
                                                    {
                                                        "kind": "NewLineTrivia",
                                                        "text": "\r\n"
                                                    },
                                                    {
                                                        "kind": "WhitespaceTrivia",
                                                        "text": "        "
                                                    }
                                                ]
                                            },
                                            "dotToken": {
                                                "kind": "DotToken",
                                                "fullStart": 1368,
                                                "fullEnd": 1369,
                                                "start": 1368,
                                                "end": 1369,
                                                "fullWidth": 1,
                                                "width": 1,
                                                "text": ".",
                                                "value": ".",
                                                "valueText": "."
                                            },
                                            "name": {
                                                "kind": "IdentifierName",
                                                "fullStart": 1369,
                                                "fullEnd": 1378,
                                                "start": 1369,
                                                "end": 1378,
                                                "fullWidth": 9,
                                                "width": 9,
                                                "text": "prototype",
                                                "value": "prototype",
                                                "valueText": "prototype"
                                            }
                                        },
                                        "dotToken": {
                                            "kind": "DotToken",
                                            "fullStart": 1378,
                                            "fullEnd": 1379,
                                            "start": 1378,
                                            "end": 1379,
                                            "fullWidth": 1,
                                            "width": 1,
                                            "text": ".",
                                            "value": ".",
                                            "valueText": "."
                                        },
                                        "name": {
                                            "kind": "IdentifierName",
                                            "fullStart": 1379,
                                            "fullEnd": 1390,
                                            "start": 1379,
                                            "end": 1390,
                                            "fullWidth": 11,
                                            "width": 11,
                                            "text": "reduceRight",
                                            "value": "reduceRight",
                                            "valueText": "reduceRight"
                                        }
                                    },
                                    "dotToken": {
                                        "kind": "DotToken",
                                        "fullStart": 1390,
                                        "fullEnd": 1391,
                                        "start": 1390,
                                        "end": 1391,
                                        "fullWidth": 1,
                                        "width": 1,
                                        "text": ".",
                                        "value": ".",
                                        "valueText": "."
                                    },
                                    "name": {
                                        "kind": "IdentifierName",
                                        "fullStart": 1391,
                                        "fullEnd": 1395,
                                        "start": 1391,
                                        "end": 1395,
                                        "fullWidth": 4,
                                        "width": 4,
                                        "text": "call",
                                        "value": "call",
                                        "valueText": "call"
                                    }
                                },
                                "argumentList": {
                                    "kind": "ArgumentList",
                                    "fullStart": 1395,
                                    "fullEnd": 1430,
                                    "start": 1395,
                                    "end": 1430,
                                    "fullWidth": 35,
                                    "width": 35,
                                    "openParenToken": {
                                        "kind": "OpenParenToken",
                                        "fullStart": 1395,
                                        "fullEnd": 1396,
                                        "start": 1395,
                                        "end": 1396,
                                        "fullWidth": 1,
                                        "width": 1,
                                        "text": "(",
                                        "value": "(",
                                        "valueText": "("
                                    },
                                    "arguments": [
                                        {
                                            "kind": "IdentifierName",
                                            "fullStart": 1396,
                                            "fullEnd": 1401,
                                            "start": 1396,
                                            "end": 1401,
                                            "fullWidth": 5,
                                            "width": 5,
                                            "text": "child",
                                            "value": "child",
                                            "valueText": "child"
                                        },
                                        {
                                            "kind": "CommaToken",
                                            "fullStart": 1401,
                                            "fullEnd": 1403,
                                            "start": 1401,
                                            "end": 1402,
                                            "fullWidth": 2,
                                            "width": 1,
                                            "text": ",",
                                            "value": ",",
                                            "valueText": ",",
                                            "hasTrailingTrivia": true,
                                            "trailingTrivia": [
                                                {
                                                    "kind": "WhitespaceTrivia",
                                                    "text": " "
                                                }
                                            ]
                                        },
                                        {
                                            "kind": "IdentifierName",
                                            "fullStart": 1403,
                                            "fullEnd": 1413,
                                            "start": 1403,
                                            "end": 1413,
                                            "fullWidth": 10,
                                            "width": 10,
                                            "text": "callbackfn",
                                            "value": "callbackfn",
                                            "valueText": "callbackfn"
                                        },
                                        {
                                            "kind": "CommaToken",
                                            "fullStart": 1413,
                                            "fullEnd": 1415,
                                            "start": 1413,
                                            "end": 1414,
                                            "fullWidth": 2,
                                            "width": 1,
                                            "text": ",",
                                            "value": ",",
                                            "valueText": ",",
                                            "hasTrailingTrivia": true,
                                            "trailingTrivia": [
                                                {
                                                    "kind": "WhitespaceTrivia",
                                                    "text": " "
                                                }
                                            ]
                                        },
                                        {
                                            "kind": "StringLiteral",
                                            "fullStart": 1415,
                                            "fullEnd": 1429,
                                            "start": 1415,
                                            "end": 1429,
                                            "fullWidth": 14,
                                            "width": 14,
                                            "text": "\"initialValue\"",
                                            "value": "initialValue",
                                            "valueText": "initialValue"
                                        }
                                    ],
                                    "closeParenToken": {
                                        "kind": "CloseParenToken",
                                        "fullStart": 1429,
                                        "fullEnd": 1430,
                                        "start": 1429,
                                        "end": 1430,
                                        "fullWidth": 1,
                                        "width": 1,
                                        "text": ")",
                                        "value": ")",
                                        "valueText": ")"
                                    }
                                }
                            },
                            "semicolonToken": {
                                "kind": "SemicolonToken",
                                "fullStart": 1430,
                                "fullEnd": 1433,
                                "start": 1430,
                                "end": 1431,
                                "fullWidth": 3,
                                "width": 1,
                                "text": ";",
                                "value": ";",
                                "valueText": ";",
                                "hasTrailingTrivia": true,
                                "hasTrailingNewLine": true,
                                "trailingTrivia": [
                                    {
                                        "kind": "NewLineTrivia",
                                        "text": "\r\n"
                                    }
                                ]
                            }
                        },
                        {
                            "kind": "ReturnStatement",
                            "fullStart": 1433,
                            "fullEnd": 1461,
                            "start": 1441,
                            "end": 1459,
                            "fullWidth": 28,
                            "width": 18,
                            "returnKeyword": {
                                "kind": "ReturnKeyword",
                                "fullStart": 1433,
                                "fullEnd": 1448,
                                "start": 1441,
                                "end": 1447,
                                "fullWidth": 15,
                                "width": 6,
                                "text": "return",
                                "value": "return",
                                "valueText": "return",
                                "hasLeadingTrivia": true,
                                "hasTrailingTrivia": true,
                                "leadingTrivia": [
                                    {
                                        "kind": "WhitespaceTrivia",
                                        "text": "        "
                                    }
                                ],
                                "trailingTrivia": [
                                    {
                                        "kind": "WhitespaceTrivia",
                                        "text": " "
                                    }
                                ]
                            },
                            "expression": {
                                "kind": "IdentifierName",
                                "fullStart": 1448,
                                "fullEnd": 1458,
                                "start": 1448,
                                "end": 1458,
                                "fullWidth": 10,
                                "width": 10,
                                "text": "testResult",
                                "value": "testResult",
                                "valueText": "testResult"
                            },
                            "semicolonToken": {
                                "kind": "SemicolonToken",
                                "fullStart": 1458,
                                "fullEnd": 1461,
                                "start": 1458,
                                "end": 1459,
                                "fullWidth": 3,
                                "width": 1,
                                "text": ";",
                                "value": ";",
                                "valueText": ";",
                                "hasTrailingTrivia": true,
                                "hasTrailingNewLine": true,
                                "trailingTrivia": [
                                    {
                                        "kind": "NewLineTrivia",
                                        "text": "\r\n"
                                    }
                                ]
                            }
                        }
                    ],
                    "closeBraceToken": {
                        "kind": "CloseBraceToken",
                        "fullStart": 1461,
                        "fullEnd": 1468,
                        "start": 1465,
                        "end": 1466,
                        "fullWidth": 7,
                        "width": 1,
                        "text": "}",
                        "value": "}",
                        "valueText": "}",
                        "hasLeadingTrivia": true,
                        "hasTrailingTrivia": true,
                        "hasTrailingNewLine": true,
                        "leadingTrivia": [
                            {
                                "kind": "WhitespaceTrivia",
                                "text": "    "
                            }
                        ],
                        "trailingTrivia": [
                            {
                                "kind": "NewLineTrivia",
                                "text": "\r\n"
                            }
                        ]
                    }
                }
            },
            {
                "kind": "ExpressionStatement",
                "fullStart": 1468,
                "fullEnd": 1492,
                "start": 1468,
                "end": 1490,
                "fullWidth": 24,
                "width": 22,
                "expression": {
                    "kind": "InvocationExpression",
                    "fullStart": 1468,
                    "fullEnd": 1489,
                    "start": 1468,
                    "end": 1489,
                    "fullWidth": 21,
                    "width": 21,
                    "expression": {
                        "kind": "IdentifierName",
                        "fullStart": 1468,
                        "fullEnd": 1479,
                        "start": 1468,
                        "end": 1479,
                        "fullWidth": 11,
                        "width": 11,
                        "text": "runTestCase",
                        "value": "runTestCase",
                        "valueText": "runTestCase"
                    },
                    "argumentList": {
                        "kind": "ArgumentList",
                        "fullStart": 1479,
                        "fullEnd": 1489,
                        "start": 1479,
                        "end": 1489,
                        "fullWidth": 10,
                        "width": 10,
                        "openParenToken": {
                            "kind": "OpenParenToken",
                            "fullStart": 1479,
                            "fullEnd": 1480,
                            "start": 1479,
                            "end": 1480,
                            "fullWidth": 1,
                            "width": 1,
                            "text": "(",
                            "value": "(",
                            "valueText": "("
                        },
                        "arguments": [
                            {
                                "kind": "IdentifierName",
                                "fullStart": 1480,
                                "fullEnd": 1488,
                                "start": 1480,
                                "end": 1488,
                                "fullWidth": 8,
                                "width": 8,
                                "text": "testcase",
                                "value": "testcase",
                                "valueText": "testcase"
                            }
                        ],
                        "closeParenToken": {
                            "kind": "CloseParenToken",
                            "fullStart": 1488,
                            "fullEnd": 1489,
                            "start": 1488,
                            "end": 1489,
                            "fullWidth": 1,
                            "width": 1,
                            "text": ")",
                            "value": ")",
                            "valueText": ")"
                        }
                    }
                },
                "semicolonToken": {
                    "kind": "SemicolonToken",
                    "fullStart": 1489,
                    "fullEnd": 1492,
                    "start": 1489,
                    "end": 1490,
                    "fullWidth": 3,
                    "width": 1,
                    "text": ";",
                    "value": ";",
                    "valueText": ";",
                    "hasTrailingTrivia": true,
                    "hasTrailingNewLine": true,
                    "trailingTrivia": [
                        {
                            "kind": "NewLineTrivia",
                            "text": "\r\n"
                        }
                    ]
                }
            }
        ],
        "endOfFileToken": {
            "kind": "EndOfFileToken",
            "fullStart": 1492,
            "fullEnd": 1492,
            "start": 1492,
            "end": 1492,
            "fullWidth": 0,
            "width": 0,
            "text": ""
        }
    },
    "lineMap": {
        "lineStarts": [
            0,
            67,
            152,
            232,
            308,
            380,
            385,
            444,
            610,
            615,
            617,
            619,
            642,
            652,
            685,
            743,
            773,
            821,
            836,
            847,
            849,
            885,
            887,
            932,
            964,
            992,
            1008,
            1040,
            1053,
            1055,
            1091,
            1123,
            1125,
            1157,
            1184,
            1186,
            1231,
            1263,
            1292,
            1308,
            1340,
            1353,
            1355,
            1433,
            1461,
            1468,
            1492
        ],
        "length": 1492
    }
}<|MERGE_RESOLUTION|>--- conflicted
+++ resolved
@@ -256,12 +256,8 @@
                                         "start": 664,
                                         "end": 682,
                                         "fullWidth": 18,
-<<<<<<< HEAD
                                         "width": 18,
-                                        "identifier": {
-=======
                                         "propertyName": {
->>>>>>> 85e84683
                                             "kind": "IdentifierName",
                                             "fullStart": 664,
                                             "fullEnd": 675,
@@ -1060,12 +1056,8 @@
                                         "start": 861,
                                         "end": 882,
                                         "fullWidth": 21,
-<<<<<<< HEAD
                                         "width": 21,
-                                        "identifier": {
-=======
                                         "propertyName": {
->>>>>>> 85e84683
                                             "kind": "IdentifierName",
                                             "fullStart": 861,
                                             "fullEnd": 867,
@@ -1933,12 +1925,8 @@
                                         "start": 1067,
                                         "end": 1088,
                                         "fullWidth": 21,
-<<<<<<< HEAD
                                         "width": 21,
-                                        "identifier": {
-=======
                                         "propertyName": {
->>>>>>> 85e84683
                                             "kind": "IdentifierName",
                                             "fullStart": 1067,
                                             "fullEnd": 1071,
@@ -2312,12 +2300,8 @@
                                         "start": 1137,
                                         "end": 1154,
                                         "fullWidth": 17,
-<<<<<<< HEAD
                                         "width": 17,
-                                        "identifier": {
-=======
                                         "propertyName": {
->>>>>>> 85e84683
                                             "kind": "IdentifierName",
                                             "fullStart": 1137,
                                             "fullEnd": 1143,
