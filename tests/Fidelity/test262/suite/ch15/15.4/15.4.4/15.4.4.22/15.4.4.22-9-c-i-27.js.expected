{
    "isDeclaration": false,
    "languageVersion": "EcmaScript5",
    "parseOptions": {
        "allowAutomaticSemicolonInsertion": true
    },
    "sourceUnit": {
        "kind": "SourceUnit",
        "fullStart": 0,
        "fullEnd": 1087,
        "start": 640,
        "end": 1087,
        "fullWidth": 1087,
        "width": 447,
        "isIncrementallyUnusable": true,
        "moduleElements": [
            {
                "kind": "FunctionDeclaration",
                "fullStart": 0,
                "fullEnd": 1063,
                "start": 640,
                "end": 1061,
                "fullWidth": 1063,
                "width": 421,
                "modifiers": [],
                "functionKeyword": {
                    "kind": "FunctionKeyword",
                    "fullStart": 0,
                    "fullEnd": 649,
                    "start": 640,
                    "end": 648,
                    "fullWidth": 649,
                    "width": 8,
                    "text": "function",
                    "value": "function",
                    "valueText": "function",
                    "hasLeadingTrivia": true,
                    "hasLeadingComment": true,
                    "hasLeadingNewLine": true,
                    "hasTrailingTrivia": true,
                    "leadingTrivia": [
                        {
                            "kind": "SingleLineCommentTrivia",
                            "text": "/// Copyright (c) 2012 Ecma International.  All rights reserved. "
                        },
                        {
                            "kind": "NewLineTrivia",
                            "text": "\r\n"
                        },
                        {
                            "kind": "SingleLineCommentTrivia",
                            "text": "/// Ecma International makes this code available under the terms and conditions set"
                        },
                        {
                            "kind": "NewLineTrivia",
                            "text": "\r\n"
                        },
                        {
                            "kind": "SingleLineCommentTrivia",
                            "text": "/// forth on http://hg.ecmascript.org/tests/test262/raw-file/tip/LICENSE (the "
                        },
                        {
                            "kind": "NewLineTrivia",
                            "text": "\r\n"
                        },
                        {
                            "kind": "SingleLineCommentTrivia",
                            "text": "/// \"Use Terms\").   Any redistribution of this code must retain the above "
                        },
                        {
                            "kind": "NewLineTrivia",
                            "text": "\r\n"
                        },
                        {
                            "kind": "SingleLineCommentTrivia",
                            "text": "/// copyright and this notice and otherwise comply with the Use Terms."
                        },
                        {
                            "kind": "NewLineTrivia",
                            "text": "\r\n"
                        },
                        {
                            "kind": "MultiLineCommentTrivia",
                            "text": "/**\r\n * @path ch15/15.4/15.4.4/15.4.4.22/15.4.4.22-9-c-i-27.js\r\n * @description Array.prototype.reduceRight - This object is the Arguments object which implements its own property get method (number of arguments is greater than number of parameters)\r\n */"
                        },
                        {
                            "kind": "NewLineTrivia",
                            "text": "\r\n"
                        },
                        {
                            "kind": "NewLineTrivia",
                            "text": "\r\n"
                        },
                        {
                            "kind": "NewLineTrivia",
                            "text": "\r\n"
                        }
                    ],
                    "trailingTrivia": [
                        {
                            "kind": "WhitespaceTrivia",
                            "text": " "
                        }
                    ]
                },
                "identifier": {
                    "kind": "IdentifierName",
                    "fullStart": 649,
                    "fullEnd": 657,
                    "start": 649,
                    "end": 657,
                    "fullWidth": 8,
                    "width": 8,
                    "text": "testcase",
                    "value": "testcase",
                    "valueText": "testcase"
                },
                "callSignature": {
                    "kind": "CallSignature",
                    "fullStart": 657,
                    "fullEnd": 660,
                    "start": 657,
                    "end": 659,
                    "fullWidth": 3,
                    "width": 2,
                    "parameterList": {
                        "kind": "ParameterList",
                        "fullStart": 657,
                        "fullEnd": 660,
                        "start": 657,
                        "end": 659,
                        "fullWidth": 3,
                        "width": 2,
                        "openParenToken": {
                            "kind": "OpenParenToken",
                            "fullStart": 657,
                            "fullEnd": 658,
                            "start": 657,
                            "end": 658,
                            "fullWidth": 1,
                            "width": 1,
                            "text": "(",
                            "value": "(",
                            "valueText": "("
                        },
                        "parameters": [],
                        "closeParenToken": {
                            "kind": "CloseParenToken",
                            "fullStart": 658,
                            "fullEnd": 660,
                            "start": 658,
                            "end": 659,
                            "fullWidth": 2,
                            "width": 1,
                            "text": ")",
                            "value": ")",
                            "valueText": ")",
                            "hasTrailingTrivia": true,
                            "trailingTrivia": [
                                {
                                    "kind": "WhitespaceTrivia",
                                    "text": " "
                                }
                            ]
                        }
                    }
                },
                "block": {
                    "kind": "Block",
                    "fullStart": 660,
                    "fullEnd": 1063,
                    "start": 660,
                    "end": 1061,
                    "fullWidth": 403,
                    "width": 401,
                    "openBraceToken": {
                        "kind": "OpenBraceToken",
                        "fullStart": 660,
                        "fullEnd": 663,
                        "start": 660,
                        "end": 661,
                        "fullWidth": 3,
                        "width": 1,
                        "text": "{",
                        "value": "{",
                        "valueText": "{",
                        "hasTrailingTrivia": true,
                        "hasTrailingNewLine": true,
                        "trailingTrivia": [
                            {
                                "kind": "NewLineTrivia",
                                "text": "\r\n"
                            }
                        ]
                    },
                    "statements": [
                        {
                            "kind": "VariableStatement",
                            "fullStart": 663,
                            "fullEnd": 698,
                            "start": 673,
                            "end": 696,
                            "fullWidth": 35,
                            "width": 23,
                            "modifiers": [],
                            "variableDeclaration": {
                                "kind": "VariableDeclaration",
                                "fullStart": 663,
                                "fullEnd": 695,
                                "start": 673,
                                "end": 695,
                                "fullWidth": 32,
                                "width": 22,
                                "varKeyword": {
                                    "kind": "VarKeyword",
                                    "fullStart": 663,
                                    "fullEnd": 677,
                                    "start": 673,
                                    "end": 676,
                                    "fullWidth": 14,
                                    "width": 3,
                                    "text": "var",
                                    "value": "var",
                                    "valueText": "var",
                                    "hasLeadingTrivia": true,
                                    "hasLeadingNewLine": true,
                                    "hasTrailingTrivia": true,
                                    "leadingTrivia": [
                                        {
                                            "kind": "NewLineTrivia",
                                            "text": "\r\n"
                                        },
                                        {
                                            "kind": "WhitespaceTrivia",
                                            "text": "        "
                                        }
                                    ],
                                    "trailingTrivia": [
                                        {
                                            "kind": "WhitespaceTrivia",
                                            "text": " "
                                        }
                                    ]
                                },
                                "variableDeclarators": [
                                    {
                                        "kind": "VariableDeclarator",
                                        "fullStart": 677,
                                        "fullEnd": 695,
                                        "start": 677,
                                        "end": 695,
                                        "fullWidth": 18,
<<<<<<< HEAD
                                        "width": 18,
                                        "identifier": {
=======
                                        "propertyName": {
>>>>>>> 85e84683
                                            "kind": "IdentifierName",
                                            "fullStart": 677,
                                            "fullEnd": 688,
                                            "start": 677,
                                            "end": 687,
                                            "fullWidth": 11,
                                            "width": 10,
                                            "text": "testResult",
                                            "value": "testResult",
                                            "valueText": "testResult",
                                            "hasTrailingTrivia": true,
                                            "trailingTrivia": [
                                                {
                                                    "kind": "WhitespaceTrivia",
                                                    "text": " "
                                                }
                                            ]
                                        },
                                        "equalsValueClause": {
                                            "kind": "EqualsValueClause",
                                            "fullStart": 688,
                                            "fullEnd": 695,
                                            "start": 688,
                                            "end": 695,
                                            "fullWidth": 7,
                                            "width": 7,
                                            "equalsToken": {
                                                "kind": "EqualsToken",
                                                "fullStart": 688,
                                                "fullEnd": 690,
                                                "start": 688,
                                                "end": 689,
                                                "fullWidth": 2,
                                                "width": 1,
                                                "text": "=",
                                                "value": "=",
                                                "valueText": "=",
                                                "hasTrailingTrivia": true,
                                                "trailingTrivia": [
                                                    {
                                                        "kind": "WhitespaceTrivia",
                                                        "text": " "
                                                    }
                                                ]
                                            },
                                            "value": {
                                                "kind": "FalseKeyword",
                                                "fullStart": 690,
                                                "fullEnd": 695,
                                                "start": 690,
                                                "end": 695,
                                                "fullWidth": 5,
                                                "width": 5,
                                                "text": "false",
                                                "value": false,
                                                "valueText": "false"
                                            }
                                        }
                                    }
                                ]
                            },
                            "semicolonToken": {
                                "kind": "SemicolonToken",
                                "fullStart": 695,
                                "fullEnd": 698,
                                "start": 695,
                                "end": 696,
                                "fullWidth": 3,
                                "width": 1,
                                "text": ";",
                                "value": ";",
                                "valueText": ";",
                                "hasTrailingTrivia": true,
                                "hasTrailingNewLine": true,
                                "trailingTrivia": [
                                    {
                                        "kind": "NewLineTrivia",
                                        "text": "\r\n"
                                    }
                                ]
                            }
                        },
                        {
                            "kind": "FunctionDeclaration",
                            "fullStart": 698,
                            "fullEnd": 858,
                            "start": 706,
                            "end": 856,
                            "fullWidth": 160,
                            "width": 150,
                            "modifiers": [],
                            "functionKeyword": {
                                "kind": "FunctionKeyword",
                                "fullStart": 698,
                                "fullEnd": 715,
                                "start": 706,
                                "end": 714,
                                "fullWidth": 17,
                                "width": 8,
                                "text": "function",
                                "value": "function",
                                "valueText": "function",
                                "hasLeadingTrivia": true,
                                "hasTrailingTrivia": true,
                                "leadingTrivia": [
                                    {
                                        "kind": "WhitespaceTrivia",
                                        "text": "        "
                                    }
                                ],
                                "trailingTrivia": [
                                    {
                                        "kind": "WhitespaceTrivia",
                                        "text": " "
                                    }
                                ]
                            },
                            "identifier": {
                                "kind": "IdentifierName",
                                "fullStart": 715,
                                "fullEnd": 725,
                                "start": 715,
                                "end": 725,
                                "fullWidth": 10,
                                "width": 10,
                                "text": "callbackfn",
                                "value": "callbackfn",
                                "valueText": "callbackfn"
                            },
                            "callSignature": {
                                "kind": "CallSignature",
                                "fullStart": 725,
                                "fullEnd": 753,
                                "start": 725,
                                "end": 752,
                                "fullWidth": 28,
                                "width": 27,
                                "parameterList": {
                                    "kind": "ParameterList",
                                    "fullStart": 725,
                                    "fullEnd": 753,
                                    "start": 725,
                                    "end": 752,
                                    "fullWidth": 28,
                                    "width": 27,
                                    "openParenToken": {
                                        "kind": "OpenParenToken",
                                        "fullStart": 725,
                                        "fullEnd": 726,
                                        "start": 725,
                                        "end": 726,
                                        "fullWidth": 1,
                                        "width": 1,
                                        "text": "(",
                                        "value": "(",
                                        "valueText": "("
                                    },
                                    "parameters": [
                                        {
                                            "kind": "Parameter",
                                            "fullStart": 726,
                                            "fullEnd": 733,
                                            "start": 726,
                                            "end": 733,
                                            "fullWidth": 7,
                                            "width": 7,
                                            "modifiers": [],
                                            "identifier": {
                                                "kind": "IdentifierName",
                                                "fullStart": 726,
                                                "fullEnd": 733,
                                                "start": 726,
                                                "end": 733,
                                                "fullWidth": 7,
                                                "width": 7,
                                                "text": "prevVal",
                                                "value": "prevVal",
                                                "valueText": "prevVal"
                                            }
                                        },
                                        {
                                            "kind": "CommaToken",
                                            "fullStart": 733,
                                            "fullEnd": 735,
                                            "start": 733,
                                            "end": 734,
                                            "fullWidth": 2,
                                            "width": 1,
                                            "text": ",",
                                            "value": ",",
                                            "valueText": ",",
                                            "hasTrailingTrivia": true,
                                            "trailingTrivia": [
                                                {
                                                    "kind": "WhitespaceTrivia",
                                                    "text": " "
                                                }
                                            ]
                                        },
                                        {
                                            "kind": "Parameter",
                                            "fullStart": 735,
                                            "fullEnd": 741,
                                            "start": 735,
                                            "end": 741,
                                            "fullWidth": 6,
                                            "width": 6,
                                            "modifiers": [],
                                            "identifier": {
                                                "kind": "IdentifierName",
                                                "fullStart": 735,
                                                "fullEnd": 741,
                                                "start": 735,
                                                "end": 741,
                                                "fullWidth": 6,
                                                "width": 6,
                                                "text": "curVal",
                                                "value": "curVal",
                                                "valueText": "curVal"
                                            }
                                        },
                                        {
                                            "kind": "CommaToken",
                                            "fullStart": 741,
                                            "fullEnd": 743,
                                            "start": 741,
                                            "end": 742,
                                            "fullWidth": 2,
                                            "width": 1,
                                            "text": ",",
                                            "value": ",",
                                            "valueText": ",",
                                            "hasTrailingTrivia": true,
                                            "trailingTrivia": [
                                                {
                                                    "kind": "WhitespaceTrivia",
                                                    "text": " "
                                                }
                                            ]
                                        },
                                        {
                                            "kind": "Parameter",
                                            "fullStart": 743,
                                            "fullEnd": 746,
                                            "start": 743,
                                            "end": 746,
                                            "fullWidth": 3,
                                            "width": 3,
                                            "modifiers": [],
                                            "identifier": {
                                                "kind": "IdentifierName",
                                                "fullStart": 743,
                                                "fullEnd": 746,
                                                "start": 743,
                                                "end": 746,
                                                "fullWidth": 3,
                                                "width": 3,
                                                "text": "idx",
                                                "value": "idx",
                                                "valueText": "idx"
                                            }
                                        },
                                        {
                                            "kind": "CommaToken",
                                            "fullStart": 746,
                                            "fullEnd": 748,
                                            "start": 746,
                                            "end": 747,
                                            "fullWidth": 2,
                                            "width": 1,
                                            "text": ",",
                                            "value": ",",
                                            "valueText": ",",
                                            "hasTrailingTrivia": true,
                                            "trailingTrivia": [
                                                {
                                                    "kind": "WhitespaceTrivia",
                                                    "text": " "
                                                }
                                            ]
                                        },
                                        {
                                            "kind": "Parameter",
                                            "fullStart": 748,
                                            "fullEnd": 751,
                                            "start": 748,
                                            "end": 751,
                                            "fullWidth": 3,
                                            "width": 3,
                                            "modifiers": [],
                                            "identifier": {
                                                "kind": "IdentifierName",
                                                "fullStart": 748,
                                                "fullEnd": 751,
                                                "start": 748,
                                                "end": 751,
                                                "fullWidth": 3,
                                                "width": 3,
                                                "text": "obj",
                                                "value": "obj",
                                                "valueText": "obj"
                                            }
                                        }
                                    ],
                                    "closeParenToken": {
                                        "kind": "CloseParenToken",
                                        "fullStart": 751,
                                        "fullEnd": 753,
                                        "start": 751,
                                        "end": 752,
                                        "fullWidth": 2,
                                        "width": 1,
                                        "text": ")",
                                        "value": ")",
                                        "valueText": ")",
                                        "hasTrailingTrivia": true,
                                        "trailingTrivia": [
                                            {
                                                "kind": "WhitespaceTrivia",
                                                "text": " "
                                            }
                                        ]
                                    }
                                }
                            },
                            "block": {
                                "kind": "Block",
                                "fullStart": 753,
                                "fullEnd": 858,
                                "start": 753,
                                "end": 856,
                                "fullWidth": 105,
                                "width": 103,
                                "openBraceToken": {
                                    "kind": "OpenBraceToken",
                                    "fullStart": 753,
                                    "fullEnd": 756,
                                    "start": 753,
                                    "end": 754,
                                    "fullWidth": 3,
                                    "width": 1,
                                    "text": "{",
                                    "value": "{",
                                    "valueText": "{",
                                    "hasTrailingTrivia": true,
                                    "hasTrailingNewLine": true,
                                    "trailingTrivia": [
                                        {
                                            "kind": "NewLineTrivia",
                                            "text": "\r\n"
                                        }
                                    ]
                                },
                                "statements": [
                                    {
                                        "kind": "IfStatement",
                                        "fullStart": 756,
                                        "fullEnd": 847,
                                        "start": 768,
                                        "end": 845,
                                        "fullWidth": 91,
                                        "width": 77,
                                        "ifKeyword": {
                                            "kind": "IfKeyword",
                                            "fullStart": 756,
                                            "fullEnd": 771,
                                            "start": 768,
                                            "end": 770,
                                            "fullWidth": 15,
                                            "width": 2,
                                            "text": "if",
                                            "value": "if",
                                            "valueText": "if",
                                            "hasLeadingTrivia": true,
                                            "hasTrailingTrivia": true,
                                            "leadingTrivia": [
                                                {
                                                    "kind": "WhitespaceTrivia",
                                                    "text": "            "
                                                }
                                            ],
                                            "trailingTrivia": [
                                                {
                                                    "kind": "WhitespaceTrivia",
                                                    "text": " "
                                                }
                                            ]
                                        },
                                        "openParenToken": {
                                            "kind": "OpenParenToken",
                                            "fullStart": 771,
                                            "fullEnd": 772,
                                            "start": 771,
                                            "end": 772,
                                            "fullWidth": 1,
                                            "width": 1,
                                            "text": "(",
                                            "value": "(",
                                            "valueText": "("
                                        },
                                        "condition": {
                                            "kind": "EqualsExpression",
                                            "fullStart": 772,
                                            "fullEnd": 781,
                                            "start": 772,
                                            "end": 781,
                                            "fullWidth": 9,
                                            "width": 9,
                                            "left": {
                                                "kind": "IdentifierName",
                                                "fullStart": 772,
                                                "fullEnd": 776,
                                                "start": 772,
                                                "end": 775,
                                                "fullWidth": 4,
                                                "width": 3,
                                                "text": "idx",
                                                "value": "idx",
                                                "valueText": "idx",
                                                "hasTrailingTrivia": true,
                                                "trailingTrivia": [
                                                    {
                                                        "kind": "WhitespaceTrivia",
                                                        "text": " "
                                                    }
                                                ]
                                            },
                                            "operatorToken": {
                                                "kind": "EqualsEqualsEqualsToken",
                                                "fullStart": 776,
                                                "fullEnd": 780,
                                                "start": 776,
                                                "end": 779,
                                                "fullWidth": 4,
                                                "width": 3,
                                                "text": "===",
                                                "value": "===",
                                                "valueText": "===",
                                                "hasTrailingTrivia": true,
                                                "trailingTrivia": [
                                                    {
                                                        "kind": "WhitespaceTrivia",
                                                        "text": " "
                                                    }
                                                ]
                                            },
                                            "right": {
                                                "kind": "NumericLiteral",
                                                "fullStart": 780,
                                                "fullEnd": 781,
                                                "start": 780,
                                                "end": 781,
                                                "fullWidth": 1,
                                                "width": 1,
                                                "text": "3",
                                                "value": 3,
                                                "valueText": "3"
                                            }
                                        },
                                        "closeParenToken": {
                                            "kind": "CloseParenToken",
                                            "fullStart": 781,
                                            "fullEnd": 783,
                                            "start": 781,
                                            "end": 782,
                                            "fullWidth": 2,
                                            "width": 1,
                                            "text": ")",
                                            "value": ")",
                                            "valueText": ")",
                                            "hasTrailingTrivia": true,
                                            "trailingTrivia": [
                                                {
                                                    "kind": "WhitespaceTrivia",
                                                    "text": " "
                                                }
                                            ]
                                        },
                                        "statement": {
                                            "kind": "Block",
                                            "fullStart": 783,
                                            "fullEnd": 847,
                                            "start": 783,
                                            "end": 845,
                                            "fullWidth": 64,
                                            "width": 62,
                                            "openBraceToken": {
                                                "kind": "OpenBraceToken",
                                                "fullStart": 783,
                                                "fullEnd": 786,
                                                "start": 783,
                                                "end": 784,
                                                "fullWidth": 3,
                                                "width": 1,
                                                "text": "{",
                                                "value": "{",
                                                "valueText": "{",
                                                "hasTrailingTrivia": true,
                                                "hasTrailingNewLine": true,
                                                "trailingTrivia": [
                                                    {
                                                        "kind": "NewLineTrivia",
                                                        "text": "\r\n"
                                                    }
                                                ]
                                            },
                                            "statements": [
                                                {
                                                    "kind": "ExpressionStatement",
                                                    "fullStart": 786,
                                                    "fullEnd": 832,
                                                    "start": 802,
                                                    "end": 830,
                                                    "fullWidth": 46,
                                                    "width": 28,
                                                    "expression": {
                                                        "kind": "AssignmentExpression",
                                                        "fullStart": 786,
                                                        "fullEnd": 829,
                                                        "start": 802,
                                                        "end": 829,
                                                        "fullWidth": 43,
                                                        "width": 27,
                                                        "left": {
                                                            "kind": "IdentifierName",
                                                            "fullStart": 786,
                                                            "fullEnd": 813,
                                                            "start": 802,
                                                            "end": 812,
                                                            "fullWidth": 27,
                                                            "width": 10,
                                                            "text": "testResult",
                                                            "value": "testResult",
                                                            "valueText": "testResult",
                                                            "hasLeadingTrivia": true,
                                                            "hasTrailingTrivia": true,
                                                            "leadingTrivia": [
                                                                {
                                                                    "kind": "WhitespaceTrivia",
                                                                    "text": "                "
                                                                }
                                                            ],
                                                            "trailingTrivia": [
                                                                {
                                                                    "kind": "WhitespaceTrivia",
                                                                    "text": " "
                                                                }
                                                            ]
                                                        },
                                                        "operatorToken": {
                                                            "kind": "EqualsToken",
                                                            "fullStart": 813,
                                                            "fullEnd": 815,
                                                            "start": 813,
                                                            "end": 814,
                                                            "fullWidth": 2,
                                                            "width": 1,
                                                            "text": "=",
                                                            "value": "=",
                                                            "valueText": "=",
                                                            "hasTrailingTrivia": true,
                                                            "trailingTrivia": [
                                                                {
                                                                    "kind": "WhitespaceTrivia",
                                                                    "text": " "
                                                                }
                                                            ]
                                                        },
                                                        "right": {
                                                            "kind": "ParenthesizedExpression",
                                                            "fullStart": 815,
                                                            "fullEnd": 829,
                                                            "start": 815,
                                                            "end": 829,
                                                            "fullWidth": 14,
                                                            "width": 14,
                                                            "openParenToken": {
                                                                "kind": "OpenParenToken",
                                                                "fullStart": 815,
                                                                "fullEnd": 816,
                                                                "start": 815,
                                                                "end": 816,
                                                                "fullWidth": 1,
                                                                "width": 1,
                                                                "text": "(",
                                                                "value": "(",
                                                                "valueText": "("
                                                            },
                                                            "expression": {
                                                                "kind": "EqualsExpression",
                                                                "fullStart": 816,
                                                                "fullEnd": 828,
                                                                "start": 816,
                                                                "end": 828,
                                                                "fullWidth": 12,
                                                                "width": 12,
                                                                "left": {
                                                                    "kind": "IdentifierName",
                                                                    "fullStart": 816,
                                                                    "fullEnd": 823,
                                                                    "start": 816,
                                                                    "end": 822,
                                                                    "fullWidth": 7,
                                                                    "width": 6,
                                                                    "text": "curVal",
                                                                    "value": "curVal",
                                                                    "valueText": "curVal",
                                                                    "hasTrailingTrivia": true,
                                                                    "trailingTrivia": [
                                                                        {
                                                                            "kind": "WhitespaceTrivia",
                                                                            "text": " "
                                                                        }
                                                                    ]
                                                                },
                                                                "operatorToken": {
                                                                    "kind": "EqualsEqualsEqualsToken",
                                                                    "fullStart": 823,
                                                                    "fullEnd": 827,
                                                                    "start": 823,
                                                                    "end": 826,
                                                                    "fullWidth": 4,
                                                                    "width": 3,
                                                                    "text": "===",
                                                                    "value": "===",
                                                                    "valueText": "===",
                                                                    "hasTrailingTrivia": true,
                                                                    "trailingTrivia": [
                                                                        {
                                                                            "kind": "WhitespaceTrivia",
                                                                            "text": " "
                                                                        }
                                                                    ]
                                                                },
                                                                "right": {
                                                                    "kind": "NumericLiteral",
                                                                    "fullStart": 827,
                                                                    "fullEnd": 828,
                                                                    "start": 827,
                                                                    "end": 828,
                                                                    "fullWidth": 1,
                                                                    "width": 1,
                                                                    "text": "3",
                                                                    "value": 3,
                                                                    "valueText": "3"
                                                                }
                                                            },
                                                            "closeParenToken": {
                                                                "kind": "CloseParenToken",
                                                                "fullStart": 828,
                                                                "fullEnd": 829,
                                                                "start": 828,
                                                                "end": 829,
                                                                "fullWidth": 1,
                                                                "width": 1,
                                                                "text": ")",
                                                                "value": ")",
                                                                "valueText": ")"
                                                            }
                                                        }
                                                    },
                                                    "semicolonToken": {
                                                        "kind": "SemicolonToken",
                                                        "fullStart": 829,
                                                        "fullEnd": 832,
                                                        "start": 829,
                                                        "end": 830,
                                                        "fullWidth": 3,
                                                        "width": 1,
                                                        "text": ";",
                                                        "value": ";",
                                                        "valueText": ";",
                                                        "hasTrailingTrivia": true,
                                                        "hasTrailingNewLine": true,
                                                        "trailingTrivia": [
                                                            {
                                                                "kind": "NewLineTrivia",
                                                                "text": "\r\n"
                                                            }
                                                        ]
                                                    }
                                                }
                                            ],
                                            "closeBraceToken": {
                                                "kind": "CloseBraceToken",
                                                "fullStart": 832,
                                                "fullEnd": 847,
                                                "start": 844,
                                                "end": 845,
                                                "fullWidth": 15,
                                                "width": 1,
                                                "text": "}",
                                                "value": "}",
                                                "valueText": "}",
                                                "hasLeadingTrivia": true,
                                                "hasTrailingTrivia": true,
                                                "hasTrailingNewLine": true,
                                                "leadingTrivia": [
                                                    {
                                                        "kind": "WhitespaceTrivia",
                                                        "text": "            "
                                                    }
                                                ],
                                                "trailingTrivia": [
                                                    {
                                                        "kind": "NewLineTrivia",
                                                        "text": "\r\n"
                                                    }
                                                ]
                                            }
                                        }
                                    }
                                ],
                                "closeBraceToken": {
                                    "kind": "CloseBraceToken",
                                    "fullStart": 847,
                                    "fullEnd": 858,
                                    "start": 855,
                                    "end": 856,
                                    "fullWidth": 11,
                                    "width": 1,
                                    "text": "}",
                                    "value": "}",
                                    "valueText": "}",
                                    "hasLeadingTrivia": true,
                                    "hasTrailingTrivia": true,
                                    "hasTrailingNewLine": true,
                                    "leadingTrivia": [
                                        {
                                            "kind": "WhitespaceTrivia",
                                            "text": "        "
                                        }
                                    ],
                                    "trailingTrivia": [
                                        {
                                            "kind": "NewLineTrivia",
                                            "text": "\r\n"
                                        }
                                    ]
                                }
                            }
                        },
                        {
                            "kind": "VariableStatement",
                            "fullStart": 858,
                            "fullEnd": 999,
                            "start": 868,
                            "end": 997,
                            "fullWidth": 141,
                            "width": 129,
                            "modifiers": [],
                            "variableDeclaration": {
                                "kind": "VariableDeclaration",
                                "fullStart": 858,
                                "fullEnd": 996,
                                "start": 868,
                                "end": 996,
                                "fullWidth": 138,
                                "width": 128,
                                "varKeyword": {
                                    "kind": "VarKeyword",
                                    "fullStart": 858,
                                    "fullEnd": 872,
                                    "start": 868,
                                    "end": 871,
                                    "fullWidth": 14,
                                    "width": 3,
                                    "text": "var",
                                    "value": "var",
                                    "valueText": "var",
                                    "hasLeadingTrivia": true,
                                    "hasLeadingNewLine": true,
                                    "hasTrailingTrivia": true,
                                    "leadingTrivia": [
                                        {
                                            "kind": "NewLineTrivia",
                                            "text": "\r\n"
                                        },
                                        {
                                            "kind": "WhitespaceTrivia",
                                            "text": "        "
                                        }
                                    ],
                                    "trailingTrivia": [
                                        {
                                            "kind": "WhitespaceTrivia",
                                            "text": " "
                                        }
                                    ]
                                },
                                "variableDeclarators": [
                                    {
                                        "kind": "VariableDeclarator",
                                        "fullStart": 872,
                                        "fullEnd": 996,
                                        "start": 872,
                                        "end": 996,
                                        "fullWidth": 124,
<<<<<<< HEAD
                                        "width": 124,
                                        "identifier": {
=======
                                        "propertyName": {
>>>>>>> 85e84683
                                            "kind": "IdentifierName",
                                            "fullStart": 872,
                                            "fullEnd": 877,
                                            "start": 872,
                                            "end": 876,
                                            "fullWidth": 5,
                                            "width": 4,
                                            "text": "func",
                                            "value": "func",
                                            "valueText": "func",
                                            "hasTrailingTrivia": true,
                                            "trailingTrivia": [
                                                {
                                                    "kind": "WhitespaceTrivia",
                                                    "text": " "
                                                }
                                            ]
                                        },
                                        "equalsValueClause": {
                                            "kind": "EqualsValueClause",
                                            "fullStart": 877,
                                            "fullEnd": 996,
                                            "start": 877,
                                            "end": 996,
                                            "fullWidth": 119,
                                            "width": 119,
                                            "equalsToken": {
                                                "kind": "EqualsToken",
                                                "fullStart": 877,
                                                "fullEnd": 879,
                                                "start": 877,
                                                "end": 878,
                                                "fullWidth": 2,
                                                "width": 1,
                                                "text": "=",
                                                "value": "=",
                                                "valueText": "=",
                                                "hasTrailingTrivia": true,
                                                "trailingTrivia": [
                                                    {
                                                        "kind": "WhitespaceTrivia",
                                                        "text": " "
                                                    }
                                                ]
                                            },
                                            "value": {
                                                "kind": "FunctionExpression",
                                                "fullStart": 879,
                                                "fullEnd": 996,
                                                "start": 879,
                                                "end": 996,
                                                "fullWidth": 117,
                                                "width": 117,
                                                "functionKeyword": {
                                                    "kind": "FunctionKeyword",
                                                    "fullStart": 879,
                                                    "fullEnd": 888,
                                                    "start": 879,
                                                    "end": 887,
                                                    "fullWidth": 9,
                                                    "width": 8,
                                                    "text": "function",
                                                    "value": "function",
                                                    "valueText": "function",
                                                    "hasTrailingTrivia": true,
                                                    "trailingTrivia": [
                                                        {
                                                            "kind": "WhitespaceTrivia",
                                                            "text": " "
                                                        }
                                                    ]
                                                },
                                                "callSignature": {
                                                    "kind": "CallSignature",
                                                    "fullStart": 888,
                                                    "fullEnd": 898,
                                                    "start": 888,
                                                    "end": 897,
                                                    "fullWidth": 10,
                                                    "width": 9,
                                                    "parameterList": {
                                                        "kind": "ParameterList",
                                                        "fullStart": 888,
                                                        "fullEnd": 898,
                                                        "start": 888,
                                                        "end": 897,
                                                        "fullWidth": 10,
                                                        "width": 9,
                                                        "openParenToken": {
                                                            "kind": "OpenParenToken",
                                                            "fullStart": 888,
                                                            "fullEnd": 889,
                                                            "start": 888,
                                                            "end": 889,
                                                            "fullWidth": 1,
                                                            "width": 1,
                                                            "text": "(",
                                                            "value": "(",
                                                            "valueText": "("
                                                        },
                                                        "parameters": [
                                                            {
                                                                "kind": "Parameter",
                                                                "fullStart": 889,
                                                                "fullEnd": 890,
                                                                "start": 889,
                                                                "end": 890,
                                                                "fullWidth": 1,
                                                                "width": 1,
                                                                "modifiers": [],
                                                                "identifier": {
                                                                    "kind": "IdentifierName",
                                                                    "fullStart": 889,
                                                                    "fullEnd": 890,
                                                                    "start": 889,
                                                                    "end": 890,
                                                                    "fullWidth": 1,
                                                                    "width": 1,
                                                                    "text": "a",
                                                                    "value": "a",
                                                                    "valueText": "a"
                                                                }
                                                            },
                                                            {
                                                                "kind": "CommaToken",
                                                                "fullStart": 890,
                                                                "fullEnd": 892,
                                                                "start": 890,
                                                                "end": 891,
                                                                "fullWidth": 2,
                                                                "width": 1,
                                                                "text": ",",
                                                                "value": ",",
                                                                "valueText": ",",
                                                                "hasTrailingTrivia": true,
                                                                "trailingTrivia": [
                                                                    {
                                                                        "kind": "WhitespaceTrivia",
                                                                        "text": " "
                                                                    }
                                                                ]
                                                            },
                                                            {
                                                                "kind": "Parameter",
                                                                "fullStart": 892,
                                                                "fullEnd": 893,
                                                                "start": 892,
                                                                "end": 893,
                                                                "fullWidth": 1,
                                                                "width": 1,
                                                                "modifiers": [],
                                                                "identifier": {
                                                                    "kind": "IdentifierName",
                                                                    "fullStart": 892,
                                                                    "fullEnd": 893,
                                                                    "start": 892,
                                                                    "end": 893,
                                                                    "fullWidth": 1,
                                                                    "width": 1,
                                                                    "text": "b",
                                                                    "value": "b",
                                                                    "valueText": "b"
                                                                }
                                                            },
                                                            {
                                                                "kind": "CommaToken",
                                                                "fullStart": 893,
                                                                "fullEnd": 895,
                                                                "start": 893,
                                                                "end": 894,
                                                                "fullWidth": 2,
                                                                "width": 1,
                                                                "text": ",",
                                                                "value": ",",
                                                                "valueText": ",",
                                                                "hasTrailingTrivia": true,
                                                                "trailingTrivia": [
                                                                    {
                                                                        "kind": "WhitespaceTrivia",
                                                                        "text": " "
                                                                    }
                                                                ]
                                                            },
                                                            {
                                                                "kind": "Parameter",
                                                                "fullStart": 895,
                                                                "fullEnd": 896,
                                                                "start": 895,
                                                                "end": 896,
                                                                "fullWidth": 1,
                                                                "width": 1,
                                                                "modifiers": [],
                                                                "identifier": {
                                                                    "kind": "IdentifierName",
                                                                    "fullStart": 895,
                                                                    "fullEnd": 896,
                                                                    "start": 895,
                                                                    "end": 896,
                                                                    "fullWidth": 1,
                                                                    "width": 1,
                                                                    "text": "c",
                                                                    "value": "c",
                                                                    "valueText": "c"
                                                                }
                                                            }
                                                        ],
                                                        "closeParenToken": {
                                                            "kind": "CloseParenToken",
                                                            "fullStart": 896,
                                                            "fullEnd": 898,
                                                            "start": 896,
                                                            "end": 897,
                                                            "fullWidth": 2,
                                                            "width": 1,
                                                            "text": ")",
                                                            "value": ")",
                                                            "valueText": ")",
                                                            "hasTrailingTrivia": true,
                                                            "trailingTrivia": [
                                                                {
                                                                    "kind": "WhitespaceTrivia",
                                                                    "text": " "
                                                                }
                                                            ]
                                                        }
                                                    }
                                                },
                                                "block": {
                                                    "kind": "Block",
                                                    "fullStart": 898,
                                                    "fullEnd": 996,
                                                    "start": 898,
                                                    "end": 996,
                                                    "fullWidth": 98,
                                                    "width": 98,
                                                    "openBraceToken": {
                                                        "kind": "OpenBraceToken",
                                                        "fullStart": 898,
                                                        "fullEnd": 901,
                                                        "start": 898,
                                                        "end": 899,
                                                        "fullWidth": 3,
                                                        "width": 1,
                                                        "text": "{",
                                                        "value": "{",
                                                        "valueText": "{",
                                                        "hasTrailingTrivia": true,
                                                        "hasTrailingNewLine": true,
                                                        "trailingTrivia": [
                                                            {
                                                                "kind": "NewLineTrivia",
                                                                "text": "\r\n"
                                                            }
                                                        ]
                                                    },
                                                    "statements": [
                                                        {
                                                            "kind": "ExpressionStatement",
                                                            "fullStart": 901,
                                                            "fullEnd": 987,
                                                            "start": 913,
                                                            "end": 985,
                                                            "fullWidth": 86,
                                                            "width": 72,
                                                            "expression": {
                                                                "kind": "InvocationExpression",
                                                                "fullStart": 901,
                                                                "fullEnd": 984,
                                                                "start": 913,
                                                                "end": 984,
                                                                "fullWidth": 83,
                                                                "width": 71,
                                                                "expression": {
                                                                    "kind": "MemberAccessExpression",
                                                                    "fullStart": 901,
                                                                    "fullEnd": 945,
                                                                    "start": 913,
                                                                    "end": 945,
                                                                    "fullWidth": 44,
                                                                    "width": 32,
                                                                    "expression": {
                                                                        "kind": "MemberAccessExpression",
                                                                        "fullStart": 901,
                                                                        "fullEnd": 940,
                                                                        "start": 913,
                                                                        "end": 940,
                                                                        "fullWidth": 39,
                                                                        "width": 27,
                                                                        "expression": {
                                                                            "kind": "MemberAccessExpression",
                                                                            "fullStart": 901,
                                                                            "fullEnd": 928,
                                                                            "start": 913,
                                                                            "end": 928,
                                                                            "fullWidth": 27,
                                                                            "width": 15,
                                                                            "expression": {
                                                                                "kind": "IdentifierName",
                                                                                "fullStart": 901,
                                                                                "fullEnd": 918,
                                                                                "start": 913,
                                                                                "end": 918,
                                                                                "fullWidth": 17,
                                                                                "width": 5,
                                                                                "text": "Array",
                                                                                "value": "Array",
                                                                                "valueText": "Array",
                                                                                "hasLeadingTrivia": true,
                                                                                "leadingTrivia": [
                                                                                    {
                                                                                        "kind": "WhitespaceTrivia",
                                                                                        "text": "            "
                                                                                    }
                                                                                ]
                                                                            },
                                                                            "dotToken": {
                                                                                "kind": "DotToken",
                                                                                "fullStart": 918,
                                                                                "fullEnd": 919,
                                                                                "start": 918,
                                                                                "end": 919,
                                                                                "fullWidth": 1,
                                                                                "width": 1,
                                                                                "text": ".",
                                                                                "value": ".",
                                                                                "valueText": "."
                                                                            },
                                                                            "name": {
                                                                                "kind": "IdentifierName",
                                                                                "fullStart": 919,
                                                                                "fullEnd": 928,
                                                                                "start": 919,
                                                                                "end": 928,
                                                                                "fullWidth": 9,
                                                                                "width": 9,
                                                                                "text": "prototype",
                                                                                "value": "prototype",
                                                                                "valueText": "prototype"
                                                                            }
                                                                        },
                                                                        "dotToken": {
                                                                            "kind": "DotToken",
                                                                            "fullStart": 928,
                                                                            "fullEnd": 929,
                                                                            "start": 928,
                                                                            "end": 929,
                                                                            "fullWidth": 1,
                                                                            "width": 1,
                                                                            "text": ".",
                                                                            "value": ".",
                                                                            "valueText": "."
                                                                        },
                                                                        "name": {
                                                                            "kind": "IdentifierName",
                                                                            "fullStart": 929,
                                                                            "fullEnd": 940,
                                                                            "start": 929,
                                                                            "end": 940,
                                                                            "fullWidth": 11,
                                                                            "width": 11,
                                                                            "text": "reduceRight",
                                                                            "value": "reduceRight",
                                                                            "valueText": "reduceRight"
                                                                        }
                                                                    },
                                                                    "dotToken": {
                                                                        "kind": "DotToken",
                                                                        "fullStart": 940,
                                                                        "fullEnd": 941,
                                                                        "start": 940,
                                                                        "end": 941,
                                                                        "fullWidth": 1,
                                                                        "width": 1,
                                                                        "text": ".",
                                                                        "value": ".",
                                                                        "valueText": "."
                                                                    },
                                                                    "name": {
                                                                        "kind": "IdentifierName",
                                                                        "fullStart": 941,
                                                                        "fullEnd": 945,
                                                                        "start": 941,
                                                                        "end": 945,
                                                                        "fullWidth": 4,
                                                                        "width": 4,
                                                                        "text": "call",
                                                                        "value": "call",
                                                                        "valueText": "call"
                                                                    }
                                                                },
                                                                "argumentList": {
                                                                    "kind": "ArgumentList",
                                                                    "fullStart": 945,
                                                                    "fullEnd": 984,
                                                                    "start": 945,
                                                                    "end": 984,
                                                                    "fullWidth": 39,
                                                                    "width": 39,
                                                                    "openParenToken": {
                                                                        "kind": "OpenParenToken",
                                                                        "fullStart": 945,
                                                                        "fullEnd": 946,
                                                                        "start": 945,
                                                                        "end": 946,
                                                                        "fullWidth": 1,
                                                                        "width": 1,
                                                                        "text": "(",
                                                                        "value": "(",
                                                                        "valueText": "("
                                                                    },
                                                                    "arguments": [
                                                                        {
                                                                            "kind": "IdentifierName",
                                                                            "fullStart": 946,
                                                                            "fullEnd": 955,
                                                                            "start": 946,
                                                                            "end": 955,
                                                                            "fullWidth": 9,
                                                                            "width": 9,
                                                                            "text": "arguments",
                                                                            "value": "arguments",
                                                                            "valueText": "arguments"
                                                                        },
                                                                        {
                                                                            "kind": "CommaToken",
                                                                            "fullStart": 955,
                                                                            "fullEnd": 957,
                                                                            "start": 955,
                                                                            "end": 956,
                                                                            "fullWidth": 2,
                                                                            "width": 1,
                                                                            "text": ",",
                                                                            "value": ",",
                                                                            "valueText": ",",
                                                                            "hasTrailingTrivia": true,
                                                                            "trailingTrivia": [
                                                                                {
                                                                                    "kind": "WhitespaceTrivia",
                                                                                    "text": " "
                                                                                }
                                                                            ]
                                                                        },
                                                                        {
                                                                            "kind": "IdentifierName",
                                                                            "fullStart": 957,
                                                                            "fullEnd": 967,
                                                                            "start": 957,
                                                                            "end": 967,
                                                                            "fullWidth": 10,
                                                                            "width": 10,
                                                                            "text": "callbackfn",
                                                                            "value": "callbackfn",
                                                                            "valueText": "callbackfn"
                                                                        },
                                                                        {
                                                                            "kind": "CommaToken",
                                                                            "fullStart": 967,
                                                                            "fullEnd": 969,
                                                                            "start": 967,
                                                                            "end": 968,
                                                                            "fullWidth": 2,
                                                                            "width": 1,
                                                                            "text": ",",
                                                                            "value": ",",
                                                                            "valueText": ",",
                                                                            "hasTrailingTrivia": true,
                                                                            "trailingTrivia": [
                                                                                {
                                                                                    "kind": "WhitespaceTrivia",
                                                                                    "text": " "
                                                                                }
                                                                            ]
                                                                        },
                                                                        {
                                                                            "kind": "StringLiteral",
                                                                            "fullStart": 969,
                                                                            "fullEnd": 983,
                                                                            "start": 969,
                                                                            "end": 983,
                                                                            "fullWidth": 14,
                                                                            "width": 14,
                                                                            "text": "\"initialValue\"",
                                                                            "value": "initialValue",
                                                                            "valueText": "initialValue"
                                                                        }
                                                                    ],
                                                                    "closeParenToken": {
                                                                        "kind": "CloseParenToken",
                                                                        "fullStart": 983,
                                                                        "fullEnd": 984,
                                                                        "start": 983,
                                                                        "end": 984,
                                                                        "fullWidth": 1,
                                                                        "width": 1,
                                                                        "text": ")",
                                                                        "value": ")",
                                                                        "valueText": ")"
                                                                    }
                                                                }
                                                            },
                                                            "semicolonToken": {
                                                                "kind": "SemicolonToken",
                                                                "fullStart": 984,
                                                                "fullEnd": 987,
                                                                "start": 984,
                                                                "end": 985,
                                                                "fullWidth": 3,
                                                                "width": 1,
                                                                "text": ";",
                                                                "value": ";",
                                                                "valueText": ";",
                                                                "hasTrailingTrivia": true,
                                                                "hasTrailingNewLine": true,
                                                                "trailingTrivia": [
                                                                    {
                                                                        "kind": "NewLineTrivia",
                                                                        "text": "\r\n"
                                                                    }
                                                                ]
                                                            }
                                                        }
                                                    ],
                                                    "closeBraceToken": {
                                                        "kind": "CloseBraceToken",
                                                        "fullStart": 987,
                                                        "fullEnd": 996,
                                                        "start": 995,
                                                        "end": 996,
                                                        "fullWidth": 9,
                                                        "width": 1,
                                                        "text": "}",
                                                        "value": "}",
                                                        "valueText": "}",
                                                        "hasLeadingTrivia": true,
                                                        "leadingTrivia": [
                                                            {
                                                                "kind": "WhitespaceTrivia",
                                                                "text": "        "
                                                            }
                                                        ]
                                                    }
                                                }
                                            }
                                        }
                                    }
                                ]
                            },
                            "semicolonToken": {
                                "kind": "SemicolonToken",
                                "fullStart": 996,
                                "fullEnd": 999,
                                "start": 996,
                                "end": 997,
                                "fullWidth": 3,
                                "width": 1,
                                "text": ";",
                                "value": ";",
                                "valueText": ";",
                                "hasTrailingTrivia": true,
                                "hasTrailingNewLine": true,
                                "trailingTrivia": [
                                    {
                                        "kind": "NewLineTrivia",
                                        "text": "\r\n"
                                    }
                                ]
                            }
                        },
                        {
                            "kind": "ExpressionStatement",
                            "fullStart": 999,
                            "fullEnd": 1028,
                            "start": 1009,
                            "end": 1026,
                            "fullWidth": 29,
                            "width": 17,
                            "expression": {
                                "kind": "InvocationExpression",
                                "fullStart": 999,
                                "fullEnd": 1025,
                                "start": 1009,
                                "end": 1025,
                                "fullWidth": 26,
                                "width": 16,
                                "expression": {
                                    "kind": "IdentifierName",
                                    "fullStart": 999,
                                    "fullEnd": 1013,
                                    "start": 1009,
                                    "end": 1013,
                                    "fullWidth": 14,
                                    "width": 4,
                                    "text": "func",
                                    "value": "func",
                                    "valueText": "func",
                                    "hasLeadingTrivia": true,
                                    "hasLeadingNewLine": true,
                                    "leadingTrivia": [
                                        {
                                            "kind": "NewLineTrivia",
                                            "text": "\r\n"
                                        },
                                        {
                                            "kind": "WhitespaceTrivia",
                                            "text": "        "
                                        }
                                    ]
                                },
                                "argumentList": {
                                    "kind": "ArgumentList",
                                    "fullStart": 1013,
                                    "fullEnd": 1025,
                                    "start": 1013,
                                    "end": 1025,
                                    "fullWidth": 12,
                                    "width": 12,
                                    "openParenToken": {
                                        "kind": "OpenParenToken",
                                        "fullStart": 1013,
                                        "fullEnd": 1014,
                                        "start": 1013,
                                        "end": 1014,
                                        "fullWidth": 1,
                                        "width": 1,
                                        "text": "(",
                                        "value": "(",
                                        "valueText": "("
                                    },
                                    "arguments": [
                                        {
                                            "kind": "NumericLiteral",
                                            "fullStart": 1014,
                                            "fullEnd": 1015,
                                            "start": 1014,
                                            "end": 1015,
                                            "fullWidth": 1,
                                            "width": 1,
                                            "text": "0",
                                            "value": 0,
                                            "valueText": "0"
                                        },
                                        {
                                            "kind": "CommaToken",
                                            "fullStart": 1015,
                                            "fullEnd": 1017,
                                            "start": 1015,
                                            "end": 1016,
                                            "fullWidth": 2,
                                            "width": 1,
                                            "text": ",",
                                            "value": ",",
                                            "valueText": ",",
                                            "hasTrailingTrivia": true,
                                            "trailingTrivia": [
                                                {
                                                    "kind": "WhitespaceTrivia",
                                                    "text": " "
                                                }
                                            ]
                                        },
                                        {
                                            "kind": "NumericLiteral",
                                            "fullStart": 1017,
                                            "fullEnd": 1018,
                                            "start": 1017,
                                            "end": 1018,
                                            "fullWidth": 1,
                                            "width": 1,
                                            "text": "1",
                                            "value": 1,
                                            "valueText": "1"
                                        },
                                        {
                                            "kind": "CommaToken",
                                            "fullStart": 1018,
                                            "fullEnd": 1020,
                                            "start": 1018,
                                            "end": 1019,
                                            "fullWidth": 2,
                                            "width": 1,
                                            "text": ",",
                                            "value": ",",
                                            "valueText": ",",
                                            "hasTrailingTrivia": true,
                                            "trailingTrivia": [
                                                {
                                                    "kind": "WhitespaceTrivia",
                                                    "text": " "
                                                }
                                            ]
                                        },
                                        {
                                            "kind": "NumericLiteral",
                                            "fullStart": 1020,
                                            "fullEnd": 1021,
                                            "start": 1020,
                                            "end": 1021,
                                            "fullWidth": 1,
                                            "width": 1,
                                            "text": "2",
                                            "value": 2,
                                            "valueText": "2"
                                        },
                                        {
                                            "kind": "CommaToken",
                                            "fullStart": 1021,
                                            "fullEnd": 1023,
                                            "start": 1021,
                                            "end": 1022,
                                            "fullWidth": 2,
                                            "width": 1,
                                            "text": ",",
                                            "value": ",",
                                            "valueText": ",",
                                            "hasTrailingTrivia": true,
                                            "trailingTrivia": [
                                                {
                                                    "kind": "WhitespaceTrivia",
                                                    "text": " "
                                                }
                                            ]
                                        },
                                        {
                                            "kind": "NumericLiteral",
                                            "fullStart": 1023,
                                            "fullEnd": 1024,
                                            "start": 1023,
                                            "end": 1024,
                                            "fullWidth": 1,
                                            "width": 1,
                                            "text": "3",
                                            "value": 3,
                                            "valueText": "3"
                                        }
                                    ],
                                    "closeParenToken": {
                                        "kind": "CloseParenToken",
                                        "fullStart": 1024,
                                        "fullEnd": 1025,
                                        "start": 1024,
                                        "end": 1025,
                                        "fullWidth": 1,
                                        "width": 1,
                                        "text": ")",
                                        "value": ")",
                                        "valueText": ")"
                                    }
                                }
                            },
                            "semicolonToken": {
                                "kind": "SemicolonToken",
                                "fullStart": 1025,
                                "fullEnd": 1028,
                                "start": 1025,
                                "end": 1026,
                                "fullWidth": 3,
                                "width": 1,
                                "text": ";",
                                "value": ";",
                                "valueText": ";",
                                "hasTrailingTrivia": true,
                                "hasTrailingNewLine": true,
                                "trailingTrivia": [
                                    {
                                        "kind": "NewLineTrivia",
                                        "text": "\r\n"
                                    }
                                ]
                            }
                        },
                        {
                            "kind": "ReturnStatement",
                            "fullStart": 1028,
                            "fullEnd": 1056,
                            "start": 1036,
                            "end": 1054,
                            "fullWidth": 28,
                            "width": 18,
                            "returnKeyword": {
                                "kind": "ReturnKeyword",
                                "fullStart": 1028,
                                "fullEnd": 1043,
                                "start": 1036,
                                "end": 1042,
                                "fullWidth": 15,
                                "width": 6,
                                "text": "return",
                                "value": "return",
                                "valueText": "return",
                                "hasLeadingTrivia": true,
                                "hasTrailingTrivia": true,
                                "leadingTrivia": [
                                    {
                                        "kind": "WhitespaceTrivia",
                                        "text": "        "
                                    }
                                ],
                                "trailingTrivia": [
                                    {
                                        "kind": "WhitespaceTrivia",
                                        "text": " "
                                    }
                                ]
                            },
                            "expression": {
                                "kind": "IdentifierName",
                                "fullStart": 1043,
                                "fullEnd": 1053,
                                "start": 1043,
                                "end": 1053,
                                "fullWidth": 10,
                                "width": 10,
                                "text": "testResult",
                                "value": "testResult",
                                "valueText": "testResult"
                            },
                            "semicolonToken": {
                                "kind": "SemicolonToken",
                                "fullStart": 1053,
                                "fullEnd": 1056,
                                "start": 1053,
                                "end": 1054,
                                "fullWidth": 3,
                                "width": 1,
                                "text": ";",
                                "value": ";",
                                "valueText": ";",
                                "hasTrailingTrivia": true,
                                "hasTrailingNewLine": true,
                                "trailingTrivia": [
                                    {
                                        "kind": "NewLineTrivia",
                                        "text": "\r\n"
                                    }
                                ]
                            }
                        }
                    ],
                    "closeBraceToken": {
                        "kind": "CloseBraceToken",
                        "fullStart": 1056,
                        "fullEnd": 1063,
                        "start": 1060,
                        "end": 1061,
                        "fullWidth": 7,
                        "width": 1,
                        "text": "}",
                        "value": "}",
                        "valueText": "}",
                        "hasLeadingTrivia": true,
                        "hasTrailingTrivia": true,
                        "hasTrailingNewLine": true,
                        "leadingTrivia": [
                            {
                                "kind": "WhitespaceTrivia",
                                "text": "    "
                            }
                        ],
                        "trailingTrivia": [
                            {
                                "kind": "NewLineTrivia",
                                "text": "\r\n"
                            }
                        ]
                    }
                }
            },
            {
                "kind": "ExpressionStatement",
                "fullStart": 1063,
                "fullEnd": 1087,
                "start": 1063,
                "end": 1085,
                "fullWidth": 24,
                "width": 22,
                "expression": {
                    "kind": "InvocationExpression",
                    "fullStart": 1063,
                    "fullEnd": 1084,
                    "start": 1063,
                    "end": 1084,
                    "fullWidth": 21,
                    "width": 21,
                    "expression": {
                        "kind": "IdentifierName",
                        "fullStart": 1063,
                        "fullEnd": 1074,
                        "start": 1063,
                        "end": 1074,
                        "fullWidth": 11,
                        "width": 11,
                        "text": "runTestCase",
                        "value": "runTestCase",
                        "valueText": "runTestCase"
                    },
                    "argumentList": {
                        "kind": "ArgumentList",
                        "fullStart": 1074,
                        "fullEnd": 1084,
                        "start": 1074,
                        "end": 1084,
                        "fullWidth": 10,
                        "width": 10,
                        "openParenToken": {
                            "kind": "OpenParenToken",
                            "fullStart": 1074,
                            "fullEnd": 1075,
                            "start": 1074,
                            "end": 1075,
                            "fullWidth": 1,
                            "width": 1,
                            "text": "(",
                            "value": "(",
                            "valueText": "("
                        },
                        "arguments": [
                            {
                                "kind": "IdentifierName",
                                "fullStart": 1075,
                                "fullEnd": 1083,
                                "start": 1075,
                                "end": 1083,
                                "fullWidth": 8,
                                "width": 8,
                                "text": "testcase",
                                "value": "testcase",
                                "valueText": "testcase"
                            }
                        ],
                        "closeParenToken": {
                            "kind": "CloseParenToken",
                            "fullStart": 1083,
                            "fullEnd": 1084,
                            "start": 1083,
                            "end": 1084,
                            "fullWidth": 1,
                            "width": 1,
                            "text": ")",
                            "value": ")",
                            "valueText": ")"
                        }
                    }
                },
                "semicolonToken": {
                    "kind": "SemicolonToken",
                    "fullStart": 1084,
                    "fullEnd": 1087,
                    "start": 1084,
                    "end": 1085,
                    "fullWidth": 3,
                    "width": 1,
                    "text": ";",
                    "value": ";",
                    "valueText": ";",
                    "hasTrailingTrivia": true,
                    "hasTrailingNewLine": true,
                    "trailingTrivia": [
                        {
                            "kind": "NewLineTrivia",
                            "text": "\r\n"
                        }
                    ]
                }
            }
        ],
        "endOfFileToken": {
            "kind": "EndOfFileToken",
            "fullStart": 1087,
            "fullEnd": 1087,
            "start": 1087,
            "end": 1087,
            "fullWidth": 0,
            "width": 0,
            "text": ""
        }
    },
    "lineMap": {
        "lineStarts": [
            0,
            67,
            152,
            232,
            308,
            380,
            385,
            444,
            631,
            636,
            638,
            640,
            663,
            665,
            698,
            756,
            786,
            832,
            847,
            858,
            860,
            901,
            987,
            999,
            1001,
            1028,
            1056,
            1063,
            1087
        ],
        "length": 1087
    }
}<|MERGE_RESOLUTION|>--- conflicted
+++ resolved
@@ -250,12 +250,8 @@
                                         "start": 677,
                                         "end": 695,
                                         "fullWidth": 18,
-<<<<<<< HEAD
                                         "width": 18,
-                                        "identifier": {
-=======
                                         "propertyName": {
->>>>>>> 85e84683
                                             "kind": "IdentifierName",
                                             "fullStart": 677,
                                             "fullEnd": 688,
@@ -1054,12 +1050,8 @@
                                         "start": 872,
                                         "end": 996,
                                         "fullWidth": 124,
-<<<<<<< HEAD
                                         "width": 124,
-                                        "identifier": {
-=======
                                         "propertyName": {
->>>>>>> 85e84683
                                             "kind": "IdentifierName",
                                             "fullStart": 872,
                                             "fullEnd": 877,
