{
    "isDeclaration": false,
    "languageVersion": "EcmaScript5",
    "parseOptions": {
        "allowAutomaticSemicolonInsertion": true
    },
    "sourceUnit": {
        "kind": "SourceUnit",
        "fullStart": 0,
        "fullEnd": 1086,
        "start": 562,
        "end": 1086,
        "fullWidth": 1086,
        "width": 524,
        "isIncrementallyUnusable": true,
        "moduleElements": [
            {
                "kind": "FunctionDeclaration",
                "fullStart": 0,
                "fullEnd": 1062,
                "start": 562,
                "end": 1060,
                "fullWidth": 1062,
                "width": 498,
                "modifiers": [],
                "functionKeyword": {
                    "kind": "FunctionKeyword",
                    "fullStart": 0,
                    "fullEnd": 571,
                    "start": 562,
                    "end": 570,
                    "fullWidth": 571,
                    "width": 8,
                    "text": "function",
                    "value": "function",
                    "valueText": "function",
                    "hasLeadingTrivia": true,
                    "hasLeadingComment": true,
                    "hasLeadingNewLine": true,
                    "hasTrailingTrivia": true,
                    "leadingTrivia": [
                        {
                            "kind": "SingleLineCommentTrivia",
                            "text": "/// Copyright (c) 2012 Ecma International.  All rights reserved. "
                        },
                        {
                            "kind": "NewLineTrivia",
                            "text": "\r\n"
                        },
                        {
                            "kind": "SingleLineCommentTrivia",
                            "text": "/// Ecma International makes this code available under the terms and conditions set"
                        },
                        {
                            "kind": "NewLineTrivia",
                            "text": "\r\n"
                        },
                        {
                            "kind": "SingleLineCommentTrivia",
                            "text": "/// forth on http://hg.ecmascript.org/tests/test262/raw-file/tip/LICENSE (the "
                        },
                        {
                            "kind": "NewLineTrivia",
                            "text": "\r\n"
                        },
                        {
                            "kind": "SingleLineCommentTrivia",
                            "text": "/// \"Use Terms\").   Any redistribution of this code must retain the above "
                        },
                        {
                            "kind": "NewLineTrivia",
                            "text": "\r\n"
                        },
                        {
                            "kind": "SingleLineCommentTrivia",
                            "text": "/// copyright and this notice and otherwise comply with the Use Terms."
                        },
                        {
                            "kind": "NewLineTrivia",
                            "text": "\r\n"
                        },
                        {
                            "kind": "MultiLineCommentTrivia",
                            "text": "/**\r\n * @path ch15/15.4/15.4.4/15.4.4.22/15.4.4.22-2-6.js\r\n * @description Array.prototype.reduceRight applied to Array-like object, 'length' is an inherited data property\r\n */"
                        },
                        {
                            "kind": "NewLineTrivia",
                            "text": "\r\n"
                        },
                        {
                            "kind": "NewLineTrivia",
                            "text": "\r\n"
                        },
                        {
                            "kind": "NewLineTrivia",
                            "text": "\r\n"
                        }
                    ],
                    "trailingTrivia": [
                        {
                            "kind": "WhitespaceTrivia",
                            "text": " "
                        }
                    ]
                },
                "identifier": {
                    "kind": "IdentifierName",
                    "fullStart": 571,
                    "fullEnd": 579,
                    "start": 571,
                    "end": 579,
                    "fullWidth": 8,
                    "width": 8,
                    "text": "testcase",
                    "value": "testcase",
                    "valueText": "testcase"
                },
                "callSignature": {
                    "kind": "CallSignature",
                    "fullStart": 579,
                    "fullEnd": 582,
                    "start": 579,
                    "end": 581,
                    "fullWidth": 3,
                    "width": 2,
                    "parameterList": {
                        "kind": "ParameterList",
                        "fullStart": 579,
                        "fullEnd": 582,
                        "start": 579,
                        "end": 581,
                        "fullWidth": 3,
                        "width": 2,
                        "openParenToken": {
                            "kind": "OpenParenToken",
                            "fullStart": 579,
                            "fullEnd": 580,
                            "start": 579,
                            "end": 580,
                            "fullWidth": 1,
                            "width": 1,
                            "text": "(",
                            "value": "(",
                            "valueText": "("
                        },
                        "parameters": [],
                        "closeParenToken": {
                            "kind": "CloseParenToken",
                            "fullStart": 580,
                            "fullEnd": 582,
                            "start": 580,
                            "end": 581,
                            "fullWidth": 2,
                            "width": 1,
                            "text": ")",
                            "value": ")",
                            "valueText": ")",
                            "hasTrailingTrivia": true,
                            "trailingTrivia": [
                                {
                                    "kind": "WhitespaceTrivia",
                                    "text": " "
                                }
                            ]
                        }
                    }
                },
                "block": {
                    "kind": "Block",
                    "fullStart": 582,
                    "fullEnd": 1062,
                    "start": 582,
                    "end": 1060,
                    "fullWidth": 480,
                    "width": 478,
                    "openBraceToken": {
                        "kind": "OpenBraceToken",
                        "fullStart": 582,
                        "fullEnd": 585,
                        "start": 582,
                        "end": 583,
                        "fullWidth": 3,
                        "width": 1,
                        "text": "{",
                        "value": "{",
                        "valueText": "{",
                        "hasTrailingTrivia": true,
                        "hasTrailingNewLine": true,
                        "trailingTrivia": [
                            {
                                "kind": "NewLineTrivia",
                                "text": "\r\n"
                            }
                        ]
                    },
                    "statements": [
                        {
                            "kind": "VariableStatement",
                            "fullStart": 585,
                            "fullEnd": 618,
                            "start": 595,
                            "end": 616,
                            "fullWidth": 33,
                            "width": 21,
                            "modifiers": [],
                            "variableDeclaration": {
                                "kind": "VariableDeclaration",
                                "fullStart": 585,
                                "fullEnd": 615,
                                "start": 595,
                                "end": 615,
                                "fullWidth": 30,
                                "width": 20,
                                "varKeyword": {
                                    "kind": "VarKeyword",
                                    "fullStart": 585,
                                    "fullEnd": 599,
                                    "start": 595,
                                    "end": 598,
                                    "fullWidth": 14,
                                    "width": 3,
                                    "text": "var",
                                    "value": "var",
                                    "valueText": "var",
                                    "hasLeadingTrivia": true,
                                    "hasLeadingNewLine": true,
                                    "hasTrailingTrivia": true,
                                    "leadingTrivia": [
                                        {
                                            "kind": "NewLineTrivia",
                                            "text": "\r\n"
                                        },
                                        {
                                            "kind": "WhitespaceTrivia",
                                            "text": "        "
                                        }
                                    ],
                                    "trailingTrivia": [
                                        {
                                            "kind": "WhitespaceTrivia",
                                            "text": " "
                                        }
                                    ]
                                },
                                "variableDeclarators": [
                                    {
                                        "kind": "VariableDeclarator",
                                        "fullStart": 599,
                                        "fullEnd": 615,
                                        "start": 599,
                                        "end": 615,
                                        "fullWidth": 16,
                                        "width": 16,
                                        "identifier": {
                                            "kind": "IdentifierName",
                                            "fullStart": 599,
                                            "fullEnd": 608,
                                            "start": 599,
                                            "end": 607,
                                            "fullWidth": 9,
                                            "width": 8,
                                            "text": "accessed",
                                            "value": "accessed",
                                            "valueText": "accessed",
                                            "hasTrailingTrivia": true,
                                            "trailingTrivia": [
                                                {
                                                    "kind": "WhitespaceTrivia",
                                                    "text": " "
                                                }
                                            ]
                                        },
                                        "equalsValueClause": {
                                            "kind": "EqualsValueClause",
                                            "fullStart": 608,
                                            "fullEnd": 615,
                                            "start": 608,
                                            "end": 615,
                                            "fullWidth": 7,
                                            "width": 7,
                                            "equalsToken": {
                                                "kind": "EqualsToken",
                                                "fullStart": 608,
                                                "fullEnd": 610,
                                                "start": 608,
                                                "end": 609,
                                                "fullWidth": 2,
                                                "width": 1,
                                                "text": "=",
                                                "value": "=",
                                                "valueText": "=",
                                                "hasTrailingTrivia": true,
                                                "trailingTrivia": [
                                                    {
                                                        "kind": "WhitespaceTrivia",
                                                        "text": " "
                                                    }
                                                ]
                                            },
                                            "value": {
                                                "kind": "FalseKeyword",
                                                "fullStart": 610,
                                                "fullEnd": 615,
                                                "start": 610,
                                                "end": 615,
                                                "fullWidth": 5,
                                                "width": 5,
                                                "text": "false",
                                                "value": false,
                                                "valueText": "false"
                                            }
                                        }
                                    }
                                ]
                            },
                            "semicolonToken": {
                                "kind": "SemicolonToken",
                                "fullStart": 615,
                                "fullEnd": 618,
                                "start": 615,
                                "end": 616,
                                "fullWidth": 3,
                                "width": 1,
                                "text": ";",
                                "value": ";",
                                "valueText": ";",
                                "hasTrailingTrivia": true,
                                "hasTrailingNewLine": true,
                                "trailingTrivia": [
                                    {
                                        "kind": "NewLineTrivia",
                                        "text": "\r\n"
                                    }
                                ]
                            }
                        },
                        {
                            "kind": "VariableStatement",
                            "fullStart": 618,
                            "fullEnd": 654,
                            "start": 626,
                            "end": 652,
                            "fullWidth": 36,
                            "width": 26,
                            "modifiers": [],
                            "variableDeclaration": {
                                "kind": "VariableDeclaration",
                                "fullStart": 618,
                                "fullEnd": 651,
                                "start": 626,
                                "end": 651,
                                "fullWidth": 33,
                                "width": 25,
                                "varKeyword": {
                                    "kind": "VarKeyword",
                                    "fullStart": 618,
                                    "fullEnd": 630,
                                    "start": 626,
                                    "end": 629,
                                    "fullWidth": 12,
                                    "width": 3,
                                    "text": "var",
                                    "value": "var",
                                    "valueText": "var",
                                    "hasLeadingTrivia": true,
                                    "hasTrailingTrivia": true,
                                    "leadingTrivia": [
                                        {
                                            "kind": "WhitespaceTrivia",
                                            "text": "        "
                                        }
                                    ],
                                    "trailingTrivia": [
                                        {
                                            "kind": "WhitespaceTrivia",
                                            "text": " "
                                        }
                                    ]
                                },
                                "variableDeclarators": [
                                    {
                                        "kind": "VariableDeclarator",
                                        "fullStart": 630,
                                        "fullEnd": 651,
                                        "start": 630,
                                        "end": 651,
                                        "fullWidth": 21,
                                        "width": 21,
                                        "identifier": {
                                            "kind": "IdentifierName",
                                            "fullStart": 630,
                                            "fullEnd": 636,
                                            "start": 630,
                                            "end": 635,
                                            "fullWidth": 6,
                                            "width": 5,
                                            "text": "proto",
                                            "value": "proto",
                                            "valueText": "proto",
                                            "hasTrailingTrivia": true,
                                            "trailingTrivia": [
                                                {
                                                    "kind": "WhitespaceTrivia",
                                                    "text": " "
                                                }
                                            ]
                                        },
                                        "equalsValueClause": {
                                            "kind": "EqualsValueClause",
                                            "fullStart": 636,
                                            "fullEnd": 651,
                                            "start": 636,
                                            "end": 651,
                                            "fullWidth": 15,
                                            "width": 15,
                                            "equalsToken": {
                                                "kind": "EqualsToken",
                                                "fullStart": 636,
                                                "fullEnd": 638,
                                                "start": 636,
                                                "end": 637,
                                                "fullWidth": 2,
                                                "width": 1,
                                                "text": "=",
                                                "value": "=",
                                                "valueText": "=",
                                                "hasTrailingTrivia": true,
                                                "trailingTrivia": [
                                                    {
                                                        "kind": "WhitespaceTrivia",
                                                        "text": " "
                                                    }
                                                ]
                                            },
                                            "value": {
                                                "kind": "ObjectLiteralExpression",
                                                "fullStart": 638,
                                                "fullEnd": 651,
                                                "start": 638,
                                                "end": 651,
                                                "fullWidth": 13,
                                                "width": 13,
                                                "openBraceToken": {
                                                    "kind": "OpenBraceToken",
                                                    "fullStart": 638,
                                                    "fullEnd": 640,
                                                    "start": 638,
                                                    "end": 639,
                                                    "fullWidth": 2,
                                                    "width": 1,
                                                    "text": "{",
                                                    "value": "{",
                                                    "valueText": "{",
                                                    "hasTrailingTrivia": true,
                                                    "trailingTrivia": [
                                                        {
                                                            "kind": "WhitespaceTrivia",
                                                            "text": " "
                                                        }
                                                    ]
                                                },
                                                "propertyAssignments": [
                                                    {
                                                        "kind": "SimplePropertyAssignment",
                                                        "fullStart": 640,
                                                        "fullEnd": 650,
                                                        "start": 640,
                                                        "end": 649,
                                                        "fullWidth": 10,
                                                        "width": 9,
                                                        "propertyName": {
                                                            "kind": "IdentifierName",
                                                            "fullStart": 640,
                                                            "fullEnd": 646,
                                                            "start": 640,
                                                            "end": 646,
                                                            "fullWidth": 6,
                                                            "width": 6,
                                                            "text": "length",
                                                            "value": "length",
                                                            "valueText": "length"
                                                        },
                                                        "colonToken": {
                                                            "kind": "ColonToken",
                                                            "fullStart": 646,
                                                            "fullEnd": 648,
                                                            "start": 646,
                                                            "end": 647,
                                                            "fullWidth": 2,
                                                            "width": 1,
                                                            "text": ":",
                                                            "value": ":",
                                                            "valueText": ":",
                                                            "hasTrailingTrivia": true,
                                                            "trailingTrivia": [
                                                                {
                                                                    "kind": "WhitespaceTrivia",
                                                                    "text": " "
                                                                }
                                                            ]
                                                        },
                                                        "expression": {
                                                            "kind": "NumericLiteral",
                                                            "fullStart": 648,
                                                            "fullEnd": 650,
                                                            "start": 648,
                                                            "end": 649,
                                                            "fullWidth": 2,
                                                            "width": 1,
                                                            "text": "2",
                                                            "value": 2,
                                                            "valueText": "2",
                                                            "hasTrailingTrivia": true,
                                                            "trailingTrivia": [
                                                                {
                                                                    "kind": "WhitespaceTrivia",
                                                                    "text": " "
                                                                }
                                                            ]
                                                        }
                                                    }
                                                ],
                                                "closeBraceToken": {
                                                    "kind": "CloseBraceToken",
                                                    "fullStart": 650,
                                                    "fullEnd": 651,
                                                    "start": 650,
                                                    "end": 651,
                                                    "fullWidth": 1,
                                                    "width": 1,
                                                    "text": "}",
                                                    "value": "}",
                                                    "valueText": "}"
                                                }
                                            }
                                        }
                                    }
                                ]
                            },
                            "semicolonToken": {
                                "kind": "SemicolonToken",
                                "fullStart": 651,
                                "fullEnd": 654,
                                "start": 651,
                                "end": 652,
                                "fullWidth": 3,
                                "width": 1,
                                "text": ";",
                                "value": ";",
                                "valueText": ";",
                                "hasTrailingTrivia": true,
                                "hasTrailingNewLine": true,
                                "trailingTrivia": [
                                    {
                                        "kind": "NewLineTrivia",
                                        "text": "\r\n"
                                    }
                                ]
                            }
                        },
                        {
                            "kind": "VariableStatement",
                            "fullStart": 654,
                            "fullEnd": 690,
                            "start": 662,
                            "end": 688,
                            "fullWidth": 36,
                            "width": 26,
                            "modifiers": [],
                            "variableDeclaration": {
                                "kind": "VariableDeclaration",
                                "fullStart": 654,
                                "fullEnd": 687,
                                "start": 662,
                                "end": 687,
                                "fullWidth": 33,
                                "width": 25,
                                "varKeyword": {
                                    "kind": "VarKeyword",
                                    "fullStart": 654,
                                    "fullEnd": 666,
                                    "start": 662,
                                    "end": 665,
                                    "fullWidth": 12,
                                    "width": 3,
                                    "text": "var",
                                    "value": "var",
                                    "valueText": "var",
                                    "hasLeadingTrivia": true,
                                    "hasTrailingTrivia": true,
                                    "leadingTrivia": [
                                        {
                                            "kind": "WhitespaceTrivia",
                                            "text": "        "
                                        }
                                    ],
                                    "trailingTrivia": [
                                        {
                                            "kind": "WhitespaceTrivia",
                                            "text": " "
                                        }
                                    ]
                                },
                                "variableDeclarators": [
                                    {
                                        "kind": "VariableDeclarator",
                                        "fullStart": 666,
                                        "fullEnd": 687,
                                        "start": 666,
                                        "end": 687,
                                        "fullWidth": 21,
                                        "width": 21,
                                        "identifier": {
                                            "kind": "IdentifierName",
                                            "fullStart": 666,
                                            "fullEnd": 670,
                                            "start": 666,
                                            "end": 669,
                                            "fullWidth": 4,
                                            "width": 3,
                                            "text": "Con",
                                            "value": "Con",
                                            "valueText": "Con",
                                            "hasTrailingTrivia": true,
                                            "trailingTrivia": [
                                                {
                                                    "kind": "WhitespaceTrivia",
                                                    "text": " "
                                                }
                                            ]
                                        },
                                        "equalsValueClause": {
                                            "kind": "EqualsValueClause",
                                            "fullStart": 670,
                                            "fullEnd": 687,
                                            "start": 670,
                                            "end": 687,
                                            "fullWidth": 17,
                                            "width": 17,
                                            "equalsToken": {
                                                "kind": "EqualsToken",
                                                "fullStart": 670,
                                                "fullEnd": 672,
                                                "start": 670,
                                                "end": 671,
                                                "fullWidth": 2,
                                                "width": 1,
                                                "text": "=",
                                                "value": "=",
                                                "valueText": "=",
                                                "hasTrailingTrivia": true,
                                                "trailingTrivia": [
                                                    {
                                                        "kind": "WhitespaceTrivia",
                                                        "text": " "
                                                    }
                                                ]
                                            },
                                            "value": {
                                                "kind": "FunctionExpression",
                                                "fullStart": 672,
                                                "fullEnd": 687,
                                                "start": 672,
                                                "end": 687,
                                                "fullWidth": 15,
                                                "width": 15,
                                                "functionKeyword": {
                                                    "kind": "FunctionKeyword",
                                                    "fullStart": 672,
                                                    "fullEnd": 681,
                                                    "start": 672,
                                                    "end": 680,
                                                    "fullWidth": 9,
                                                    "width": 8,
                                                    "text": "function",
                                                    "value": "function",
                                                    "valueText": "function",
                                                    "hasTrailingTrivia": true,
                                                    "trailingTrivia": [
                                                        {
                                                            "kind": "WhitespaceTrivia",
                                                            "text": " "
                                                        }
                                                    ]
                                                },
                                                "callSignature": {
                                                    "kind": "CallSignature",
                                                    "fullStart": 681,
                                                    "fullEnd": 684,
                                                    "start": 681,
                                                    "end": 683,
                                                    "fullWidth": 3,
                                                    "width": 2,
                                                    "parameterList": {
                                                        "kind": "ParameterList",
                                                        "fullStart": 681,
                                                        "fullEnd": 684,
                                                        "start": 681,
                                                        "end": 683,
                                                        "fullWidth": 3,
                                                        "width": 2,
                                                        "openParenToken": {
                                                            "kind": "OpenParenToken",
                                                            "fullStart": 681,
                                                            "fullEnd": 682,
                                                            "start": 681,
                                                            "end": 682,
                                                            "fullWidth": 1,
                                                            "width": 1,
                                                            "text": "(",
                                                            "value": "(",
                                                            "valueText": "("
                                                        },
                                                        "parameters": [],
                                                        "closeParenToken": {
                                                            "kind": "CloseParenToken",
                                                            "fullStart": 682,
                                                            "fullEnd": 684,
                                                            "start": 682,
                                                            "end": 683,
                                                            "fullWidth": 2,
                                                            "width": 1,
                                                            "text": ")",
                                                            "value": ")",
                                                            "valueText": ")",
                                                            "hasTrailingTrivia": true,
                                                            "trailingTrivia": [
                                                                {
                                                                    "kind": "WhitespaceTrivia",
                                                                    "text": " "
                                                                }
                                                            ]
                                                        }
                                                    }
                                                },
                                                "block": {
                                                    "kind": "Block",
                                                    "fullStart": 684,
                                                    "fullEnd": 687,
                                                    "start": 684,
                                                    "end": 687,
                                                    "fullWidth": 3,
                                                    "width": 3,
                                                    "openBraceToken": {
                                                        "kind": "OpenBraceToken",
                                                        "fullStart": 684,
                                                        "fullEnd": 686,
                                                        "start": 684,
                                                        "end": 685,
                                                        "fullWidth": 2,
                                                        "width": 1,
                                                        "text": "{",
                                                        "value": "{",
                                                        "valueText": "{",
                                                        "hasTrailingTrivia": true,
                                                        "trailingTrivia": [
                                                            {
                                                                "kind": "WhitespaceTrivia",
                                                                "text": " "
                                                            }
                                                        ]
                                                    },
                                                    "statements": [],
                                                    "closeBraceToken": {
                                                        "kind": "CloseBraceToken",
                                                        "fullStart": 686,
                                                        "fullEnd": 687,
                                                        "start": 686,
                                                        "end": 687,
                                                        "fullWidth": 1,
                                                        "width": 1,
                                                        "text": "}",
                                                        "value": "}",
                                                        "valueText": "}"
                                                    }
                                                }
                                            }
                                        }
                                    }
                                ]
                            },
                            "semicolonToken": {
                                "kind": "SemicolonToken",
                                "fullStart": 687,
                                "fullEnd": 690,
                                "start": 687,
                                "end": 688,
                                "fullWidth": 3,
                                "width": 1,
                                "text": ";",
                                "value": ";",
                                "valueText": ";",
                                "hasTrailingTrivia": true,
                                "hasTrailingNewLine": true,
                                "trailingTrivia": [
                                    {
                                        "kind": "NewLineTrivia",
                                        "text": "\r\n"
                                    }
                                ]
                            }
                        },
                        {
                            "kind": "ExpressionStatement",
                            "fullStart": 690,
                            "fullEnd": 722,
                            "start": 698,
                            "end": 720,
                            "fullWidth": 32,
                            "width": 22,
                            "expression": {
                                "kind": "AssignmentExpression",
                                "fullStart": 690,
                                "fullEnd": 719,
                                "start": 698,
                                "end": 719,
                                "fullWidth": 29,
                                "width": 21,
                                "left": {
                                    "kind": "MemberAccessExpression",
                                    "fullStart": 690,
                                    "fullEnd": 712,
                                    "start": 698,
                                    "end": 711,
                                    "fullWidth": 22,
                                    "width": 13,
                                    "expression": {
                                        "kind": "IdentifierName",
                                        "fullStart": 690,
                                        "fullEnd": 701,
                                        "start": 698,
                                        "end": 701,
                                        "fullWidth": 11,
                                        "width": 3,
                                        "text": "Con",
                                        "value": "Con",
                                        "valueText": "Con",
                                        "hasLeadingTrivia": true,
                                        "leadingTrivia": [
                                            {
                                                "kind": "WhitespaceTrivia",
                                                "text": "        "
                                            }
                                        ]
                                    },
                                    "dotToken": {
                                        "kind": "DotToken",
                                        "fullStart": 701,
                                        "fullEnd": 702,
                                        "start": 701,
                                        "end": 702,
                                        "fullWidth": 1,
                                        "width": 1,
                                        "text": ".",
                                        "value": ".",
                                        "valueText": "."
                                    },
                                    "name": {
                                        "kind": "IdentifierName",
                                        "fullStart": 702,
                                        "fullEnd": 712,
                                        "start": 702,
                                        "end": 711,
                                        "fullWidth": 10,
                                        "width": 9,
                                        "text": "prototype",
                                        "value": "prototype",
                                        "valueText": "prototype",
                                        "hasTrailingTrivia": true,
                                        "trailingTrivia": [
                                            {
                                                "kind": "WhitespaceTrivia",
                                                "text": " "
                                            }
                                        ]
                                    }
                                },
                                "operatorToken": {
                                    "kind": "EqualsToken",
                                    "fullStart": 712,
                                    "fullEnd": 714,
                                    "start": 712,
                                    "end": 713,
                                    "fullWidth": 2,
                                    "width": 1,
                                    "text": "=",
                                    "value": "=",
                                    "valueText": "=",
                                    "hasTrailingTrivia": true,
                                    "trailingTrivia": [
                                        {
                                            "kind": "WhitespaceTrivia",
                                            "text": " "
                                        }
                                    ]
                                },
                                "right": {
                                    "kind": "IdentifierName",
                                    "fullStart": 714,
                                    "fullEnd": 719,
                                    "start": 714,
                                    "end": 719,
                                    "fullWidth": 5,
                                    "width": 5,
                                    "text": "proto",
                                    "value": "proto",
                                    "valueText": "proto"
                                }
                            },
                            "semicolonToken": {
                                "kind": "SemicolonToken",
                                "fullStart": 719,
                                "fullEnd": 722,
                                "start": 719,
                                "end": 720,
                                "fullWidth": 3,
                                "width": 1,
                                "text": ";",
                                "value": ";",
                                "valueText": ";",
                                "hasTrailingTrivia": true,
                                "hasTrailingNewLine": true,
                                "trailingTrivia": [
                                    {
                                        "kind": "NewLineTrivia",
                                        "text": "\r\n"
                                    }
                                ]
                            }
                        },
                        {
                            "kind": "VariableStatement",
                            "fullStart": 722,
                            "fullEnd": 756,
                            "start": 732,
                            "end": 754,
                            "fullWidth": 34,
                            "width": 22,
                            "modifiers": [],
                            "variableDeclaration": {
                                "kind": "VariableDeclaration",
                                "fullStart": 722,
                                "fullEnd": 753,
                                "start": 732,
                                "end": 753,
                                "fullWidth": 31,
                                "width": 21,
                                "varKeyword": {
                                    "kind": "VarKeyword",
                                    "fullStart": 722,
                                    "fullEnd": 736,
                                    "start": 732,
                                    "end": 735,
                                    "fullWidth": 14,
                                    "width": 3,
                                    "text": "var",
                                    "value": "var",
                                    "valueText": "var",
                                    "hasLeadingTrivia": true,
                                    "hasLeadingNewLine": true,
                                    "hasTrailingTrivia": true,
                                    "leadingTrivia": [
                                        {
                                            "kind": "NewLineTrivia",
                                            "text": "\r\n"
                                        },
                                        {
                                            "kind": "WhitespaceTrivia",
                                            "text": "        "
                                        }
                                    ],
                                    "trailingTrivia": [
                                        {
                                            "kind": "WhitespaceTrivia",
                                            "text": " "
                                        }
                                    ]
                                },
                                "variableDeclarators": [
                                    {
                                        "kind": "VariableDeclarator",
                                        "fullStart": 736,
                                        "fullEnd": 753,
                                        "start": 736,
                                        "end": 753,
                                        "fullWidth": 17,
                                        "width": 17,
                                        "identifier": {
                                            "kind": "IdentifierName",
                                            "fullStart": 736,
                                            "fullEnd": 742,
                                            "start": 736,
                                            "end": 741,
                                            "fullWidth": 6,
                                            "width": 5,
                                            "text": "child",
                                            "value": "child",
                                            "valueText": "child",
                                            "hasTrailingTrivia": true,
                                            "trailingTrivia": [
                                                {
                                                    "kind": "WhitespaceTrivia",
                                                    "text": " "
                                                }
                                            ]
                                        },
                                        "equalsValueClause": {
                                            "kind": "EqualsValueClause",
                                            "fullStart": 742,
                                            "fullEnd": 753,
                                            "start": 742,
                                            "end": 753,
                                            "fullWidth": 11,
                                            "width": 11,
                                            "equalsToken": {
                                                "kind": "EqualsToken",
                                                "fullStart": 742,
                                                "fullEnd": 744,
                                                "start": 742,
                                                "end": 743,
                                                "fullWidth": 2,
                                                "width": 1,
                                                "text": "=",
                                                "value": "=",
                                                "valueText": "=",
                                                "hasTrailingTrivia": true,
                                                "trailingTrivia": [
                                                    {
                                                        "kind": "WhitespaceTrivia",
                                                        "text": " "
                                                    }
                                                ]
                                            },
                                            "value": {
                                                "kind": "ObjectCreationExpression",
                                                "fullStart": 744,
                                                "fullEnd": 753,
                                                "start": 744,
                                                "end": 753,
                                                "fullWidth": 9,
                                                "width": 9,
                                                "newKeyword": {
                                                    "kind": "NewKeyword",
                                                    "fullStart": 744,
                                                    "fullEnd": 748,
                                                    "start": 744,
                                                    "end": 747,
                                                    "fullWidth": 4,
                                                    "width": 3,
                                                    "text": "new",
                                                    "value": "new",
                                                    "valueText": "new",
                                                    "hasTrailingTrivia": true,
                                                    "trailingTrivia": [
                                                        {
                                                            "kind": "WhitespaceTrivia",
                                                            "text": " "
                                                        }
                                                    ]
                                                },
                                                "expression": {
                                                    "kind": "IdentifierName",
                                                    "fullStart": 748,
                                                    "fullEnd": 751,
                                                    "start": 748,
                                                    "end": 751,
                                                    "fullWidth": 3,
                                                    "width": 3,
                                                    "text": "Con",
                                                    "value": "Con",
                                                    "valueText": "Con"
                                                },
                                                "argumentList": {
                                                    "kind": "ArgumentList",
                                                    "fullStart": 751,
                                                    "fullEnd": 753,
                                                    "start": 751,
                                                    "end": 753,
                                                    "fullWidth": 2,
                                                    "width": 2,
                                                    "openParenToken": {
                                                        "kind": "OpenParenToken",
                                                        "fullStart": 751,
                                                        "fullEnd": 752,
                                                        "start": 751,
                                                        "end": 752,
                                                        "fullWidth": 1,
                                                        "width": 1,
                                                        "text": "(",
                                                        "value": "(",
                                                        "valueText": "("
                                                    },
                                                    "arguments": [],
                                                    "closeParenToken": {
                                                        "kind": "CloseParenToken",
                                                        "fullStart": 752,
                                                        "fullEnd": 753,
                                                        "start": 752,
                                                        "end": 753,
                                                        "fullWidth": 1,
                                                        "width": 1,
                                                        "text": ")",
                                                        "value": ")",
                                                        "valueText": ")"
                                                    }
                                                }
                                            }
                                        }
                                    }
                                ]
                            },
                            "semicolonToken": {
                                "kind": "SemicolonToken",
                                "fullStart": 753,
                                "fullEnd": 756,
                                "start": 753,
                                "end": 754,
                                "fullWidth": 3,
                                "width": 1,
                                "text": ";",
                                "value": ";",
                                "valueText": ";",
                                "hasTrailingTrivia": true,
                                "hasTrailingNewLine": true,
                                "trailingTrivia": [
                                    {
                                        "kind": "NewLineTrivia",
                                        "text": "\r\n"
                                    }
                                ]
                            }
                        },
                        {
                            "kind": "ExpressionStatement",
                            "fullStart": 756,
                            "fullEnd": 780,
                            "start": 764,
                            "end": 778,
                            "fullWidth": 24,
                            "width": 14,
                            "expression": {
                                "kind": "AssignmentExpression",
                                "fullStart": 756,
                                "fullEnd": 777,
                                "start": 764,
                                "end": 777,
                                "fullWidth": 21,
                                "width": 13,
                                "left": {
                                    "kind": "ElementAccessExpression",
                                    "fullStart": 756,
                                    "fullEnd": 773,
                                    "start": 764,
                                    "end": 772,
                                    "fullWidth": 17,
                                    "width": 8,
                                    "expression": {
                                        "kind": "IdentifierName",
                                        "fullStart": 756,
                                        "fullEnd": 769,
                                        "start": 764,
                                        "end": 769,
                                        "fullWidth": 13,
                                        "width": 5,
                                        "text": "child",
                                        "value": "child",
                                        "valueText": "child",
                                        "hasLeadingTrivia": true,
                                        "leadingTrivia": [
                                            {
                                                "kind": "WhitespaceTrivia",
                                                "text": "        "
                                            }
                                        ]
                                    },
                                    "openBracketToken": {
                                        "kind": "OpenBracketToken",
                                        "fullStart": 769,
                                        "fullEnd": 770,
                                        "start": 769,
                                        "end": 770,
                                        "fullWidth": 1,
                                        "width": 1,
                                        "text": "[",
                                        "value": "[",
                                        "valueText": "["
                                    },
                                    "argumentExpression": {
                                        "kind": "NumericLiteral",
                                        "fullStart": 770,
                                        "fullEnd": 771,
                                        "start": 770,
                                        "end": 771,
                                        "fullWidth": 1,
                                        "width": 1,
                                        "text": "0",
                                        "value": 0,
                                        "valueText": "0"
                                    },
                                    "closeBracketToken": {
                                        "kind": "CloseBracketToken",
                                        "fullStart": 771,
                                        "fullEnd": 773,
                                        "start": 771,
                                        "end": 772,
                                        "fullWidth": 2,
                                        "width": 1,
                                        "text": "]",
                                        "value": "]",
                                        "valueText": "]",
                                        "hasTrailingTrivia": true,
                                        "trailingTrivia": [
                                            {
                                                "kind": "WhitespaceTrivia",
                                                "text": " "
                                            }
                                        ]
                                    }
                                },
                                "operatorToken": {
                                    "kind": "EqualsToken",
                                    "fullStart": 773,
                                    "fullEnd": 775,
                                    "start": 773,
                                    "end": 774,
                                    "fullWidth": 2,
                                    "width": 1,
                                    "text": "=",
                                    "value": "=",
                                    "valueText": "=",
                                    "hasTrailingTrivia": true,
                                    "trailingTrivia": [
                                        {
                                            "kind": "WhitespaceTrivia",
                                            "text": " "
                                        }
                                    ]
                                },
                                "right": {
                                    "kind": "NumericLiteral",
                                    "fullStart": 775,
                                    "fullEnd": 777,
                                    "start": 775,
                                    "end": 777,
                                    "fullWidth": 2,
                                    "width": 2,
                                    "text": "12",
                                    "value": 12,
                                    "valueText": "12"
                                }
                            },
                            "semicolonToken": {
                                "kind": "SemicolonToken",
                                "fullStart": 777,
                                "fullEnd": 780,
                                "start": 777,
                                "end": 778,
                                "fullWidth": 3,
                                "width": 1,
                                "text": ";",
                                "value": ";",
                                "valueText": ";",
                                "hasTrailingTrivia": true,
                                "hasTrailingNewLine": true,
                                "trailingTrivia": [
                                    {
                                        "kind": "NewLineTrivia",
                                        "text": "\r\n"
                                    }
                                ]
                            }
                        },
                        {
                            "kind": "ExpressionStatement",
                            "fullStart": 780,
                            "fullEnd": 804,
                            "start": 788,
                            "end": 802,
                            "fullWidth": 24,
                            "width": 14,
                            "expression": {
                                "kind": "AssignmentExpression",
                                "fullStart": 780,
                                "fullEnd": 801,
                                "start": 788,
                                "end": 801,
                                "fullWidth": 21,
                                "width": 13,
                                "left": {
                                    "kind": "ElementAccessExpression",
                                    "fullStart": 780,
                                    "fullEnd": 797,
                                    "start": 788,
                                    "end": 796,
                                    "fullWidth": 17,
                                    "width": 8,
                                    "expression": {
                                        "kind": "IdentifierName",
                                        "fullStart": 780,
                                        "fullEnd": 793,
                                        "start": 788,
                                        "end": 793,
                                        "fullWidth": 13,
                                        "width": 5,
                                        "text": "child",
                                        "value": "child",
                                        "valueText": "child",
                                        "hasLeadingTrivia": true,
                                        "leadingTrivia": [
                                            {
                                                "kind": "WhitespaceTrivia",
                                                "text": "        "
                                            }
                                        ]
                                    },
                                    "openBracketToken": {
                                        "kind": "OpenBracketToken",
                                        "fullStart": 793,
                                        "fullEnd": 794,
                                        "start": 793,
                                        "end": 794,
                                        "fullWidth": 1,
                                        "width": 1,
                                        "text": "[",
                                        "value": "[",
                                        "valueText": "["
                                    },
                                    "argumentExpression": {
                                        "kind": "NumericLiteral",
                                        "fullStart": 794,
                                        "fullEnd": 795,
                                        "start": 794,
                                        "end": 795,
                                        "fullWidth": 1,
                                        "width": 1,
                                        "text": "1",
                                        "value": 1,
                                        "valueText": "1"
                                    },
                                    "closeBracketToken": {
                                        "kind": "CloseBracketToken",
                                        "fullStart": 795,
                                        "fullEnd": 797,
                                        "start": 795,
                                        "end": 796,
                                        "fullWidth": 2,
                                        "width": 1,
                                        "text": "]",
                                        "value": "]",
                                        "valueText": "]",
                                        "hasTrailingTrivia": true,
                                        "trailingTrivia": [
                                            {
                                                "kind": "WhitespaceTrivia",
                                                "text": " "
                                            }
                                        ]
                                    }
                                },
                                "operatorToken": {
                                    "kind": "EqualsToken",
                                    "fullStart": 797,
                                    "fullEnd": 799,
                                    "start": 797,
                                    "end": 798,
                                    "fullWidth": 2,
                                    "width": 1,
                                    "text": "=",
                                    "value": "=",
                                    "valueText": "=",
                                    "hasTrailingTrivia": true,
                                    "trailingTrivia": [
                                        {
                                            "kind": "WhitespaceTrivia",
                                            "text": " "
                                        }
                                    ]
                                },
                                "right": {
                                    "kind": "NumericLiteral",
                                    "fullStart": 799,
                                    "fullEnd": 801,
                                    "start": 799,
                                    "end": 801,
                                    "fullWidth": 2,
                                    "width": 2,
                                    "text": "11",
                                    "value": 11,
                                    "valueText": "11"
                                }
                            },
                            "semicolonToken": {
                                "kind": "SemicolonToken",
                                "fullStart": 801,
                                "fullEnd": 804,
                                "start": 801,
                                "end": 802,
                                "fullWidth": 3,
                                "width": 1,
                                "text": ";",
                                "value": ";",
                                "valueText": ";",
                                "hasTrailingTrivia": true,
                                "hasTrailingNewLine": true,
                                "trailingTrivia": [
                                    {
                                        "kind": "NewLineTrivia",
                                        "text": "\r\n"
                                    }
                                ]
                            }
                        },
                        {
                            "kind": "ExpressionStatement",
                            "fullStart": 804,
                            "fullEnd": 827,
                            "start": 812,
                            "end": 825,
                            "fullWidth": 23,
                            "width": 13,
                            "expression": {
                                "kind": "AssignmentExpression",
                                "fullStart": 804,
                                "fullEnd": 824,
                                "start": 812,
                                "end": 824,
                                "fullWidth": 20,
                                "width": 12,
                                "left": {
                                    "kind": "ElementAccessExpression",
                                    "fullStart": 804,
                                    "fullEnd": 821,
                                    "start": 812,
                                    "end": 820,
                                    "fullWidth": 17,
                                    "width": 8,
                                    "expression": {
                                        "kind": "IdentifierName",
                                        "fullStart": 804,
                                        "fullEnd": 817,
                                        "start": 812,
                                        "end": 817,
                                        "fullWidth": 13,
                                        "width": 5,
                                        "text": "child",
                                        "value": "child",
                                        "valueText": "child",
                                        "hasLeadingTrivia": true,
                                        "leadingTrivia": [
                                            {
                                                "kind": "WhitespaceTrivia",
                                                "text": "        "
                                            }
                                        ]
                                    },
                                    "openBracketToken": {
                                        "kind": "OpenBracketToken",
                                        "fullStart": 817,
                                        "fullEnd": 818,
                                        "start": 817,
                                        "end": 818,
                                        "fullWidth": 1,
                                        "width": 1,
                                        "text": "[",
                                        "value": "[",
                                        "valueText": "["
                                    },
                                    "argumentExpression": {
                                        "kind": "NumericLiteral",
                                        "fullStart": 818,
                                        "fullEnd": 819,
                                        "start": 818,
                                        "end": 819,
                                        "fullWidth": 1,
                                        "width": 1,
                                        "text": "2",
                                        "value": 2,
                                        "valueText": "2"
                                    },
                                    "closeBracketToken": {
                                        "kind": "CloseBracketToken",
                                        "fullStart": 819,
                                        "fullEnd": 821,
                                        "start": 819,
                                        "end": 820,
                                        "fullWidth": 2,
                                        "width": 1,
                                        "text": "]",
                                        "value": "]",
                                        "valueText": "]",
                                        "hasTrailingTrivia": true,
                                        "trailingTrivia": [
                                            {
                                                "kind": "WhitespaceTrivia",
                                                "text": " "
                                            }
                                        ]
                                    }
                                },
                                "operatorToken": {
                                    "kind": "EqualsToken",
                                    "fullStart": 821,
                                    "fullEnd": 823,
                                    "start": 821,
                                    "end": 822,
                                    "fullWidth": 2,
                                    "width": 1,
                                    "text": "=",
                                    "value": "=",
                                    "valueText": "=",
                                    "hasTrailingTrivia": true,
                                    "trailingTrivia": [
                                        {
                                            "kind": "WhitespaceTrivia",
                                            "text": " "
                                        }
                                    ]
                                },
                                "right": {
                                    "kind": "NumericLiteral",
                                    "fullStart": 823,
                                    "fullEnd": 824,
                                    "start": 823,
                                    "end": 824,
                                    "fullWidth": 1,
                                    "width": 1,
                                    "text": "9",
                                    "value": 9,
                                    "valueText": "9"
                                }
                            },
                            "semicolonToken": {
                                "kind": "SemicolonToken",
                                "fullStart": 824,
                                "fullEnd": 827,
                                "start": 824,
                                "end": 825,
                                "fullWidth": 3,
                                "width": 1,
                                "text": ";",
                                "value": ";",
                                "valueText": ";",
                                "hasTrailingTrivia": true,
                                "hasTrailingNewLine": true,
                                "trailingTrivia": [
                                    {
                                        "kind": "NewLineTrivia",
                                        "text": "\r\n"
                                    }
                                ]
                            }
                        },
                        {
                            "kind": "FunctionDeclaration",
                            "fullStart": 827,
                            "fullEnd": 967,
                            "start": 837,
                            "end": 965,
                            "fullWidth": 140,
                            "width": 128,
                            "modifiers": [],
                            "functionKeyword": {
                                "kind": "FunctionKeyword",
                                "fullStart": 827,
                                "fullEnd": 846,
                                "start": 837,
                                "end": 845,
                                "fullWidth": 19,
                                "width": 8,
                                "text": "function",
                                "value": "function",
                                "valueText": "function",
                                "hasLeadingTrivia": true,
                                "hasLeadingNewLine": true,
                                "hasTrailingTrivia": true,
                                "leadingTrivia": [
                                    {
                                        "kind": "NewLineTrivia",
                                        "text": "\r\n"
                                    },
                                    {
                                        "kind": "WhitespaceTrivia",
                                        "text": "        "
                                    }
                                ],
                                "trailingTrivia": [
                                    {
                                        "kind": "WhitespaceTrivia",
                                        "text": " "
                                    }
                                ]
                            },
                            "identifier": {
                                "kind": "IdentifierName",
                                "fullStart": 846,
                                "fullEnd": 857,
                                "start": 846,
                                "end": 857,
                                "fullWidth": 11,
                                "width": 11,
                                "text": "callbackfn1",
                                "value": "callbackfn1",
                                "valueText": "callbackfn1"
                            },
                            "callSignature": {
                                "kind": "CallSignature",
                                "fullStart": 857,
                                "fullEnd": 885,
                                "start": 857,
                                "end": 884,
                                "fullWidth": 28,
                                "width": 27,
                                "parameterList": {
                                    "kind": "ParameterList",
                                    "fullStart": 857,
                                    "fullEnd": 885,
                                    "start": 857,
                                    "end": 884,
                                    "fullWidth": 28,
                                    "width": 27,
                                    "openParenToken": {
                                        "kind": "OpenParenToken",
                                        "fullStart": 857,
                                        "fullEnd": 858,
                                        "start": 857,
                                        "end": 858,
                                        "fullWidth": 1,
                                        "width": 1,
                                        "text": "(",
                                        "value": "(",
                                        "valueText": "("
                                    },
                                    "parameters": [
                                        {
                                            "kind": "Parameter",
                                            "fullStart": 858,
                                            "fullEnd": 865,
                                            "start": 858,
                                            "end": 865,
                                            "fullWidth": 7,
<<<<<<< HEAD
                                            "width": 7,
=======
                                            "modifiers": [],
>>>>>>> e3c38734
                                            "identifier": {
                                                "kind": "IdentifierName",
                                                "fullStart": 858,
                                                "fullEnd": 865,
                                                "start": 858,
                                                "end": 865,
                                                "fullWidth": 7,
                                                "width": 7,
                                                "text": "prevVal",
                                                "value": "prevVal",
                                                "valueText": "prevVal"
                                            }
                                        },
                                        {
                                            "kind": "CommaToken",
                                            "fullStart": 865,
                                            "fullEnd": 867,
                                            "start": 865,
                                            "end": 866,
                                            "fullWidth": 2,
                                            "width": 1,
                                            "text": ",",
                                            "value": ",",
                                            "valueText": ",",
                                            "hasTrailingTrivia": true,
                                            "trailingTrivia": [
                                                {
                                                    "kind": "WhitespaceTrivia",
                                                    "text": " "
                                                }
                                            ]
                                        },
                                        {
                                            "kind": "Parameter",
                                            "fullStart": 867,
                                            "fullEnd": 873,
                                            "start": 867,
                                            "end": 873,
                                            "fullWidth": 6,
<<<<<<< HEAD
                                            "width": 6,
=======
                                            "modifiers": [],
>>>>>>> e3c38734
                                            "identifier": {
                                                "kind": "IdentifierName",
                                                "fullStart": 867,
                                                "fullEnd": 873,
                                                "start": 867,
                                                "end": 873,
                                                "fullWidth": 6,
                                                "width": 6,
                                                "text": "curVal",
                                                "value": "curVal",
                                                "valueText": "curVal"
                                            }
                                        },
                                        {
                                            "kind": "CommaToken",
                                            "fullStart": 873,
                                            "fullEnd": 875,
                                            "start": 873,
                                            "end": 874,
                                            "fullWidth": 2,
                                            "width": 1,
                                            "text": ",",
                                            "value": ",",
                                            "valueText": ",",
                                            "hasTrailingTrivia": true,
                                            "trailingTrivia": [
                                                {
                                                    "kind": "WhitespaceTrivia",
                                                    "text": " "
                                                }
                                            ]
                                        },
                                        {
                                            "kind": "Parameter",
                                            "fullStart": 875,
                                            "fullEnd": 878,
                                            "start": 875,
                                            "end": 878,
                                            "fullWidth": 3,
<<<<<<< HEAD
                                            "width": 3,
=======
                                            "modifiers": [],
>>>>>>> e3c38734
                                            "identifier": {
                                                "kind": "IdentifierName",
                                                "fullStart": 875,
                                                "fullEnd": 878,
                                                "start": 875,
                                                "end": 878,
                                                "fullWidth": 3,
                                                "width": 3,
                                                "text": "idx",
                                                "value": "idx",
                                                "valueText": "idx"
                                            }
                                        },
                                        {
                                            "kind": "CommaToken",
                                            "fullStart": 878,
                                            "fullEnd": 880,
                                            "start": 878,
                                            "end": 879,
                                            "fullWidth": 2,
                                            "width": 1,
                                            "text": ",",
                                            "value": ",",
                                            "valueText": ",",
                                            "hasTrailingTrivia": true,
                                            "trailingTrivia": [
                                                {
                                                    "kind": "WhitespaceTrivia",
                                                    "text": " "
                                                }
                                            ]
                                        },
                                        {
                                            "kind": "Parameter",
                                            "fullStart": 880,
                                            "fullEnd": 883,
                                            "start": 880,
                                            "end": 883,
                                            "fullWidth": 3,
<<<<<<< HEAD
                                            "width": 3,
=======
                                            "modifiers": [],
>>>>>>> e3c38734
                                            "identifier": {
                                                "kind": "IdentifierName",
                                                "fullStart": 880,
                                                "fullEnd": 883,
                                                "start": 880,
                                                "end": 883,
                                                "fullWidth": 3,
                                                "width": 3,
                                                "text": "obj",
                                                "value": "obj",
                                                "valueText": "obj"
                                            }
                                        }
                                    ],
                                    "closeParenToken": {
                                        "kind": "CloseParenToken",
                                        "fullStart": 883,
                                        "fullEnd": 885,
                                        "start": 883,
                                        "end": 884,
                                        "fullWidth": 2,
                                        "width": 1,
                                        "text": ")",
                                        "value": ")",
                                        "valueText": ")",
                                        "hasTrailingTrivia": true,
                                        "trailingTrivia": [
                                            {
                                                "kind": "WhitespaceTrivia",
                                                "text": " "
                                            }
                                        ]
                                    }
                                }
                            },
                            "block": {
                                "kind": "Block",
                                "fullStart": 885,
                                "fullEnd": 967,
                                "start": 885,
                                "end": 965,
                                "fullWidth": 82,
                                "width": 80,
                                "openBraceToken": {
                                    "kind": "OpenBraceToken",
                                    "fullStart": 885,
                                    "fullEnd": 888,
                                    "start": 885,
                                    "end": 886,
                                    "fullWidth": 3,
                                    "width": 1,
                                    "text": "{",
                                    "value": "{",
                                    "valueText": "{",
                                    "hasTrailingTrivia": true,
                                    "hasTrailingNewLine": true,
                                    "trailingTrivia": [
                                        {
                                            "kind": "NewLineTrivia",
                                            "text": "\r\n"
                                        }
                                    ]
                                },
                                "statements": [
                                    {
                                        "kind": "ExpressionStatement",
                                        "fullStart": 888,
                                        "fullEnd": 918,
                                        "start": 900,
                                        "end": 916,
                                        "fullWidth": 30,
                                        "width": 16,
                                        "expression": {
                                            "kind": "AssignmentExpression",
                                            "fullStart": 888,
                                            "fullEnd": 915,
                                            "start": 900,
                                            "end": 915,
                                            "fullWidth": 27,
                                            "width": 15,
                                            "left": {
                                                "kind": "IdentifierName",
                                                "fullStart": 888,
                                                "fullEnd": 909,
                                                "start": 900,
                                                "end": 908,
                                                "fullWidth": 21,
                                                "width": 8,
                                                "text": "accessed",
                                                "value": "accessed",
                                                "valueText": "accessed",
                                                "hasLeadingTrivia": true,
                                                "hasTrailingTrivia": true,
                                                "leadingTrivia": [
                                                    {
                                                        "kind": "WhitespaceTrivia",
                                                        "text": "            "
                                                    }
                                                ],
                                                "trailingTrivia": [
                                                    {
                                                        "kind": "WhitespaceTrivia",
                                                        "text": " "
                                                    }
                                                ]
                                            },
                                            "operatorToken": {
                                                "kind": "EqualsToken",
                                                "fullStart": 909,
                                                "fullEnd": 911,
                                                "start": 909,
                                                "end": 910,
                                                "fullWidth": 2,
                                                "width": 1,
                                                "text": "=",
                                                "value": "=",
                                                "valueText": "=",
                                                "hasTrailingTrivia": true,
                                                "trailingTrivia": [
                                                    {
                                                        "kind": "WhitespaceTrivia",
                                                        "text": " "
                                                    }
                                                ]
                                            },
                                            "right": {
                                                "kind": "TrueKeyword",
                                                "fullStart": 911,
                                                "fullEnd": 915,
                                                "start": 911,
                                                "end": 915,
                                                "fullWidth": 4,
                                                "width": 4,
                                                "text": "true",
                                                "value": true,
                                                "valueText": "true"
                                            }
                                        },
                                        "semicolonToken": {
                                            "kind": "SemicolonToken",
                                            "fullStart": 915,
                                            "fullEnd": 918,
                                            "start": 915,
                                            "end": 916,
                                            "fullWidth": 3,
                                            "width": 1,
                                            "text": ";",
                                            "value": ";",
                                            "valueText": ";",
                                            "hasTrailingTrivia": true,
                                            "hasTrailingNewLine": true,
                                            "trailingTrivia": [
                                                {
                                                    "kind": "NewLineTrivia",
                                                    "text": "\r\n"
                                                }
                                            ]
                                        }
                                    },
                                    {
                                        "kind": "ReturnStatement",
                                        "fullStart": 918,
                                        "fullEnd": 956,
                                        "start": 930,
                                        "end": 954,
                                        "fullWidth": 38,
                                        "width": 24,
                                        "returnKeyword": {
                                            "kind": "ReturnKeyword",
                                            "fullStart": 918,
                                            "fullEnd": 937,
                                            "start": 930,
                                            "end": 936,
                                            "fullWidth": 19,
                                            "width": 6,
                                            "text": "return",
                                            "value": "return",
                                            "valueText": "return",
                                            "hasLeadingTrivia": true,
                                            "hasTrailingTrivia": true,
                                            "leadingTrivia": [
                                                {
                                                    "kind": "WhitespaceTrivia",
                                                    "text": "            "
                                                }
                                            ],
                                            "trailingTrivia": [
                                                {
                                                    "kind": "WhitespaceTrivia",
                                                    "text": " "
                                                }
                                            ]
                                        },
                                        "expression": {
                                            "kind": "EqualsExpression",
                                            "fullStart": 937,
                                            "fullEnd": 953,
                                            "start": 937,
                                            "end": 953,
                                            "fullWidth": 16,
                                            "width": 16,
                                            "left": {
                                                "kind": "MemberAccessExpression",
                                                "fullStart": 937,
                                                "fullEnd": 948,
                                                "start": 937,
                                                "end": 947,
                                                "fullWidth": 11,
                                                "width": 10,
                                                "expression": {
                                                    "kind": "IdentifierName",
                                                    "fullStart": 937,
                                                    "fullEnd": 940,
                                                    "start": 937,
                                                    "end": 940,
                                                    "fullWidth": 3,
                                                    "width": 3,
                                                    "text": "obj",
                                                    "value": "obj",
                                                    "valueText": "obj"
                                                },
                                                "dotToken": {
                                                    "kind": "DotToken",
                                                    "fullStart": 940,
                                                    "fullEnd": 941,
                                                    "start": 940,
                                                    "end": 941,
                                                    "fullWidth": 1,
                                                    "width": 1,
                                                    "text": ".",
                                                    "value": ".",
                                                    "valueText": "."
                                                },
                                                "name": {
                                                    "kind": "IdentifierName",
                                                    "fullStart": 941,
                                                    "fullEnd": 948,
                                                    "start": 941,
                                                    "end": 947,
                                                    "fullWidth": 7,
                                                    "width": 6,
                                                    "text": "length",
                                                    "value": "length",
                                                    "valueText": "length",
                                                    "hasTrailingTrivia": true,
                                                    "trailingTrivia": [
                                                        {
                                                            "kind": "WhitespaceTrivia",
                                                            "text": " "
                                                        }
                                                    ]
                                                }
                                            },
                                            "operatorToken": {
                                                "kind": "EqualsEqualsEqualsToken",
                                                "fullStart": 948,
                                                "fullEnd": 952,
                                                "start": 948,
                                                "end": 951,
                                                "fullWidth": 4,
                                                "width": 3,
                                                "text": "===",
                                                "value": "===",
                                                "valueText": "===",
                                                "hasTrailingTrivia": true,
                                                "trailingTrivia": [
                                                    {
                                                        "kind": "WhitespaceTrivia",
                                                        "text": " "
                                                    }
                                                ]
                                            },
                                            "right": {
                                                "kind": "NumericLiteral",
                                                "fullStart": 952,
                                                "fullEnd": 953,
                                                "start": 952,
                                                "end": 953,
                                                "fullWidth": 1,
                                                "width": 1,
                                                "text": "2",
                                                "value": 2,
                                                "valueText": "2"
                                            }
                                        },
                                        "semicolonToken": {
                                            "kind": "SemicolonToken",
                                            "fullStart": 953,
                                            "fullEnd": 956,
                                            "start": 953,
                                            "end": 954,
                                            "fullWidth": 3,
                                            "width": 1,
                                            "text": ";",
                                            "value": ";",
                                            "valueText": ";",
                                            "hasTrailingTrivia": true,
                                            "hasTrailingNewLine": true,
                                            "trailingTrivia": [
                                                {
                                                    "kind": "NewLineTrivia",
                                                    "text": "\r\n"
                                                }
                                            ]
                                        }
                                    }
                                ],
                                "closeBraceToken": {
                                    "kind": "CloseBraceToken",
                                    "fullStart": 956,
                                    "fullEnd": 967,
                                    "start": 964,
                                    "end": 965,
                                    "fullWidth": 11,
                                    "width": 1,
                                    "text": "}",
                                    "value": "}",
                                    "valueText": "}",
                                    "hasLeadingTrivia": true,
                                    "hasTrailingTrivia": true,
                                    "hasTrailingNewLine": true,
                                    "leadingTrivia": [
                                        {
                                            "kind": "WhitespaceTrivia",
                                            "text": "        "
                                        }
                                    ],
                                    "trailingTrivia": [
                                        {
                                            "kind": "NewLineTrivia",
                                            "text": "\r\n"
                                        }
                                    ]
                                }
                            }
                        },
                        {
                            "kind": "ReturnStatement",
                            "fullStart": 967,
                            "fullEnd": 1055,
                            "start": 977,
                            "end": 1053,
                            "fullWidth": 88,
                            "width": 76,
                            "returnKeyword": {
                                "kind": "ReturnKeyword",
                                "fullStart": 967,
                                "fullEnd": 984,
                                "start": 977,
                                "end": 983,
                                "fullWidth": 17,
                                "width": 6,
                                "text": "return",
                                "value": "return",
                                "valueText": "return",
                                "hasLeadingTrivia": true,
                                "hasLeadingNewLine": true,
                                "hasTrailingTrivia": true,
                                "leadingTrivia": [
                                    {
                                        "kind": "NewLineTrivia",
                                        "text": "\r\n"
                                    },
                                    {
                                        "kind": "WhitespaceTrivia",
                                        "text": "        "
                                    }
                                ],
                                "trailingTrivia": [
                                    {
                                        "kind": "WhitespaceTrivia",
                                        "text": " "
                                    }
                                ]
                            },
                            "expression": {
                                "kind": "LogicalAndExpression",
                                "fullStart": 984,
                                "fullEnd": 1052,
                                "start": 984,
                                "end": 1052,
                                "fullWidth": 68,
                                "width": 68,
                                "left": {
                                    "kind": "InvocationExpression",
                                    "fullStart": 984,
                                    "fullEnd": 1041,
                                    "start": 984,
                                    "end": 1040,
                                    "fullWidth": 57,
                                    "width": 56,
                                    "expression": {
                                        "kind": "MemberAccessExpression",
                                        "fullStart": 984,
                                        "fullEnd": 1016,
                                        "start": 984,
                                        "end": 1016,
                                        "fullWidth": 32,
                                        "width": 32,
                                        "expression": {
                                            "kind": "MemberAccessExpression",
                                            "fullStart": 984,
                                            "fullEnd": 1011,
                                            "start": 984,
                                            "end": 1011,
                                            "fullWidth": 27,
                                            "width": 27,
                                            "expression": {
                                                "kind": "MemberAccessExpression",
                                                "fullStart": 984,
                                                "fullEnd": 999,
                                                "start": 984,
                                                "end": 999,
                                                "fullWidth": 15,
                                                "width": 15,
                                                "expression": {
                                                    "kind": "IdentifierName",
                                                    "fullStart": 984,
                                                    "fullEnd": 989,
                                                    "start": 984,
                                                    "end": 989,
                                                    "fullWidth": 5,
                                                    "width": 5,
                                                    "text": "Array",
                                                    "value": "Array",
                                                    "valueText": "Array"
                                                },
                                                "dotToken": {
                                                    "kind": "DotToken",
                                                    "fullStart": 989,
                                                    "fullEnd": 990,
                                                    "start": 989,
                                                    "end": 990,
                                                    "fullWidth": 1,
                                                    "width": 1,
                                                    "text": ".",
                                                    "value": ".",
                                                    "valueText": "."
                                                },
                                                "name": {
                                                    "kind": "IdentifierName",
                                                    "fullStart": 990,
                                                    "fullEnd": 999,
                                                    "start": 990,
                                                    "end": 999,
                                                    "fullWidth": 9,
                                                    "width": 9,
                                                    "text": "prototype",
                                                    "value": "prototype",
                                                    "valueText": "prototype"
                                                }
                                            },
                                            "dotToken": {
                                                "kind": "DotToken",
                                                "fullStart": 999,
                                                "fullEnd": 1000,
                                                "start": 999,
                                                "end": 1000,
                                                "fullWidth": 1,
                                                "width": 1,
                                                "text": ".",
                                                "value": ".",
                                                "valueText": "."
                                            },
                                            "name": {
                                                "kind": "IdentifierName",
                                                "fullStart": 1000,
                                                "fullEnd": 1011,
                                                "start": 1000,
                                                "end": 1011,
                                                "fullWidth": 11,
                                                "width": 11,
                                                "text": "reduceRight",
                                                "value": "reduceRight",
                                                "valueText": "reduceRight"
                                            }
                                        },
                                        "dotToken": {
                                            "kind": "DotToken",
                                            "fullStart": 1011,
                                            "fullEnd": 1012,
                                            "start": 1011,
                                            "end": 1012,
                                            "fullWidth": 1,
                                            "width": 1,
                                            "text": ".",
                                            "value": ".",
                                            "valueText": "."
                                        },
                                        "name": {
                                            "kind": "IdentifierName",
                                            "fullStart": 1012,
                                            "fullEnd": 1016,
                                            "start": 1012,
                                            "end": 1016,
                                            "fullWidth": 4,
                                            "width": 4,
                                            "text": "call",
                                            "value": "call",
                                            "valueText": "call"
                                        }
                                    },
                                    "argumentList": {
                                        "kind": "ArgumentList",
                                        "fullStart": 1016,
                                        "fullEnd": 1041,
                                        "start": 1016,
                                        "end": 1040,
                                        "fullWidth": 25,
                                        "width": 24,
                                        "openParenToken": {
                                            "kind": "OpenParenToken",
                                            "fullStart": 1016,
                                            "fullEnd": 1017,
                                            "start": 1016,
                                            "end": 1017,
                                            "fullWidth": 1,
                                            "width": 1,
                                            "text": "(",
                                            "value": "(",
                                            "valueText": "("
                                        },
                                        "arguments": [
                                            {
                                                "kind": "IdentifierName",
                                                "fullStart": 1017,
                                                "fullEnd": 1022,
                                                "start": 1017,
                                                "end": 1022,
                                                "fullWidth": 5,
                                                "width": 5,
                                                "text": "child",
                                                "value": "child",
                                                "valueText": "child"
                                            },
                                            {
                                                "kind": "CommaToken",
                                                "fullStart": 1022,
                                                "fullEnd": 1024,
                                                "start": 1022,
                                                "end": 1023,
                                                "fullWidth": 2,
                                                "width": 1,
                                                "text": ",",
                                                "value": ",",
                                                "valueText": ",",
                                                "hasTrailingTrivia": true,
                                                "trailingTrivia": [
                                                    {
                                                        "kind": "WhitespaceTrivia",
                                                        "text": " "
                                                    }
                                                ]
                                            },
                                            {
                                                "kind": "IdentifierName",
                                                "fullStart": 1024,
                                                "fullEnd": 1035,
                                                "start": 1024,
                                                "end": 1035,
                                                "fullWidth": 11,
                                                "width": 11,
                                                "text": "callbackfn1",
                                                "value": "callbackfn1",
                                                "valueText": "callbackfn1"
                                            },
                                            {
                                                "kind": "CommaToken",
                                                "fullStart": 1035,
                                                "fullEnd": 1037,
                                                "start": 1035,
                                                "end": 1036,
                                                "fullWidth": 2,
                                                "width": 1,
                                                "text": ",",
                                                "value": ",",
                                                "valueText": ",",
                                                "hasTrailingTrivia": true,
                                                "trailingTrivia": [
                                                    {
                                                        "kind": "WhitespaceTrivia",
                                                        "text": " "
                                                    }
                                                ]
                                            },
                                            {
                                                "kind": "NumericLiteral",
                                                "fullStart": 1037,
                                                "fullEnd": 1039,
                                                "start": 1037,
                                                "end": 1039,
                                                "fullWidth": 2,
                                                "width": 2,
                                                "text": "11",
                                                "value": 11,
                                                "valueText": "11"
                                            }
                                        ],
                                        "closeParenToken": {
                                            "kind": "CloseParenToken",
                                            "fullStart": 1039,
                                            "fullEnd": 1041,
                                            "start": 1039,
                                            "end": 1040,
                                            "fullWidth": 2,
                                            "width": 1,
                                            "text": ")",
                                            "value": ")",
                                            "valueText": ")",
                                            "hasTrailingTrivia": true,
                                            "trailingTrivia": [
                                                {
                                                    "kind": "WhitespaceTrivia",
                                                    "text": " "
                                                }
                                            ]
                                        }
                                    }
                                },
                                "operatorToken": {
                                    "kind": "AmpersandAmpersandToken",
                                    "fullStart": 1041,
                                    "fullEnd": 1044,
                                    "start": 1041,
                                    "end": 1043,
                                    "fullWidth": 3,
                                    "width": 2,
                                    "text": "&&",
                                    "value": "&&",
                                    "valueText": "&&",
                                    "hasTrailingTrivia": true,
                                    "trailingTrivia": [
                                        {
                                            "kind": "WhitespaceTrivia",
                                            "text": " "
                                        }
                                    ]
                                },
                                "right": {
                                    "kind": "IdentifierName",
                                    "fullStart": 1044,
                                    "fullEnd": 1052,
                                    "start": 1044,
                                    "end": 1052,
                                    "fullWidth": 8,
                                    "width": 8,
                                    "text": "accessed",
                                    "value": "accessed",
                                    "valueText": "accessed"
                                }
                            },
                            "semicolonToken": {
                                "kind": "SemicolonToken",
                                "fullStart": 1052,
                                "fullEnd": 1055,
                                "start": 1052,
                                "end": 1053,
                                "fullWidth": 3,
                                "width": 1,
                                "text": ";",
                                "value": ";",
                                "valueText": ";",
                                "hasTrailingTrivia": true,
                                "hasTrailingNewLine": true,
                                "trailingTrivia": [
                                    {
                                        "kind": "NewLineTrivia",
                                        "text": "\r\n"
                                    }
                                ]
                            }
                        }
                    ],
                    "closeBraceToken": {
                        "kind": "CloseBraceToken",
                        "fullStart": 1055,
                        "fullEnd": 1062,
                        "start": 1059,
                        "end": 1060,
                        "fullWidth": 7,
                        "width": 1,
                        "text": "}",
                        "value": "}",
                        "valueText": "}",
                        "hasLeadingTrivia": true,
                        "hasTrailingTrivia": true,
                        "hasTrailingNewLine": true,
                        "leadingTrivia": [
                            {
                                "kind": "WhitespaceTrivia",
                                "text": "    "
                            }
                        ],
                        "trailingTrivia": [
                            {
                                "kind": "NewLineTrivia",
                                "text": "\r\n"
                            }
                        ]
                    }
                }
            },
            {
                "kind": "ExpressionStatement",
                "fullStart": 1062,
                "fullEnd": 1086,
                "start": 1062,
                "end": 1084,
                "fullWidth": 24,
                "width": 22,
                "expression": {
                    "kind": "InvocationExpression",
                    "fullStart": 1062,
                    "fullEnd": 1083,
                    "start": 1062,
                    "end": 1083,
                    "fullWidth": 21,
                    "width": 21,
                    "expression": {
                        "kind": "IdentifierName",
                        "fullStart": 1062,
                        "fullEnd": 1073,
                        "start": 1062,
                        "end": 1073,
                        "fullWidth": 11,
                        "width": 11,
                        "text": "runTestCase",
                        "value": "runTestCase",
                        "valueText": "runTestCase"
                    },
                    "argumentList": {
                        "kind": "ArgumentList",
                        "fullStart": 1073,
                        "fullEnd": 1083,
                        "start": 1073,
                        "end": 1083,
                        "fullWidth": 10,
                        "width": 10,
                        "openParenToken": {
                            "kind": "OpenParenToken",
                            "fullStart": 1073,
                            "fullEnd": 1074,
                            "start": 1073,
                            "end": 1074,
                            "fullWidth": 1,
                            "width": 1,
                            "text": "(",
                            "value": "(",
                            "valueText": "("
                        },
                        "arguments": [
                            {
                                "kind": "IdentifierName",
                                "fullStart": 1074,
                                "fullEnd": 1082,
                                "start": 1074,
                                "end": 1082,
                                "fullWidth": 8,
                                "width": 8,
                                "text": "testcase",
                                "value": "testcase",
                                "valueText": "testcase"
                            }
                        ],
                        "closeParenToken": {
                            "kind": "CloseParenToken",
                            "fullStart": 1082,
                            "fullEnd": 1083,
                            "start": 1082,
                            "end": 1083,
                            "fullWidth": 1,
                            "width": 1,
                            "text": ")",
                            "value": ")",
                            "valueText": ")"
                        }
                    }
                },
                "semicolonToken": {
                    "kind": "SemicolonToken",
                    "fullStart": 1083,
                    "fullEnd": 1086,
                    "start": 1083,
                    "end": 1084,
                    "fullWidth": 3,
                    "width": 1,
                    "text": ";",
                    "value": ";",
                    "valueText": ";",
                    "hasTrailingTrivia": true,
                    "hasTrailingNewLine": true,
                    "trailingTrivia": [
                        {
                            "kind": "NewLineTrivia",
                            "text": "\r\n"
                        }
                    ]
                }
            }
        ],
        "endOfFileToken": {
            "kind": "EndOfFileToken",
            "fullStart": 1086,
            "fullEnd": 1086,
            "start": 1086,
            "end": 1086,
            "fullWidth": 0,
            "width": 0,
            "text": ""
        }
    },
    "lineMap": {
        "lineStarts": [
            0,
            67,
            152,
            232,
            308,
            380,
            385,
            439,
            553,
            558,
            560,
            562,
            585,
            587,
            618,
            654,
            690,
            722,
            724,
            756,
            780,
            804,
            827,
            829,
            888,
            918,
            956,
            967,
            969,
            1055,
            1062,
            1086
        ],
        "length": 1086
    }
}<|MERGE_RESOLUTION|>--- conflicted
+++ resolved
@@ -1638,11 +1638,8 @@
                                             "start": 858,
                                             "end": 865,
                                             "fullWidth": 7,
-<<<<<<< HEAD
                                             "width": 7,
-=======
                                             "modifiers": [],
->>>>>>> e3c38734
                                             "identifier": {
                                                 "kind": "IdentifierName",
                                                 "fullStart": 858,
@@ -1682,11 +1679,8 @@
                                             "start": 867,
                                             "end": 873,
                                             "fullWidth": 6,
-<<<<<<< HEAD
                                             "width": 6,
-=======
                                             "modifiers": [],
->>>>>>> e3c38734
                                             "identifier": {
                                                 "kind": "IdentifierName",
                                                 "fullStart": 867,
@@ -1726,11 +1720,8 @@
                                             "start": 875,
                                             "end": 878,
                                             "fullWidth": 3,
-<<<<<<< HEAD
                                             "width": 3,
-=======
                                             "modifiers": [],
->>>>>>> e3c38734
                                             "identifier": {
                                                 "kind": "IdentifierName",
                                                 "fullStart": 875,
@@ -1770,11 +1761,8 @@
                                             "start": 880,
                                             "end": 883,
                                             "fullWidth": 3,
-<<<<<<< HEAD
                                             "width": 3,
-=======
                                             "modifiers": [],
->>>>>>> e3c38734
                                             "identifier": {
                                                 "kind": "IdentifierName",
                                                 "fullStart": 880,
