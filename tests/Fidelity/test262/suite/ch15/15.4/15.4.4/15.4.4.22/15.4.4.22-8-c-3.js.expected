{
    "isDeclaration": false,
    "languageVersion": "EcmaScript5",
    "parseOptions": {
        "allowAutomaticSemicolonInsertion": true
    },
    "sourceUnit": {
        "kind": "SourceUnit",
        "fullStart": 0,
        "fullEnd": 941,
        "start": 586,
        "end": 941,
        "fullWidth": 941,
        "width": 355,
        "isIncrementallyUnusable": true,
        "moduleElements": [
            {
                "kind": "FunctionDeclaration",
                "fullStart": 0,
                "fullEnd": 917,
                "start": 586,
                "end": 915,
                "fullWidth": 917,
                "width": 329,
                "modifiers": [],
                "functionKeyword": {
                    "kind": "FunctionKeyword",
                    "fullStart": 0,
                    "fullEnd": 595,
                    "start": 586,
                    "end": 594,
                    "fullWidth": 595,
                    "width": 8,
                    "text": "function",
                    "value": "function",
                    "valueText": "function",
                    "hasLeadingTrivia": true,
                    "hasLeadingComment": true,
                    "hasLeadingNewLine": true,
                    "hasTrailingTrivia": true,
                    "leadingTrivia": [
                        {
                            "kind": "SingleLineCommentTrivia",
                            "text": "/// Copyright (c) 2012 Ecma International.  All rights reserved. "
                        },
                        {
                            "kind": "NewLineTrivia",
                            "text": "\r\n"
                        },
                        {
                            "kind": "SingleLineCommentTrivia",
                            "text": "/// Ecma International makes this code available under the terms and conditions set"
                        },
                        {
                            "kind": "NewLineTrivia",
                            "text": "\r\n"
                        },
                        {
                            "kind": "SingleLineCommentTrivia",
                            "text": "/// forth on http://hg.ecmascript.org/tests/test262/raw-file/tip/LICENSE (the "
                        },
                        {
                            "kind": "NewLineTrivia",
                            "text": "\r\n"
                        },
                        {
                            "kind": "SingleLineCommentTrivia",
                            "text": "/// \"Use Terms\").   Any redistribution of this code must retain the above "
                        },
                        {
                            "kind": "NewLineTrivia",
                            "text": "\r\n"
                        },
                        {
                            "kind": "SingleLineCommentTrivia",
                            "text": "/// copyright and this notice and otherwise comply with the Use Terms."
                        },
                        {
                            "kind": "NewLineTrivia",
                            "text": "\r\n"
                        },
                        {
                            "kind": "MultiLineCommentTrivia",
                            "text": "/**\r\n * @path ch15/15.4/15.4.4/15.4.4.22/15.4.4.22-8-c-3.js\r\n * @description Array.prototype.reduceRight throws TypeError when elements assigned values are deleted and initialValue is not present\r\n */"
                        },
                        {
                            "kind": "NewLineTrivia",
                            "text": "\r\n"
                        },
                        {
                            "kind": "NewLineTrivia",
                            "text": "\r\n"
                        },
                        {
                            "kind": "NewLineTrivia",
                            "text": "\r\n"
                        }
                    ],
                    "trailingTrivia": [
                        {
                            "kind": "WhitespaceTrivia",
                            "text": " "
                        }
                    ]
                },
                "identifier": {
                    "kind": "IdentifierName",
                    "fullStart": 595,
                    "fullEnd": 603,
                    "start": 595,
                    "end": 603,
                    "fullWidth": 8,
                    "width": 8,
                    "text": "testcase",
                    "value": "testcase",
                    "valueText": "testcase"
                },
                "callSignature": {
                    "kind": "CallSignature",
                    "fullStart": 603,
                    "fullEnd": 606,
                    "start": 603,
                    "end": 605,
                    "fullWidth": 3,
                    "width": 2,
                    "parameterList": {
                        "kind": "ParameterList",
                        "fullStart": 603,
                        "fullEnd": 606,
                        "start": 603,
                        "end": 605,
                        "fullWidth": 3,
                        "width": 2,
                        "openParenToken": {
                            "kind": "OpenParenToken",
                            "fullStart": 603,
                            "fullEnd": 604,
                            "start": 603,
                            "end": 604,
                            "fullWidth": 1,
                            "width": 1,
                            "text": "(",
                            "value": "(",
                            "valueText": "("
                        },
                        "parameters": [],
                        "closeParenToken": {
                            "kind": "CloseParenToken",
                            "fullStart": 604,
                            "fullEnd": 606,
                            "start": 604,
                            "end": 605,
                            "fullWidth": 2,
                            "width": 1,
                            "text": ")",
                            "value": ")",
                            "valueText": ")",
                            "hasTrailingTrivia": true,
                            "trailingTrivia": [
                                {
                                    "kind": "WhitespaceTrivia",
                                    "text": " "
                                }
                            ]
                        }
                    }
                },
                "block": {
                    "kind": "Block",
                    "fullStart": 606,
                    "fullEnd": 917,
                    "start": 606,
                    "end": 915,
                    "fullWidth": 311,
                    "width": 309,
                    "openBraceToken": {
                        "kind": "OpenBraceToken",
                        "fullStart": 606,
                        "fullEnd": 610,
                        "start": 606,
                        "end": 607,
                        "fullWidth": 4,
                        "width": 1,
                        "text": "{",
                        "value": "{",
                        "valueText": "{",
                        "hasTrailingTrivia": true,
                        "hasTrailingNewLine": true,
                        "trailingTrivia": [
                            {
                                "kind": "WhitespaceTrivia",
                                "text": " "
                            },
                            {
                                "kind": "NewLineTrivia",
                                "text": "\r\n"
                            }
                        ]
                    },
                    "statements": [
                        {
                            "kind": "FunctionDeclaration",
                            "fullStart": 610,
                            "fullEnd": 673,
                            "start": 615,
                            "end": 671,
                            "fullWidth": 63,
                            "width": 56,
                            "modifiers": [],
                            "functionKeyword": {
                                "kind": "FunctionKeyword",
                                "fullStart": 610,
                                "fullEnd": 624,
                                "start": 615,
                                "end": 623,
                                "fullWidth": 14,
                                "width": 8,
                                "text": "function",
                                "value": "function",
                                "valueText": "function",
                                "hasLeadingTrivia": true,
                                "hasLeadingNewLine": true,
                                "hasTrailingTrivia": true,
                                "leadingTrivia": [
                                    {
                                        "kind": "WhitespaceTrivia",
                                        "text": " "
                                    },
                                    {
                                        "kind": "NewLineTrivia",
                                        "text": "\r\n"
                                    },
                                    {
                                        "kind": "WhitespaceTrivia",
                                        "text": "  "
                                    }
                                ],
                                "trailingTrivia": [
                                    {
                                        "kind": "WhitespaceTrivia",
                                        "text": " "
                                    }
                                ]
                            },
                            "identifier": {
                                "kind": "IdentifierName",
                                "fullStart": 624,
                                "fullEnd": 634,
                                "start": 624,
                                "end": 634,
                                "fullWidth": 10,
                                "width": 10,
                                "text": "callbackfn",
                                "value": "callbackfn",
                                "valueText": "callbackfn"
                            },
                            "callSignature": {
                                "kind": "CallSignature",
                                "fullStart": 634,
                                "fullEnd": 663,
                                "start": 634,
                                "end": 661,
                                "fullWidth": 29,
                                "width": 27,
                                "parameterList": {
                                    "kind": "ParameterList",
                                    "fullStart": 634,
                                    "fullEnd": 663,
                                    "start": 634,
                                    "end": 661,
                                    "fullWidth": 29,
                                    "width": 27,
                                    "openParenToken": {
                                        "kind": "OpenParenToken",
                                        "fullStart": 634,
                                        "fullEnd": 635,
                                        "start": 634,
                                        "end": 635,
                                        "fullWidth": 1,
                                        "width": 1,
                                        "text": "(",
                                        "value": "(",
                                        "valueText": "("
                                    },
                                    "parameters": [
                                        {
                                            "kind": "Parameter",
                                            "fullStart": 635,
                                            "fullEnd": 642,
                                            "start": 635,
                                            "end": 642,
                                            "fullWidth": 7,
                                            "width": 7,
                                            "modifiers": [],
                                            "identifier": {
                                                "kind": "IdentifierName",
                                                "fullStart": 635,
                                                "fullEnd": 642,
                                                "start": 635,
                                                "end": 642,
                                                "fullWidth": 7,
                                                "width": 7,
                                                "text": "prevVal",
                                                "value": "prevVal",
                                                "valueText": "prevVal"
                                            }
                                        },
                                        {
                                            "kind": "CommaToken",
                                            "fullStart": 642,
                                            "fullEnd": 644,
                                            "start": 642,
                                            "end": 643,
                                            "fullWidth": 2,
                                            "width": 1,
                                            "text": ",",
                                            "value": ",",
                                            "valueText": ",",
                                            "hasTrailingTrivia": true,
                                            "trailingTrivia": [
                                                {
                                                    "kind": "WhitespaceTrivia",
                                                    "text": " "
                                                }
                                            ]
                                        },
                                        {
                                            "kind": "Parameter",
                                            "fullStart": 644,
                                            "fullEnd": 650,
                                            "start": 644,
                                            "end": 650,
                                            "fullWidth": 6,
                                            "width": 6,
                                            "modifiers": [],
                                            "identifier": {
                                                "kind": "IdentifierName",
                                                "fullStart": 644,
                                                "fullEnd": 650,
                                                "start": 644,
                                                "end": 650,
                                                "fullWidth": 6,
                                                "width": 6,
                                                "text": "curVal",
                                                "value": "curVal",
                                                "valueText": "curVal"
                                            }
                                        },
                                        {
                                            "kind": "CommaToken",
                                            "fullStart": 650,
                                            "fullEnd": 652,
                                            "start": 650,
                                            "end": 651,
                                            "fullWidth": 2,
                                            "width": 1,
                                            "text": ",",
                                            "value": ",",
                                            "valueText": ",",
                                            "hasTrailingTrivia": true,
                                            "trailingTrivia": [
                                                {
                                                    "kind": "WhitespaceTrivia",
                                                    "text": " "
                                                }
                                            ]
                                        },
                                        {
                                            "kind": "Parameter",
                                            "fullStart": 652,
                                            "fullEnd": 655,
                                            "start": 652,
                                            "end": 655,
                                            "fullWidth": 3,
                                            "width": 3,
                                            "modifiers": [],
                                            "identifier": {
                                                "kind": "IdentifierName",
                                                "fullStart": 652,
                                                "fullEnd": 655,
                                                "start": 652,
                                                "end": 655,
                                                "fullWidth": 3,
                                                "width": 3,
                                                "text": "idx",
                                                "value": "idx",
                                                "valueText": "idx"
                                            }
                                        },
                                        {
                                            "kind": "CommaToken",
                                            "fullStart": 655,
                                            "fullEnd": 657,
                                            "start": 655,
                                            "end": 656,
                                            "fullWidth": 2,
                                            "width": 1,
                                            "text": ",",
                                            "value": ",",
                                            "valueText": ",",
                                            "hasTrailingTrivia": true,
                                            "trailingTrivia": [
                                                {
                                                    "kind": "WhitespaceTrivia",
                                                    "text": " "
                                                }
                                            ]
                                        },
                                        {
                                            "kind": "Parameter",
                                            "fullStart": 657,
                                            "fullEnd": 660,
                                            "start": 657,
                                            "end": 660,
                                            "fullWidth": 3,
                                            "width": 3,
                                            "modifiers": [],
                                            "identifier": {
                                                "kind": "IdentifierName",
                                                "fullStart": 657,
                                                "fullEnd": 660,
                                                "start": 657,
                                                "end": 660,
                                                "fullWidth": 3,
                                                "width": 3,
                                                "text": "obj",
                                                "value": "obj",
                                                "valueText": "obj"
                                            }
                                        }
                                    ],
                                    "closeParenToken": {
                                        "kind": "CloseParenToken",
                                        "fullStart": 660,
                                        "fullEnd": 663,
                                        "start": 660,
                                        "end": 661,
                                        "fullWidth": 3,
                                        "width": 1,
                                        "text": ")",
                                        "value": ")",
                                        "valueText": ")",
                                        "hasTrailingTrivia": true,
                                        "hasTrailingNewLine": true,
                                        "trailingTrivia": [
                                            {
                                                "kind": "NewLineTrivia",
                                                "text": "\r\n"
                                            }
                                        ]
                                    }
                                }
                            },
                            "block": {
                                "kind": "Block",
                                "fullStart": 663,
                                "fullEnd": 673,
                                "start": 665,
                                "end": 671,
                                "fullWidth": 10,
                                "width": 6,
                                "openBraceToken": {
                                    "kind": "OpenBraceToken",
                                    "fullStart": 663,
                                    "fullEnd": 668,
                                    "start": 665,
                                    "end": 666,
                                    "fullWidth": 5,
                                    "width": 1,
                                    "text": "{",
                                    "value": "{",
                                    "valueText": "{",
                                    "hasLeadingTrivia": true,
                                    "hasTrailingTrivia": true,
                                    "hasTrailingNewLine": true,
                                    "leadingTrivia": [
                                        {
                                            "kind": "WhitespaceTrivia",
                                            "text": "  "
                                        }
                                    ],
                                    "trailingTrivia": [
                                        {
                                            "kind": "NewLineTrivia",
                                            "text": "\r\n"
                                        }
                                    ]
                                },
                                "statements": [],
                                "closeBraceToken": {
                                    "kind": "CloseBraceToken",
                                    "fullStart": 668,
                                    "fullEnd": 673,
                                    "start": 670,
                                    "end": 671,
                                    "fullWidth": 5,
                                    "width": 1,
                                    "text": "}",
                                    "value": "}",
                                    "valueText": "}",
                                    "hasLeadingTrivia": true,
                                    "hasTrailingTrivia": true,
                                    "hasTrailingNewLine": true,
                                    "leadingTrivia": [
                                        {
                                            "kind": "WhitespaceTrivia",
                                            "text": "  "
                                        }
                                    ],
                                    "trailingTrivia": [
                                        {
                                            "kind": "NewLineTrivia",
                                            "text": "\r\n"
                                        }
                                    ]
                                }
                            }
                        },
                        {
                            "kind": "VariableStatement",
                            "fullStart": 673,
                            "fullEnd": 701,
                            "start": 677,
                            "end": 699,
                            "fullWidth": 28,
                            "width": 22,
                            "modifiers": [],
                            "variableDeclaration": {
                                "kind": "VariableDeclaration",
                                "fullStart": 673,
                                "fullEnd": 698,
                                "start": 677,
                                "end": 698,
                                "fullWidth": 25,
                                "width": 21,
                                "varKeyword": {
                                    "kind": "VarKeyword",
                                    "fullStart": 673,
                                    "fullEnd": 681,
                                    "start": 677,
                                    "end": 680,
                                    "fullWidth": 8,
                                    "width": 3,
                                    "text": "var",
                                    "value": "var",
                                    "valueText": "var",
                                    "hasLeadingTrivia": true,
                                    "hasLeadingNewLine": true,
                                    "hasTrailingTrivia": true,
                                    "leadingTrivia": [
                                        {
                                            "kind": "NewLineTrivia",
                                            "text": "\r\n"
                                        },
                                        {
                                            "kind": "WhitespaceTrivia",
                                            "text": "  "
                                        }
                                    ],
                                    "trailingTrivia": [
                                        {
                                            "kind": "WhitespaceTrivia",
                                            "text": " "
                                        }
                                    ]
                                },
                                "variableDeclarators": [
                                    {
                                        "kind": "VariableDeclarator",
                                        "fullStart": 681,
                                        "fullEnd": 698,
                                        "start": 681,
                                        "end": 698,
                                        "fullWidth": 17,
<<<<<<< HEAD
                                        "width": 17,
                                        "identifier": {
=======
                                        "propertyName": {
>>>>>>> 85e84683
                                            "kind": "IdentifierName",
                                            "fullStart": 681,
                                            "fullEnd": 685,
                                            "start": 681,
                                            "end": 684,
                                            "fullWidth": 4,
                                            "width": 3,
                                            "text": "arr",
                                            "value": "arr",
                                            "valueText": "arr",
                                            "hasTrailingTrivia": true,
                                            "trailingTrivia": [
                                                {
                                                    "kind": "WhitespaceTrivia",
                                                    "text": " "
                                                }
                                            ]
                                        },
                                        "equalsValueClause": {
                                            "kind": "EqualsValueClause",
                                            "fullStart": 685,
                                            "fullEnd": 698,
                                            "start": 685,
                                            "end": 698,
                                            "fullWidth": 13,
                                            "width": 13,
                                            "equalsToken": {
                                                "kind": "EqualsToken",
                                                "fullStart": 685,
                                                "fullEnd": 687,
                                                "start": 685,
                                                "end": 686,
                                                "fullWidth": 2,
                                                "width": 1,
                                                "text": "=",
                                                "value": "=",
                                                "valueText": "=",
                                                "hasTrailingTrivia": true,
                                                "trailingTrivia": [
                                                    {
                                                        "kind": "WhitespaceTrivia",
                                                        "text": " "
                                                    }
                                                ]
                                            },
                                            "value": {
                                                "kind": "ArrayLiteralExpression",
                                                "fullStart": 687,
                                                "fullEnd": 698,
                                                "start": 687,
                                                "end": 698,
                                                "fullWidth": 11,
                                                "width": 11,
                                                "openBracketToken": {
                                                    "kind": "OpenBracketToken",
                                                    "fullStart": 687,
                                                    "fullEnd": 688,
                                                    "start": 687,
                                                    "end": 688,
                                                    "fullWidth": 1,
                                                    "width": 1,
                                                    "text": "[",
                                                    "value": "[",
                                                    "valueText": "["
                                                },
                                                "expressions": [
                                                    {
                                                        "kind": "NumericLiteral",
                                                        "fullStart": 688,
                                                        "fullEnd": 689,
                                                        "start": 688,
                                                        "end": 689,
                                                        "fullWidth": 1,
                                                        "width": 1,
                                                        "text": "1",
                                                        "value": 1,
                                                        "valueText": "1"
                                                    },
                                                    {
                                                        "kind": "CommaToken",
                                                        "fullStart": 689,
                                                        "fullEnd": 690,
                                                        "start": 689,
                                                        "end": 690,
                                                        "fullWidth": 1,
                                                        "width": 1,
                                                        "text": ",",
                                                        "value": ",",
                                                        "valueText": ","
                                                    },
                                                    {
                                                        "kind": "NumericLiteral",
                                                        "fullStart": 690,
                                                        "fullEnd": 691,
                                                        "start": 690,
                                                        "end": 691,
                                                        "fullWidth": 1,
                                                        "width": 1,
                                                        "text": "2",
                                                        "value": 2,
                                                        "valueText": "2"
                                                    },
                                                    {
                                                        "kind": "CommaToken",
                                                        "fullStart": 691,
                                                        "fullEnd": 692,
                                                        "start": 691,
                                                        "end": 692,
                                                        "fullWidth": 1,
                                                        "width": 1,
                                                        "text": ",",
                                                        "value": ",",
                                                        "valueText": ","
                                                    },
                                                    {
                                                        "kind": "NumericLiteral",
                                                        "fullStart": 692,
                                                        "fullEnd": 693,
                                                        "start": 692,
                                                        "end": 693,
                                                        "fullWidth": 1,
                                                        "width": 1,
                                                        "text": "3",
                                                        "value": 3,
                                                        "valueText": "3"
                                                    },
                                                    {
                                                        "kind": "CommaToken",
                                                        "fullStart": 693,
                                                        "fullEnd": 694,
                                                        "start": 693,
                                                        "end": 694,
                                                        "fullWidth": 1,
                                                        "width": 1,
                                                        "text": ",",
                                                        "value": ",",
                                                        "valueText": ","
                                                    },
                                                    {
                                                        "kind": "NumericLiteral",
                                                        "fullStart": 694,
                                                        "fullEnd": 695,
                                                        "start": 694,
                                                        "end": 695,
                                                        "fullWidth": 1,
                                                        "width": 1,
                                                        "text": "4",
                                                        "value": 4,
                                                        "valueText": "4"
                                                    },
                                                    {
                                                        "kind": "CommaToken",
                                                        "fullStart": 695,
                                                        "fullEnd": 696,
                                                        "start": 695,
                                                        "end": 696,
                                                        "fullWidth": 1,
                                                        "width": 1,
                                                        "text": ",",
                                                        "value": ",",
                                                        "valueText": ","
                                                    },
                                                    {
                                                        "kind": "NumericLiteral",
                                                        "fullStart": 696,
                                                        "fullEnd": 697,
                                                        "start": 696,
                                                        "end": 697,
                                                        "fullWidth": 1,
                                                        "width": 1,
                                                        "text": "5",
                                                        "value": 5,
                                                        "valueText": "5"
                                                    }
                                                ],
                                                "closeBracketToken": {
                                                    "kind": "CloseBracketToken",
                                                    "fullStart": 697,
                                                    "fullEnd": 698,
                                                    "start": 697,
                                                    "end": 698,
                                                    "fullWidth": 1,
                                                    "width": 1,
                                                    "text": "]",
                                                    "value": "]",
                                                    "valueText": "]"
                                                }
                                            }
                                        }
                                    }
                                ]
                            },
                            "semicolonToken": {
                                "kind": "SemicolonToken",
                                "fullStart": 698,
                                "fullEnd": 701,
                                "start": 698,
                                "end": 699,
                                "fullWidth": 3,
                                "width": 1,
                                "text": ";",
                                "value": ";",
                                "valueText": ";",
                                "hasTrailingTrivia": true,
                                "hasTrailingNewLine": true,
                                "trailingTrivia": [
                                    {
                                        "kind": "NewLineTrivia",
                                        "text": "\r\n"
                                    }
                                ]
                            }
                        },
                        {
                            "kind": "ExpressionStatement",
                            "fullStart": 701,
                            "fullEnd": 719,
                            "start": 703,
                            "end": 717,
                            "fullWidth": 18,
                            "width": 14,
                            "expression": {
                                "kind": "DeleteExpression",
                                "fullStart": 701,
                                "fullEnd": 716,
                                "start": 703,
                                "end": 716,
                                "fullWidth": 15,
                                "width": 13,
                                "deleteKeyword": {
                                    "kind": "DeleteKeyword",
                                    "fullStart": 701,
                                    "fullEnd": 710,
                                    "start": 703,
                                    "end": 709,
                                    "fullWidth": 9,
                                    "width": 6,
                                    "text": "delete",
                                    "value": "delete",
                                    "valueText": "delete",
                                    "hasLeadingTrivia": true,
                                    "hasTrailingTrivia": true,
                                    "leadingTrivia": [
                                        {
                                            "kind": "WhitespaceTrivia",
                                            "text": "  "
                                        }
                                    ],
                                    "trailingTrivia": [
                                        {
                                            "kind": "WhitespaceTrivia",
                                            "text": " "
                                        }
                                    ]
                                },
                                "expression": {
                                    "kind": "ElementAccessExpression",
                                    "fullStart": 710,
                                    "fullEnd": 716,
                                    "start": 710,
                                    "end": 716,
                                    "fullWidth": 6,
                                    "width": 6,
                                    "expression": {
                                        "kind": "IdentifierName",
                                        "fullStart": 710,
                                        "fullEnd": 713,
                                        "start": 710,
                                        "end": 713,
                                        "fullWidth": 3,
                                        "width": 3,
                                        "text": "arr",
                                        "value": "arr",
                                        "valueText": "arr"
                                    },
                                    "openBracketToken": {
                                        "kind": "OpenBracketToken",
                                        "fullStart": 713,
                                        "fullEnd": 714,
                                        "start": 713,
                                        "end": 714,
                                        "fullWidth": 1,
                                        "width": 1,
                                        "text": "[",
                                        "value": "[",
                                        "valueText": "["
                                    },
                                    "argumentExpression": {
                                        "kind": "NumericLiteral",
                                        "fullStart": 714,
                                        "fullEnd": 715,
                                        "start": 714,
                                        "end": 715,
                                        "fullWidth": 1,
                                        "width": 1,
                                        "text": "0",
                                        "value": 0,
                                        "valueText": "0"
                                    },
                                    "closeBracketToken": {
                                        "kind": "CloseBracketToken",
                                        "fullStart": 715,
                                        "fullEnd": 716,
                                        "start": 715,
                                        "end": 716,
                                        "fullWidth": 1,
                                        "width": 1,
                                        "text": "]",
                                        "value": "]",
                                        "valueText": "]"
                                    }
                                }
                            },
                            "semicolonToken": {
                                "kind": "SemicolonToken",
                                "fullStart": 716,
                                "fullEnd": 719,
                                "start": 716,
                                "end": 717,
                                "fullWidth": 3,
                                "width": 1,
                                "text": ";",
                                "value": ";",
                                "valueText": ";",
                                "hasTrailingTrivia": true,
                                "hasTrailingNewLine": true,
                                "trailingTrivia": [
                                    {
                                        "kind": "NewLineTrivia",
                                        "text": "\r\n"
                                    }
                                ]
                            }
                        },
                        {
                            "kind": "ExpressionStatement",
                            "fullStart": 719,
                            "fullEnd": 737,
                            "start": 721,
                            "end": 735,
                            "fullWidth": 18,
                            "width": 14,
                            "expression": {
                                "kind": "DeleteExpression",
                                "fullStart": 719,
                                "fullEnd": 734,
                                "start": 721,
                                "end": 734,
                                "fullWidth": 15,
                                "width": 13,
                                "deleteKeyword": {
                                    "kind": "DeleteKeyword",
                                    "fullStart": 719,
                                    "fullEnd": 728,
                                    "start": 721,
                                    "end": 727,
                                    "fullWidth": 9,
                                    "width": 6,
                                    "text": "delete",
                                    "value": "delete",
                                    "valueText": "delete",
                                    "hasLeadingTrivia": true,
                                    "hasTrailingTrivia": true,
                                    "leadingTrivia": [
                                        {
                                            "kind": "WhitespaceTrivia",
                                            "text": "  "
                                        }
                                    ],
                                    "trailingTrivia": [
                                        {
                                            "kind": "WhitespaceTrivia",
                                            "text": " "
                                        }
                                    ]
                                },
                                "expression": {
                                    "kind": "ElementAccessExpression",
                                    "fullStart": 728,
                                    "fullEnd": 734,
                                    "start": 728,
                                    "end": 734,
                                    "fullWidth": 6,
                                    "width": 6,
                                    "expression": {
                                        "kind": "IdentifierName",
                                        "fullStart": 728,
                                        "fullEnd": 731,
                                        "start": 728,
                                        "end": 731,
                                        "fullWidth": 3,
                                        "width": 3,
                                        "text": "arr",
                                        "value": "arr",
                                        "valueText": "arr"
                                    },
                                    "openBracketToken": {
                                        "kind": "OpenBracketToken",
                                        "fullStart": 731,
                                        "fullEnd": 732,
                                        "start": 731,
                                        "end": 732,
                                        "fullWidth": 1,
                                        "width": 1,
                                        "text": "[",
                                        "value": "[",
                                        "valueText": "["
                                    },
                                    "argumentExpression": {
                                        "kind": "NumericLiteral",
                                        "fullStart": 732,
                                        "fullEnd": 733,
                                        "start": 732,
                                        "end": 733,
                                        "fullWidth": 1,
                                        "width": 1,
                                        "text": "1",
                                        "value": 1,
                                        "valueText": "1"
                                    },
                                    "closeBracketToken": {
                                        "kind": "CloseBracketToken",
                                        "fullStart": 733,
                                        "fullEnd": 734,
                                        "start": 733,
                                        "end": 734,
                                        "fullWidth": 1,
                                        "width": 1,
                                        "text": "]",
                                        "value": "]",
                                        "valueText": "]"
                                    }
                                }
                            },
                            "semicolonToken": {
                                "kind": "SemicolonToken",
                                "fullStart": 734,
                                "fullEnd": 737,
                                "start": 734,
                                "end": 735,
                                "fullWidth": 3,
                                "width": 1,
                                "text": ";",
                                "value": ";",
                                "valueText": ";",
                                "hasTrailingTrivia": true,
                                "hasTrailingNewLine": true,
                                "trailingTrivia": [
                                    {
                                        "kind": "NewLineTrivia",
                                        "text": "\r\n"
                                    }
                                ]
                            }
                        },
                        {
                            "kind": "ExpressionStatement",
                            "fullStart": 737,
                            "fullEnd": 755,
                            "start": 739,
                            "end": 753,
                            "fullWidth": 18,
                            "width": 14,
                            "expression": {
                                "kind": "DeleteExpression",
                                "fullStart": 737,
                                "fullEnd": 752,
                                "start": 739,
                                "end": 752,
                                "fullWidth": 15,
                                "width": 13,
                                "deleteKeyword": {
                                    "kind": "DeleteKeyword",
                                    "fullStart": 737,
                                    "fullEnd": 746,
                                    "start": 739,
                                    "end": 745,
                                    "fullWidth": 9,
                                    "width": 6,
                                    "text": "delete",
                                    "value": "delete",
                                    "valueText": "delete",
                                    "hasLeadingTrivia": true,
                                    "hasTrailingTrivia": true,
                                    "leadingTrivia": [
                                        {
                                            "kind": "WhitespaceTrivia",
                                            "text": "  "
                                        }
                                    ],
                                    "trailingTrivia": [
                                        {
                                            "kind": "WhitespaceTrivia",
                                            "text": " "
                                        }
                                    ]
                                },
                                "expression": {
                                    "kind": "ElementAccessExpression",
                                    "fullStart": 746,
                                    "fullEnd": 752,
                                    "start": 746,
                                    "end": 752,
                                    "fullWidth": 6,
                                    "width": 6,
                                    "expression": {
                                        "kind": "IdentifierName",
                                        "fullStart": 746,
                                        "fullEnd": 749,
                                        "start": 746,
                                        "end": 749,
                                        "fullWidth": 3,
                                        "width": 3,
                                        "text": "arr",
                                        "value": "arr",
                                        "valueText": "arr"
                                    },
                                    "openBracketToken": {
                                        "kind": "OpenBracketToken",
                                        "fullStart": 749,
                                        "fullEnd": 750,
                                        "start": 749,
                                        "end": 750,
                                        "fullWidth": 1,
                                        "width": 1,
                                        "text": "[",
                                        "value": "[",
                                        "valueText": "["
                                    },
                                    "argumentExpression": {
                                        "kind": "NumericLiteral",
                                        "fullStart": 750,
                                        "fullEnd": 751,
                                        "start": 750,
                                        "end": 751,
                                        "fullWidth": 1,
                                        "width": 1,
                                        "text": "2",
                                        "value": 2,
                                        "valueText": "2"
                                    },
                                    "closeBracketToken": {
                                        "kind": "CloseBracketToken",
                                        "fullStart": 751,
                                        "fullEnd": 752,
                                        "start": 751,
                                        "end": 752,
                                        "fullWidth": 1,
                                        "width": 1,
                                        "text": "]",
                                        "value": "]",
                                        "valueText": "]"
                                    }
                                }
                            },
                            "semicolonToken": {
                                "kind": "SemicolonToken",
                                "fullStart": 752,
                                "fullEnd": 755,
                                "start": 752,
                                "end": 753,
                                "fullWidth": 3,
                                "width": 1,
                                "text": ";",
                                "value": ";",
                                "valueText": ";",
                                "hasTrailingTrivia": true,
                                "hasTrailingNewLine": true,
                                "trailingTrivia": [
                                    {
                                        "kind": "NewLineTrivia",
                                        "text": "\r\n"
                                    }
                                ]
                            }
                        },
                        {
                            "kind": "ExpressionStatement",
                            "fullStart": 755,
                            "fullEnd": 773,
                            "start": 757,
                            "end": 771,
                            "fullWidth": 18,
                            "width": 14,
                            "expression": {
                                "kind": "DeleteExpression",
                                "fullStart": 755,
                                "fullEnd": 770,
                                "start": 757,
                                "end": 770,
                                "fullWidth": 15,
                                "width": 13,
                                "deleteKeyword": {
                                    "kind": "DeleteKeyword",
                                    "fullStart": 755,
                                    "fullEnd": 764,
                                    "start": 757,
                                    "end": 763,
                                    "fullWidth": 9,
                                    "width": 6,
                                    "text": "delete",
                                    "value": "delete",
                                    "valueText": "delete",
                                    "hasLeadingTrivia": true,
                                    "hasTrailingTrivia": true,
                                    "leadingTrivia": [
                                        {
                                            "kind": "WhitespaceTrivia",
                                            "text": "  "
                                        }
                                    ],
                                    "trailingTrivia": [
                                        {
                                            "kind": "WhitespaceTrivia",
                                            "text": " "
                                        }
                                    ]
                                },
                                "expression": {
                                    "kind": "ElementAccessExpression",
                                    "fullStart": 764,
                                    "fullEnd": 770,
                                    "start": 764,
                                    "end": 770,
                                    "fullWidth": 6,
                                    "width": 6,
                                    "expression": {
                                        "kind": "IdentifierName",
                                        "fullStart": 764,
                                        "fullEnd": 767,
                                        "start": 764,
                                        "end": 767,
                                        "fullWidth": 3,
                                        "width": 3,
                                        "text": "arr",
                                        "value": "arr",
                                        "valueText": "arr"
                                    },
                                    "openBracketToken": {
                                        "kind": "OpenBracketToken",
                                        "fullStart": 767,
                                        "fullEnd": 768,
                                        "start": 767,
                                        "end": 768,
                                        "fullWidth": 1,
                                        "width": 1,
                                        "text": "[",
                                        "value": "[",
                                        "valueText": "["
                                    },
                                    "argumentExpression": {
                                        "kind": "NumericLiteral",
                                        "fullStart": 768,
                                        "fullEnd": 769,
                                        "start": 768,
                                        "end": 769,
                                        "fullWidth": 1,
                                        "width": 1,
                                        "text": "3",
                                        "value": 3,
                                        "valueText": "3"
                                    },
                                    "closeBracketToken": {
                                        "kind": "CloseBracketToken",
                                        "fullStart": 769,
                                        "fullEnd": 770,
                                        "start": 769,
                                        "end": 770,
                                        "fullWidth": 1,
                                        "width": 1,
                                        "text": "]",
                                        "value": "]",
                                        "valueText": "]"
                                    }
                                }
                            },
                            "semicolonToken": {
                                "kind": "SemicolonToken",
                                "fullStart": 770,
                                "fullEnd": 773,
                                "start": 770,
                                "end": 771,
                                "fullWidth": 3,
                                "width": 1,
                                "text": ";",
                                "value": ";",
                                "valueText": ";",
                                "hasTrailingTrivia": true,
                                "hasTrailingNewLine": true,
                                "trailingTrivia": [
                                    {
                                        "kind": "NewLineTrivia",
                                        "text": "\r\n"
                                    }
                                ]
                            }
                        },
                        {
                            "kind": "ExpressionStatement",
                            "fullStart": 773,
                            "fullEnd": 791,
                            "start": 775,
                            "end": 789,
                            "fullWidth": 18,
                            "width": 14,
                            "expression": {
                                "kind": "DeleteExpression",
                                "fullStart": 773,
                                "fullEnd": 788,
                                "start": 775,
                                "end": 788,
                                "fullWidth": 15,
                                "width": 13,
                                "deleteKeyword": {
                                    "kind": "DeleteKeyword",
                                    "fullStart": 773,
                                    "fullEnd": 782,
                                    "start": 775,
                                    "end": 781,
                                    "fullWidth": 9,
                                    "width": 6,
                                    "text": "delete",
                                    "value": "delete",
                                    "valueText": "delete",
                                    "hasLeadingTrivia": true,
                                    "hasTrailingTrivia": true,
                                    "leadingTrivia": [
                                        {
                                            "kind": "WhitespaceTrivia",
                                            "text": "  "
                                        }
                                    ],
                                    "trailingTrivia": [
                                        {
                                            "kind": "WhitespaceTrivia",
                                            "text": " "
                                        }
                                    ]
                                },
                                "expression": {
                                    "kind": "ElementAccessExpression",
                                    "fullStart": 782,
                                    "fullEnd": 788,
                                    "start": 782,
                                    "end": 788,
                                    "fullWidth": 6,
                                    "width": 6,
                                    "expression": {
                                        "kind": "IdentifierName",
                                        "fullStart": 782,
                                        "fullEnd": 785,
                                        "start": 782,
                                        "end": 785,
                                        "fullWidth": 3,
                                        "width": 3,
                                        "text": "arr",
                                        "value": "arr",
                                        "valueText": "arr"
                                    },
                                    "openBracketToken": {
                                        "kind": "OpenBracketToken",
                                        "fullStart": 785,
                                        "fullEnd": 786,
                                        "start": 785,
                                        "end": 786,
                                        "fullWidth": 1,
                                        "width": 1,
                                        "text": "[",
                                        "value": "[",
                                        "valueText": "["
                                    },
                                    "argumentExpression": {
                                        "kind": "NumericLiteral",
                                        "fullStart": 786,
                                        "fullEnd": 787,
                                        "start": 786,
                                        "end": 787,
                                        "fullWidth": 1,
                                        "width": 1,
                                        "text": "4",
                                        "value": 4,
                                        "valueText": "4"
                                    },
                                    "closeBracketToken": {
                                        "kind": "CloseBracketToken",
                                        "fullStart": 787,
                                        "fullEnd": 788,
                                        "start": 787,
                                        "end": 788,
                                        "fullWidth": 1,
                                        "width": 1,
                                        "text": "]",
                                        "value": "]",
                                        "valueText": "]"
                                    }
                                }
                            },
                            "semicolonToken": {
                                "kind": "SemicolonToken",
                                "fullStart": 788,
                                "fullEnd": 791,
                                "start": 788,
                                "end": 789,
                                "fullWidth": 3,
                                "width": 1,
                                "text": ";",
                                "value": ";",
                                "valueText": ";",
                                "hasTrailingTrivia": true,
                                "hasTrailingNewLine": true,
                                "trailingTrivia": [
                                    {
                                        "kind": "NewLineTrivia",
                                        "text": "\r\n"
                                    }
                                ]
                            }
                        },
                        {
                            "kind": "TryStatement",
                            "fullStart": 791,
                            "fullEnd": 913,
                            "start": 793,
                            "end": 911,
                            "fullWidth": 122,
                            "width": 118,
                            "tryKeyword": {
                                "kind": "TryKeyword",
                                "fullStart": 791,
                                "fullEnd": 797,
                                "start": 793,
                                "end": 796,
                                "fullWidth": 6,
                                "width": 3,
                                "text": "try",
                                "value": "try",
                                "valueText": "try",
                                "hasLeadingTrivia": true,
                                "hasTrailingTrivia": true,
                                "leadingTrivia": [
                                    {
                                        "kind": "WhitespaceTrivia",
                                        "text": "  "
                                    }
                                ],
                                "trailingTrivia": [
                                    {
                                        "kind": "WhitespaceTrivia",
                                        "text": " "
                                    }
                                ]
                            },
                            "block": {
                                "kind": "Block",
                                "fullStart": 797,
                                "fullEnd": 840,
                                "start": 797,
                                "end": 837,
                                "fullWidth": 43,
                                "width": 40,
                                "openBraceToken": {
                                    "kind": "OpenBraceToken",
                                    "fullStart": 797,
                                    "fullEnd": 800,
                                    "start": 797,
                                    "end": 798,
                                    "fullWidth": 3,
                                    "width": 1,
                                    "text": "{",
                                    "value": "{",
                                    "valueText": "{",
                                    "hasTrailingTrivia": true,
                                    "hasTrailingNewLine": true,
                                    "trailingTrivia": [
                                        {
                                            "kind": "NewLineTrivia",
                                            "text": "\r\n"
                                        }
                                    ]
                                },
                                "statements": [
                                    {
                                        "kind": "ExpressionStatement",
                                        "fullStart": 800,
                                        "fullEnd": 834,
                                        "start": 804,
                                        "end": 832,
                                        "fullWidth": 34,
                                        "width": 28,
                                        "expression": {
                                            "kind": "InvocationExpression",
                                            "fullStart": 800,
                                            "fullEnd": 831,
                                            "start": 804,
                                            "end": 831,
                                            "fullWidth": 31,
                                            "width": 27,
                                            "expression": {
                                                "kind": "MemberAccessExpression",
                                                "fullStart": 800,
                                                "fullEnd": 819,
                                                "start": 804,
                                                "end": 819,
                                                "fullWidth": 19,
                                                "width": 15,
                                                "expression": {
                                                    "kind": "IdentifierName",
                                                    "fullStart": 800,
                                                    "fullEnd": 807,
                                                    "start": 804,
                                                    "end": 807,
                                                    "fullWidth": 7,
                                                    "width": 3,
                                                    "text": "arr",
                                                    "value": "arr",
                                                    "valueText": "arr",
                                                    "hasLeadingTrivia": true,
                                                    "leadingTrivia": [
                                                        {
                                                            "kind": "WhitespaceTrivia",
                                                            "text": "    "
                                                        }
                                                    ]
                                                },
                                                "dotToken": {
                                                    "kind": "DotToken",
                                                    "fullStart": 807,
                                                    "fullEnd": 808,
                                                    "start": 807,
                                                    "end": 808,
                                                    "fullWidth": 1,
                                                    "width": 1,
                                                    "text": ".",
                                                    "value": ".",
                                                    "valueText": "."
                                                },
                                                "name": {
                                                    "kind": "IdentifierName",
                                                    "fullStart": 808,
                                                    "fullEnd": 819,
                                                    "start": 808,
                                                    "end": 819,
                                                    "fullWidth": 11,
                                                    "width": 11,
                                                    "text": "reduceRight",
                                                    "value": "reduceRight",
                                                    "valueText": "reduceRight"
                                                }
                                            },
                                            "argumentList": {
                                                "kind": "ArgumentList",
                                                "fullStart": 819,
                                                "fullEnd": 831,
                                                "start": 819,
                                                "end": 831,
                                                "fullWidth": 12,
                                                "width": 12,
                                                "openParenToken": {
                                                    "kind": "OpenParenToken",
                                                    "fullStart": 819,
                                                    "fullEnd": 820,
                                                    "start": 819,
                                                    "end": 820,
                                                    "fullWidth": 1,
                                                    "width": 1,
                                                    "text": "(",
                                                    "value": "(",
                                                    "valueText": "("
                                                },
                                                "arguments": [
                                                    {
                                                        "kind": "IdentifierName",
                                                        "fullStart": 820,
                                                        "fullEnd": 830,
                                                        "start": 820,
                                                        "end": 830,
                                                        "fullWidth": 10,
                                                        "width": 10,
                                                        "text": "callbackfn",
                                                        "value": "callbackfn",
                                                        "valueText": "callbackfn"
                                                    }
                                                ],
                                                "closeParenToken": {
                                                    "kind": "CloseParenToken",
                                                    "fullStart": 830,
                                                    "fullEnd": 831,
                                                    "start": 830,
                                                    "end": 831,
                                                    "fullWidth": 1,
                                                    "width": 1,
                                                    "text": ")",
                                                    "value": ")",
                                                    "valueText": ")"
                                                }
                                            }
                                        },
                                        "semicolonToken": {
                                            "kind": "SemicolonToken",
                                            "fullStart": 831,
                                            "fullEnd": 834,
                                            "start": 831,
                                            "end": 832,
                                            "fullWidth": 3,
                                            "width": 1,
                                            "text": ";",
                                            "value": ";",
                                            "valueText": ";",
                                            "hasTrailingTrivia": true,
                                            "hasTrailingNewLine": true,
                                            "trailingTrivia": [
                                                {
                                                    "kind": "NewLineTrivia",
                                                    "text": "\r\n"
                                                }
                                            ]
                                        }
                                    }
                                ],
                                "closeBraceToken": {
                                    "kind": "CloseBraceToken",
                                    "fullStart": 834,
                                    "fullEnd": 840,
                                    "start": 836,
                                    "end": 837,
                                    "fullWidth": 6,
                                    "width": 1,
                                    "text": "}",
                                    "value": "}",
                                    "valueText": "}",
                                    "hasLeadingTrivia": true,
                                    "hasTrailingTrivia": true,
                                    "hasTrailingNewLine": true,
                                    "leadingTrivia": [
                                        {
                                            "kind": "WhitespaceTrivia",
                                            "text": "  "
                                        }
                                    ],
                                    "trailingTrivia": [
                                        {
                                            "kind": "WhitespaceTrivia",
                                            "text": " "
                                        },
                                        {
                                            "kind": "NewLineTrivia",
                                            "text": "\r\n"
                                        }
                                    ]
                                }
                            },
                            "catchClause": {
                                "kind": "CatchClause",
                                "fullStart": 840,
                                "fullEnd": 913,
                                "start": 842,
                                "end": 911,
                                "fullWidth": 73,
                                "width": 69,
                                "catchKeyword": {
                                    "kind": "CatchKeyword",
                                    "fullStart": 840,
                                    "fullEnd": 847,
                                    "start": 842,
                                    "end": 847,
                                    "fullWidth": 7,
                                    "width": 5,
                                    "text": "catch",
                                    "value": "catch",
                                    "valueText": "catch",
                                    "hasLeadingTrivia": true,
                                    "leadingTrivia": [
                                        {
                                            "kind": "WhitespaceTrivia",
                                            "text": "  "
                                        }
                                    ]
                                },
                                "openParenToken": {
                                    "kind": "OpenParenToken",
                                    "fullStart": 847,
                                    "fullEnd": 848,
                                    "start": 847,
                                    "end": 848,
                                    "fullWidth": 1,
                                    "width": 1,
                                    "text": "(",
                                    "value": "(",
                                    "valueText": "("
                                },
                                "identifier": {
                                    "kind": "IdentifierName",
                                    "fullStart": 848,
                                    "fullEnd": 849,
                                    "start": 848,
                                    "end": 849,
                                    "fullWidth": 1,
                                    "width": 1,
                                    "text": "e",
                                    "value": "e",
                                    "valueText": "e"
                                },
                                "closeParenToken": {
                                    "kind": "CloseParenToken",
                                    "fullStart": 849,
                                    "fullEnd": 851,
                                    "start": 849,
                                    "end": 850,
                                    "fullWidth": 2,
                                    "width": 1,
                                    "text": ")",
                                    "value": ")",
                                    "valueText": ")",
                                    "hasTrailingTrivia": true,
                                    "trailingTrivia": [
                                        {
                                            "kind": "WhitespaceTrivia",
                                            "text": " "
                                        }
                                    ]
                                },
                                "block": {
                                    "kind": "Block",
                                    "fullStart": 851,
                                    "fullEnd": 913,
                                    "start": 851,
                                    "end": 911,
                                    "fullWidth": 62,
                                    "width": 60,
                                    "openBraceToken": {
                                        "kind": "OpenBraceToken",
                                        "fullStart": 851,
                                        "fullEnd": 854,
                                        "start": 851,
                                        "end": 852,
                                        "fullWidth": 3,
                                        "width": 1,
                                        "text": "{",
                                        "value": "{",
                                        "valueText": "{",
                                        "hasTrailingTrivia": true,
                                        "hasTrailingNewLine": true,
                                        "trailingTrivia": [
                                            {
                                                "kind": "NewLineTrivia",
                                                "text": "\r\n"
                                            }
                                        ]
                                    },
                                    "statements": [
                                        {
                                            "kind": "IfStatement",
                                            "fullStart": 854,
                                            "fullEnd": 908,
                                            "start": 858,
                                            "end": 904,
                                            "fullWidth": 54,
                                            "width": 46,
                                            "ifKeyword": {
                                                "kind": "IfKeyword",
                                                "fullStart": 854,
                                                "fullEnd": 860,
                                                "start": 858,
                                                "end": 860,
                                                "fullWidth": 6,
                                                "width": 2,
                                                "text": "if",
                                                "value": "if",
                                                "valueText": "if",
                                                "hasLeadingTrivia": true,
                                                "leadingTrivia": [
                                                    {
                                                        "kind": "WhitespaceTrivia",
                                                        "text": "    "
                                                    }
                                                ]
                                            },
                                            "openParenToken": {
                                                "kind": "OpenParenToken",
                                                "fullStart": 860,
                                                "fullEnd": 861,
                                                "start": 860,
                                                "end": 861,
                                                "fullWidth": 1,
                                                "width": 1,
                                                "text": "(",
                                                "value": "(",
                                                "valueText": "("
                                            },
                                            "condition": {
                                                "kind": "InstanceOfExpression",
                                                "fullStart": 861,
                                                "fullEnd": 883,
                                                "start": 861,
                                                "end": 883,
                                                "fullWidth": 22,
                                                "width": 22,
                                                "left": {
                                                    "kind": "IdentifierName",
                                                    "fullStart": 861,
                                                    "fullEnd": 863,
                                                    "start": 861,
                                                    "end": 862,
                                                    "fullWidth": 2,
                                                    "width": 1,
                                                    "text": "e",
                                                    "value": "e",
                                                    "valueText": "e",
                                                    "hasTrailingTrivia": true,
                                                    "trailingTrivia": [
                                                        {
                                                            "kind": "WhitespaceTrivia",
                                                            "text": " "
                                                        }
                                                    ]
                                                },
                                                "operatorToken": {
                                                    "kind": "InstanceOfKeyword",
                                                    "fullStart": 863,
                                                    "fullEnd": 874,
                                                    "start": 863,
                                                    "end": 873,
                                                    "fullWidth": 11,
                                                    "width": 10,
                                                    "text": "instanceof",
                                                    "value": "instanceof",
                                                    "valueText": "instanceof",
                                                    "hasTrailingTrivia": true,
                                                    "trailingTrivia": [
                                                        {
                                                            "kind": "WhitespaceTrivia",
                                                            "text": " "
                                                        }
                                                    ]
                                                },
                                                "right": {
                                                    "kind": "IdentifierName",
                                                    "fullStart": 874,
                                                    "fullEnd": 883,
                                                    "start": 874,
                                                    "end": 883,
                                                    "fullWidth": 9,
                                                    "width": 9,
                                                    "text": "TypeError",
                                                    "value": "TypeError",
                                                    "valueText": "TypeError"
                                                }
                                            },
                                            "closeParenToken": {
                                                "kind": "CloseParenToken",
                                                "fullStart": 883,
                                                "fullEnd": 886,
                                                "start": 883,
                                                "end": 884,
                                                "fullWidth": 3,
                                                "width": 1,
                                                "text": ")",
                                                "value": ")",
                                                "valueText": ")",
                                                "hasTrailingTrivia": true,
                                                "hasTrailingNewLine": true,
                                                "trailingTrivia": [
                                                    {
                                                        "kind": "NewLineTrivia",
                                                        "text": "\r\n"
                                                    }
                                                ]
                                            },
                                            "statement": {
                                                "kind": "ReturnStatement",
                                                "fullStart": 886,
                                                "fullEnd": 908,
                                                "start": 892,
                                                "end": 904,
                                                "fullWidth": 22,
                                                "width": 12,
                                                "returnKeyword": {
                                                    "kind": "ReturnKeyword",
                                                    "fullStart": 886,
                                                    "fullEnd": 899,
                                                    "start": 892,
                                                    "end": 898,
                                                    "fullWidth": 13,
                                                    "width": 6,
                                                    "text": "return",
                                                    "value": "return",
                                                    "valueText": "return",
                                                    "hasLeadingTrivia": true,
                                                    "hasTrailingTrivia": true,
                                                    "leadingTrivia": [
                                                        {
                                                            "kind": "WhitespaceTrivia",
                                                            "text": "      "
                                                        }
                                                    ],
                                                    "trailingTrivia": [
                                                        {
                                                            "kind": "WhitespaceTrivia",
                                                            "text": " "
                                                        }
                                                    ]
                                                },
                                                "expression": {
                                                    "kind": "TrueKeyword",
                                                    "fullStart": 899,
                                                    "fullEnd": 903,
                                                    "start": 899,
                                                    "end": 903,
                                                    "fullWidth": 4,
                                                    "width": 4,
                                                    "text": "true",
                                                    "value": true,
                                                    "valueText": "true"
                                                },
                                                "semicolonToken": {
                                                    "kind": "SemicolonToken",
                                                    "fullStart": 903,
                                                    "fullEnd": 908,
                                                    "start": 903,
                                                    "end": 904,
                                                    "fullWidth": 5,
                                                    "width": 1,
                                                    "text": ";",
                                                    "value": ";",
                                                    "valueText": ";",
                                                    "hasTrailingTrivia": true,
                                                    "hasTrailingNewLine": true,
                                                    "trailingTrivia": [
                                                        {
                                                            "kind": "WhitespaceTrivia",
                                                            "text": "  "
                                                        },
                                                        {
                                                            "kind": "NewLineTrivia",
                                                            "text": "\r\n"
                                                        }
                                                    ]
                                                }
                                            }
                                        }
                                    ],
                                    "closeBraceToken": {
                                        "kind": "CloseBraceToken",
                                        "fullStart": 908,
                                        "fullEnd": 913,
                                        "start": 910,
                                        "end": 911,
                                        "fullWidth": 5,
                                        "width": 1,
                                        "text": "}",
                                        "value": "}",
                                        "valueText": "}",
                                        "hasLeadingTrivia": true,
                                        "hasTrailingTrivia": true,
                                        "hasTrailingNewLine": true,
                                        "leadingTrivia": [
                                            {
                                                "kind": "WhitespaceTrivia",
                                                "text": "  "
                                            }
                                        ],
                                        "trailingTrivia": [
                                            {
                                                "kind": "NewLineTrivia",
                                                "text": "\r\n"
                                            }
                                        ]
                                    }
                                }
                            }
                        }
                    ],
                    "closeBraceToken": {
                        "kind": "CloseBraceToken",
                        "fullStart": 913,
                        "fullEnd": 917,
                        "start": 914,
                        "end": 915,
                        "fullWidth": 4,
                        "width": 1,
                        "text": "}",
                        "value": "}",
                        "valueText": "}",
                        "hasLeadingTrivia": true,
                        "hasTrailingTrivia": true,
                        "hasTrailingNewLine": true,
                        "leadingTrivia": [
                            {
                                "kind": "WhitespaceTrivia",
                                "text": " "
                            }
                        ],
                        "trailingTrivia": [
                            {
                                "kind": "NewLineTrivia",
                                "text": "\r\n"
                            }
                        ]
                    }
                }
            },
            {
                "kind": "ExpressionStatement",
                "fullStart": 917,
                "fullEnd": 941,
                "start": 917,
                "end": 939,
                "fullWidth": 24,
                "width": 22,
                "expression": {
                    "kind": "InvocationExpression",
                    "fullStart": 917,
                    "fullEnd": 938,
                    "start": 917,
                    "end": 938,
                    "fullWidth": 21,
                    "width": 21,
                    "expression": {
                        "kind": "IdentifierName",
                        "fullStart": 917,
                        "fullEnd": 928,
                        "start": 917,
                        "end": 928,
                        "fullWidth": 11,
                        "width": 11,
                        "text": "runTestCase",
                        "value": "runTestCase",
                        "valueText": "runTestCase"
                    },
                    "argumentList": {
                        "kind": "ArgumentList",
                        "fullStart": 928,
                        "fullEnd": 938,
                        "start": 928,
                        "end": 938,
                        "fullWidth": 10,
                        "width": 10,
                        "openParenToken": {
                            "kind": "OpenParenToken",
                            "fullStart": 928,
                            "fullEnd": 929,
                            "start": 928,
                            "end": 929,
                            "fullWidth": 1,
                            "width": 1,
                            "text": "(",
                            "value": "(",
                            "valueText": "("
                        },
                        "arguments": [
                            {
                                "kind": "IdentifierName",
                                "fullStart": 929,
                                "fullEnd": 937,
                                "start": 929,
                                "end": 937,
                                "fullWidth": 8,
                                "width": 8,
                                "text": "testcase",
                                "value": "testcase",
                                "valueText": "testcase"
                            }
                        ],
                        "closeParenToken": {
                            "kind": "CloseParenToken",
                            "fullStart": 937,
                            "fullEnd": 938,
                            "start": 937,
                            "end": 938,
                            "fullWidth": 1,
                            "width": 1,
                            "text": ")",
                            "value": ")",
                            "valueText": ")"
                        }
                    }
                },
                "semicolonToken": {
                    "kind": "SemicolonToken",
                    "fullStart": 938,
                    "fullEnd": 941,
                    "start": 938,
                    "end": 939,
                    "fullWidth": 3,
                    "width": 1,
                    "text": ";",
                    "value": ";",
                    "valueText": ";",
                    "hasTrailingTrivia": true,
                    "hasTrailingNewLine": true,
                    "trailingTrivia": [
                        {
                            "kind": "NewLineTrivia",
                            "text": "\r\n"
                        }
                    ]
                }
            }
        ],
        "endOfFileToken": {
            "kind": "EndOfFileToken",
            "fullStart": 941,
            "fullEnd": 941,
            "start": 941,
            "end": 941,
            "fullWidth": 0,
            "width": 0,
            "text": ""
        }
    },
    "lineMap": {
        "lineStarts": [
            0,
            67,
            152,
            232,
            308,
            380,
            385,
            441,
            577,
            582,
            584,
            586,
            610,
            613,
            663,
            668,
            673,
            675,
            701,
            719,
            737,
            755,
            773,
            791,
            800,
            834,
            840,
            854,
            886,
            908,
            913,
            917,
            941
        ],
        "length": 941
    }
}<|MERGE_RESOLUTION|>--- conflicted
+++ resolved
@@ -572,12 +572,8 @@
                                         "start": 681,
                                         "end": 698,
                                         "fullWidth": 17,
-<<<<<<< HEAD
                                         "width": 17,
-                                        "identifier": {
-=======
                                         "propertyName": {
->>>>>>> 85e84683
                                             "kind": "IdentifierName",
                                             "fullStart": 681,
                                             "fullEnd": 685,
