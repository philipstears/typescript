{
    "isDeclaration": false,
    "languageVersion": "EcmaScript5",
    "parseOptions": {
        "allowAutomaticSemicolonInsertion": true
    },
    "sourceUnit": {
        "kind": "SourceUnit",
        "fullStart": 0,
        "fullEnd": 1087,
        "start": 545,
        "end": 1087,
        "fullWidth": 1087,
        "width": 542,
        "isIncrementallyUnusable": true,
        "moduleElements": [
            {
                "kind": "FunctionDeclaration",
                "fullStart": 0,
                "fullEnd": 1063,
                "start": 545,
                "end": 1061,
                "fullWidth": 1063,
                "width": 516,
                "modifiers": [],
                "functionKeyword": {
                    "kind": "FunctionKeyword",
                    "fullStart": 0,
                    "fullEnd": 554,
                    "start": 545,
                    "end": 553,
                    "fullWidth": 554,
                    "width": 8,
                    "text": "function",
                    "value": "function",
                    "valueText": "function",
                    "hasLeadingTrivia": true,
                    "hasLeadingComment": true,
                    "hasLeadingNewLine": true,
                    "hasTrailingTrivia": true,
                    "leadingTrivia": [
                        {
                            "kind": "SingleLineCommentTrivia",
                            "text": "/// Copyright (c) 2012 Ecma International.  All rights reserved. "
                        },
                        {
                            "kind": "NewLineTrivia",
                            "text": "\r\n"
                        },
                        {
                            "kind": "SingleLineCommentTrivia",
                            "text": "/// Ecma International makes this code available under the terms and conditions set"
                        },
                        {
                            "kind": "NewLineTrivia",
                            "text": "\r\n"
                        },
                        {
                            "kind": "SingleLineCommentTrivia",
                            "text": "/// forth on http://hg.ecmascript.org/tests/test262/raw-file/tip/LICENSE (the "
                        },
                        {
                            "kind": "NewLineTrivia",
                            "text": "\r\n"
                        },
                        {
                            "kind": "SingleLineCommentTrivia",
                            "text": "/// \"Use Terms\").   Any redistribution of this code must retain the above "
                        },
                        {
                            "kind": "NewLineTrivia",
                            "text": "\r\n"
                        },
                        {
                            "kind": "SingleLineCommentTrivia",
                            "text": "/// copyright and this notice and otherwise comply with the Use Terms."
                        },
                        {
                            "kind": "NewLineTrivia",
                            "text": "\r\n"
                        },
                        {
                            "kind": "MultiLineCommentTrivia",
                            "text": "/**\r\n * @path ch15/15.4/15.4.4/15.4.4.22/15.4.4.22-3-6.js\r\n * @description Array.prototype.reduceRight - value of 'length' is a number (value is positive)\r\n */"
                        },
                        {
                            "kind": "NewLineTrivia",
                            "text": "\r\n"
                        },
                        {
                            "kind": "NewLineTrivia",
                            "text": "\r\n"
                        },
                        {
                            "kind": "NewLineTrivia",
                            "text": "\r\n"
                        }
                    ],
                    "trailingTrivia": [
                        {
                            "kind": "WhitespaceTrivia",
                            "text": " "
                        }
                    ]
                },
                "identifier": {
                    "kind": "IdentifierName",
                    "fullStart": 554,
                    "fullEnd": 562,
                    "start": 554,
                    "end": 562,
                    "fullWidth": 8,
                    "width": 8,
                    "text": "testcase",
                    "value": "testcase",
                    "valueText": "testcase"
                },
                "callSignature": {
                    "kind": "CallSignature",
                    "fullStart": 562,
                    "fullEnd": 565,
                    "start": 562,
                    "end": 564,
                    "fullWidth": 3,
                    "width": 2,
                    "parameterList": {
                        "kind": "ParameterList",
                        "fullStart": 562,
                        "fullEnd": 565,
                        "start": 562,
                        "end": 564,
                        "fullWidth": 3,
                        "width": 2,
                        "openParenToken": {
                            "kind": "OpenParenToken",
                            "fullStart": 562,
                            "fullEnd": 563,
                            "start": 562,
                            "end": 563,
                            "fullWidth": 1,
                            "width": 1,
                            "text": "(",
                            "value": "(",
                            "valueText": "("
                        },
                        "parameters": [],
                        "closeParenToken": {
                            "kind": "CloseParenToken",
                            "fullStart": 563,
                            "fullEnd": 565,
                            "start": 563,
                            "end": 564,
                            "fullWidth": 2,
                            "width": 1,
                            "text": ")",
                            "value": ")",
                            "valueText": ")",
                            "hasTrailingTrivia": true,
                            "trailingTrivia": [
                                {
                                    "kind": "WhitespaceTrivia",
                                    "text": " "
                                }
                            ]
                        }
                    }
                },
                "block": {
                    "kind": "Block",
                    "fullStart": 565,
                    "fullEnd": 1063,
                    "start": 565,
                    "end": 1061,
                    "fullWidth": 498,
                    "width": 496,
                    "openBraceToken": {
                        "kind": "OpenBraceToken",
                        "fullStart": 565,
                        "fullEnd": 568,
                        "start": 565,
                        "end": 566,
                        "fullWidth": 3,
                        "width": 1,
                        "text": "{",
                        "value": "{",
                        "valueText": "{",
                        "hasTrailingTrivia": true,
                        "hasTrailingNewLine": true,
                        "trailingTrivia": [
                            {
                                "kind": "NewLineTrivia",
                                "text": "\r\n"
                            }
                        ]
                    },
                    "statements": [
                        {
                            "kind": "VariableStatement",
                            "fullStart": 568,
                            "fullEnd": 603,
                            "start": 578,
                            "end": 601,
                            "fullWidth": 35,
                            "width": 23,
                            "modifiers": [],
                            "variableDeclaration": {
                                "kind": "VariableDeclaration",
                                "fullStart": 568,
                                "fullEnd": 600,
                                "start": 578,
                                "end": 600,
                                "fullWidth": 32,
                                "width": 22,
                                "varKeyword": {
                                    "kind": "VarKeyword",
                                    "fullStart": 568,
                                    "fullEnd": 582,
                                    "start": 578,
                                    "end": 581,
                                    "fullWidth": 14,
                                    "width": 3,
                                    "text": "var",
                                    "value": "var",
                                    "valueText": "var",
                                    "hasLeadingTrivia": true,
                                    "hasLeadingNewLine": true,
                                    "hasTrailingTrivia": true,
                                    "leadingTrivia": [
                                        {
                                            "kind": "NewLineTrivia",
                                            "text": "\r\n"
                                        },
                                        {
                                            "kind": "WhitespaceTrivia",
                                            "text": "        "
                                        }
                                    ],
                                    "trailingTrivia": [
                                        {
                                            "kind": "WhitespaceTrivia",
                                            "text": " "
                                        }
                                    ]
                                },
                                "variableDeclarators": [
                                    {
                                        "kind": "VariableDeclarator",
                                        "fullStart": 582,
                                        "fullEnd": 600,
                                        "start": 582,
                                        "end": 600,
                                        "fullWidth": 18,
                                        "width": 18,
                                        "identifier": {
                                            "kind": "IdentifierName",
                                            "fullStart": 582,
                                            "fullEnd": 594,
                                            "start": 582,
                                            "end": 593,
                                            "fullWidth": 12,
                                            "width": 11,
                                            "text": "testResult1",
                                            "value": "testResult1",
                                            "valueText": "testResult1",
                                            "hasTrailingTrivia": true,
                                            "trailingTrivia": [
                                                {
                                                    "kind": "WhitespaceTrivia",
                                                    "text": " "
                                                }
                                            ]
                                        },
                                        "equalsValueClause": {
                                            "kind": "EqualsValueClause",
                                            "fullStart": 594,
                                            "fullEnd": 600,
                                            "start": 594,
                                            "end": 600,
                                            "fullWidth": 6,
                                            "width": 6,
                                            "equalsToken": {
                                                "kind": "EqualsToken",
                                                "fullStart": 594,
                                                "fullEnd": 596,
                                                "start": 594,
                                                "end": 595,
                                                "fullWidth": 2,
                                                "width": 1,
                                                "text": "=",
                                                "value": "=",
                                                "valueText": "=",
                                                "hasTrailingTrivia": true,
                                                "trailingTrivia": [
                                                    {
                                                        "kind": "WhitespaceTrivia",
                                                        "text": " "
                                                    }
                                                ]
                                            },
                                            "value": {
                                                "kind": "TrueKeyword",
                                                "fullStart": 596,
                                                "fullEnd": 600,
                                                "start": 596,
                                                "end": 600,
                                                "fullWidth": 4,
                                                "width": 4,
                                                "text": "true",
                                                "value": true,
                                                "valueText": "true"
                                            }
                                        }
                                    }
                                ]
                            },
                            "semicolonToken": {
                                "kind": "SemicolonToken",
                                "fullStart": 600,
                                "fullEnd": 603,
                                "start": 600,
                                "end": 601,
                                "fullWidth": 3,
                                "width": 1,
                                "text": ";",
                                "value": ";",
                                "valueText": ";",
                                "hasTrailingTrivia": true,
                                "hasTrailingNewLine": true,
                                "trailingTrivia": [
                                    {
                                        "kind": "NewLineTrivia",
                                        "text": "\r\n"
                                    }
                                ]
                            }
                        },
                        {
                            "kind": "VariableStatement",
                            "fullStart": 603,
                            "fullEnd": 637,
                            "start": 611,
                            "end": 635,
                            "fullWidth": 34,
                            "width": 24,
                            "modifiers": [],
                            "variableDeclaration": {
                                "kind": "VariableDeclaration",
                                "fullStart": 603,
                                "fullEnd": 634,
                                "start": 611,
                                "end": 634,
                                "fullWidth": 31,
                                "width": 23,
                                "varKeyword": {
                                    "kind": "VarKeyword",
                                    "fullStart": 603,
                                    "fullEnd": 615,
                                    "start": 611,
                                    "end": 614,
                                    "fullWidth": 12,
                                    "width": 3,
                                    "text": "var",
                                    "value": "var",
                                    "valueText": "var",
                                    "hasLeadingTrivia": true,
                                    "hasTrailingTrivia": true,
                                    "leadingTrivia": [
                                        {
                                            "kind": "WhitespaceTrivia",
                                            "text": "        "
                                        }
                                    ],
                                    "trailingTrivia": [
                                        {
                                            "kind": "WhitespaceTrivia",
                                            "text": " "
                                        }
                                    ]
                                },
                                "variableDeclarators": [
                                    {
                                        "kind": "VariableDeclarator",
                                        "fullStart": 615,
                                        "fullEnd": 634,
                                        "start": 615,
                                        "end": 634,
                                        "fullWidth": 19,
                                        "width": 19,
                                        "identifier": {
                                            "kind": "IdentifierName",
                                            "fullStart": 615,
                                            "fullEnd": 627,
                                            "start": 615,
                                            "end": 626,
                                            "fullWidth": 12,
                                            "width": 11,
                                            "text": "testResult2",
                                            "value": "testResult2",
                                            "valueText": "testResult2",
                                            "hasTrailingTrivia": true,
                                            "trailingTrivia": [
                                                {
                                                    "kind": "WhitespaceTrivia",
                                                    "text": " "
                                                }
                                            ]
                                        },
                                        "equalsValueClause": {
                                            "kind": "EqualsValueClause",
                                            "fullStart": 627,
                                            "fullEnd": 634,
                                            "start": 627,
                                            "end": 634,
                                            "fullWidth": 7,
                                            "width": 7,
                                            "equalsToken": {
                                                "kind": "EqualsToken",
                                                "fullStart": 627,
                                                "fullEnd": 629,
                                                "start": 627,
                                                "end": 628,
                                                "fullWidth": 2,
                                                "width": 1,
                                                "text": "=",
                                                "value": "=",
                                                "valueText": "=",
                                                "hasTrailingTrivia": true,
                                                "trailingTrivia": [
                                                    {
                                                        "kind": "WhitespaceTrivia",
                                                        "text": " "
                                                    }
                                                ]
                                            },
                                            "value": {
                                                "kind": "FalseKeyword",
                                                "fullStart": 629,
                                                "fullEnd": 634,
                                                "start": 629,
                                                "end": 634,
                                                "fullWidth": 5,
                                                "width": 5,
                                                "text": "false",
                                                "value": false,
                                                "valueText": "false"
                                            }
                                        }
                                    }
                                ]
                            },
                            "semicolonToken": {
                                "kind": "SemicolonToken",
                                "fullStart": 634,
                                "fullEnd": 637,
                                "start": 634,
                                "end": 635,
                                "fullWidth": 3,
                                "width": 1,
                                "text": ";",
                                "value": ";",
                                "valueText": ";",
                                "hasTrailingTrivia": true,
                                "hasTrailingNewLine": true,
                                "trailingTrivia": [
                                    {
                                        "kind": "NewLineTrivia",
                                        "text": "\r\n"
                                    }
                                ]
                            }
                        },
                        {
                            "kind": "FunctionDeclaration",
                            "fullStart": 637,
                            "fullEnd": 898,
                            "start": 645,
                            "end": 896,
                            "fullWidth": 261,
                            "width": 251,
                            "modifiers": [],
                            "functionKeyword": {
                                "kind": "FunctionKeyword",
                                "fullStart": 637,
                                "fullEnd": 654,
                                "start": 645,
                                "end": 653,
                                "fullWidth": 17,
                                "width": 8,
                                "text": "function",
                                "value": "function",
                                "valueText": "function",
                                "hasLeadingTrivia": true,
                                "hasTrailingTrivia": true,
                                "leadingTrivia": [
                                    {
                                        "kind": "WhitespaceTrivia",
                                        "text": "        "
                                    }
                                ],
                                "trailingTrivia": [
                                    {
                                        "kind": "WhitespaceTrivia",
                                        "text": " "
                                    }
                                ]
                            },
                            "identifier": {
                                "kind": "IdentifierName",
                                "fullStart": 654,
                                "fullEnd": 664,
                                "start": 654,
                                "end": 664,
                                "fullWidth": 10,
                                "width": 10,
                                "text": "callbackfn",
                                "value": "callbackfn",
                                "valueText": "callbackfn"
                            },
                            "callSignature": {
                                "kind": "CallSignature",
                                "fullStart": 664,
                                "fullEnd": 692,
                                "start": 664,
                                "end": 691,
                                "fullWidth": 28,
                                "width": 27,
                                "parameterList": {
                                    "kind": "ParameterList",
                                    "fullStart": 664,
                                    "fullEnd": 692,
                                    "start": 664,
                                    "end": 691,
                                    "fullWidth": 28,
                                    "width": 27,
                                    "openParenToken": {
                                        "kind": "OpenParenToken",
                                        "fullStart": 664,
                                        "fullEnd": 665,
                                        "start": 664,
                                        "end": 665,
                                        "fullWidth": 1,
                                        "width": 1,
                                        "text": "(",
                                        "value": "(",
                                        "valueText": "("
                                    },
                                    "parameters": [
                                        {
                                            "kind": "Parameter",
                                            "fullStart": 665,
                                            "fullEnd": 672,
                                            "start": 665,
                                            "end": 672,
                                            "fullWidth": 7,
<<<<<<< HEAD
                                            "width": 7,
=======
                                            "modifiers": [],
>>>>>>> e3c38734
                                            "identifier": {
                                                "kind": "IdentifierName",
                                                "fullStart": 665,
                                                "fullEnd": 672,
                                                "start": 665,
                                                "end": 672,
                                                "fullWidth": 7,
                                                "width": 7,
                                                "text": "prevVal",
                                                "value": "prevVal",
                                                "valueText": "prevVal"
                                            }
                                        },
                                        {
                                            "kind": "CommaToken",
                                            "fullStart": 672,
                                            "fullEnd": 674,
                                            "start": 672,
                                            "end": 673,
                                            "fullWidth": 2,
                                            "width": 1,
                                            "text": ",",
                                            "value": ",",
                                            "valueText": ",",
                                            "hasTrailingTrivia": true,
                                            "trailingTrivia": [
                                                {
                                                    "kind": "WhitespaceTrivia",
                                                    "text": " "
                                                }
                                            ]
                                        },
                                        {
                                            "kind": "Parameter",
                                            "fullStart": 674,
                                            "fullEnd": 680,
                                            "start": 674,
                                            "end": 680,
                                            "fullWidth": 6,
<<<<<<< HEAD
                                            "width": 6,
=======
                                            "modifiers": [],
>>>>>>> e3c38734
                                            "identifier": {
                                                "kind": "IdentifierName",
                                                "fullStart": 674,
                                                "fullEnd": 680,
                                                "start": 674,
                                                "end": 680,
                                                "fullWidth": 6,
                                                "width": 6,
                                                "text": "curVal",
                                                "value": "curVal",
                                                "valueText": "curVal"
                                            }
                                        },
                                        {
                                            "kind": "CommaToken",
                                            "fullStart": 680,
                                            "fullEnd": 682,
                                            "start": 680,
                                            "end": 681,
                                            "fullWidth": 2,
                                            "width": 1,
                                            "text": ",",
                                            "value": ",",
                                            "valueText": ",",
                                            "hasTrailingTrivia": true,
                                            "trailingTrivia": [
                                                {
                                                    "kind": "WhitespaceTrivia",
                                                    "text": " "
                                                }
                                            ]
                                        },
                                        {
                                            "kind": "Parameter",
                                            "fullStart": 682,
                                            "fullEnd": 685,
                                            "start": 682,
                                            "end": 685,
                                            "fullWidth": 3,
<<<<<<< HEAD
                                            "width": 3,
=======
                                            "modifiers": [],
>>>>>>> e3c38734
                                            "identifier": {
                                                "kind": "IdentifierName",
                                                "fullStart": 682,
                                                "fullEnd": 685,
                                                "start": 682,
                                                "end": 685,
                                                "fullWidth": 3,
                                                "width": 3,
                                                "text": "idx",
                                                "value": "idx",
                                                "valueText": "idx"
                                            }
                                        },
                                        {
                                            "kind": "CommaToken",
                                            "fullStart": 685,
                                            "fullEnd": 687,
                                            "start": 685,
                                            "end": 686,
                                            "fullWidth": 2,
                                            "width": 1,
                                            "text": ",",
                                            "value": ",",
                                            "valueText": ",",
                                            "hasTrailingTrivia": true,
                                            "trailingTrivia": [
                                                {
                                                    "kind": "WhitespaceTrivia",
                                                    "text": " "
                                                }
                                            ]
                                        },
                                        {
                                            "kind": "Parameter",
                                            "fullStart": 687,
                                            "fullEnd": 690,
                                            "start": 687,
                                            "end": 690,
                                            "fullWidth": 3,
<<<<<<< HEAD
                                            "width": 3,
=======
                                            "modifiers": [],
>>>>>>> e3c38734
                                            "identifier": {
                                                "kind": "IdentifierName",
                                                "fullStart": 687,
                                                "fullEnd": 690,
                                                "start": 687,
                                                "end": 690,
                                                "fullWidth": 3,
                                                "width": 3,
                                                "text": "obj",
                                                "value": "obj",
                                                "valueText": "obj"
                                            }
                                        }
                                    ],
                                    "closeParenToken": {
                                        "kind": "CloseParenToken",
                                        "fullStart": 690,
                                        "fullEnd": 692,
                                        "start": 690,
                                        "end": 691,
                                        "fullWidth": 2,
                                        "width": 1,
                                        "text": ")",
                                        "value": ")",
                                        "valueText": ")",
                                        "hasTrailingTrivia": true,
                                        "trailingTrivia": [
                                            {
                                                "kind": "WhitespaceTrivia",
                                                "text": " "
                                            }
                                        ]
                                    }
                                }
                            },
                            "block": {
                                "kind": "Block",
                                "fullStart": 692,
                                "fullEnd": 898,
                                "start": 692,
                                "end": 896,
                                "fullWidth": 206,
                                "width": 204,
                                "openBraceToken": {
                                    "kind": "OpenBraceToken",
                                    "fullStart": 692,
                                    "fullEnd": 695,
                                    "start": 692,
                                    "end": 693,
                                    "fullWidth": 3,
                                    "width": 1,
                                    "text": "{",
                                    "value": "{",
                                    "valueText": "{",
                                    "hasTrailingTrivia": true,
                                    "hasTrailingNewLine": true,
                                    "trailingTrivia": [
                                        {
                                            "kind": "NewLineTrivia",
                                            "text": "\r\n"
                                        }
                                    ]
                                },
                                "statements": [
                                    {
                                        "kind": "IfStatement",
                                        "fullStart": 695,
                                        "fullEnd": 776,
                                        "start": 707,
                                        "end": 774,
                                        "fullWidth": 81,
                                        "width": 67,
                                        "ifKeyword": {
                                            "kind": "IfKeyword",
                                            "fullStart": 695,
                                            "fullEnd": 710,
                                            "start": 707,
                                            "end": 709,
                                            "fullWidth": 15,
                                            "width": 2,
                                            "text": "if",
                                            "value": "if",
                                            "valueText": "if",
                                            "hasLeadingTrivia": true,
                                            "hasTrailingTrivia": true,
                                            "leadingTrivia": [
                                                {
                                                    "kind": "WhitespaceTrivia",
                                                    "text": "            "
                                                }
                                            ],
                                            "trailingTrivia": [
                                                {
                                                    "kind": "WhitespaceTrivia",
                                                    "text": " "
                                                }
                                            ]
                                        },
                                        "openParenToken": {
                                            "kind": "OpenParenToken",
                                            "fullStart": 710,
                                            "fullEnd": 711,
                                            "start": 710,
                                            "end": 711,
                                            "fullWidth": 1,
                                            "width": 1,
                                            "text": "(",
                                            "value": "(",
                                            "valueText": "("
                                        },
                                        "condition": {
                                            "kind": "GreaterThanExpression",
                                            "fullStart": 711,
                                            "fullEnd": 718,
                                            "start": 711,
                                            "end": 718,
                                            "fullWidth": 7,
                                            "width": 7,
                                            "left": {
                                                "kind": "IdentifierName",
                                                "fullStart": 711,
                                                "fullEnd": 715,
                                                "start": 711,
                                                "end": 714,
                                                "fullWidth": 4,
                                                "width": 3,
                                                "text": "idx",
                                                "value": "idx",
                                                "valueText": "idx",
                                                "hasTrailingTrivia": true,
                                                "trailingTrivia": [
                                                    {
                                                        "kind": "WhitespaceTrivia",
                                                        "text": " "
                                                    }
                                                ]
                                            },
                                            "operatorToken": {
                                                "kind": "GreaterThanToken",
                                                "fullStart": 715,
                                                "fullEnd": 717,
                                                "start": 715,
                                                "end": 716,
                                                "fullWidth": 2,
                                                "width": 1,
                                                "text": ">",
                                                "value": ">",
                                                "valueText": ">",
                                                "hasTrailingTrivia": true,
                                                "trailingTrivia": [
                                                    {
                                                        "kind": "WhitespaceTrivia",
                                                        "text": " "
                                                    }
                                                ]
                                            },
                                            "right": {
                                                "kind": "NumericLiteral",
                                                "fullStart": 717,
                                                "fullEnd": 718,
                                                "start": 717,
                                                "end": 718,
                                                "fullWidth": 1,
                                                "width": 1,
                                                "text": "1",
                                                "value": 1,
                                                "valueText": "1"
                                            }
                                        },
                                        "closeParenToken": {
                                            "kind": "CloseParenToken",
                                            "fullStart": 718,
                                            "fullEnd": 720,
                                            "start": 718,
                                            "end": 719,
                                            "fullWidth": 2,
                                            "width": 1,
                                            "text": ")",
                                            "value": ")",
                                            "valueText": ")",
                                            "hasTrailingTrivia": true,
                                            "trailingTrivia": [
                                                {
                                                    "kind": "WhitespaceTrivia",
                                                    "text": " "
                                                }
                                            ]
                                        },
                                        "statement": {
                                            "kind": "Block",
                                            "fullStart": 720,
                                            "fullEnd": 776,
                                            "start": 720,
                                            "end": 774,
                                            "fullWidth": 56,
                                            "width": 54,
                                            "openBraceToken": {
                                                "kind": "OpenBraceToken",
                                                "fullStart": 720,
                                                "fullEnd": 723,
                                                "start": 720,
                                                "end": 721,
                                                "fullWidth": 3,
                                                "width": 1,
                                                "text": "{",
                                                "value": "{",
                                                "valueText": "{",
                                                "hasTrailingTrivia": true,
                                                "hasTrailingNewLine": true,
                                                "trailingTrivia": [
                                                    {
                                                        "kind": "NewLineTrivia",
                                                        "text": "\r\n"
                                                    }
                                                ]
                                            },
                                            "statements": [
                                                {
                                                    "kind": "ExpressionStatement",
                                                    "fullStart": 723,
                                                    "fullEnd": 761,
                                                    "start": 739,
                                                    "end": 759,
                                                    "fullWidth": 38,
                                                    "width": 20,
                                                    "expression": {
                                                        "kind": "AssignmentExpression",
                                                        "fullStart": 723,
                                                        "fullEnd": 758,
                                                        "start": 739,
                                                        "end": 758,
                                                        "fullWidth": 35,
                                                        "width": 19,
                                                        "left": {
                                                            "kind": "IdentifierName",
                                                            "fullStart": 723,
                                                            "fullEnd": 751,
                                                            "start": 739,
                                                            "end": 750,
                                                            "fullWidth": 28,
                                                            "width": 11,
                                                            "text": "testResult1",
                                                            "value": "testResult1",
                                                            "valueText": "testResult1",
                                                            "hasLeadingTrivia": true,
                                                            "hasTrailingTrivia": true,
                                                            "leadingTrivia": [
                                                                {
                                                                    "kind": "WhitespaceTrivia",
                                                                    "text": "                "
                                                                }
                                                            ],
                                                            "trailingTrivia": [
                                                                {
                                                                    "kind": "WhitespaceTrivia",
                                                                    "text": " "
                                                                }
                                                            ]
                                                        },
                                                        "operatorToken": {
                                                            "kind": "EqualsToken",
                                                            "fullStart": 751,
                                                            "fullEnd": 753,
                                                            "start": 751,
                                                            "end": 752,
                                                            "fullWidth": 2,
                                                            "width": 1,
                                                            "text": "=",
                                                            "value": "=",
                                                            "valueText": "=",
                                                            "hasTrailingTrivia": true,
                                                            "trailingTrivia": [
                                                                {
                                                                    "kind": "WhitespaceTrivia",
                                                                    "text": " "
                                                                }
                                                            ]
                                                        },
                                                        "right": {
                                                            "kind": "FalseKeyword",
                                                            "fullStart": 753,
                                                            "fullEnd": 758,
                                                            "start": 753,
                                                            "end": 758,
                                                            "fullWidth": 5,
                                                            "width": 5,
                                                            "text": "false",
                                                            "value": false,
                                                            "valueText": "false"
                                                        }
                                                    },
                                                    "semicolonToken": {
                                                        "kind": "SemicolonToken",
                                                        "fullStart": 758,
                                                        "fullEnd": 761,
                                                        "start": 758,
                                                        "end": 759,
                                                        "fullWidth": 3,
                                                        "width": 1,
                                                        "text": ";",
                                                        "value": ";",
                                                        "valueText": ";",
                                                        "hasTrailingTrivia": true,
                                                        "hasTrailingNewLine": true,
                                                        "trailingTrivia": [
                                                            {
                                                                "kind": "NewLineTrivia",
                                                                "text": "\r\n"
                                                            }
                                                        ]
                                                    }
                                                }
                                            ],
                                            "closeBraceToken": {
                                                "kind": "CloseBraceToken",
                                                "fullStart": 761,
                                                "fullEnd": 776,
                                                "start": 773,
                                                "end": 774,
                                                "fullWidth": 15,
                                                "width": 1,
                                                "text": "}",
                                                "value": "}",
                                                "valueText": "}",
                                                "hasLeadingTrivia": true,
                                                "hasTrailingTrivia": true,
                                                "hasTrailingNewLine": true,
                                                "leadingTrivia": [
                                                    {
                                                        "kind": "WhitespaceTrivia",
                                                        "text": "            "
                                                    }
                                                ],
                                                "trailingTrivia": [
                                                    {
                                                        "kind": "NewLineTrivia",
                                                        "text": "\r\n"
                                                    }
                                                ]
                                            }
                                        }
                                    },
                                    {
                                        "kind": "IfStatement",
                                        "fullStart": 776,
                                        "fullEnd": 860,
                                        "start": 790,
                                        "end": 858,
                                        "fullWidth": 84,
                                        "width": 68,
                                        "ifKeyword": {
                                            "kind": "IfKeyword",
                                            "fullStart": 776,
                                            "fullEnd": 793,
                                            "start": 790,
                                            "end": 792,
                                            "fullWidth": 17,
                                            "width": 2,
                                            "text": "if",
                                            "value": "if",
                                            "valueText": "if",
                                            "hasLeadingTrivia": true,
                                            "hasLeadingNewLine": true,
                                            "hasTrailingTrivia": true,
                                            "leadingTrivia": [
                                                {
                                                    "kind": "NewLineTrivia",
                                                    "text": "\r\n"
                                                },
                                                {
                                                    "kind": "WhitespaceTrivia",
                                                    "text": "            "
                                                }
                                            ],
                                            "trailingTrivia": [
                                                {
                                                    "kind": "WhitespaceTrivia",
                                                    "text": " "
                                                }
                                            ]
                                        },
                                        "openParenToken": {
                                            "kind": "OpenParenToken",
                                            "fullStart": 793,
                                            "fullEnd": 794,
                                            "start": 793,
                                            "end": 794,
                                            "fullWidth": 1,
                                            "width": 1,
                                            "text": "(",
                                            "value": "(",
                                            "valueText": "("
                                        },
                                        "condition": {
                                            "kind": "EqualsExpression",
                                            "fullStart": 794,
                                            "fullEnd": 803,
                                            "start": 794,
                                            "end": 803,
                                            "fullWidth": 9,
                                            "width": 9,
                                            "left": {
                                                "kind": "IdentifierName",
                                                "fullStart": 794,
                                                "fullEnd": 798,
                                                "start": 794,
                                                "end": 797,
                                                "fullWidth": 4,
                                                "width": 3,
                                                "text": "idx",
                                                "value": "idx",
                                                "valueText": "idx",
                                                "hasTrailingTrivia": true,
                                                "trailingTrivia": [
                                                    {
                                                        "kind": "WhitespaceTrivia",
                                                        "text": " "
                                                    }
                                                ]
                                            },
                                            "operatorToken": {
                                                "kind": "EqualsEqualsEqualsToken",
                                                "fullStart": 798,
                                                "fullEnd": 802,
                                                "start": 798,
                                                "end": 801,
                                                "fullWidth": 4,
                                                "width": 3,
                                                "text": "===",
                                                "value": "===",
                                                "valueText": "===",
                                                "hasTrailingTrivia": true,
                                                "trailingTrivia": [
                                                    {
                                                        "kind": "WhitespaceTrivia",
                                                        "text": " "
                                                    }
                                                ]
                                            },
                                            "right": {
                                                "kind": "NumericLiteral",
                                                "fullStart": 802,
                                                "fullEnd": 803,
                                                "start": 802,
                                                "end": 803,
                                                "fullWidth": 1,
                                                "width": 1,
                                                "text": "1",
                                                "value": 1,
                                                "valueText": "1"
                                            }
                                        },
                                        "closeParenToken": {
                                            "kind": "CloseParenToken",
                                            "fullStart": 803,
                                            "fullEnd": 805,
                                            "start": 803,
                                            "end": 804,
                                            "fullWidth": 2,
                                            "width": 1,
                                            "text": ")",
                                            "value": ")",
                                            "valueText": ")",
                                            "hasTrailingTrivia": true,
                                            "trailingTrivia": [
                                                {
                                                    "kind": "WhitespaceTrivia",
                                                    "text": " "
                                                }
                                            ]
                                        },
                                        "statement": {
                                            "kind": "Block",
                                            "fullStart": 805,
                                            "fullEnd": 860,
                                            "start": 805,
                                            "end": 858,
                                            "fullWidth": 55,
                                            "width": 53,
                                            "openBraceToken": {
                                                "kind": "OpenBraceToken",
                                                "fullStart": 805,
                                                "fullEnd": 808,
                                                "start": 805,
                                                "end": 806,
                                                "fullWidth": 3,
                                                "width": 1,
                                                "text": "{",
                                                "value": "{",
                                                "valueText": "{",
                                                "hasTrailingTrivia": true,
                                                "hasTrailingNewLine": true,
                                                "trailingTrivia": [
                                                    {
                                                        "kind": "NewLineTrivia",
                                                        "text": "\r\n"
                                                    }
                                                ]
                                            },
                                            "statements": [
                                                {
                                                    "kind": "ExpressionStatement",
                                                    "fullStart": 808,
                                                    "fullEnd": 845,
                                                    "start": 824,
                                                    "end": 843,
                                                    "fullWidth": 37,
                                                    "width": 19,
                                                    "expression": {
                                                        "kind": "AssignmentExpression",
                                                        "fullStart": 808,
                                                        "fullEnd": 842,
                                                        "start": 824,
                                                        "end": 842,
                                                        "fullWidth": 34,
                                                        "width": 18,
                                                        "left": {
                                                            "kind": "IdentifierName",
                                                            "fullStart": 808,
                                                            "fullEnd": 836,
                                                            "start": 824,
                                                            "end": 835,
                                                            "fullWidth": 28,
                                                            "width": 11,
                                                            "text": "testResult2",
                                                            "value": "testResult2",
                                                            "valueText": "testResult2",
                                                            "hasLeadingTrivia": true,
                                                            "hasTrailingTrivia": true,
                                                            "leadingTrivia": [
                                                                {
                                                                    "kind": "WhitespaceTrivia",
                                                                    "text": "                "
                                                                }
                                                            ],
                                                            "trailingTrivia": [
                                                                {
                                                                    "kind": "WhitespaceTrivia",
                                                                    "text": " "
                                                                }
                                                            ]
                                                        },
                                                        "operatorToken": {
                                                            "kind": "EqualsToken",
                                                            "fullStart": 836,
                                                            "fullEnd": 838,
                                                            "start": 836,
                                                            "end": 837,
                                                            "fullWidth": 2,
                                                            "width": 1,
                                                            "text": "=",
                                                            "value": "=",
                                                            "valueText": "=",
                                                            "hasTrailingTrivia": true,
                                                            "trailingTrivia": [
                                                                {
                                                                    "kind": "WhitespaceTrivia",
                                                                    "text": " "
                                                                }
                                                            ]
                                                        },
                                                        "right": {
                                                            "kind": "TrueKeyword",
                                                            "fullStart": 838,
                                                            "fullEnd": 842,
                                                            "start": 838,
                                                            "end": 842,
                                                            "fullWidth": 4,
                                                            "width": 4,
                                                            "text": "true",
                                                            "value": true,
                                                            "valueText": "true"
                                                        }
                                                    },
                                                    "semicolonToken": {
                                                        "kind": "SemicolonToken",
                                                        "fullStart": 842,
                                                        "fullEnd": 845,
                                                        "start": 842,
                                                        "end": 843,
                                                        "fullWidth": 3,
                                                        "width": 1,
                                                        "text": ";",
                                                        "value": ";",
                                                        "valueText": ";",
                                                        "hasTrailingTrivia": true,
                                                        "hasTrailingNewLine": true,
                                                        "trailingTrivia": [
                                                            {
                                                                "kind": "NewLineTrivia",
                                                                "text": "\r\n"
                                                            }
                                                        ]
                                                    }
                                                }
                                            ],
                                            "closeBraceToken": {
                                                "kind": "CloseBraceToken",
                                                "fullStart": 845,
                                                "fullEnd": 860,
                                                "start": 857,
                                                "end": 858,
                                                "fullWidth": 15,
                                                "width": 1,
                                                "text": "}",
                                                "value": "}",
                                                "valueText": "}",
                                                "hasLeadingTrivia": true,
                                                "hasTrailingTrivia": true,
                                                "hasTrailingNewLine": true,
                                                "leadingTrivia": [
                                                    {
                                                        "kind": "WhitespaceTrivia",
                                                        "text": "            "
                                                    }
                                                ],
                                                "trailingTrivia": [
                                                    {
                                                        "kind": "NewLineTrivia",
                                                        "text": "\r\n"
                                                    }
                                                ]
                                            }
                                        }
                                    },
                                    {
                                        "kind": "ReturnStatement",
                                        "fullStart": 860,
                                        "fullEnd": 887,
                                        "start": 872,
                                        "end": 885,
                                        "fullWidth": 27,
                                        "width": 13,
                                        "returnKeyword": {
                                            "kind": "ReturnKeyword",
                                            "fullStart": 860,
                                            "fullEnd": 879,
                                            "start": 872,
                                            "end": 878,
                                            "fullWidth": 19,
                                            "width": 6,
                                            "text": "return",
                                            "value": "return",
                                            "valueText": "return",
                                            "hasLeadingTrivia": true,
                                            "hasTrailingTrivia": true,
                                            "leadingTrivia": [
                                                {
                                                    "kind": "WhitespaceTrivia",
                                                    "text": "            "
                                                }
                                            ],
                                            "trailingTrivia": [
                                                {
                                                    "kind": "WhitespaceTrivia",
                                                    "text": " "
                                                }
                                            ]
                                        },
                                        "expression": {
                                            "kind": "FalseKeyword",
                                            "fullStart": 879,
                                            "fullEnd": 884,
                                            "start": 879,
                                            "end": 884,
                                            "fullWidth": 5,
                                            "width": 5,
                                            "text": "false",
                                            "value": false,
                                            "valueText": "false"
                                        },
                                        "semicolonToken": {
                                            "kind": "SemicolonToken",
                                            "fullStart": 884,
                                            "fullEnd": 887,
                                            "start": 884,
                                            "end": 885,
                                            "fullWidth": 3,
                                            "width": 1,
                                            "text": ";",
                                            "value": ";",
                                            "valueText": ";",
                                            "hasTrailingTrivia": true,
                                            "hasTrailingNewLine": true,
                                            "trailingTrivia": [
                                                {
                                                    "kind": "NewLineTrivia",
                                                    "text": "\r\n"
                                                }
                                            ]
                                        }
                                    }
                                ],
                                "closeBraceToken": {
                                    "kind": "CloseBraceToken",
                                    "fullStart": 887,
                                    "fullEnd": 898,
                                    "start": 895,
                                    "end": 896,
                                    "fullWidth": 11,
                                    "width": 1,
                                    "text": "}",
                                    "value": "}",
                                    "valueText": "}",
                                    "hasLeadingTrivia": true,
                                    "hasTrailingTrivia": true,
                                    "hasTrailingNewLine": true,
                                    "leadingTrivia": [
                                        {
                                            "kind": "WhitespaceTrivia",
                                            "text": "        "
                                        }
                                    ],
                                    "trailingTrivia": [
                                        {
                                            "kind": "NewLineTrivia",
                                            "text": "\r\n"
                                        }
                                    ]
                                }
                            }
                        },
                        {
                            "kind": "VariableStatement",
                            "fullStart": 898,
                            "fullEnd": 947,
                            "start": 908,
                            "end": 945,
                            "fullWidth": 49,
                            "width": 37,
                            "modifiers": [],
                            "variableDeclaration": {
                                "kind": "VariableDeclaration",
                                "fullStart": 898,
                                "fullEnd": 944,
                                "start": 908,
                                "end": 944,
                                "fullWidth": 46,
                                "width": 36,
                                "varKeyword": {
                                    "kind": "VarKeyword",
                                    "fullStart": 898,
                                    "fullEnd": 912,
                                    "start": 908,
                                    "end": 911,
                                    "fullWidth": 14,
                                    "width": 3,
                                    "text": "var",
                                    "value": "var",
                                    "valueText": "var",
                                    "hasLeadingTrivia": true,
                                    "hasLeadingNewLine": true,
                                    "hasTrailingTrivia": true,
                                    "leadingTrivia": [
                                        {
                                            "kind": "NewLineTrivia",
                                            "text": "\r\n"
                                        },
                                        {
                                            "kind": "WhitespaceTrivia",
                                            "text": "        "
                                        }
                                    ],
                                    "trailingTrivia": [
                                        {
                                            "kind": "WhitespaceTrivia",
                                            "text": " "
                                        }
                                    ]
                                },
                                "variableDeclarators": [
                                    {
                                        "kind": "VariableDeclarator",
                                        "fullStart": 912,
                                        "fullEnd": 944,
                                        "start": 912,
                                        "end": 944,
                                        "fullWidth": 32,
                                        "width": 32,
                                        "identifier": {
                                            "kind": "IdentifierName",
                                            "fullStart": 912,
                                            "fullEnd": 916,
                                            "start": 912,
                                            "end": 915,
                                            "fullWidth": 4,
                                            "width": 3,
                                            "text": "obj",
                                            "value": "obj",
                                            "valueText": "obj",
                                            "hasTrailingTrivia": true,
                                            "trailingTrivia": [
                                                {
                                                    "kind": "WhitespaceTrivia",
                                                    "text": " "
                                                }
                                            ]
                                        },
                                        "equalsValueClause": {
                                            "kind": "EqualsValueClause",
                                            "fullStart": 916,
                                            "fullEnd": 944,
                                            "start": 916,
                                            "end": 944,
                                            "fullWidth": 28,
                                            "width": 28,
                                            "equalsToken": {
                                                "kind": "EqualsToken",
                                                "fullStart": 916,
                                                "fullEnd": 918,
                                                "start": 916,
                                                "end": 917,
                                                "fullWidth": 2,
                                                "width": 1,
                                                "text": "=",
                                                "value": "=",
                                                "valueText": "=",
                                                "hasTrailingTrivia": true,
                                                "trailingTrivia": [
                                                    {
                                                        "kind": "WhitespaceTrivia",
                                                        "text": " "
                                                    }
                                                ]
                                            },
                                            "value": {
                                                "kind": "ObjectLiteralExpression",
                                                "fullStart": 918,
                                                "fullEnd": 944,
                                                "start": 918,
                                                "end": 944,
                                                "fullWidth": 26,
                                                "width": 26,
                                                "openBraceToken": {
                                                    "kind": "OpenBraceToken",
                                                    "fullStart": 918,
                                                    "fullEnd": 920,
                                                    "start": 918,
                                                    "end": 919,
                                                    "fullWidth": 2,
                                                    "width": 1,
                                                    "text": "{",
                                                    "value": "{",
                                                    "valueText": "{",
                                                    "hasTrailingTrivia": true,
                                                    "trailingTrivia": [
                                                        {
                                                            "kind": "WhitespaceTrivia",
                                                            "text": " "
                                                        }
                                                    ]
                                                },
                                                "propertyAssignments": [
                                                    {
                                                        "kind": "SimplePropertyAssignment",
                                                        "fullStart": 920,
                                                        "fullEnd": 925,
                                                        "start": 920,
                                                        "end": 925,
                                                        "fullWidth": 5,
                                                        "width": 5,
                                                        "propertyName": {
                                                            "kind": "NumericLiteral",
                                                            "fullStart": 920,
                                                            "fullEnd": 921,
                                                            "start": 920,
                                                            "end": 921,
                                                            "fullWidth": 1,
                                                            "width": 1,
                                                            "text": "1",
                                                            "value": 1,
                                                            "valueText": "1"
                                                        },
                                                        "colonToken": {
                                                            "kind": "ColonToken",
                                                            "fullStart": 921,
                                                            "fullEnd": 923,
                                                            "start": 921,
                                                            "end": 922,
                                                            "fullWidth": 2,
                                                            "width": 1,
                                                            "text": ":",
                                                            "value": ":",
                                                            "valueText": ":",
                                                            "hasTrailingTrivia": true,
                                                            "trailingTrivia": [
                                                                {
                                                                    "kind": "WhitespaceTrivia",
                                                                    "text": " "
                                                                }
                                                            ]
                                                        },
                                                        "expression": {
                                                            "kind": "NumericLiteral",
                                                            "fullStart": 923,
                                                            "fullEnd": 925,
                                                            "start": 923,
                                                            "end": 925,
                                                            "fullWidth": 2,
                                                            "width": 2,
                                                            "text": "11",
                                                            "value": 11,
                                                            "valueText": "11"
                                                        }
                                                    },
                                                    {
                                                        "kind": "CommaToken",
                                                        "fullStart": 925,
                                                        "fullEnd": 927,
                                                        "start": 925,
                                                        "end": 926,
                                                        "fullWidth": 2,
                                                        "width": 1,
                                                        "text": ",",
                                                        "value": ",",
                                                        "valueText": ",",
                                                        "hasTrailingTrivia": true,
                                                        "trailingTrivia": [
                                                            {
                                                                "kind": "WhitespaceTrivia",
                                                                "text": " "
                                                            }
                                                        ]
                                                    },
                                                    {
                                                        "kind": "SimplePropertyAssignment",
                                                        "fullStart": 927,
                                                        "fullEnd": 931,
                                                        "start": 927,
                                                        "end": 931,
                                                        "fullWidth": 4,
                                                        "width": 4,
                                                        "propertyName": {
                                                            "kind": "NumericLiteral",
                                                            "fullStart": 927,
                                                            "fullEnd": 928,
                                                            "start": 927,
                                                            "end": 928,
                                                            "fullWidth": 1,
                                                            "width": 1,
                                                            "text": "2",
                                                            "value": 2,
                                                            "valueText": "2"
                                                        },
                                                        "colonToken": {
                                                            "kind": "ColonToken",
                                                            "fullStart": 928,
                                                            "fullEnd": 930,
                                                            "start": 928,
                                                            "end": 929,
                                                            "fullWidth": 2,
                                                            "width": 1,
                                                            "text": ":",
                                                            "value": ":",
                                                            "valueText": ":",
                                                            "hasTrailingTrivia": true,
                                                            "trailingTrivia": [
                                                                {
                                                                    "kind": "WhitespaceTrivia",
                                                                    "text": " "
                                                                }
                                                            ]
                                                        },
                                                        "expression": {
                                                            "kind": "NumericLiteral",
                                                            "fullStart": 930,
                                                            "fullEnd": 931,
                                                            "start": 930,
                                                            "end": 931,
                                                            "fullWidth": 1,
                                                            "width": 1,
                                                            "text": "9",
                                                            "value": 9,
                                                            "valueText": "9"
                                                        }
                                                    },
                                                    {
                                                        "kind": "CommaToken",
                                                        "fullStart": 931,
                                                        "fullEnd": 933,
                                                        "start": 931,
                                                        "end": 932,
                                                        "fullWidth": 2,
                                                        "width": 1,
                                                        "text": ",",
                                                        "value": ",",
                                                        "valueText": ",",
                                                        "hasTrailingTrivia": true,
                                                        "trailingTrivia": [
                                                            {
                                                                "kind": "WhitespaceTrivia",
                                                                "text": " "
                                                            }
                                                        ]
                                                    },
                                                    {
                                                        "kind": "SimplePropertyAssignment",
                                                        "fullStart": 933,
                                                        "fullEnd": 943,
                                                        "start": 933,
                                                        "end": 942,
                                                        "fullWidth": 10,
                                                        "width": 9,
                                                        "propertyName": {
                                                            "kind": "IdentifierName",
                                                            "fullStart": 933,
                                                            "fullEnd": 939,
                                                            "start": 933,
                                                            "end": 939,
                                                            "fullWidth": 6,
                                                            "width": 6,
                                                            "text": "length",
                                                            "value": "length",
                                                            "valueText": "length"
                                                        },
                                                        "colonToken": {
                                                            "kind": "ColonToken",
                                                            "fullStart": 939,
                                                            "fullEnd": 941,
                                                            "start": 939,
                                                            "end": 940,
                                                            "fullWidth": 2,
                                                            "width": 1,
                                                            "text": ":",
                                                            "value": ":",
                                                            "valueText": ":",
                                                            "hasTrailingTrivia": true,
                                                            "trailingTrivia": [
                                                                {
                                                                    "kind": "WhitespaceTrivia",
                                                                    "text": " "
                                                                }
                                                            ]
                                                        },
                                                        "expression": {
                                                            "kind": "NumericLiteral",
                                                            "fullStart": 941,
                                                            "fullEnd": 943,
                                                            "start": 941,
                                                            "end": 942,
                                                            "fullWidth": 2,
                                                            "width": 1,
                                                            "text": "2",
                                                            "value": 2,
                                                            "valueText": "2",
                                                            "hasTrailingTrivia": true,
                                                            "trailingTrivia": [
                                                                {
                                                                    "kind": "WhitespaceTrivia",
                                                                    "text": " "
                                                                }
                                                            ]
                                                        }
                                                    }
                                                ],
                                                "closeBraceToken": {
                                                    "kind": "CloseBraceToken",
                                                    "fullStart": 943,
                                                    "fullEnd": 944,
                                                    "start": 943,
                                                    "end": 944,
                                                    "fullWidth": 1,
                                                    "width": 1,
                                                    "text": "}",
                                                    "value": "}",
                                                    "valueText": "}"
                                                }
                                            }
                                        }
                                    }
                                ]
                            },
                            "semicolonToken": {
                                "kind": "SemicolonToken",
                                "fullStart": 944,
                                "fullEnd": 947,
                                "start": 944,
                                "end": 945,
                                "fullWidth": 3,
                                "width": 1,
                                "text": ";",
                                "value": ";",
                                "valueText": ";",
                                "hasTrailingTrivia": true,
                                "hasTrailingNewLine": true,
                                "trailingTrivia": [
                                    {
                                        "kind": "NewLineTrivia",
                                        "text": "\r\n"
                                    }
                                ]
                            }
                        },
                        {
                            "kind": "ExpressionStatement",
                            "fullStart": 947,
                            "fullEnd": 1012,
                            "start": 957,
                            "end": 1010,
                            "fullWidth": 65,
                            "width": 53,
                            "expression": {
                                "kind": "InvocationExpression",
                                "fullStart": 947,
                                "fullEnd": 1009,
                                "start": 957,
                                "end": 1009,
                                "fullWidth": 62,
                                "width": 52,
                                "expression": {
                                    "kind": "MemberAccessExpression",
                                    "fullStart": 947,
                                    "fullEnd": 989,
                                    "start": 957,
                                    "end": 989,
                                    "fullWidth": 42,
                                    "width": 32,
                                    "expression": {
                                        "kind": "MemberAccessExpression",
                                        "fullStart": 947,
                                        "fullEnd": 984,
                                        "start": 957,
                                        "end": 984,
                                        "fullWidth": 37,
                                        "width": 27,
                                        "expression": {
                                            "kind": "MemberAccessExpression",
                                            "fullStart": 947,
                                            "fullEnd": 972,
                                            "start": 957,
                                            "end": 972,
                                            "fullWidth": 25,
                                            "width": 15,
                                            "expression": {
                                                "kind": "IdentifierName",
                                                "fullStart": 947,
                                                "fullEnd": 962,
                                                "start": 957,
                                                "end": 962,
                                                "fullWidth": 15,
                                                "width": 5,
                                                "text": "Array",
                                                "value": "Array",
                                                "valueText": "Array",
                                                "hasLeadingTrivia": true,
                                                "hasLeadingNewLine": true,
                                                "leadingTrivia": [
                                                    {
                                                        "kind": "NewLineTrivia",
                                                        "text": "\r\n"
                                                    },
                                                    {
                                                        "kind": "WhitespaceTrivia",
                                                        "text": "        "
                                                    }
                                                ]
                                            },
                                            "dotToken": {
                                                "kind": "DotToken",
                                                "fullStart": 962,
                                                "fullEnd": 963,
                                                "start": 962,
                                                "end": 963,
                                                "fullWidth": 1,
                                                "width": 1,
                                                "text": ".",
                                                "value": ".",
                                                "valueText": "."
                                            },
                                            "name": {
                                                "kind": "IdentifierName",
                                                "fullStart": 963,
                                                "fullEnd": 972,
                                                "start": 963,
                                                "end": 972,
                                                "fullWidth": 9,
                                                "width": 9,
                                                "text": "prototype",
                                                "value": "prototype",
                                                "valueText": "prototype"
                                            }
                                        },
                                        "dotToken": {
                                            "kind": "DotToken",
                                            "fullStart": 972,
                                            "fullEnd": 973,
                                            "start": 972,
                                            "end": 973,
                                            "fullWidth": 1,
                                            "width": 1,
                                            "text": ".",
                                            "value": ".",
                                            "valueText": "."
                                        },
                                        "name": {
                                            "kind": "IdentifierName",
                                            "fullStart": 973,
                                            "fullEnd": 984,
                                            "start": 973,
                                            "end": 984,
                                            "fullWidth": 11,
                                            "width": 11,
                                            "text": "reduceRight",
                                            "value": "reduceRight",
                                            "valueText": "reduceRight"
                                        }
                                    },
                                    "dotToken": {
                                        "kind": "DotToken",
                                        "fullStart": 984,
                                        "fullEnd": 985,
                                        "start": 984,
                                        "end": 985,
                                        "fullWidth": 1,
                                        "width": 1,
                                        "text": ".",
                                        "value": ".",
                                        "valueText": "."
                                    },
                                    "name": {
                                        "kind": "IdentifierName",
                                        "fullStart": 985,
                                        "fullEnd": 989,
                                        "start": 985,
                                        "end": 989,
                                        "fullWidth": 4,
                                        "width": 4,
                                        "text": "call",
                                        "value": "call",
                                        "valueText": "call"
                                    }
                                },
                                "argumentList": {
                                    "kind": "ArgumentList",
                                    "fullStart": 989,
                                    "fullEnd": 1009,
                                    "start": 989,
                                    "end": 1009,
                                    "fullWidth": 20,
                                    "width": 20,
                                    "openParenToken": {
                                        "kind": "OpenParenToken",
                                        "fullStart": 989,
                                        "fullEnd": 990,
                                        "start": 989,
                                        "end": 990,
                                        "fullWidth": 1,
                                        "width": 1,
                                        "text": "(",
                                        "value": "(",
                                        "valueText": "("
                                    },
                                    "arguments": [
                                        {
                                            "kind": "IdentifierName",
                                            "fullStart": 990,
                                            "fullEnd": 993,
                                            "start": 990,
                                            "end": 993,
                                            "fullWidth": 3,
                                            "width": 3,
                                            "text": "obj",
                                            "value": "obj",
                                            "valueText": "obj"
                                        },
                                        {
                                            "kind": "CommaToken",
                                            "fullStart": 993,
                                            "fullEnd": 995,
                                            "start": 993,
                                            "end": 994,
                                            "fullWidth": 2,
                                            "width": 1,
                                            "text": ",",
                                            "value": ",",
                                            "valueText": ",",
                                            "hasTrailingTrivia": true,
                                            "trailingTrivia": [
                                                {
                                                    "kind": "WhitespaceTrivia",
                                                    "text": " "
                                                }
                                            ]
                                        },
                                        {
                                            "kind": "IdentifierName",
                                            "fullStart": 995,
                                            "fullEnd": 1005,
                                            "start": 995,
                                            "end": 1005,
                                            "fullWidth": 10,
                                            "width": 10,
                                            "text": "callbackfn",
                                            "value": "callbackfn",
                                            "valueText": "callbackfn"
                                        },
                                        {
                                            "kind": "CommaToken",
                                            "fullStart": 1005,
                                            "fullEnd": 1007,
                                            "start": 1005,
                                            "end": 1006,
                                            "fullWidth": 2,
                                            "width": 1,
                                            "text": ",",
                                            "value": ",",
                                            "valueText": ",",
                                            "hasTrailingTrivia": true,
                                            "trailingTrivia": [
                                                {
                                                    "kind": "WhitespaceTrivia",
                                                    "text": " "
                                                }
                                            ]
                                        },
                                        {
                                            "kind": "NumericLiteral",
                                            "fullStart": 1007,
                                            "fullEnd": 1008,
                                            "start": 1007,
                                            "end": 1008,
                                            "fullWidth": 1,
                                            "width": 1,
                                            "text": "1",
                                            "value": 1,
                                            "valueText": "1"
                                        }
                                    ],
                                    "closeParenToken": {
                                        "kind": "CloseParenToken",
                                        "fullStart": 1008,
                                        "fullEnd": 1009,
                                        "start": 1008,
                                        "end": 1009,
                                        "fullWidth": 1,
                                        "width": 1,
                                        "text": ")",
                                        "value": ")",
                                        "valueText": ")"
                                    }
                                }
                            },
                            "semicolonToken": {
                                "kind": "SemicolonToken",
                                "fullStart": 1009,
                                "fullEnd": 1012,
                                "start": 1009,
                                "end": 1010,
                                "fullWidth": 3,
                                "width": 1,
                                "text": ";",
                                "value": ";",
                                "valueText": ";",
                                "hasTrailingTrivia": true,
                                "hasTrailingNewLine": true,
                                "trailingTrivia": [
                                    {
                                        "kind": "NewLineTrivia",
                                        "text": "\r\n"
                                    }
                                ]
                            }
                        },
                        {
                            "kind": "ReturnStatement",
                            "fullStart": 1012,
                            "fullEnd": 1056,
                            "start": 1020,
                            "end": 1054,
                            "fullWidth": 44,
                            "width": 34,
                            "returnKeyword": {
                                "kind": "ReturnKeyword",
                                "fullStart": 1012,
                                "fullEnd": 1027,
                                "start": 1020,
                                "end": 1026,
                                "fullWidth": 15,
                                "width": 6,
                                "text": "return",
                                "value": "return",
                                "valueText": "return",
                                "hasLeadingTrivia": true,
                                "hasTrailingTrivia": true,
                                "leadingTrivia": [
                                    {
                                        "kind": "WhitespaceTrivia",
                                        "text": "        "
                                    }
                                ],
                                "trailingTrivia": [
                                    {
                                        "kind": "WhitespaceTrivia",
                                        "text": " "
                                    }
                                ]
                            },
                            "expression": {
                                "kind": "LogicalAndExpression",
                                "fullStart": 1027,
                                "fullEnd": 1053,
                                "start": 1027,
                                "end": 1053,
                                "fullWidth": 26,
                                "width": 26,
                                "left": {
                                    "kind": "IdentifierName",
                                    "fullStart": 1027,
                                    "fullEnd": 1039,
                                    "start": 1027,
                                    "end": 1038,
                                    "fullWidth": 12,
                                    "width": 11,
                                    "text": "testResult1",
                                    "value": "testResult1",
                                    "valueText": "testResult1",
                                    "hasTrailingTrivia": true,
                                    "trailingTrivia": [
                                        {
                                            "kind": "WhitespaceTrivia",
                                            "text": " "
                                        }
                                    ]
                                },
                                "operatorToken": {
                                    "kind": "AmpersandAmpersandToken",
                                    "fullStart": 1039,
                                    "fullEnd": 1042,
                                    "start": 1039,
                                    "end": 1041,
                                    "fullWidth": 3,
                                    "width": 2,
                                    "text": "&&",
                                    "value": "&&",
                                    "valueText": "&&",
                                    "hasTrailingTrivia": true,
                                    "trailingTrivia": [
                                        {
                                            "kind": "WhitespaceTrivia",
                                            "text": " "
                                        }
                                    ]
                                },
                                "right": {
                                    "kind": "IdentifierName",
                                    "fullStart": 1042,
                                    "fullEnd": 1053,
                                    "start": 1042,
                                    "end": 1053,
                                    "fullWidth": 11,
                                    "width": 11,
                                    "text": "testResult2",
                                    "value": "testResult2",
                                    "valueText": "testResult2"
                                }
                            },
                            "semicolonToken": {
                                "kind": "SemicolonToken",
                                "fullStart": 1053,
                                "fullEnd": 1056,
                                "start": 1053,
                                "end": 1054,
                                "fullWidth": 3,
                                "width": 1,
                                "text": ";",
                                "value": ";",
                                "valueText": ";",
                                "hasTrailingTrivia": true,
                                "hasTrailingNewLine": true,
                                "trailingTrivia": [
                                    {
                                        "kind": "NewLineTrivia",
                                        "text": "\r\n"
                                    }
                                ]
                            }
                        }
                    ],
                    "closeBraceToken": {
                        "kind": "CloseBraceToken",
                        "fullStart": 1056,
                        "fullEnd": 1063,
                        "start": 1060,
                        "end": 1061,
                        "fullWidth": 7,
                        "width": 1,
                        "text": "}",
                        "value": "}",
                        "valueText": "}",
                        "hasLeadingTrivia": true,
                        "hasTrailingTrivia": true,
                        "hasTrailingNewLine": true,
                        "leadingTrivia": [
                            {
                                "kind": "WhitespaceTrivia",
                                "text": "    "
                            }
                        ],
                        "trailingTrivia": [
                            {
                                "kind": "NewLineTrivia",
                                "text": "\r\n"
                            }
                        ]
                    }
                }
            },
            {
                "kind": "ExpressionStatement",
                "fullStart": 1063,
                "fullEnd": 1087,
                "start": 1063,
                "end": 1085,
                "fullWidth": 24,
                "width": 22,
                "expression": {
                    "kind": "InvocationExpression",
                    "fullStart": 1063,
                    "fullEnd": 1084,
                    "start": 1063,
                    "end": 1084,
                    "fullWidth": 21,
                    "width": 21,
                    "expression": {
                        "kind": "IdentifierName",
                        "fullStart": 1063,
                        "fullEnd": 1074,
                        "start": 1063,
                        "end": 1074,
                        "fullWidth": 11,
                        "width": 11,
                        "text": "runTestCase",
                        "value": "runTestCase",
                        "valueText": "runTestCase"
                    },
                    "argumentList": {
                        "kind": "ArgumentList",
                        "fullStart": 1074,
                        "fullEnd": 1084,
                        "start": 1074,
                        "end": 1084,
                        "fullWidth": 10,
                        "width": 10,
                        "openParenToken": {
                            "kind": "OpenParenToken",
                            "fullStart": 1074,
                            "fullEnd": 1075,
                            "start": 1074,
                            "end": 1075,
                            "fullWidth": 1,
                            "width": 1,
                            "text": "(",
                            "value": "(",
                            "valueText": "("
                        },
                        "arguments": [
                            {
                                "kind": "IdentifierName",
                                "fullStart": 1075,
                                "fullEnd": 1083,
                                "start": 1075,
                                "end": 1083,
                                "fullWidth": 8,
                                "width": 8,
                                "text": "testcase",
                                "value": "testcase",
                                "valueText": "testcase"
                            }
                        ],
                        "closeParenToken": {
                            "kind": "CloseParenToken",
                            "fullStart": 1083,
                            "fullEnd": 1084,
                            "start": 1083,
                            "end": 1084,
                            "fullWidth": 1,
                            "width": 1,
                            "text": ")",
                            "value": ")",
                            "valueText": ")"
                        }
                    }
                },
                "semicolonToken": {
                    "kind": "SemicolonToken",
                    "fullStart": 1084,
                    "fullEnd": 1087,
                    "start": 1084,
                    "end": 1085,
                    "fullWidth": 3,
                    "width": 1,
                    "text": ";",
                    "value": ";",
                    "valueText": ";",
                    "hasTrailingTrivia": true,
                    "hasTrailingNewLine": true,
                    "trailingTrivia": [
                        {
                            "kind": "NewLineTrivia",
                            "text": "\r\n"
                        }
                    ]
                }
            }
        ],
        "endOfFileToken": {
            "kind": "EndOfFileToken",
            "fullStart": 1087,
            "fullEnd": 1087,
            "start": 1087,
            "end": 1087,
            "fullWidth": 0,
            "width": 0,
            "text": ""
        }
    },
    "lineMap": {
        "lineStarts": [
            0,
            67,
            152,
            232,
            308,
            380,
            385,
            439,
            536,
            541,
            543,
            545,
            568,
            570,
            603,
            637,
            695,
            723,
            761,
            776,
            778,
            808,
            845,
            860,
            887,
            898,
            900,
            947,
            949,
            1012,
            1056,
            1063,
            1087
        ],
        "length": 1087
    }
}<|MERGE_RESOLUTION|>--- conflicted
+++ resolved
@@ -552,11 +552,8 @@
                                             "start": 665,
                                             "end": 672,
                                             "fullWidth": 7,
-<<<<<<< HEAD
                                             "width": 7,
-=======
                                             "modifiers": [],
->>>>>>> e3c38734
                                             "identifier": {
                                                 "kind": "IdentifierName",
                                                 "fullStart": 665,
@@ -596,11 +593,8 @@
                                             "start": 674,
                                             "end": 680,
                                             "fullWidth": 6,
-<<<<<<< HEAD
                                             "width": 6,
-=======
                                             "modifiers": [],
->>>>>>> e3c38734
                                             "identifier": {
                                                 "kind": "IdentifierName",
                                                 "fullStart": 674,
@@ -640,11 +634,8 @@
                                             "start": 682,
                                             "end": 685,
                                             "fullWidth": 3,
-<<<<<<< HEAD
                                             "width": 3,
-=======
                                             "modifiers": [],
->>>>>>> e3c38734
                                             "identifier": {
                                                 "kind": "IdentifierName",
                                                 "fullStart": 682,
@@ -684,11 +675,8 @@
                                             "start": 687,
                                             "end": 690,
                                             "fullWidth": 3,
-<<<<<<< HEAD
                                             "width": 3,
-=======
                                             "modifiers": [],
->>>>>>> e3c38734
                                             "identifier": {
                                                 "kind": "IdentifierName",
                                                 "fullStart": 687,
