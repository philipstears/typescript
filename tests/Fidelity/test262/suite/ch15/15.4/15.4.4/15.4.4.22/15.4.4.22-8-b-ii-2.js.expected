{
    "isDeclaration": false,
    "languageVersion": "EcmaScript5",
    "parseOptions": {
        "allowAutomaticSemicolonInsertion": true
    },
    "sourceUnit": {
        "kind": "SourceUnit",
        "fullStart": 0,
        "fullEnd": 951,
        "start": 546,
        "end": 951,
        "fullWidth": 951,
        "width": 405,
        "isIncrementallyUnusable": true,
        "moduleElements": [
            {
                "kind": "FunctionDeclaration",
                "fullStart": 0,
                "fullEnd": 927,
                "start": 546,
                "end": 925,
                "fullWidth": 927,
                "width": 379,
                "isIncrementallyUnusable": true,
                "modifiers": [],
                "functionKeyword": {
                    "kind": "FunctionKeyword",
                    "fullStart": 0,
                    "fullEnd": 555,
                    "start": 546,
                    "end": 554,
                    "fullWidth": 555,
                    "width": 8,
                    "text": "function",
                    "value": "function",
                    "valueText": "function",
                    "hasLeadingTrivia": true,
                    "hasLeadingComment": true,
                    "hasLeadingNewLine": true,
                    "hasTrailingTrivia": true,
                    "leadingTrivia": [
                        {
                            "kind": "SingleLineCommentTrivia",
                            "text": "/// Copyright (c) 2012 Ecma International.  All rights reserved. "
                        },
                        {
                            "kind": "NewLineTrivia",
                            "text": "\r\n"
                        },
                        {
                            "kind": "SingleLineCommentTrivia",
                            "text": "/// Ecma International makes this code available under the terms and conditions set"
                        },
                        {
                            "kind": "NewLineTrivia",
                            "text": "\r\n"
                        },
                        {
                            "kind": "SingleLineCommentTrivia",
                            "text": "/// forth on http://hg.ecmascript.org/tests/test262/raw-file/tip/LICENSE (the "
                        },
                        {
                            "kind": "NewLineTrivia",
                            "text": "\r\n"
                        },
                        {
                            "kind": "SingleLineCommentTrivia",
                            "text": "/// \"Use Terms\").   Any redistribution of this code must retain the above "
                        },
                        {
                            "kind": "NewLineTrivia",
                            "text": "\r\n"
                        },
                        {
                            "kind": "SingleLineCommentTrivia",
                            "text": "/// copyright and this notice and otherwise comply with the Use Terms."
                        },
                        {
                            "kind": "NewLineTrivia",
                            "text": "\r\n"
                        },
                        {
                            "kind": "MultiLineCommentTrivia",
                            "text": "/**\r\n * @path ch15/15.4/15.4.4/15.4.4.22/15.4.4.22-8-b-ii-2.js\r\n * @description Array.prototype.reduceRight - deleted properties in step 2 are visible here\r\n */"
                        },
                        {
                            "kind": "NewLineTrivia",
                            "text": "\r\n"
                        },
                        {
                            "kind": "NewLineTrivia",
                            "text": "\r\n"
                        },
                        {
                            "kind": "NewLineTrivia",
                            "text": "\r\n"
                        }
                    ],
                    "trailingTrivia": [
                        {
                            "kind": "WhitespaceTrivia",
                            "text": " "
                        }
                    ]
                },
                "identifier": {
                    "kind": "IdentifierName",
                    "fullStart": 555,
                    "fullEnd": 563,
                    "start": 555,
                    "end": 563,
                    "fullWidth": 8,
                    "width": 8,
                    "text": "testcase",
                    "value": "testcase",
                    "valueText": "testcase"
                },
                "callSignature": {
                    "kind": "CallSignature",
                    "fullStart": 563,
                    "fullEnd": 566,
                    "start": 563,
                    "end": 565,
                    "fullWidth": 3,
                    "width": 2,
                    "parameterList": {
                        "kind": "ParameterList",
                        "fullStart": 563,
                        "fullEnd": 566,
                        "start": 563,
                        "end": 565,
                        "fullWidth": 3,
                        "width": 2,
                        "openParenToken": {
                            "kind": "OpenParenToken",
                            "fullStart": 563,
                            "fullEnd": 564,
                            "start": 563,
                            "end": 564,
                            "fullWidth": 1,
                            "width": 1,
                            "text": "(",
                            "value": "(",
                            "valueText": "("
                        },
                        "parameters": [],
                        "closeParenToken": {
                            "kind": "CloseParenToken",
                            "fullStart": 564,
                            "fullEnd": 566,
                            "start": 564,
                            "end": 565,
                            "fullWidth": 2,
                            "width": 1,
                            "text": ")",
                            "value": ")",
                            "valueText": ")",
                            "hasTrailingTrivia": true,
                            "trailingTrivia": [
                                {
                                    "kind": "WhitespaceTrivia",
                                    "text": " "
                                }
                            ]
                        }
                    }
                },
                "block": {
                    "kind": "Block",
                    "fullStart": 566,
                    "fullEnd": 927,
                    "start": 566,
                    "end": 925,
                    "fullWidth": 361,
                    "width": 359,
                    "isIncrementallyUnusable": true,
                    "openBraceToken": {
                        "kind": "OpenBraceToken",
                        "fullStart": 566,
                        "fullEnd": 569,
                        "start": 566,
                        "end": 567,
                        "fullWidth": 3,
                        "width": 1,
                        "text": "{",
                        "value": "{",
                        "valueText": "{",
                        "hasTrailingTrivia": true,
                        "hasTrailingNewLine": true,
                        "trailingTrivia": [
                            {
                                "kind": "NewLineTrivia",
                                "text": "\r\n"
                            }
                        ]
                    },
                    "statements": [
                        {
                            "kind": "VariableStatement",
                            "fullStart": 569,
                            "fullEnd": 626,
                            "start": 579,
                            "end": 624,
                            "fullWidth": 57,
                            "width": 45,
                            "modifiers": [],
                            "variableDeclaration": {
                                "kind": "VariableDeclaration",
                                "fullStart": 569,
                                "fullEnd": 623,
                                "start": 579,
                                "end": 623,
                                "fullWidth": 54,
                                "width": 44,
                                "varKeyword": {
                                    "kind": "VarKeyword",
                                    "fullStart": 569,
                                    "fullEnd": 583,
                                    "start": 579,
                                    "end": 582,
                                    "fullWidth": 14,
                                    "width": 3,
                                    "text": "var",
                                    "value": "var",
                                    "valueText": "var",
                                    "hasLeadingTrivia": true,
                                    "hasLeadingNewLine": true,
                                    "hasTrailingTrivia": true,
                                    "leadingTrivia": [
                                        {
                                            "kind": "NewLineTrivia",
                                            "text": "\r\n"
                                        },
                                        {
                                            "kind": "WhitespaceTrivia",
                                            "text": "        "
                                        }
                                    ],
                                    "trailingTrivia": [
                                        {
                                            "kind": "WhitespaceTrivia",
                                            "text": " "
                                        }
                                    ]
                                },
                                "variableDeclarators": [
                                    {
                                        "kind": "VariableDeclarator",
                                        "fullStart": 583,
                                        "fullEnd": 623,
                                        "start": 583,
                                        "end": 623,
                                        "fullWidth": 40,
<<<<<<< HEAD
                                        "width": 40,
                                        "identifier": {
=======
                                        "propertyName": {
>>>>>>> 85e84683
                                            "kind": "IdentifierName",
                                            "fullStart": 583,
                                            "fullEnd": 587,
                                            "start": 583,
                                            "end": 586,
                                            "fullWidth": 4,
                                            "width": 3,
                                            "text": "obj",
                                            "value": "obj",
                                            "valueText": "obj",
                                            "hasTrailingTrivia": true,
                                            "trailingTrivia": [
                                                {
                                                    "kind": "WhitespaceTrivia",
                                                    "text": " "
                                                }
                                            ]
                                        },
                                        "equalsValueClause": {
                                            "kind": "EqualsValueClause",
                                            "fullStart": 587,
                                            "fullEnd": 623,
                                            "start": 587,
                                            "end": 623,
                                            "fullWidth": 36,
                                            "width": 36,
                                            "equalsToken": {
                                                "kind": "EqualsToken",
                                                "fullStart": 587,
                                                "fullEnd": 589,
                                                "start": 587,
                                                "end": 588,
                                                "fullWidth": 2,
                                                "width": 1,
                                                "text": "=",
                                                "value": "=",
                                                "valueText": "=",
                                                "hasTrailingTrivia": true,
                                                "trailingTrivia": [
                                                    {
                                                        "kind": "WhitespaceTrivia",
                                                        "text": " "
                                                    }
                                                ]
                                            },
                                            "value": {
                                                "kind": "ObjectLiteralExpression",
                                                "fullStart": 589,
                                                "fullEnd": 623,
                                                "start": 589,
                                                "end": 623,
                                                "fullWidth": 34,
                                                "width": 34,
                                                "openBraceToken": {
                                                    "kind": "OpenBraceToken",
                                                    "fullStart": 589,
                                                    "fullEnd": 591,
                                                    "start": 589,
                                                    "end": 590,
                                                    "fullWidth": 2,
                                                    "width": 1,
                                                    "text": "{",
                                                    "value": "{",
                                                    "valueText": "{",
                                                    "hasTrailingTrivia": true,
                                                    "trailingTrivia": [
                                                        {
                                                            "kind": "WhitespaceTrivia",
                                                            "text": " "
                                                        }
                                                    ]
                                                },
                                                "propertyAssignments": [
                                                    {
                                                        "kind": "SimplePropertyAssignment",
                                                        "fullStart": 591,
                                                        "fullEnd": 607,
                                                        "start": 591,
                                                        "end": 607,
                                                        "fullWidth": 16,
                                                        "width": 16,
                                                        "propertyName": {
                                                            "kind": "NumericLiteral",
                                                            "fullStart": 591,
                                                            "fullEnd": 592,
                                                            "start": 591,
                                                            "end": 592,
                                                            "fullWidth": 1,
                                                            "width": 1,
                                                            "text": "2",
                                                            "value": 2,
                                                            "valueText": "2"
                                                        },
                                                        "colonToken": {
                                                            "kind": "ColonToken",
                                                            "fullStart": 592,
                                                            "fullEnd": 594,
                                                            "start": 592,
                                                            "end": 593,
                                                            "fullWidth": 2,
                                                            "width": 1,
                                                            "text": ":",
                                                            "value": ":",
                                                            "valueText": ":",
                                                            "hasTrailingTrivia": true,
                                                            "trailingTrivia": [
                                                                {
                                                                    "kind": "WhitespaceTrivia",
                                                                    "text": " "
                                                                }
                                                            ]
                                                        },
                                                        "expression": {
                                                            "kind": "StringLiteral",
                                                            "fullStart": 594,
                                                            "fullEnd": 607,
                                                            "start": 594,
                                                            "end": 607,
                                                            "fullWidth": 13,
                                                            "width": 13,
                                                            "text": "\"accumulator\"",
                                                            "value": "accumulator",
                                                            "valueText": "accumulator"
                                                        }
                                                    },
                                                    {
                                                        "kind": "CommaToken",
                                                        "fullStart": 607,
                                                        "fullEnd": 609,
                                                        "start": 607,
                                                        "end": 608,
                                                        "fullWidth": 2,
                                                        "width": 1,
                                                        "text": ",",
                                                        "value": ",",
                                                        "valueText": ",",
                                                        "hasTrailingTrivia": true,
                                                        "trailingTrivia": [
                                                            {
                                                                "kind": "WhitespaceTrivia",
                                                                "text": " "
                                                            }
                                                        ]
                                                    },
                                                    {
                                                        "kind": "SimplePropertyAssignment",
                                                        "fullStart": 609,
                                                        "fullEnd": 622,
                                                        "start": 609,
                                                        "end": 621,
                                                        "fullWidth": 13,
                                                        "width": 12,
                                                        "propertyName": {
                                                            "kind": "NumericLiteral",
                                                            "fullStart": 609,
                                                            "fullEnd": 610,
                                                            "start": 609,
                                                            "end": 610,
                                                            "fullWidth": 1,
                                                            "width": 1,
                                                            "text": "3",
                                                            "value": 3,
                                                            "valueText": "3"
                                                        },
                                                        "colonToken": {
                                                            "kind": "ColonToken",
                                                            "fullStart": 610,
                                                            "fullEnd": 612,
                                                            "start": 610,
                                                            "end": 611,
                                                            "fullWidth": 2,
                                                            "width": 1,
                                                            "text": ":",
                                                            "value": ":",
                                                            "valueText": ":",
                                                            "hasTrailingTrivia": true,
                                                            "trailingTrivia": [
                                                                {
                                                                    "kind": "WhitespaceTrivia",
                                                                    "text": " "
                                                                }
                                                            ]
                                                        },
                                                        "expression": {
                                                            "kind": "StringLiteral",
                                                            "fullStart": 612,
                                                            "fullEnd": 622,
                                                            "start": 612,
                                                            "end": 621,
                                                            "fullWidth": 10,
                                                            "width": 9,
                                                            "text": "\"another\"",
                                                            "value": "another",
                                                            "valueText": "another",
                                                            "hasTrailingTrivia": true,
                                                            "trailingTrivia": [
                                                                {
                                                                    "kind": "WhitespaceTrivia",
                                                                    "text": " "
                                                                }
                                                            ]
                                                        }
                                                    }
                                                ],
                                                "closeBraceToken": {
                                                    "kind": "CloseBraceToken",
                                                    "fullStart": 622,
                                                    "fullEnd": 623,
                                                    "start": 622,
                                                    "end": 623,
                                                    "fullWidth": 1,
                                                    "width": 1,
                                                    "text": "}",
                                                    "value": "}",
                                                    "valueText": "}"
                                                }
                                            }
                                        }
                                    }
                                ]
                            },
                            "semicolonToken": {
                                "kind": "SemicolonToken",
                                "fullStart": 623,
                                "fullEnd": 626,
                                "start": 623,
                                "end": 624,
                                "fullWidth": 3,
                                "width": 1,
                                "text": ";",
                                "value": ";",
                                "valueText": ";",
                                "hasTrailingTrivia": true,
                                "hasTrailingNewLine": true,
                                "trailingTrivia": [
                                    {
                                        "kind": "NewLineTrivia",
                                        "text": "\r\n"
                                    }
                                ]
                            }
                        },
                        {
                            "kind": "ExpressionStatement",
                            "fullStart": 626,
                            "fullEnd": 828,
                            "start": 636,
                            "end": 826,
                            "fullWidth": 202,
                            "width": 190,
                            "isIncrementallyUnusable": true,
                            "expression": {
                                "kind": "InvocationExpression",
                                "fullStart": 626,
                                "fullEnd": 825,
                                "start": 636,
                                "end": 825,
                                "fullWidth": 199,
                                "width": 189,
                                "isIncrementallyUnusable": true,
                                "expression": {
                                    "kind": "MemberAccessExpression",
                                    "fullStart": 626,
                                    "fullEnd": 657,
                                    "start": 636,
                                    "end": 657,
                                    "fullWidth": 31,
                                    "width": 21,
                                    "expression": {
                                        "kind": "IdentifierName",
                                        "fullStart": 626,
                                        "fullEnd": 642,
                                        "start": 636,
                                        "end": 642,
                                        "fullWidth": 16,
                                        "width": 6,
                                        "text": "Object",
                                        "value": "Object",
                                        "valueText": "Object",
                                        "hasLeadingTrivia": true,
                                        "hasLeadingNewLine": true,
                                        "leadingTrivia": [
                                            {
                                                "kind": "NewLineTrivia",
                                                "text": "\r\n"
                                            },
                                            {
                                                "kind": "WhitespaceTrivia",
                                                "text": "        "
                                            }
                                        ]
                                    },
                                    "dotToken": {
                                        "kind": "DotToken",
                                        "fullStart": 642,
                                        "fullEnd": 643,
                                        "start": 642,
                                        "end": 643,
                                        "fullWidth": 1,
                                        "width": 1,
                                        "text": ".",
                                        "value": ".",
                                        "valueText": "."
                                    },
                                    "name": {
                                        "kind": "IdentifierName",
                                        "fullStart": 643,
                                        "fullEnd": 657,
                                        "start": 643,
                                        "end": 657,
                                        "fullWidth": 14,
                                        "width": 14,
                                        "text": "defineProperty",
                                        "value": "defineProperty",
                                        "valueText": "defineProperty"
                                    }
                                },
                                "argumentList": {
                                    "kind": "ArgumentList",
                                    "fullStart": 657,
                                    "fullEnd": 825,
                                    "start": 657,
                                    "end": 825,
                                    "fullWidth": 168,
                                    "width": 168,
                                    "isIncrementallyUnusable": true,
                                    "openParenToken": {
                                        "kind": "OpenParenToken",
                                        "fullStart": 657,
                                        "fullEnd": 658,
                                        "start": 657,
                                        "end": 658,
                                        "fullWidth": 1,
                                        "width": 1,
                                        "text": "(",
                                        "value": "(",
                                        "valueText": "("
                                    },
                                    "arguments": [
                                        {
                                            "kind": "IdentifierName",
                                            "fullStart": 658,
                                            "fullEnd": 661,
                                            "start": 658,
                                            "end": 661,
                                            "fullWidth": 3,
                                            "width": 3,
                                            "text": "obj",
                                            "value": "obj",
                                            "valueText": "obj"
                                        },
                                        {
                                            "kind": "CommaToken",
                                            "fullStart": 661,
                                            "fullEnd": 663,
                                            "start": 661,
                                            "end": 662,
                                            "fullWidth": 2,
                                            "width": 1,
                                            "text": ",",
                                            "value": ",",
                                            "valueText": ",",
                                            "hasTrailingTrivia": true,
                                            "trailingTrivia": [
                                                {
                                                    "kind": "WhitespaceTrivia",
                                                    "text": " "
                                                }
                                            ]
                                        },
                                        {
                                            "kind": "StringLiteral",
                                            "fullStart": 663,
                                            "fullEnd": 671,
                                            "start": 663,
                                            "end": 671,
                                            "fullWidth": 8,
                                            "width": 8,
                                            "text": "\"length\"",
                                            "value": "length",
                                            "valueText": "length"
                                        },
                                        {
                                            "kind": "CommaToken",
                                            "fullStart": 671,
                                            "fullEnd": 673,
                                            "start": 671,
                                            "end": 672,
                                            "fullWidth": 2,
                                            "width": 1,
                                            "text": ",",
                                            "value": ",",
                                            "valueText": ",",
                                            "hasTrailingTrivia": true,
                                            "trailingTrivia": [
                                                {
                                                    "kind": "WhitespaceTrivia",
                                                    "text": " "
                                                }
                                            ]
                                        },
                                        {
                                            "kind": "ObjectLiteralExpression",
                                            "fullStart": 673,
                                            "fullEnd": 824,
                                            "start": 673,
                                            "end": 824,
                                            "fullWidth": 151,
                                            "width": 151,
                                            "isIncrementallyUnusable": true,
                                            "openBraceToken": {
                                                "kind": "OpenBraceToken",
                                                "fullStart": 673,
                                                "fullEnd": 676,
                                                "start": 673,
                                                "end": 674,
                                                "fullWidth": 3,
                                                "width": 1,
                                                "text": "{",
                                                "value": "{",
                                                "valueText": "{",
                                                "hasTrailingTrivia": true,
                                                "hasTrailingNewLine": true,
                                                "trailingTrivia": [
                                                    {
                                                        "kind": "NewLineTrivia",
                                                        "text": "\r\n"
                                                    }
                                                ]
                                            },
                                            "propertyAssignments": [
                                                {
                                                    "kind": "SimplePropertyAssignment",
                                                    "fullStart": 676,
                                                    "fullEnd": 780,
                                                    "start": 688,
                                                    "end": 780,
                                                    "fullWidth": 104,
                                                    "width": 92,
                                                    "isIncrementallyUnusable": true,
                                                    "propertyName": {
                                                        "kind": "IdentifierName",
                                                        "fullStart": 676,
                                                        "fullEnd": 691,
                                                        "start": 688,
                                                        "end": 691,
                                                        "fullWidth": 15,
                                                        "width": 3,
                                                        "text": "get",
                                                        "value": "get",
                                                        "valueText": "get",
                                                        "hasLeadingTrivia": true,
                                                        "leadingTrivia": [
                                                            {
                                                                "kind": "WhitespaceTrivia",
                                                                "text": "            "
                                                            }
                                                        ]
                                                    },
                                                    "colonToken": {
                                                        "kind": "ColonToken",
                                                        "fullStart": 691,
                                                        "fullEnd": 693,
                                                        "start": 691,
                                                        "end": 692,
                                                        "fullWidth": 2,
                                                        "width": 1,
                                                        "text": ":",
                                                        "value": ":",
                                                        "valueText": ":",
                                                        "hasTrailingTrivia": true,
                                                        "trailingTrivia": [
                                                            {
                                                                "kind": "WhitespaceTrivia",
                                                                "text": " "
                                                            }
                                                        ]
                                                    },
                                                    "expression": {
                                                        "kind": "FunctionExpression",
                                                        "fullStart": 693,
                                                        "fullEnd": 780,
                                                        "start": 693,
                                                        "end": 780,
                                                        "fullWidth": 87,
                                                        "width": 87,
                                                        "functionKeyword": {
                                                            "kind": "FunctionKeyword",
                                                            "fullStart": 693,
                                                            "fullEnd": 702,
                                                            "start": 693,
                                                            "end": 701,
                                                            "fullWidth": 9,
                                                            "width": 8,
                                                            "text": "function",
                                                            "value": "function",
                                                            "valueText": "function",
                                                            "hasTrailingTrivia": true,
                                                            "trailingTrivia": [
                                                                {
                                                                    "kind": "WhitespaceTrivia",
                                                                    "text": " "
                                                                }
                                                            ]
                                                        },
                                                        "callSignature": {
                                                            "kind": "CallSignature",
                                                            "fullStart": 702,
                                                            "fullEnd": 705,
                                                            "start": 702,
                                                            "end": 704,
                                                            "fullWidth": 3,
                                                            "width": 2,
                                                            "parameterList": {
                                                                "kind": "ParameterList",
                                                                "fullStart": 702,
                                                                "fullEnd": 705,
                                                                "start": 702,
                                                                "end": 704,
                                                                "fullWidth": 3,
                                                                "width": 2,
                                                                "openParenToken": {
                                                                    "kind": "OpenParenToken",
                                                                    "fullStart": 702,
                                                                    "fullEnd": 703,
                                                                    "start": 702,
                                                                    "end": 703,
                                                                    "fullWidth": 1,
                                                                    "width": 1,
                                                                    "text": "(",
                                                                    "value": "(",
                                                                    "valueText": "("
                                                                },
                                                                "parameters": [],
                                                                "closeParenToken": {
                                                                    "kind": "CloseParenToken",
                                                                    "fullStart": 703,
                                                                    "fullEnd": 705,
                                                                    "start": 703,
                                                                    "end": 704,
                                                                    "fullWidth": 2,
                                                                    "width": 1,
                                                                    "text": ")",
                                                                    "value": ")",
                                                                    "valueText": ")",
                                                                    "hasTrailingTrivia": true,
                                                                    "trailingTrivia": [
                                                                        {
                                                                            "kind": "WhitespaceTrivia",
                                                                            "text": " "
                                                                        }
                                                                    ]
                                                                }
                                                            }
                                                        },
                                                        "block": {
                                                            "kind": "Block",
                                                            "fullStart": 705,
                                                            "fullEnd": 780,
                                                            "start": 705,
                                                            "end": 780,
                                                            "fullWidth": 75,
                                                            "width": 75,
                                                            "openBraceToken": {
                                                                "kind": "OpenBraceToken",
                                                                "fullStart": 705,
                                                                "fullEnd": 708,
                                                                "start": 705,
                                                                "end": 706,
                                                                "fullWidth": 3,
                                                                "width": 1,
                                                                "text": "{",
                                                                "value": "{",
                                                                "valueText": "{",
                                                                "hasTrailingTrivia": true,
                                                                "hasTrailingNewLine": true,
                                                                "trailingTrivia": [
                                                                    {
                                                                        "kind": "NewLineTrivia",
                                                                        "text": "\r\n"
                                                                    }
                                                                ]
                                                            },
                                                            "statements": [
                                                                {
                                                                    "kind": "ExpressionStatement",
                                                                    "fullStart": 708,
                                                                    "fullEnd": 740,
                                                                    "start": 724,
                                                                    "end": 738,
                                                                    "fullWidth": 32,
                                                                    "width": 14,
                                                                    "expression": {
                                                                        "kind": "DeleteExpression",
                                                                        "fullStart": 708,
                                                                        "fullEnd": 737,
                                                                        "start": 724,
                                                                        "end": 737,
                                                                        "fullWidth": 29,
                                                                        "width": 13,
                                                                        "deleteKeyword": {
                                                                            "kind": "DeleteKeyword",
                                                                            "fullStart": 708,
                                                                            "fullEnd": 731,
                                                                            "start": 724,
                                                                            "end": 730,
                                                                            "fullWidth": 23,
                                                                            "width": 6,
                                                                            "text": "delete",
                                                                            "value": "delete",
                                                                            "valueText": "delete",
                                                                            "hasLeadingTrivia": true,
                                                                            "hasTrailingTrivia": true,
                                                                            "leadingTrivia": [
                                                                                {
                                                                                    "kind": "WhitespaceTrivia",
                                                                                    "text": "                "
                                                                                }
                                                                            ],
                                                                            "trailingTrivia": [
                                                                                {
                                                                                    "kind": "WhitespaceTrivia",
                                                                                    "text": " "
                                                                                }
                                                                            ]
                                                                        },
                                                                        "expression": {
                                                                            "kind": "ElementAccessExpression",
                                                                            "fullStart": 731,
                                                                            "fullEnd": 737,
                                                                            "start": 731,
                                                                            "end": 737,
                                                                            "fullWidth": 6,
                                                                            "width": 6,
                                                                            "expression": {
                                                                                "kind": "IdentifierName",
                                                                                "fullStart": 731,
                                                                                "fullEnd": 734,
                                                                                "start": 731,
                                                                                "end": 734,
                                                                                "fullWidth": 3,
                                                                                "width": 3,
                                                                                "text": "obj",
                                                                                "value": "obj",
                                                                                "valueText": "obj"
                                                                            },
                                                                            "openBracketToken": {
                                                                                "kind": "OpenBracketToken",
                                                                                "fullStart": 734,
                                                                                "fullEnd": 735,
                                                                                "start": 734,
                                                                                "end": 735,
                                                                                "fullWidth": 1,
                                                                                "width": 1,
                                                                                "text": "[",
                                                                                "value": "[",
                                                                                "valueText": "["
                                                                            },
                                                                            "argumentExpression": {
                                                                                "kind": "NumericLiteral",
                                                                                "fullStart": 735,
                                                                                "fullEnd": 736,
                                                                                "start": 735,
                                                                                "end": 736,
                                                                                "fullWidth": 1,
                                                                                "width": 1,
                                                                                "text": "2",
                                                                                "value": 2,
                                                                                "valueText": "2"
                                                                            },
                                                                            "closeBracketToken": {
                                                                                "kind": "CloseBracketToken",
                                                                                "fullStart": 736,
                                                                                "fullEnd": 737,
                                                                                "start": 736,
                                                                                "end": 737,
                                                                                "fullWidth": 1,
                                                                                "width": 1,
                                                                                "text": "]",
                                                                                "value": "]",
                                                                                "valueText": "]"
                                                                            }
                                                                        }
                                                                    },
                                                                    "semicolonToken": {
                                                                        "kind": "SemicolonToken",
                                                                        "fullStart": 737,
                                                                        "fullEnd": 740,
                                                                        "start": 737,
                                                                        "end": 738,
                                                                        "fullWidth": 3,
                                                                        "width": 1,
                                                                        "text": ";",
                                                                        "value": ";",
                                                                        "valueText": ";",
                                                                        "hasTrailingTrivia": true,
                                                                        "hasTrailingNewLine": true,
                                                                        "trailingTrivia": [
                                                                            {
                                                                                "kind": "NewLineTrivia",
                                                                                "text": "\r\n"
                                                                            }
                                                                        ]
                                                                    }
                                                                },
                                                                {
                                                                    "kind": "ReturnStatement",
                                                                    "fullStart": 740,
                                                                    "fullEnd": 767,
                                                                    "start": 756,
                                                                    "end": 765,
                                                                    "fullWidth": 27,
                                                                    "width": 9,
                                                                    "returnKeyword": {
                                                                        "kind": "ReturnKeyword",
                                                                        "fullStart": 740,
                                                                        "fullEnd": 763,
                                                                        "start": 756,
                                                                        "end": 762,
                                                                        "fullWidth": 23,
                                                                        "width": 6,
                                                                        "text": "return",
                                                                        "value": "return",
                                                                        "valueText": "return",
                                                                        "hasLeadingTrivia": true,
                                                                        "hasTrailingTrivia": true,
                                                                        "leadingTrivia": [
                                                                            {
                                                                                "kind": "WhitespaceTrivia",
                                                                                "text": "                "
                                                                            }
                                                                        ],
                                                                        "trailingTrivia": [
                                                                            {
                                                                                "kind": "WhitespaceTrivia",
                                                                                "text": " "
                                                                            }
                                                                        ]
                                                                    },
                                                                    "expression": {
                                                                        "kind": "NumericLiteral",
                                                                        "fullStart": 763,
                                                                        "fullEnd": 764,
                                                                        "start": 763,
                                                                        "end": 764,
                                                                        "fullWidth": 1,
                                                                        "width": 1,
                                                                        "text": "5",
                                                                        "value": 5,
                                                                        "valueText": "5"
                                                                    },
                                                                    "semicolonToken": {
                                                                        "kind": "SemicolonToken",
                                                                        "fullStart": 764,
                                                                        "fullEnd": 767,
                                                                        "start": 764,
                                                                        "end": 765,
                                                                        "fullWidth": 3,
                                                                        "width": 1,
                                                                        "text": ";",
                                                                        "value": ";",
                                                                        "valueText": ";",
                                                                        "hasTrailingTrivia": true,
                                                                        "hasTrailingNewLine": true,
                                                                        "trailingTrivia": [
                                                                            {
                                                                                "kind": "NewLineTrivia",
                                                                                "text": "\r\n"
                                                                            }
                                                                        ]
                                                                    }
                                                                }
                                                            ],
                                                            "closeBraceToken": {
                                                                "kind": "CloseBraceToken",
                                                                "fullStart": 767,
                                                                "fullEnd": 780,
                                                                "start": 779,
                                                                "end": 780,
                                                                "fullWidth": 13,
                                                                "width": 1,
                                                                "text": "}",
                                                                "value": "}",
                                                                "valueText": "}",
                                                                "hasLeadingTrivia": true,
                                                                "leadingTrivia": [
                                                                    {
                                                                        "kind": "WhitespaceTrivia",
                                                                        "text": "            "
                                                                    }
                                                                ]
                                                            }
                                                        }
                                                    }
                                                },
                                                {
                                                    "kind": "CommaToken",
                                                    "fullStart": 780,
                                                    "fullEnd": 783,
                                                    "start": 780,
                                                    "end": 781,
                                                    "fullWidth": 3,
                                                    "width": 1,
                                                    "text": ",",
                                                    "value": ",",
                                                    "valueText": ",",
                                                    "hasTrailingTrivia": true,
                                                    "hasTrailingNewLine": true,
                                                    "trailingTrivia": [
                                                        {
                                                            "kind": "NewLineTrivia",
                                                            "text": "\r\n"
                                                        }
                                                    ]
                                                },
                                                {
                                                    "kind": "SimplePropertyAssignment",
                                                    "fullStart": 783,
                                                    "fullEnd": 815,
                                                    "start": 795,
                                                    "end": 813,
                                                    "fullWidth": 32,
                                                    "width": 18,
                                                    "propertyName": {
                                                        "kind": "IdentifierName",
                                                        "fullStart": 783,
                                                        "fullEnd": 807,
                                                        "start": 795,
                                                        "end": 807,
                                                        "fullWidth": 24,
                                                        "width": 12,
                                                        "text": "configurable",
                                                        "value": "configurable",
                                                        "valueText": "configurable",
                                                        "hasLeadingTrivia": true,
                                                        "leadingTrivia": [
                                                            {
                                                                "kind": "WhitespaceTrivia",
                                                                "text": "            "
                                                            }
                                                        ]
                                                    },
                                                    "colonToken": {
                                                        "kind": "ColonToken",
                                                        "fullStart": 807,
                                                        "fullEnd": 809,
                                                        "start": 807,
                                                        "end": 808,
                                                        "fullWidth": 2,
                                                        "width": 1,
                                                        "text": ":",
                                                        "value": ":",
                                                        "valueText": ":",
                                                        "hasTrailingTrivia": true,
                                                        "trailingTrivia": [
                                                            {
                                                                "kind": "WhitespaceTrivia",
                                                                "text": " "
                                                            }
                                                        ]
                                                    },
                                                    "expression": {
                                                        "kind": "TrueKeyword",
                                                        "fullStart": 809,
                                                        "fullEnd": 815,
                                                        "start": 809,
                                                        "end": 813,
                                                        "fullWidth": 6,
                                                        "width": 4,
                                                        "text": "true",
                                                        "value": true,
                                                        "valueText": "true",
                                                        "hasTrailingTrivia": true,
                                                        "hasTrailingNewLine": true,
                                                        "trailingTrivia": [
                                                            {
                                                                "kind": "NewLineTrivia",
                                                                "text": "\r\n"
                                                            }
                                                        ]
                                                    }
                                                }
                                            ],
                                            "closeBraceToken": {
                                                "kind": "CloseBraceToken",
                                                "fullStart": 815,
                                                "fullEnd": 824,
                                                "start": 823,
                                                "end": 824,
                                                "fullWidth": 9,
                                                "width": 1,
                                                "text": "}",
                                                "value": "}",
                                                "valueText": "}",
                                                "hasLeadingTrivia": true,
                                                "leadingTrivia": [
                                                    {
                                                        "kind": "WhitespaceTrivia",
                                                        "text": "        "
                                                    }
                                                ]
                                            }
                                        }
                                    ],
                                    "closeParenToken": {
                                        "kind": "CloseParenToken",
                                        "fullStart": 824,
                                        "fullEnd": 825,
                                        "start": 824,
                                        "end": 825,
                                        "fullWidth": 1,
                                        "width": 1,
                                        "text": ")",
                                        "value": ")",
                                        "valueText": ")"
                                    }
                                }
                            },
                            "semicolonToken": {
                                "kind": "SemicolonToken",
                                "fullStart": 825,
                                "fullEnd": 828,
                                "start": 825,
                                "end": 826,
                                "fullWidth": 3,
                                "width": 1,
                                "text": ";",
                                "value": ";",
                                "valueText": ";",
                                "hasTrailingTrivia": true,
                                "hasTrailingNewLine": true,
                                "trailingTrivia": [
                                    {
                                        "kind": "NewLineTrivia",
                                        "text": "\r\n"
                                    }
                                ]
                            }
                        },
                        {
                            "kind": "ReturnStatement",
                            "fullStart": 828,
                            "fullEnd": 920,
                            "start": 838,
                            "end": 918,
                            "fullWidth": 92,
                            "width": 80,
                            "returnKeyword": {
                                "kind": "ReturnKeyword",
                                "fullStart": 828,
                                "fullEnd": 845,
                                "start": 838,
                                "end": 844,
                                "fullWidth": 17,
                                "width": 6,
                                "text": "return",
                                "value": "return",
                                "valueText": "return",
                                "hasLeadingTrivia": true,
                                "hasLeadingNewLine": true,
                                "hasTrailingTrivia": true,
                                "leadingTrivia": [
                                    {
                                        "kind": "NewLineTrivia",
                                        "text": "\r\n"
                                    },
                                    {
                                        "kind": "WhitespaceTrivia",
                                        "text": "        "
                                    }
                                ],
                                "trailingTrivia": [
                                    {
                                        "kind": "WhitespaceTrivia",
                                        "text": " "
                                    }
                                ]
                            },
                            "expression": {
                                "kind": "NotEqualsExpression",
                                "fullStart": 845,
                                "fullEnd": 917,
                                "start": 845,
                                "end": 917,
                                "fullWidth": 72,
                                "width": 72,
                                "left": {
                                    "kind": "StringLiteral",
                                    "fullStart": 845,
                                    "fullEnd": 859,
                                    "start": 845,
                                    "end": 858,
                                    "fullWidth": 14,
                                    "width": 13,
                                    "text": "\"accumulator\"",
                                    "value": "accumulator",
                                    "valueText": "accumulator",
                                    "hasTrailingTrivia": true,
                                    "trailingTrivia": [
                                        {
                                            "kind": "WhitespaceTrivia",
                                            "text": " "
                                        }
                                    ]
                                },
                                "operatorToken": {
                                    "kind": "ExclamationEqualsEqualsToken",
                                    "fullStart": 859,
                                    "fullEnd": 863,
                                    "start": 859,
                                    "end": 862,
                                    "fullWidth": 4,
                                    "width": 3,
                                    "text": "!==",
                                    "value": "!==",
                                    "valueText": "!==",
                                    "hasTrailingTrivia": true,
                                    "trailingTrivia": [
                                        {
                                            "kind": "WhitespaceTrivia",
                                            "text": " "
                                        }
                                    ]
                                },
                                "right": {
                                    "kind": "InvocationExpression",
                                    "fullStart": 863,
                                    "fullEnd": 917,
                                    "start": 863,
                                    "end": 917,
                                    "fullWidth": 54,
                                    "width": 54,
                                    "expression": {
                                        "kind": "MemberAccessExpression",
                                        "fullStart": 863,
                                        "fullEnd": 895,
                                        "start": 863,
                                        "end": 895,
                                        "fullWidth": 32,
                                        "width": 32,
                                        "expression": {
                                            "kind": "MemberAccessExpression",
                                            "fullStart": 863,
                                            "fullEnd": 890,
                                            "start": 863,
                                            "end": 890,
                                            "fullWidth": 27,
                                            "width": 27,
                                            "expression": {
                                                "kind": "MemberAccessExpression",
                                                "fullStart": 863,
                                                "fullEnd": 878,
                                                "start": 863,
                                                "end": 878,
                                                "fullWidth": 15,
                                                "width": 15,
                                                "expression": {
                                                    "kind": "IdentifierName",
                                                    "fullStart": 863,
                                                    "fullEnd": 868,
                                                    "start": 863,
                                                    "end": 868,
                                                    "fullWidth": 5,
                                                    "width": 5,
                                                    "text": "Array",
                                                    "value": "Array",
                                                    "valueText": "Array"
                                                },
                                                "dotToken": {
                                                    "kind": "DotToken",
                                                    "fullStart": 868,
                                                    "fullEnd": 869,
                                                    "start": 868,
                                                    "end": 869,
                                                    "fullWidth": 1,
                                                    "width": 1,
                                                    "text": ".",
                                                    "value": ".",
                                                    "valueText": "."
                                                },
                                                "name": {
                                                    "kind": "IdentifierName",
                                                    "fullStart": 869,
                                                    "fullEnd": 878,
                                                    "start": 869,
                                                    "end": 878,
                                                    "fullWidth": 9,
                                                    "width": 9,
                                                    "text": "prototype",
                                                    "value": "prototype",
                                                    "valueText": "prototype"
                                                }
                                            },
                                            "dotToken": {
                                                "kind": "DotToken",
                                                "fullStart": 878,
                                                "fullEnd": 879,
                                                "start": 878,
                                                "end": 879,
                                                "fullWidth": 1,
                                                "width": 1,
                                                "text": ".",
                                                "value": ".",
                                                "valueText": "."
                                            },
                                            "name": {
                                                "kind": "IdentifierName",
                                                "fullStart": 879,
                                                "fullEnd": 890,
                                                "start": 879,
                                                "end": 890,
                                                "fullWidth": 11,
                                                "width": 11,
                                                "text": "reduceRight",
                                                "value": "reduceRight",
                                                "valueText": "reduceRight"
                                            }
                                        },
                                        "dotToken": {
                                            "kind": "DotToken",
                                            "fullStart": 890,
                                            "fullEnd": 891,
                                            "start": 890,
                                            "end": 891,
                                            "fullWidth": 1,
                                            "width": 1,
                                            "text": ".",
                                            "value": ".",
                                            "valueText": "."
                                        },
                                        "name": {
                                            "kind": "IdentifierName",
                                            "fullStart": 891,
                                            "fullEnd": 895,
                                            "start": 891,
                                            "end": 895,
                                            "fullWidth": 4,
                                            "width": 4,
                                            "text": "call",
                                            "value": "call",
                                            "valueText": "call"
                                        }
                                    },
                                    "argumentList": {
                                        "kind": "ArgumentList",
                                        "fullStart": 895,
                                        "fullEnd": 917,
                                        "start": 895,
                                        "end": 917,
                                        "fullWidth": 22,
                                        "width": 22,
                                        "openParenToken": {
                                            "kind": "OpenParenToken",
                                            "fullStart": 895,
                                            "fullEnd": 896,
                                            "start": 895,
                                            "end": 896,
                                            "fullWidth": 1,
                                            "width": 1,
                                            "text": "(",
                                            "value": "(",
                                            "valueText": "("
                                        },
                                        "arguments": [
                                            {
                                                "kind": "IdentifierName",
                                                "fullStart": 896,
                                                "fullEnd": 899,
                                                "start": 896,
                                                "end": 899,
                                                "fullWidth": 3,
                                                "width": 3,
                                                "text": "obj",
                                                "value": "obj",
                                                "valueText": "obj"
                                            },
                                            {
                                                "kind": "CommaToken",
                                                "fullStart": 899,
                                                "fullEnd": 901,
                                                "start": 899,
                                                "end": 900,
                                                "fullWidth": 2,
                                                "width": 1,
                                                "text": ",",
                                                "value": ",",
                                                "valueText": ",",
                                                "hasTrailingTrivia": true,
                                                "trailingTrivia": [
                                                    {
                                                        "kind": "WhitespaceTrivia",
                                                        "text": " "
                                                    }
                                                ]
                                            },
                                            {
                                                "kind": "FunctionExpression",
                                                "fullStart": 901,
                                                "fullEnd": 916,
                                                "start": 901,
                                                "end": 916,
                                                "fullWidth": 15,
                                                "width": 15,
                                                "functionKeyword": {
                                                    "kind": "FunctionKeyword",
                                                    "fullStart": 901,
                                                    "fullEnd": 910,
                                                    "start": 901,
                                                    "end": 909,
                                                    "fullWidth": 9,
                                                    "width": 8,
                                                    "text": "function",
                                                    "value": "function",
                                                    "valueText": "function",
                                                    "hasTrailingTrivia": true,
                                                    "trailingTrivia": [
                                                        {
                                                            "kind": "WhitespaceTrivia",
                                                            "text": " "
                                                        }
                                                    ]
                                                },
                                                "callSignature": {
                                                    "kind": "CallSignature",
                                                    "fullStart": 910,
                                                    "fullEnd": 913,
                                                    "start": 910,
                                                    "end": 912,
                                                    "fullWidth": 3,
                                                    "width": 2,
                                                    "parameterList": {
                                                        "kind": "ParameterList",
                                                        "fullStart": 910,
                                                        "fullEnd": 913,
                                                        "start": 910,
                                                        "end": 912,
                                                        "fullWidth": 3,
                                                        "width": 2,
                                                        "openParenToken": {
                                                            "kind": "OpenParenToken",
                                                            "fullStart": 910,
                                                            "fullEnd": 911,
                                                            "start": 910,
                                                            "end": 911,
                                                            "fullWidth": 1,
                                                            "width": 1,
                                                            "text": "(",
                                                            "value": "(",
                                                            "valueText": "("
                                                        },
                                                        "parameters": [],
                                                        "closeParenToken": {
                                                            "kind": "CloseParenToken",
                                                            "fullStart": 911,
                                                            "fullEnd": 913,
                                                            "start": 911,
                                                            "end": 912,
                                                            "fullWidth": 2,
                                                            "width": 1,
                                                            "text": ")",
                                                            "value": ")",
                                                            "valueText": ")",
                                                            "hasTrailingTrivia": true,
                                                            "trailingTrivia": [
                                                                {
                                                                    "kind": "WhitespaceTrivia",
                                                                    "text": " "
                                                                }
                                                            ]
                                                        }
                                                    }
                                                },
                                                "block": {
                                                    "kind": "Block",
                                                    "fullStart": 913,
                                                    "fullEnd": 916,
                                                    "start": 913,
                                                    "end": 916,
                                                    "fullWidth": 3,
                                                    "width": 3,
                                                    "openBraceToken": {
                                                        "kind": "OpenBraceToken",
                                                        "fullStart": 913,
                                                        "fullEnd": 915,
                                                        "start": 913,
                                                        "end": 914,
                                                        "fullWidth": 2,
                                                        "width": 1,
                                                        "text": "{",
                                                        "value": "{",
                                                        "valueText": "{",
                                                        "hasTrailingTrivia": true,
                                                        "trailingTrivia": [
                                                            {
                                                                "kind": "WhitespaceTrivia",
                                                                "text": " "
                                                            }
                                                        ]
                                                    },
                                                    "statements": [],
                                                    "closeBraceToken": {
                                                        "kind": "CloseBraceToken",
                                                        "fullStart": 915,
                                                        "fullEnd": 916,
                                                        "start": 915,
                                                        "end": 916,
                                                        "fullWidth": 1,
                                                        "width": 1,
                                                        "text": "}",
                                                        "value": "}",
                                                        "valueText": "}"
                                                    }
                                                }
                                            }
                                        ],
                                        "closeParenToken": {
                                            "kind": "CloseParenToken",
                                            "fullStart": 916,
                                            "fullEnd": 917,
                                            "start": 916,
                                            "end": 917,
                                            "fullWidth": 1,
                                            "width": 1,
                                            "text": ")",
                                            "value": ")",
                                            "valueText": ")"
                                        }
                                    }
                                }
                            },
                            "semicolonToken": {
                                "kind": "SemicolonToken",
                                "fullStart": 917,
                                "fullEnd": 920,
                                "start": 917,
                                "end": 918,
                                "fullWidth": 3,
                                "width": 1,
                                "text": ";",
                                "value": ";",
                                "valueText": ";",
                                "hasTrailingTrivia": true,
                                "hasTrailingNewLine": true,
                                "trailingTrivia": [
                                    {
                                        "kind": "NewLineTrivia",
                                        "text": "\r\n"
                                    }
                                ]
                            }
                        }
                    ],
                    "closeBraceToken": {
                        "kind": "CloseBraceToken",
                        "fullStart": 920,
                        "fullEnd": 927,
                        "start": 924,
                        "end": 925,
                        "fullWidth": 7,
                        "width": 1,
                        "text": "}",
                        "value": "}",
                        "valueText": "}",
                        "hasLeadingTrivia": true,
                        "hasTrailingTrivia": true,
                        "hasTrailingNewLine": true,
                        "leadingTrivia": [
                            {
                                "kind": "WhitespaceTrivia",
                                "text": "    "
                            }
                        ],
                        "trailingTrivia": [
                            {
                                "kind": "NewLineTrivia",
                                "text": "\r\n"
                            }
                        ]
                    }
                }
            },
            {
                "kind": "ExpressionStatement",
                "fullStart": 927,
                "fullEnd": 951,
                "start": 927,
                "end": 949,
                "fullWidth": 24,
                "width": 22,
                "expression": {
                    "kind": "InvocationExpression",
                    "fullStart": 927,
                    "fullEnd": 948,
                    "start": 927,
                    "end": 948,
                    "fullWidth": 21,
                    "width": 21,
                    "expression": {
                        "kind": "IdentifierName",
                        "fullStart": 927,
                        "fullEnd": 938,
                        "start": 927,
                        "end": 938,
                        "fullWidth": 11,
                        "width": 11,
                        "text": "runTestCase",
                        "value": "runTestCase",
                        "valueText": "runTestCase"
                    },
                    "argumentList": {
                        "kind": "ArgumentList",
                        "fullStart": 938,
                        "fullEnd": 948,
                        "start": 938,
                        "end": 948,
                        "fullWidth": 10,
                        "width": 10,
                        "openParenToken": {
                            "kind": "OpenParenToken",
                            "fullStart": 938,
                            "fullEnd": 939,
                            "start": 938,
                            "end": 939,
                            "fullWidth": 1,
                            "width": 1,
                            "text": "(",
                            "value": "(",
                            "valueText": "("
                        },
                        "arguments": [
                            {
                                "kind": "IdentifierName",
                                "fullStart": 939,
                                "fullEnd": 947,
                                "start": 939,
                                "end": 947,
                                "fullWidth": 8,
                                "width": 8,
                                "text": "testcase",
                                "value": "testcase",
                                "valueText": "testcase"
                            }
                        ],
                        "closeParenToken": {
                            "kind": "CloseParenToken",
                            "fullStart": 947,
                            "fullEnd": 948,
                            "start": 947,
                            "end": 948,
                            "fullWidth": 1,
                            "width": 1,
                            "text": ")",
                            "value": ")",
                            "valueText": ")"
                        }
                    }
                },
                "semicolonToken": {
                    "kind": "SemicolonToken",
                    "fullStart": 948,
                    "fullEnd": 951,
                    "start": 948,
                    "end": 949,
                    "fullWidth": 3,
                    "width": 1,
                    "text": ";",
                    "value": ";",
                    "valueText": ";",
                    "hasTrailingTrivia": true,
                    "hasTrailingNewLine": true,
                    "trailingTrivia": [
                        {
                            "kind": "NewLineTrivia",
                            "text": "\r\n"
                        }
                    ]
                }
            }
        ],
        "endOfFileToken": {
            "kind": "EndOfFileToken",
            "fullStart": 951,
            "fullEnd": 951,
            "start": 951,
            "end": 951,
            "fullWidth": 0,
            "width": 0,
            "text": ""
        }
    },
    "lineMap": {
        "lineStarts": [
            0,
            67,
            152,
            232,
            308,
            380,
            385,
            444,
            537,
            542,
            544,
            546,
            569,
            571,
            626,
            628,
            676,
            708,
            740,
            767,
            783,
            815,
            828,
            830,
            920,
            927,
            951
        ],
        "length": 951
    }
}<|MERGE_RESOLUTION|>--- conflicted
+++ resolved
@@ -252,12 +252,8 @@
                                         "start": 583,
                                         "end": 623,
                                         "fullWidth": 40,
-<<<<<<< HEAD
                                         "width": 40,
-                                        "identifier": {
-=======
                                         "propertyName": {
->>>>>>> 85e84683
                                             "kind": "IdentifierName",
                                             "fullStart": 583,
                                             "fullEnd": 587,
