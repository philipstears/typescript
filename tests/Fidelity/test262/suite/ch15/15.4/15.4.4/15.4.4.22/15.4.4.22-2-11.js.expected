{
    "isDeclaration": false,
    "languageVersion": "EcmaScript5",
    "parseOptions": {
        "allowAutomaticSemicolonInsertion": true
    },
    "sourceUnit": {
        "kind": "SourceUnit",
        "fullStart": 0,
        "fullEnd": 1124,
        "start": 584,
        "end": 1124,
        "fullWidth": 1124,
        "width": 540,
        "isIncrementallyUnusable": true,
        "moduleElements": [
            {
                "kind": "FunctionDeclaration",
                "fullStart": 0,
                "fullEnd": 1100,
                "start": 584,
                "end": 1098,
                "fullWidth": 1100,
                "width": 514,
                "isIncrementallyUnusable": true,
                "modifiers": [],
                "functionKeyword": {
                    "kind": "FunctionKeyword",
                    "fullStart": 0,
                    "fullEnd": 593,
                    "start": 584,
                    "end": 592,
                    "fullWidth": 593,
                    "width": 8,
                    "text": "function",
                    "value": "function",
                    "valueText": "function",
                    "hasLeadingTrivia": true,
                    "hasLeadingComment": true,
                    "hasLeadingNewLine": true,
                    "hasTrailingTrivia": true,
                    "leadingTrivia": [
                        {
                            "kind": "SingleLineCommentTrivia",
                            "text": "/// Copyright (c) 2012 Ecma International.  All rights reserved. "
                        },
                        {
                            "kind": "NewLineTrivia",
                            "text": "\r\n"
                        },
                        {
                            "kind": "SingleLineCommentTrivia",
                            "text": "/// Ecma International makes this code available under the terms and conditions set"
                        },
                        {
                            "kind": "NewLineTrivia",
                            "text": "\r\n"
                        },
                        {
                            "kind": "SingleLineCommentTrivia",
                            "text": "/// forth on http://hg.ecmascript.org/tests/test262/raw-file/tip/LICENSE (the "
                        },
                        {
                            "kind": "NewLineTrivia",
                            "text": "\r\n"
                        },
                        {
                            "kind": "SingleLineCommentTrivia",
                            "text": "/// \"Use Terms\").   Any redistribution of this code must retain the above "
                        },
                        {
                            "kind": "NewLineTrivia",
                            "text": "\r\n"
                        },
                        {
                            "kind": "SingleLineCommentTrivia",
                            "text": "/// copyright and this notice and otherwise comply with the Use Terms."
                        },
                        {
                            "kind": "NewLineTrivia",
                            "text": "\r\n"
                        },
                        {
                            "kind": "MultiLineCommentTrivia",
                            "text": "/**\r\n * @path ch15/15.4/15.4.4/15.4.4.22/15.4.4.22-2-11.js\r\n * @description Array.prototype.reduceRight applied to Array-like object, 'length' is an own accessor property without a get function\r\n */"
                        },
                        {
                            "kind": "NewLineTrivia",
                            "text": "\r\n"
                        },
                        {
                            "kind": "NewLineTrivia",
                            "text": "\r\n"
                        },
                        {
                            "kind": "NewLineTrivia",
                            "text": "\r\n"
                        }
                    ],
                    "trailingTrivia": [
                        {
                            "kind": "WhitespaceTrivia",
                            "text": " "
                        }
                    ]
                },
                "identifier": {
                    "kind": "IdentifierName",
                    "fullStart": 593,
                    "fullEnd": 601,
                    "start": 593,
                    "end": 601,
                    "fullWidth": 8,
                    "width": 8,
                    "text": "testcase",
                    "value": "testcase",
                    "valueText": "testcase"
                },
                "callSignature": {
                    "kind": "CallSignature",
                    "fullStart": 601,
                    "fullEnd": 604,
                    "start": 601,
                    "end": 603,
                    "fullWidth": 3,
                    "width": 2,
                    "parameterList": {
                        "kind": "ParameterList",
                        "fullStart": 601,
                        "fullEnd": 604,
                        "start": 601,
                        "end": 603,
                        "fullWidth": 3,
                        "width": 2,
                        "openParenToken": {
                            "kind": "OpenParenToken",
                            "fullStart": 601,
                            "fullEnd": 602,
                            "start": 601,
                            "end": 602,
                            "fullWidth": 1,
                            "width": 1,
                            "text": "(",
                            "value": "(",
                            "valueText": "("
                        },
                        "parameters": [],
                        "closeParenToken": {
                            "kind": "CloseParenToken",
                            "fullStart": 602,
                            "fullEnd": 604,
                            "start": 602,
                            "end": 603,
                            "fullWidth": 2,
                            "width": 1,
                            "text": ")",
                            "value": ")",
                            "valueText": ")",
                            "hasTrailingTrivia": true,
                            "trailingTrivia": [
                                {
                                    "kind": "WhitespaceTrivia",
                                    "text": " "
                                }
                            ]
                        }
                    }
                },
                "block": {
                    "kind": "Block",
                    "fullStart": 604,
                    "fullEnd": 1100,
                    "start": 604,
                    "end": 1098,
                    "fullWidth": 496,
                    "width": 494,
                    "isIncrementallyUnusable": true,
                    "openBraceToken": {
                        "kind": "OpenBraceToken",
                        "fullStart": 604,
                        "fullEnd": 607,
                        "start": 604,
                        "end": 605,
                        "fullWidth": 3,
                        "width": 1,
                        "text": "{",
                        "value": "{",
                        "valueText": "{",
                        "hasTrailingTrivia": true,
                        "hasTrailingNewLine": true,
                        "trailingTrivia": [
                            {
                                "kind": "NewLineTrivia",
                                "text": "\r\n"
                            }
                        ]
                    },
                    "statements": [
                        {
                            "kind": "VariableStatement",
                            "fullStart": 607,
                            "fullEnd": 640,
                            "start": 617,
                            "end": 638,
                            "fullWidth": 33,
                            "width": 21,
                            "modifiers": [],
                            "variableDeclaration": {
                                "kind": "VariableDeclaration",
                                "fullStart": 607,
                                "fullEnd": 637,
                                "start": 617,
                                "end": 637,
                                "fullWidth": 30,
                                "width": 20,
                                "varKeyword": {
                                    "kind": "VarKeyword",
                                    "fullStart": 607,
                                    "fullEnd": 621,
                                    "start": 617,
                                    "end": 620,
                                    "fullWidth": 14,
                                    "width": 3,
                                    "text": "var",
                                    "value": "var",
                                    "valueText": "var",
                                    "hasLeadingTrivia": true,
                                    "hasLeadingNewLine": true,
                                    "hasTrailingTrivia": true,
                                    "leadingTrivia": [
                                        {
                                            "kind": "NewLineTrivia",
                                            "text": "\r\n"
                                        },
                                        {
                                            "kind": "WhitespaceTrivia",
                                            "text": "        "
                                        }
                                    ],
                                    "trailingTrivia": [
                                        {
                                            "kind": "WhitespaceTrivia",
                                            "text": " "
                                        }
                                    ]
                                },
                                "variableDeclarators": [
                                    {
                                        "kind": "VariableDeclarator",
                                        "fullStart": 621,
                                        "fullEnd": 637,
                                        "start": 621,
                                        "end": 637,
                                        "fullWidth": 16,
<<<<<<< HEAD
                                        "width": 16,
                                        "identifier": {
=======
                                        "propertyName": {
>>>>>>> 85e84683
                                            "kind": "IdentifierName",
                                            "fullStart": 621,
                                            "fullEnd": 630,
                                            "start": 621,
                                            "end": 629,
                                            "fullWidth": 9,
                                            "width": 8,
                                            "text": "accessed",
                                            "value": "accessed",
                                            "valueText": "accessed",
                                            "hasTrailingTrivia": true,
                                            "trailingTrivia": [
                                                {
                                                    "kind": "WhitespaceTrivia",
                                                    "text": " "
                                                }
                                            ]
                                        },
                                        "equalsValueClause": {
                                            "kind": "EqualsValueClause",
                                            "fullStart": 630,
                                            "fullEnd": 637,
                                            "start": 630,
                                            "end": 637,
                                            "fullWidth": 7,
                                            "width": 7,
                                            "equalsToken": {
                                                "kind": "EqualsToken",
                                                "fullStart": 630,
                                                "fullEnd": 632,
                                                "start": 630,
                                                "end": 631,
                                                "fullWidth": 2,
                                                "width": 1,
                                                "text": "=",
                                                "value": "=",
                                                "valueText": "=",
                                                "hasTrailingTrivia": true,
                                                "trailingTrivia": [
                                                    {
                                                        "kind": "WhitespaceTrivia",
                                                        "text": " "
                                                    }
                                                ]
                                            },
                                            "value": {
                                                "kind": "FalseKeyword",
                                                "fullStart": 632,
                                                "fullEnd": 637,
                                                "start": 632,
                                                "end": 637,
                                                "fullWidth": 5,
                                                "width": 5,
                                                "text": "false",
                                                "value": false,
                                                "valueText": "false"
                                            }
                                        }
                                    }
                                ]
                            },
                            "semicolonToken": {
                                "kind": "SemicolonToken",
                                "fullStart": 637,
                                "fullEnd": 640,
                                "start": 637,
                                "end": 638,
                                "fullWidth": 3,
                                "width": 1,
                                "text": ";",
                                "value": ";",
                                "valueText": ";",
                                "hasTrailingTrivia": true,
                                "hasTrailingNewLine": true,
                                "trailingTrivia": [
                                    {
                                        "kind": "NewLineTrivia",
                                        "text": "\r\n"
                                    }
                                ]
                            }
                        },
                        {
                            "kind": "FunctionDeclaration",
                            "fullStart": 640,
                            "fullEnd": 796,
                            "start": 650,
                            "end": 794,
                            "fullWidth": 156,
                            "width": 144,
                            "modifiers": [],
                            "functionKeyword": {
                                "kind": "FunctionKeyword",
                                "fullStart": 640,
                                "fullEnd": 659,
                                "start": 650,
                                "end": 658,
                                "fullWidth": 19,
                                "width": 8,
                                "text": "function",
                                "value": "function",
                                "valueText": "function",
                                "hasLeadingTrivia": true,
                                "hasLeadingNewLine": true,
                                "hasTrailingTrivia": true,
                                "leadingTrivia": [
                                    {
                                        "kind": "NewLineTrivia",
                                        "text": "\r\n"
                                    },
                                    {
                                        "kind": "WhitespaceTrivia",
                                        "text": "        "
                                    }
                                ],
                                "trailingTrivia": [
                                    {
                                        "kind": "WhitespaceTrivia",
                                        "text": " "
                                    }
                                ]
                            },
                            "identifier": {
                                "kind": "IdentifierName",
                                "fullStart": 659,
                                "fullEnd": 669,
                                "start": 659,
                                "end": 669,
                                "fullWidth": 10,
                                "width": 10,
                                "text": "callbackfn",
                                "value": "callbackfn",
                                "valueText": "callbackfn"
                            },
                            "callSignature": {
                                "kind": "CallSignature",
                                "fullStart": 669,
                                "fullEnd": 697,
                                "start": 669,
                                "end": 696,
                                "fullWidth": 28,
                                "width": 27,
                                "parameterList": {
                                    "kind": "ParameterList",
                                    "fullStart": 669,
                                    "fullEnd": 697,
                                    "start": 669,
                                    "end": 696,
                                    "fullWidth": 28,
                                    "width": 27,
                                    "openParenToken": {
                                        "kind": "OpenParenToken",
                                        "fullStart": 669,
                                        "fullEnd": 670,
                                        "start": 669,
                                        "end": 670,
                                        "fullWidth": 1,
                                        "width": 1,
                                        "text": "(",
                                        "value": "(",
                                        "valueText": "("
                                    },
                                    "parameters": [
                                        {
                                            "kind": "Parameter",
                                            "fullStart": 670,
                                            "fullEnd": 677,
                                            "start": 670,
                                            "end": 677,
                                            "fullWidth": 7,
                                            "width": 7,
                                            "modifiers": [],
                                            "identifier": {
                                                "kind": "IdentifierName",
                                                "fullStart": 670,
                                                "fullEnd": 677,
                                                "start": 670,
                                                "end": 677,
                                                "fullWidth": 7,
                                                "width": 7,
                                                "text": "prevVal",
                                                "value": "prevVal",
                                                "valueText": "prevVal"
                                            }
                                        },
                                        {
                                            "kind": "CommaToken",
                                            "fullStart": 677,
                                            "fullEnd": 679,
                                            "start": 677,
                                            "end": 678,
                                            "fullWidth": 2,
                                            "width": 1,
                                            "text": ",",
                                            "value": ",",
                                            "valueText": ",",
                                            "hasTrailingTrivia": true,
                                            "trailingTrivia": [
                                                {
                                                    "kind": "WhitespaceTrivia",
                                                    "text": " "
                                                }
                                            ]
                                        },
                                        {
                                            "kind": "Parameter",
                                            "fullStart": 679,
                                            "fullEnd": 685,
                                            "start": 679,
                                            "end": 685,
                                            "fullWidth": 6,
                                            "width": 6,
                                            "modifiers": [],
                                            "identifier": {
                                                "kind": "IdentifierName",
                                                "fullStart": 679,
                                                "fullEnd": 685,
                                                "start": 679,
                                                "end": 685,
                                                "fullWidth": 6,
                                                "width": 6,
                                                "text": "curVal",
                                                "value": "curVal",
                                                "valueText": "curVal"
                                            }
                                        },
                                        {
                                            "kind": "CommaToken",
                                            "fullStart": 685,
                                            "fullEnd": 687,
                                            "start": 685,
                                            "end": 686,
                                            "fullWidth": 2,
                                            "width": 1,
                                            "text": ",",
                                            "value": ",",
                                            "valueText": ",",
                                            "hasTrailingTrivia": true,
                                            "trailingTrivia": [
                                                {
                                                    "kind": "WhitespaceTrivia",
                                                    "text": " "
                                                }
                                            ]
                                        },
                                        {
                                            "kind": "Parameter",
                                            "fullStart": 687,
                                            "fullEnd": 690,
                                            "start": 687,
                                            "end": 690,
                                            "fullWidth": 3,
                                            "width": 3,
                                            "modifiers": [],
                                            "identifier": {
                                                "kind": "IdentifierName",
                                                "fullStart": 687,
                                                "fullEnd": 690,
                                                "start": 687,
                                                "end": 690,
                                                "fullWidth": 3,
                                                "width": 3,
                                                "text": "idx",
                                                "value": "idx",
                                                "valueText": "idx"
                                            }
                                        },
                                        {
                                            "kind": "CommaToken",
                                            "fullStart": 690,
                                            "fullEnd": 692,
                                            "start": 690,
                                            "end": 691,
                                            "fullWidth": 2,
                                            "width": 1,
                                            "text": ",",
                                            "value": ",",
                                            "valueText": ",",
                                            "hasTrailingTrivia": true,
                                            "trailingTrivia": [
                                                {
                                                    "kind": "WhitespaceTrivia",
                                                    "text": " "
                                                }
                                            ]
                                        },
                                        {
                                            "kind": "Parameter",
                                            "fullStart": 692,
                                            "fullEnd": 695,
                                            "start": 692,
                                            "end": 695,
                                            "fullWidth": 3,
                                            "width": 3,
                                            "modifiers": [],
                                            "identifier": {
                                                "kind": "IdentifierName",
                                                "fullStart": 692,
                                                "fullEnd": 695,
                                                "start": 692,
                                                "end": 695,
                                                "fullWidth": 3,
                                                "width": 3,
                                                "text": "obj",
                                                "value": "obj",
                                                "valueText": "obj"
                                            }
                                        }
                                    ],
                                    "closeParenToken": {
                                        "kind": "CloseParenToken",
                                        "fullStart": 695,
                                        "fullEnd": 697,
                                        "start": 695,
                                        "end": 696,
                                        "fullWidth": 2,
                                        "width": 1,
                                        "text": ")",
                                        "value": ")",
                                        "valueText": ")",
                                        "hasTrailingTrivia": true,
                                        "trailingTrivia": [
                                            {
                                                "kind": "WhitespaceTrivia",
                                                "text": " "
                                            }
                                        ]
                                    }
                                }
                            },
                            "block": {
                                "kind": "Block",
                                "fullStart": 697,
                                "fullEnd": 796,
                                "start": 697,
                                "end": 794,
                                "fullWidth": 99,
                                "width": 97,
                                "openBraceToken": {
                                    "kind": "OpenBraceToken",
                                    "fullStart": 697,
                                    "fullEnd": 700,
                                    "start": 697,
                                    "end": 698,
                                    "fullWidth": 3,
                                    "width": 1,
                                    "text": "{",
                                    "value": "{",
                                    "valueText": "{",
                                    "hasTrailingTrivia": true,
                                    "hasTrailingNewLine": true,
                                    "trailingTrivia": [
                                        {
                                            "kind": "NewLineTrivia",
                                            "text": "\r\n"
                                        }
                                    ]
                                },
                                "statements": [
                                    {
                                        "kind": "ExpressionStatement",
                                        "fullStart": 700,
                                        "fullEnd": 730,
                                        "start": 712,
                                        "end": 728,
                                        "fullWidth": 30,
                                        "width": 16,
                                        "expression": {
                                            "kind": "AssignmentExpression",
                                            "fullStart": 700,
                                            "fullEnd": 727,
                                            "start": 712,
                                            "end": 727,
                                            "fullWidth": 27,
                                            "width": 15,
                                            "left": {
                                                "kind": "IdentifierName",
                                                "fullStart": 700,
                                                "fullEnd": 721,
                                                "start": 712,
                                                "end": 720,
                                                "fullWidth": 21,
                                                "width": 8,
                                                "text": "accessed",
                                                "value": "accessed",
                                                "valueText": "accessed",
                                                "hasLeadingTrivia": true,
                                                "hasTrailingTrivia": true,
                                                "leadingTrivia": [
                                                    {
                                                        "kind": "WhitespaceTrivia",
                                                        "text": "            "
                                                    }
                                                ],
                                                "trailingTrivia": [
                                                    {
                                                        "kind": "WhitespaceTrivia",
                                                        "text": " "
                                                    }
                                                ]
                                            },
                                            "operatorToken": {
                                                "kind": "EqualsToken",
                                                "fullStart": 721,
                                                "fullEnd": 723,
                                                "start": 721,
                                                "end": 722,
                                                "fullWidth": 2,
                                                "width": 1,
                                                "text": "=",
                                                "value": "=",
                                                "valueText": "=",
                                                "hasTrailingTrivia": true,
                                                "trailingTrivia": [
                                                    {
                                                        "kind": "WhitespaceTrivia",
                                                        "text": " "
                                                    }
                                                ]
                                            },
                                            "right": {
                                                "kind": "TrueKeyword",
                                                "fullStart": 723,
                                                "fullEnd": 727,
                                                "start": 723,
                                                "end": 727,
                                                "fullWidth": 4,
                                                "width": 4,
                                                "text": "true",
                                                "value": true,
                                                "valueText": "true"
                                            }
                                        },
                                        "semicolonToken": {
                                            "kind": "SemicolonToken",
                                            "fullStart": 727,
                                            "fullEnd": 730,
                                            "start": 727,
                                            "end": 728,
                                            "fullWidth": 3,
                                            "width": 1,
                                            "text": ";",
                                            "value": ";",
                                            "valueText": ";",
                                            "hasTrailingTrivia": true,
                                            "hasTrailingNewLine": true,
                                            "trailingTrivia": [
                                                {
                                                    "kind": "NewLineTrivia",
                                                    "text": "\r\n"
                                                }
                                            ]
                                        }
                                    },
                                    {
                                        "kind": "ReturnStatement",
                                        "fullStart": 730,
                                        "fullEnd": 785,
                                        "start": 742,
                                        "end": 783,
                                        "fullWidth": 55,
                                        "width": 41,
                                        "returnKeyword": {
                                            "kind": "ReturnKeyword",
                                            "fullStart": 730,
                                            "fullEnd": 749,
                                            "start": 742,
                                            "end": 748,
                                            "fullWidth": 19,
                                            "width": 6,
                                            "text": "return",
                                            "value": "return",
                                            "valueText": "return",
                                            "hasLeadingTrivia": true,
                                            "hasTrailingTrivia": true,
                                            "leadingTrivia": [
                                                {
                                                    "kind": "WhitespaceTrivia",
                                                    "text": "            "
                                                }
                                            ],
                                            "trailingTrivia": [
                                                {
                                                    "kind": "WhitespaceTrivia",
                                                    "text": " "
                                                }
                                            ]
                                        },
                                        "expression": {
                                            "kind": "EqualsExpression",
                                            "fullStart": 749,
                                            "fullEnd": 782,
                                            "start": 749,
                                            "end": 782,
                                            "fullWidth": 33,
                                            "width": 33,
                                            "left": {
                                                "kind": "TypeOfExpression",
                                                "fullStart": 749,
                                                "fullEnd": 767,
                                                "start": 749,
                                                "end": 766,
                                                "fullWidth": 18,
                                                "width": 17,
                                                "typeOfKeyword": {
                                                    "kind": "TypeOfKeyword",
                                                    "fullStart": 749,
                                                    "fullEnd": 756,
                                                    "start": 749,
                                                    "end": 755,
                                                    "fullWidth": 7,
                                                    "width": 6,
                                                    "text": "typeof",
                                                    "value": "typeof",
                                                    "valueText": "typeof",
                                                    "hasTrailingTrivia": true,
                                                    "trailingTrivia": [
                                                        {
                                                            "kind": "WhitespaceTrivia",
                                                            "text": " "
                                                        }
                                                    ]
                                                },
                                                "expression": {
                                                    "kind": "MemberAccessExpression",
                                                    "fullStart": 756,
                                                    "fullEnd": 767,
                                                    "start": 756,
                                                    "end": 766,
                                                    "fullWidth": 11,
                                                    "width": 10,
                                                    "expression": {
                                                        "kind": "IdentifierName",
                                                        "fullStart": 756,
                                                        "fullEnd": 759,
                                                        "start": 756,
                                                        "end": 759,
                                                        "fullWidth": 3,
                                                        "width": 3,
                                                        "text": "obj",
                                                        "value": "obj",
                                                        "valueText": "obj"
                                                    },
                                                    "dotToken": {
                                                        "kind": "DotToken",
                                                        "fullStart": 759,
                                                        "fullEnd": 760,
                                                        "start": 759,
                                                        "end": 760,
                                                        "fullWidth": 1,
                                                        "width": 1,
                                                        "text": ".",
                                                        "value": ".",
                                                        "valueText": "."
                                                    },
                                                    "name": {
                                                        "kind": "IdentifierName",
                                                        "fullStart": 760,
                                                        "fullEnd": 767,
                                                        "start": 760,
                                                        "end": 766,
                                                        "fullWidth": 7,
                                                        "width": 6,
                                                        "text": "length",
                                                        "value": "length",
                                                        "valueText": "length",
                                                        "hasTrailingTrivia": true,
                                                        "trailingTrivia": [
                                                            {
                                                                "kind": "WhitespaceTrivia",
                                                                "text": " "
                                                            }
                                                        ]
                                                    }
                                                }
                                            },
                                            "operatorToken": {
                                                "kind": "EqualsEqualsEqualsToken",
                                                "fullStart": 767,
                                                "fullEnd": 771,
                                                "start": 767,
                                                "end": 770,
                                                "fullWidth": 4,
                                                "width": 3,
                                                "text": "===",
                                                "value": "===",
                                                "valueText": "===",
                                                "hasTrailingTrivia": true,
                                                "trailingTrivia": [
                                                    {
                                                        "kind": "WhitespaceTrivia",
                                                        "text": " "
                                                    }
                                                ]
                                            },
                                            "right": {
                                                "kind": "StringLiteral",
                                                "fullStart": 771,
                                                "fullEnd": 782,
                                                "start": 771,
                                                "end": 782,
                                                "fullWidth": 11,
                                                "width": 11,
                                                "text": "\"undefined\"",
                                                "value": "undefined",
                                                "valueText": "undefined"
                                            }
                                        },
                                        "semicolonToken": {
                                            "kind": "SemicolonToken",
                                            "fullStart": 782,
                                            "fullEnd": 785,
                                            "start": 782,
                                            "end": 783,
                                            "fullWidth": 3,
                                            "width": 1,
                                            "text": ";",
                                            "value": ";",
                                            "valueText": ";",
                                            "hasTrailingTrivia": true,
                                            "hasTrailingNewLine": true,
                                            "trailingTrivia": [
                                                {
                                                    "kind": "NewLineTrivia",
                                                    "text": "\r\n"
                                                }
                                            ]
                                        }
                                    }
                                ],
                                "closeBraceToken": {
                                    "kind": "CloseBraceToken",
                                    "fullStart": 785,
                                    "fullEnd": 796,
                                    "start": 793,
                                    "end": 794,
                                    "fullWidth": 11,
                                    "width": 1,
                                    "text": "}",
                                    "value": "}",
                                    "valueText": "}",
                                    "hasLeadingTrivia": true,
                                    "hasTrailingTrivia": true,
                                    "hasTrailingNewLine": true,
                                    "leadingTrivia": [
                                        {
                                            "kind": "WhitespaceTrivia",
                                            "text": "        "
                                        }
                                    ],
                                    "trailingTrivia": [
                                        {
                                            "kind": "NewLineTrivia",
                                            "text": "\r\n"
                                        }
                                    ]
                                }
                            }
                        },
                        {
                            "kind": "VariableStatement",
                            "fullStart": 796,
                            "fullEnd": 870,
                            "start": 806,
                            "end": 868,
                            "fullWidth": 74,
                            "width": 62,
                            "modifiers": [],
                            "variableDeclaration": {
                                "kind": "VariableDeclaration",
                                "fullStart": 796,
                                "fullEnd": 867,
                                "start": 806,
                                "end": 867,
                                "fullWidth": 71,
                                "width": 61,
                                "varKeyword": {
                                    "kind": "VarKeyword",
                                    "fullStart": 796,
                                    "fullEnd": 810,
                                    "start": 806,
                                    "end": 809,
                                    "fullWidth": 14,
                                    "width": 3,
                                    "text": "var",
                                    "value": "var",
                                    "valueText": "var",
                                    "hasLeadingTrivia": true,
                                    "hasLeadingNewLine": true,
                                    "hasTrailingTrivia": true,
                                    "leadingTrivia": [
                                        {
                                            "kind": "NewLineTrivia",
                                            "text": "\r\n"
                                        },
                                        {
                                            "kind": "WhitespaceTrivia",
                                            "text": "        "
                                        }
                                    ],
                                    "trailingTrivia": [
                                        {
                                            "kind": "WhitespaceTrivia",
                                            "text": " "
                                        }
                                    ]
                                },
                                "variableDeclarators": [
                                    {
                                        "kind": "VariableDeclarator",
                                        "fullStart": 810,
                                        "fullEnd": 867,
                                        "start": 810,
                                        "end": 867,
                                        "fullWidth": 57,
<<<<<<< HEAD
                                        "width": 57,
                                        "identifier": {
=======
                                        "propertyName": {
>>>>>>> 85e84683
                                            "kind": "IdentifierName",
                                            "fullStart": 810,
                                            "fullEnd": 814,
                                            "start": 810,
                                            "end": 813,
                                            "fullWidth": 4,
                                            "width": 3,
                                            "text": "obj",
                                            "value": "obj",
                                            "valueText": "obj",
                                            "hasTrailingTrivia": true,
                                            "trailingTrivia": [
                                                {
                                                    "kind": "WhitespaceTrivia",
                                                    "text": " "
                                                }
                                            ]
                                        },
                                        "equalsValueClause": {
                                            "kind": "EqualsValueClause",
                                            "fullStart": 814,
                                            "fullEnd": 867,
                                            "start": 814,
                                            "end": 867,
                                            "fullWidth": 53,
                                            "width": 53,
                                            "equalsToken": {
                                                "kind": "EqualsToken",
                                                "fullStart": 814,
                                                "fullEnd": 816,
                                                "start": 814,
                                                "end": 815,
                                                "fullWidth": 2,
                                                "width": 1,
                                                "text": "=",
                                                "value": "=",
                                                "valueText": "=",
                                                "hasTrailingTrivia": true,
                                                "trailingTrivia": [
                                                    {
                                                        "kind": "WhitespaceTrivia",
                                                        "text": " "
                                                    }
                                                ]
                                            },
                                            "value": {
                                                "kind": "ObjectLiteralExpression",
                                                "fullStart": 816,
                                                "fullEnd": 867,
                                                "start": 816,
                                                "end": 867,
                                                "fullWidth": 51,
                                                "width": 51,
                                                "openBraceToken": {
                                                    "kind": "OpenBraceToken",
                                                    "fullStart": 816,
                                                    "fullEnd": 819,
                                                    "start": 816,
                                                    "end": 817,
                                                    "fullWidth": 3,
                                                    "width": 1,
                                                    "text": "{",
                                                    "value": "{",
                                                    "valueText": "{",
                                                    "hasTrailingTrivia": true,
                                                    "hasTrailingNewLine": true,
                                                    "trailingTrivia": [
                                                        {
                                                            "kind": "NewLineTrivia",
                                                            "text": "\r\n"
                                                        }
                                                    ]
                                                },
                                                "propertyAssignments": [
                                                    {
                                                        "kind": "SimplePropertyAssignment",
                                                        "fullStart": 819,
                                                        "fullEnd": 836,
                                                        "start": 831,
                                                        "end": 836,
                                                        "fullWidth": 17,
                                                        "width": 5,
                                                        "propertyName": {
                                                            "kind": "NumericLiteral",
                                                            "fullStart": 819,
                                                            "fullEnd": 832,
                                                            "start": 831,
                                                            "end": 832,
                                                            "fullWidth": 13,
                                                            "width": 1,
                                                            "text": "0",
                                                            "value": 0,
                                                            "valueText": "0",
                                                            "hasLeadingTrivia": true,
                                                            "leadingTrivia": [
                                                                {
                                                                    "kind": "WhitespaceTrivia",
                                                                    "text": "            "
                                                                }
                                                            ]
                                                        },
                                                        "colonToken": {
                                                            "kind": "ColonToken",
                                                            "fullStart": 832,
                                                            "fullEnd": 834,
                                                            "start": 832,
                                                            "end": 833,
                                                            "fullWidth": 2,
                                                            "width": 1,
                                                            "text": ":",
                                                            "value": ":",
                                                            "valueText": ":",
                                                            "hasTrailingTrivia": true,
                                                            "trailingTrivia": [
                                                                {
                                                                    "kind": "WhitespaceTrivia",
                                                                    "text": " "
                                                                }
                                                            ]
                                                        },
                                                        "expression": {
                                                            "kind": "NumericLiteral",
                                                            "fullStart": 834,
                                                            "fullEnd": 836,
                                                            "start": 834,
                                                            "end": 836,
                                                            "fullWidth": 2,
                                                            "width": 2,
                                                            "text": "11",
                                                            "value": 11,
                                                            "valueText": "11"
                                                        }
                                                    },
                                                    {
                                                        "kind": "CommaToken",
                                                        "fullStart": 836,
                                                        "fullEnd": 839,
                                                        "start": 836,
                                                        "end": 837,
                                                        "fullWidth": 3,
                                                        "width": 1,
                                                        "text": ",",
                                                        "value": ",",
                                                        "valueText": ",",
                                                        "hasTrailingTrivia": true,
                                                        "hasTrailingNewLine": true,
                                                        "trailingTrivia": [
                                                            {
                                                                "kind": "NewLineTrivia",
                                                                "text": "\r\n"
                                                            }
                                                        ]
                                                    },
                                                    {
                                                        "kind": "SimplePropertyAssignment",
                                                        "fullStart": 839,
                                                        "fullEnd": 858,
                                                        "start": 851,
                                                        "end": 856,
                                                        "fullWidth": 19,
                                                        "width": 5,
                                                        "propertyName": {
                                                            "kind": "NumericLiteral",
                                                            "fullStart": 839,
                                                            "fullEnd": 852,
                                                            "start": 851,
                                                            "end": 852,
                                                            "fullWidth": 13,
                                                            "width": 1,
                                                            "text": "1",
                                                            "value": 1,
                                                            "valueText": "1",
                                                            "hasLeadingTrivia": true,
                                                            "leadingTrivia": [
                                                                {
                                                                    "kind": "WhitespaceTrivia",
                                                                    "text": "            "
                                                                }
                                                            ]
                                                        },
                                                        "colonToken": {
                                                            "kind": "ColonToken",
                                                            "fullStart": 852,
                                                            "fullEnd": 854,
                                                            "start": 852,
                                                            "end": 853,
                                                            "fullWidth": 2,
                                                            "width": 1,
                                                            "text": ":",
                                                            "value": ":",
                                                            "valueText": ":",
                                                            "hasTrailingTrivia": true,
                                                            "trailingTrivia": [
                                                                {
                                                                    "kind": "WhitespaceTrivia",
                                                                    "text": " "
                                                                }
                                                            ]
                                                        },
                                                        "expression": {
                                                            "kind": "NumericLiteral",
                                                            "fullStart": 854,
                                                            "fullEnd": 858,
                                                            "start": 854,
                                                            "end": 856,
                                                            "fullWidth": 4,
                                                            "width": 2,
                                                            "text": "12",
                                                            "value": 12,
                                                            "valueText": "12",
                                                            "hasTrailingTrivia": true,
                                                            "hasTrailingNewLine": true,
                                                            "trailingTrivia": [
                                                                {
                                                                    "kind": "NewLineTrivia",
                                                                    "text": "\r\n"
                                                                }
                                                            ]
                                                        }
                                                    }
                                                ],
                                                "closeBraceToken": {
                                                    "kind": "CloseBraceToken",
                                                    "fullStart": 858,
                                                    "fullEnd": 867,
                                                    "start": 866,
                                                    "end": 867,
                                                    "fullWidth": 9,
                                                    "width": 1,
                                                    "text": "}",
                                                    "value": "}",
                                                    "valueText": "}",
                                                    "hasLeadingTrivia": true,
                                                    "leadingTrivia": [
                                                        {
                                                            "kind": "WhitespaceTrivia",
                                                            "text": "        "
                                                        }
                                                    ]
                                                }
                                            }
                                        }
                                    }
                                ]
                            },
                            "semicolonToken": {
                                "kind": "SemicolonToken",
                                "fullStart": 867,
                                "fullEnd": 870,
                                "start": 867,
                                "end": 868,
                                "fullWidth": 3,
                                "width": 1,
                                "text": ";",
                                "value": ";",
                                "valueText": ";",
                                "hasTrailingTrivia": true,
                                "hasTrailingNewLine": true,
                                "trailingTrivia": [
                                    {
                                        "kind": "NewLineTrivia",
                                        "text": "\r\n"
                                    }
                                ]
                            }
                        },
                        {
                            "kind": "ExpressionStatement",
                            "fullStart": 870,
                            "fullEnd": 998,
                            "start": 878,
                            "end": 996,
                            "fullWidth": 128,
                            "width": 118,
                            "isIncrementallyUnusable": true,
                            "expression": {
                                "kind": "InvocationExpression",
                                "fullStart": 870,
                                "fullEnd": 995,
                                "start": 878,
                                "end": 995,
                                "fullWidth": 125,
                                "width": 117,
                                "isIncrementallyUnusable": true,
                                "expression": {
                                    "kind": "MemberAccessExpression",
                                    "fullStart": 870,
                                    "fullEnd": 899,
                                    "start": 878,
                                    "end": 899,
                                    "fullWidth": 29,
                                    "width": 21,
                                    "expression": {
                                        "kind": "IdentifierName",
                                        "fullStart": 870,
                                        "fullEnd": 884,
                                        "start": 878,
                                        "end": 884,
                                        "fullWidth": 14,
                                        "width": 6,
                                        "text": "Object",
                                        "value": "Object",
                                        "valueText": "Object",
                                        "hasLeadingTrivia": true,
                                        "leadingTrivia": [
                                            {
                                                "kind": "WhitespaceTrivia",
                                                "text": "        "
                                            }
                                        ]
                                    },
                                    "dotToken": {
                                        "kind": "DotToken",
                                        "fullStart": 884,
                                        "fullEnd": 885,
                                        "start": 884,
                                        "end": 885,
                                        "fullWidth": 1,
                                        "width": 1,
                                        "text": ".",
                                        "value": ".",
                                        "valueText": "."
                                    },
                                    "name": {
                                        "kind": "IdentifierName",
                                        "fullStart": 885,
                                        "fullEnd": 899,
                                        "start": 885,
                                        "end": 899,
                                        "fullWidth": 14,
                                        "width": 14,
                                        "text": "defineProperty",
                                        "value": "defineProperty",
                                        "valueText": "defineProperty"
                                    }
                                },
                                "argumentList": {
                                    "kind": "ArgumentList",
                                    "fullStart": 899,
                                    "fullEnd": 995,
                                    "start": 899,
                                    "end": 995,
                                    "fullWidth": 96,
                                    "width": 96,
                                    "isIncrementallyUnusable": true,
                                    "openParenToken": {
                                        "kind": "OpenParenToken",
                                        "fullStart": 899,
                                        "fullEnd": 900,
                                        "start": 899,
                                        "end": 900,
                                        "fullWidth": 1,
                                        "width": 1,
                                        "text": "(",
                                        "value": "(",
                                        "valueText": "("
                                    },
                                    "arguments": [
                                        {
                                            "kind": "IdentifierName",
                                            "fullStart": 900,
                                            "fullEnd": 903,
                                            "start": 900,
                                            "end": 903,
                                            "fullWidth": 3,
                                            "width": 3,
                                            "text": "obj",
                                            "value": "obj",
                                            "valueText": "obj"
                                        },
                                        {
                                            "kind": "CommaToken",
                                            "fullStart": 903,
                                            "fullEnd": 905,
                                            "start": 903,
                                            "end": 904,
                                            "fullWidth": 2,
                                            "width": 1,
                                            "text": ",",
                                            "value": ",",
                                            "valueText": ",",
                                            "hasTrailingTrivia": true,
                                            "trailingTrivia": [
                                                {
                                                    "kind": "WhitespaceTrivia",
                                                    "text": " "
                                                }
                                            ]
                                        },
                                        {
                                            "kind": "StringLiteral",
                                            "fullStart": 905,
                                            "fullEnd": 913,
                                            "start": 905,
                                            "end": 913,
                                            "fullWidth": 8,
                                            "width": 8,
                                            "text": "\"length\"",
                                            "value": "length",
                                            "valueText": "length"
                                        },
                                        {
                                            "kind": "CommaToken",
                                            "fullStart": 913,
                                            "fullEnd": 915,
                                            "start": 913,
                                            "end": 914,
                                            "fullWidth": 2,
                                            "width": 1,
                                            "text": ",",
                                            "value": ",",
                                            "valueText": ",",
                                            "hasTrailingTrivia": true,
                                            "trailingTrivia": [
                                                {
                                                    "kind": "WhitespaceTrivia",
                                                    "text": " "
                                                }
                                            ]
                                        },
                                        {
                                            "kind": "ObjectLiteralExpression",
                                            "fullStart": 915,
                                            "fullEnd": 994,
                                            "start": 915,
                                            "end": 994,
                                            "fullWidth": 79,
                                            "width": 79,
                                            "isIncrementallyUnusable": true,
                                            "openBraceToken": {
                                                "kind": "OpenBraceToken",
                                                "fullStart": 915,
                                                "fullEnd": 918,
                                                "start": 915,
                                                "end": 916,
                                                "fullWidth": 3,
                                                "width": 1,
                                                "text": "{",
                                                "value": "{",
                                                "valueText": "{",
                                                "hasTrailingTrivia": true,
                                                "hasTrailingNewLine": true,
                                                "trailingTrivia": [
                                                    {
                                                        "kind": "NewLineTrivia",
                                                        "text": "\r\n"
                                                    }
                                                ]
                                            },
                                            "propertyAssignments": [
                                                {
                                                    "kind": "SimplePropertyAssignment",
                                                    "fullStart": 918,
                                                    "fullEnd": 950,
                                                    "start": 930,
                                                    "end": 950,
                                                    "fullWidth": 32,
                                                    "width": 20,
                                                    "isIncrementallyUnusable": true,
                                                    "propertyName": {
                                                        "kind": "IdentifierName",
                                                        "fullStart": 918,
                                                        "fullEnd": 933,
                                                        "start": 930,
                                                        "end": 933,
                                                        "fullWidth": 15,
                                                        "width": 3,
                                                        "text": "set",
                                                        "value": "set",
                                                        "valueText": "set",
                                                        "hasLeadingTrivia": true,
                                                        "leadingTrivia": [
                                                            {
                                                                "kind": "WhitespaceTrivia",
                                                                "text": "            "
                                                            }
                                                        ]
                                                    },
                                                    "colonToken": {
                                                        "kind": "ColonToken",
                                                        "fullStart": 933,
                                                        "fullEnd": 935,
                                                        "start": 933,
                                                        "end": 934,
                                                        "fullWidth": 2,
                                                        "width": 1,
                                                        "text": ":",
                                                        "value": ":",
                                                        "valueText": ":",
                                                        "hasTrailingTrivia": true,
                                                        "trailingTrivia": [
                                                            {
                                                                "kind": "WhitespaceTrivia",
                                                                "text": " "
                                                            }
                                                        ]
                                                    },
                                                    "expression": {
                                                        "kind": "FunctionExpression",
                                                        "fullStart": 935,
                                                        "fullEnd": 950,
                                                        "start": 935,
                                                        "end": 950,
                                                        "fullWidth": 15,
                                                        "width": 15,
                                                        "functionKeyword": {
                                                            "kind": "FunctionKeyword",
                                                            "fullStart": 935,
                                                            "fullEnd": 944,
                                                            "start": 935,
                                                            "end": 943,
                                                            "fullWidth": 9,
                                                            "width": 8,
                                                            "text": "function",
                                                            "value": "function",
                                                            "valueText": "function",
                                                            "hasTrailingTrivia": true,
                                                            "trailingTrivia": [
                                                                {
                                                                    "kind": "WhitespaceTrivia",
                                                                    "text": " "
                                                                }
                                                            ]
                                                        },
                                                        "callSignature": {
                                                            "kind": "CallSignature",
                                                            "fullStart": 944,
                                                            "fullEnd": 947,
                                                            "start": 944,
                                                            "end": 946,
                                                            "fullWidth": 3,
                                                            "width": 2,
                                                            "parameterList": {
                                                                "kind": "ParameterList",
                                                                "fullStart": 944,
                                                                "fullEnd": 947,
                                                                "start": 944,
                                                                "end": 946,
                                                                "fullWidth": 3,
                                                                "width": 2,
                                                                "openParenToken": {
                                                                    "kind": "OpenParenToken",
                                                                    "fullStart": 944,
                                                                    "fullEnd": 945,
                                                                    "start": 944,
                                                                    "end": 945,
                                                                    "fullWidth": 1,
                                                                    "width": 1,
                                                                    "text": "(",
                                                                    "value": "(",
                                                                    "valueText": "("
                                                                },
                                                                "parameters": [],
                                                                "closeParenToken": {
                                                                    "kind": "CloseParenToken",
                                                                    "fullStart": 945,
                                                                    "fullEnd": 947,
                                                                    "start": 945,
                                                                    "end": 946,
                                                                    "fullWidth": 2,
                                                                    "width": 1,
                                                                    "text": ")",
                                                                    "value": ")",
                                                                    "valueText": ")",
                                                                    "hasTrailingTrivia": true,
                                                                    "trailingTrivia": [
                                                                        {
                                                                            "kind": "WhitespaceTrivia",
                                                                            "text": " "
                                                                        }
                                                                    ]
                                                                }
                                                            }
                                                        },
                                                        "block": {
                                                            "kind": "Block",
                                                            "fullStart": 947,
                                                            "fullEnd": 950,
                                                            "start": 947,
                                                            "end": 950,
                                                            "fullWidth": 3,
                                                            "width": 3,
                                                            "openBraceToken": {
                                                                "kind": "OpenBraceToken",
                                                                "fullStart": 947,
                                                                "fullEnd": 949,
                                                                "start": 947,
                                                                "end": 948,
                                                                "fullWidth": 2,
                                                                "width": 1,
                                                                "text": "{",
                                                                "value": "{",
                                                                "valueText": "{",
                                                                "hasTrailingTrivia": true,
                                                                "trailingTrivia": [
                                                                    {
                                                                        "kind": "WhitespaceTrivia",
                                                                        "text": " "
                                                                    }
                                                                ]
                                                            },
                                                            "statements": [],
                                                            "closeBraceToken": {
                                                                "kind": "CloseBraceToken",
                                                                "fullStart": 949,
                                                                "fullEnd": 950,
                                                                "start": 949,
                                                                "end": 950,
                                                                "fullWidth": 1,
                                                                "width": 1,
                                                                "text": "}",
                                                                "value": "}",
                                                                "valueText": "}"
                                                            }
                                                        }
                                                    }
                                                },
                                                {
                                                    "kind": "CommaToken",
                                                    "fullStart": 950,
                                                    "fullEnd": 953,
                                                    "start": 950,
                                                    "end": 951,
                                                    "fullWidth": 3,
                                                    "width": 1,
                                                    "text": ",",
                                                    "value": ",",
                                                    "valueText": ",",
                                                    "hasTrailingTrivia": true,
                                                    "hasTrailingNewLine": true,
                                                    "trailingTrivia": [
                                                        {
                                                            "kind": "NewLineTrivia",
                                                            "text": "\r\n"
                                                        }
                                                    ]
                                                },
                                                {
                                                    "kind": "SimplePropertyAssignment",
                                                    "fullStart": 953,
                                                    "fullEnd": 985,
                                                    "start": 965,
                                                    "end": 983,
                                                    "fullWidth": 32,
                                                    "width": 18,
                                                    "propertyName": {
                                                        "kind": "IdentifierName",
                                                        "fullStart": 953,
                                                        "fullEnd": 977,
                                                        "start": 965,
                                                        "end": 977,
                                                        "fullWidth": 24,
                                                        "width": 12,
                                                        "text": "configurable",
                                                        "value": "configurable",
                                                        "valueText": "configurable",
                                                        "hasLeadingTrivia": true,
                                                        "leadingTrivia": [
                                                            {
                                                                "kind": "WhitespaceTrivia",
                                                                "text": "            "
                                                            }
                                                        ]
                                                    },
                                                    "colonToken": {
                                                        "kind": "ColonToken",
                                                        "fullStart": 977,
                                                        "fullEnd": 979,
                                                        "start": 977,
                                                        "end": 978,
                                                        "fullWidth": 2,
                                                        "width": 1,
                                                        "text": ":",
                                                        "value": ":",
                                                        "valueText": ":",
                                                        "hasTrailingTrivia": true,
                                                        "trailingTrivia": [
                                                            {
                                                                "kind": "WhitespaceTrivia",
                                                                "text": " "
                                                            }
                                                        ]
                                                    },
                                                    "expression": {
                                                        "kind": "TrueKeyword",
                                                        "fullStart": 979,
                                                        "fullEnd": 985,
                                                        "start": 979,
                                                        "end": 983,
                                                        "fullWidth": 6,
                                                        "width": 4,
                                                        "text": "true",
                                                        "value": true,
                                                        "valueText": "true",
                                                        "hasTrailingTrivia": true,
                                                        "hasTrailingNewLine": true,
                                                        "trailingTrivia": [
                                                            {
                                                                "kind": "NewLineTrivia",
                                                                "text": "\r\n"
                                                            }
                                                        ]
                                                    }
                                                }
                                            ],
                                            "closeBraceToken": {
                                                "kind": "CloseBraceToken",
                                                "fullStart": 985,
                                                "fullEnd": 994,
                                                "start": 993,
                                                "end": 994,
                                                "fullWidth": 9,
                                                "width": 1,
                                                "text": "}",
                                                "value": "}",
                                                "valueText": "}",
                                                "hasLeadingTrivia": true,
                                                "leadingTrivia": [
                                                    {
                                                        "kind": "WhitespaceTrivia",
                                                        "text": "        "
                                                    }
                                                ]
                                            }
                                        }
                                    ],
                                    "closeParenToken": {
                                        "kind": "CloseParenToken",
                                        "fullStart": 994,
                                        "fullEnd": 995,
                                        "start": 994,
                                        "end": 995,
                                        "fullWidth": 1,
                                        "width": 1,
                                        "text": ")",
                                        "value": ")",
                                        "valueText": ")"
                                    }
                                }
                            },
                            "semicolonToken": {
                                "kind": "SemicolonToken",
                                "fullStart": 995,
                                "fullEnd": 998,
                                "start": 995,
                                "end": 996,
                                "fullWidth": 3,
                                "width": 1,
                                "text": ";",
                                "value": ";",
                                "valueText": ";",
                                "hasTrailingTrivia": true,
                                "hasTrailingNewLine": true,
                                "trailingTrivia": [
                                    {
                                        "kind": "NewLineTrivia",
                                        "text": "\r\n"
                                    }
                                ]
                            }
                        },
                        {
                            "kind": "ReturnStatement",
                            "fullStart": 998,
                            "fullEnd": 1093,
                            "start": 1008,
                            "end": 1091,
                            "fullWidth": 95,
                            "width": 83,
                            "returnKeyword": {
                                "kind": "ReturnKeyword",
                                "fullStart": 998,
                                "fullEnd": 1015,
                                "start": 1008,
                                "end": 1014,
                                "fullWidth": 17,
                                "width": 6,
                                "text": "return",
                                "value": "return",
                                "valueText": "return",
                                "hasLeadingTrivia": true,
                                "hasLeadingNewLine": true,
                                "hasTrailingTrivia": true,
                                "leadingTrivia": [
                                    {
                                        "kind": "NewLineTrivia",
                                        "text": "\r\n"
                                    },
                                    {
                                        "kind": "WhitespaceTrivia",
                                        "text": "        "
                                    }
                                ],
                                "trailingTrivia": [
                                    {
                                        "kind": "WhitespaceTrivia",
                                        "text": " "
                                    }
                                ]
                            },
                            "expression": {
                                "kind": "LogicalAndExpression",
                                "fullStart": 1015,
                                "fullEnd": 1090,
                                "start": 1015,
                                "end": 1090,
                                "fullWidth": 75,
                                "width": 75,
                                "left": {
                                    "kind": "EqualsExpression",
                                    "fullStart": 1015,
                                    "fullEnd": 1078,
                                    "start": 1015,
                                    "end": 1077,
                                    "fullWidth": 63,
                                    "width": 62,
                                    "left": {
                                        "kind": "InvocationExpression",
                                        "fullStart": 1015,
                                        "fullEnd": 1070,
                                        "start": 1015,
                                        "end": 1069,
                                        "fullWidth": 55,
                                        "width": 54,
                                        "expression": {
                                            "kind": "MemberAccessExpression",
                                            "fullStart": 1015,
                                            "fullEnd": 1047,
                                            "start": 1015,
                                            "end": 1047,
                                            "fullWidth": 32,
                                            "width": 32,
                                            "expression": {
                                                "kind": "MemberAccessExpression",
                                                "fullStart": 1015,
                                                "fullEnd": 1042,
                                                "start": 1015,
                                                "end": 1042,
                                                "fullWidth": 27,
                                                "width": 27,
                                                "expression": {
                                                    "kind": "MemberAccessExpression",
                                                    "fullStart": 1015,
                                                    "fullEnd": 1030,
                                                    "start": 1015,
                                                    "end": 1030,
                                                    "fullWidth": 15,
                                                    "width": 15,
                                                    "expression": {
                                                        "kind": "IdentifierName",
                                                        "fullStart": 1015,
                                                        "fullEnd": 1020,
                                                        "start": 1015,
                                                        "end": 1020,
                                                        "fullWidth": 5,
                                                        "width": 5,
                                                        "text": "Array",
                                                        "value": "Array",
                                                        "valueText": "Array"
                                                    },
                                                    "dotToken": {
                                                        "kind": "DotToken",
                                                        "fullStart": 1020,
                                                        "fullEnd": 1021,
                                                        "start": 1020,
                                                        "end": 1021,
                                                        "fullWidth": 1,
                                                        "width": 1,
                                                        "text": ".",
                                                        "value": ".",
                                                        "valueText": "."
                                                    },
                                                    "name": {
                                                        "kind": "IdentifierName",
                                                        "fullStart": 1021,
                                                        "fullEnd": 1030,
                                                        "start": 1021,
                                                        "end": 1030,
                                                        "fullWidth": 9,
                                                        "width": 9,
                                                        "text": "prototype",
                                                        "value": "prototype",
                                                        "valueText": "prototype"
                                                    }
                                                },
                                                "dotToken": {
                                                    "kind": "DotToken",
                                                    "fullStart": 1030,
                                                    "fullEnd": 1031,
                                                    "start": 1030,
                                                    "end": 1031,
                                                    "fullWidth": 1,
                                                    "width": 1,
                                                    "text": ".",
                                                    "value": ".",
                                                    "valueText": "."
                                                },
                                                "name": {
                                                    "kind": "IdentifierName",
                                                    "fullStart": 1031,
                                                    "fullEnd": 1042,
                                                    "start": 1031,
                                                    "end": 1042,
                                                    "fullWidth": 11,
                                                    "width": 11,
                                                    "text": "reduceRight",
                                                    "value": "reduceRight",
                                                    "valueText": "reduceRight"
                                                }
                                            },
                                            "dotToken": {
                                                "kind": "DotToken",
                                                "fullStart": 1042,
                                                "fullEnd": 1043,
                                                "start": 1042,
                                                "end": 1043,
                                                "fullWidth": 1,
                                                "width": 1,
                                                "text": ".",
                                                "value": ".",
                                                "valueText": "."
                                            },
                                            "name": {
                                                "kind": "IdentifierName",
                                                "fullStart": 1043,
                                                "fullEnd": 1047,
                                                "start": 1043,
                                                "end": 1047,
                                                "fullWidth": 4,
                                                "width": 4,
                                                "text": "call",
                                                "value": "call",
                                                "valueText": "call"
                                            }
                                        },
                                        "argumentList": {
                                            "kind": "ArgumentList",
                                            "fullStart": 1047,
                                            "fullEnd": 1070,
                                            "start": 1047,
                                            "end": 1069,
                                            "fullWidth": 23,
                                            "width": 22,
                                            "openParenToken": {
                                                "kind": "OpenParenToken",
                                                "fullStart": 1047,
                                                "fullEnd": 1048,
                                                "start": 1047,
                                                "end": 1048,
                                                "fullWidth": 1,
                                                "width": 1,
                                                "text": "(",
                                                "value": "(",
                                                "valueText": "("
                                            },
                                            "arguments": [
                                                {
                                                    "kind": "IdentifierName",
                                                    "fullStart": 1048,
                                                    "fullEnd": 1051,
                                                    "start": 1048,
                                                    "end": 1051,
                                                    "fullWidth": 3,
                                                    "width": 3,
                                                    "text": "obj",
                                                    "value": "obj",
                                                    "valueText": "obj"
                                                },
                                                {
                                                    "kind": "CommaToken",
                                                    "fullStart": 1051,
                                                    "fullEnd": 1053,
                                                    "start": 1051,
                                                    "end": 1052,
                                                    "fullWidth": 2,
                                                    "width": 1,
                                                    "text": ",",
                                                    "value": ",",
                                                    "valueText": ",",
                                                    "hasTrailingTrivia": true,
                                                    "trailingTrivia": [
                                                        {
                                                            "kind": "WhitespaceTrivia",
                                                            "text": " "
                                                        }
                                                    ]
                                                },
                                                {
                                                    "kind": "IdentifierName",
                                                    "fullStart": 1053,
                                                    "fullEnd": 1063,
                                                    "start": 1053,
                                                    "end": 1063,
                                                    "fullWidth": 10,
                                                    "width": 10,
                                                    "text": "callbackfn",
                                                    "value": "callbackfn",
                                                    "valueText": "callbackfn"
                                                },
                                                {
                                                    "kind": "CommaToken",
                                                    "fullStart": 1063,
                                                    "fullEnd": 1065,
                                                    "start": 1063,
                                                    "end": 1064,
                                                    "fullWidth": 2,
                                                    "width": 1,
                                                    "text": ",",
                                                    "value": ",",
                                                    "valueText": ",",
                                                    "hasTrailingTrivia": true,
                                                    "trailingTrivia": [
                                                        {
                                                            "kind": "WhitespaceTrivia",
                                                            "text": " "
                                                        }
                                                    ]
                                                },
                                                {
                                                    "kind": "NumericLiteral",
                                                    "fullStart": 1065,
                                                    "fullEnd": 1068,
                                                    "start": 1065,
                                                    "end": 1068,
                                                    "fullWidth": 3,
                                                    "width": 3,
                                                    "text": "111",
                                                    "value": 111,
                                                    "valueText": "111"
                                                }
                                            ],
                                            "closeParenToken": {
                                                "kind": "CloseParenToken",
                                                "fullStart": 1068,
                                                "fullEnd": 1070,
                                                "start": 1068,
                                                "end": 1069,
                                                "fullWidth": 2,
                                                "width": 1,
                                                "text": ")",
                                                "value": ")",
                                                "valueText": ")",
                                                "hasTrailingTrivia": true,
                                                "trailingTrivia": [
                                                    {
                                                        "kind": "WhitespaceTrivia",
                                                        "text": " "
                                                    }
                                                ]
                                            }
                                        }
                                    },
                                    "operatorToken": {
                                        "kind": "EqualsEqualsEqualsToken",
                                        "fullStart": 1070,
                                        "fullEnd": 1074,
                                        "start": 1070,
                                        "end": 1073,
                                        "fullWidth": 4,
                                        "width": 3,
                                        "text": "===",
                                        "value": "===",
                                        "valueText": "===",
                                        "hasTrailingTrivia": true,
                                        "trailingTrivia": [
                                            {
                                                "kind": "WhitespaceTrivia",
                                                "text": " "
                                            }
                                        ]
                                    },
                                    "right": {
                                        "kind": "NumericLiteral",
                                        "fullStart": 1074,
                                        "fullEnd": 1078,
                                        "start": 1074,
                                        "end": 1077,
                                        "fullWidth": 4,
                                        "width": 3,
                                        "text": "111",
                                        "value": 111,
                                        "valueText": "111",
                                        "hasTrailingTrivia": true,
                                        "trailingTrivia": [
                                            {
                                                "kind": "WhitespaceTrivia",
                                                "text": " "
                                            }
                                        ]
                                    }
                                },
                                "operatorToken": {
                                    "kind": "AmpersandAmpersandToken",
                                    "fullStart": 1078,
                                    "fullEnd": 1081,
                                    "start": 1078,
                                    "end": 1080,
                                    "fullWidth": 3,
                                    "width": 2,
                                    "text": "&&",
                                    "value": "&&",
                                    "valueText": "&&",
                                    "hasTrailingTrivia": true,
                                    "trailingTrivia": [
                                        {
                                            "kind": "WhitespaceTrivia",
                                            "text": " "
                                        }
                                    ]
                                },
                                "right": {
                                    "kind": "LogicalNotExpression",
                                    "fullStart": 1081,
                                    "fullEnd": 1090,
                                    "start": 1081,
                                    "end": 1090,
                                    "fullWidth": 9,
                                    "width": 9,
                                    "operatorToken": {
                                        "kind": "ExclamationToken",
                                        "fullStart": 1081,
                                        "fullEnd": 1082,
                                        "start": 1081,
                                        "end": 1082,
                                        "fullWidth": 1,
                                        "width": 1,
                                        "text": "!",
                                        "value": "!",
                                        "valueText": "!"
                                    },
                                    "operand": {
                                        "kind": "IdentifierName",
                                        "fullStart": 1082,
                                        "fullEnd": 1090,
                                        "start": 1082,
                                        "end": 1090,
                                        "fullWidth": 8,
                                        "width": 8,
                                        "text": "accessed",
                                        "value": "accessed",
                                        "valueText": "accessed"
                                    }
                                }
                            },
                            "semicolonToken": {
                                "kind": "SemicolonToken",
                                "fullStart": 1090,
                                "fullEnd": 1093,
                                "start": 1090,
                                "end": 1091,
                                "fullWidth": 3,
                                "width": 1,
                                "text": ";",
                                "value": ";",
                                "valueText": ";",
                                "hasTrailingTrivia": true,
                                "hasTrailingNewLine": true,
                                "trailingTrivia": [
                                    {
                                        "kind": "NewLineTrivia",
                                        "text": "\r\n"
                                    }
                                ]
                            }
                        }
                    ],
                    "closeBraceToken": {
                        "kind": "CloseBraceToken",
                        "fullStart": 1093,
                        "fullEnd": 1100,
                        "start": 1097,
                        "end": 1098,
                        "fullWidth": 7,
                        "width": 1,
                        "text": "}",
                        "value": "}",
                        "valueText": "}",
                        "hasLeadingTrivia": true,
                        "hasTrailingTrivia": true,
                        "hasTrailingNewLine": true,
                        "leadingTrivia": [
                            {
                                "kind": "WhitespaceTrivia",
                                "text": "    "
                            }
                        ],
                        "trailingTrivia": [
                            {
                                "kind": "NewLineTrivia",
                                "text": "\r\n"
                            }
                        ]
                    }
                }
            },
            {
                "kind": "ExpressionStatement",
                "fullStart": 1100,
                "fullEnd": 1124,
                "start": 1100,
                "end": 1122,
                "fullWidth": 24,
                "width": 22,
                "expression": {
                    "kind": "InvocationExpression",
                    "fullStart": 1100,
                    "fullEnd": 1121,
                    "start": 1100,
                    "end": 1121,
                    "fullWidth": 21,
                    "width": 21,
                    "expression": {
                        "kind": "IdentifierName",
                        "fullStart": 1100,
                        "fullEnd": 1111,
                        "start": 1100,
                        "end": 1111,
                        "fullWidth": 11,
                        "width": 11,
                        "text": "runTestCase",
                        "value": "runTestCase",
                        "valueText": "runTestCase"
                    },
                    "argumentList": {
                        "kind": "ArgumentList",
                        "fullStart": 1111,
                        "fullEnd": 1121,
                        "start": 1111,
                        "end": 1121,
                        "fullWidth": 10,
                        "width": 10,
                        "openParenToken": {
                            "kind": "OpenParenToken",
                            "fullStart": 1111,
                            "fullEnd": 1112,
                            "start": 1111,
                            "end": 1112,
                            "fullWidth": 1,
                            "width": 1,
                            "text": "(",
                            "value": "(",
                            "valueText": "("
                        },
                        "arguments": [
                            {
                                "kind": "IdentifierName",
                                "fullStart": 1112,
                                "fullEnd": 1120,
                                "start": 1112,
                                "end": 1120,
                                "fullWidth": 8,
                                "width": 8,
                                "text": "testcase",
                                "value": "testcase",
                                "valueText": "testcase"
                            }
                        ],
                        "closeParenToken": {
                            "kind": "CloseParenToken",
                            "fullStart": 1120,
                            "fullEnd": 1121,
                            "start": 1120,
                            "end": 1121,
                            "fullWidth": 1,
                            "width": 1,
                            "text": ")",
                            "value": ")",
                            "valueText": ")"
                        }
                    }
                },
                "semicolonToken": {
                    "kind": "SemicolonToken",
                    "fullStart": 1121,
                    "fullEnd": 1124,
                    "start": 1121,
                    "end": 1122,
                    "fullWidth": 3,
                    "width": 1,
                    "text": ";",
                    "value": ";",
                    "valueText": ";",
                    "hasTrailingTrivia": true,
                    "hasTrailingNewLine": true,
                    "trailingTrivia": [
                        {
                            "kind": "NewLineTrivia",
                            "text": "\r\n"
                        }
                    ]
                }
            }
        ],
        "endOfFileToken": {
            "kind": "EndOfFileToken",
            "fullStart": 1124,
            "fullEnd": 1124,
            "start": 1124,
            "end": 1124,
            "fullWidth": 0,
            "width": 0,
            "text": ""
        }
    },
    "lineMap": {
        "lineStarts": [
            0,
            67,
            152,
            232,
            308,
            380,
            385,
            440,
            575,
            580,
            582,
            584,
            607,
            609,
            640,
            642,
            700,
            730,
            785,
            796,
            798,
            819,
            839,
            858,
            870,
            918,
            953,
            985,
            998,
            1000,
            1093,
            1100,
            1124
        ],
        "length": 1124
    }
}<|MERGE_RESOLUTION|>--- conflicted
+++ resolved
@@ -252,12 +252,8 @@
                                         "start": 621,
                                         "end": 637,
                                         "fullWidth": 16,
-<<<<<<< HEAD
                                         "width": 16,
-                                        "identifier": {
-=======
                                         "propertyName": {
->>>>>>> 85e84683
                                             "kind": "IdentifierName",
                                             "fullStart": 621,
                                             "fullEnd": 630,
@@ -973,12 +969,8 @@
                                         "start": 810,
                                         "end": 867,
                                         "fullWidth": 57,
-<<<<<<< HEAD
                                         "width": 57,
-                                        "identifier": {
-=======
                                         "propertyName": {
->>>>>>> 85e84683
                                             "kind": "IdentifierName",
                                             "fullStart": 810,
                                             "fullEnd": 814,
