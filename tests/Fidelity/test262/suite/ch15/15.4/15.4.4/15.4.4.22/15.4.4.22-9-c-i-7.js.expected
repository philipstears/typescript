{
    "isDeclaration": false,
    "languageVersion": "EcmaScript5",
    "parseOptions": {
        "allowAutomaticSemicolonInsertion": true
    },
    "sourceUnit": {
        "kind": "SourceUnit",
        "fullStart": 0,
        "fullEnd": 1105,
        "start": 574,
        "end": 1105,
        "fullWidth": 1105,
        "width": 531,
        "isIncrementallyUnusable": true,
        "moduleElements": [
            {
                "kind": "FunctionDeclaration",
                "fullStart": 0,
                "fullEnd": 1081,
                "start": 574,
                "end": 1079,
                "fullWidth": 1081,
                "width": 505,
                "modifiers": [],
                "functionKeyword": {
                    "kind": "FunctionKeyword",
                    "fullStart": 0,
                    "fullEnd": 583,
                    "start": 574,
                    "end": 582,
                    "fullWidth": 583,
                    "width": 8,
                    "text": "function",
                    "value": "function",
                    "valueText": "function",
                    "hasLeadingTrivia": true,
                    "hasLeadingComment": true,
                    "hasLeadingNewLine": true,
                    "hasTrailingTrivia": true,
                    "leadingTrivia": [
                        {
                            "kind": "SingleLineCommentTrivia",
                            "text": "/// Copyright (c) 2012 Ecma International.  All rights reserved. "
                        },
                        {
                            "kind": "NewLineTrivia",
                            "text": "\r\n"
                        },
                        {
                            "kind": "SingleLineCommentTrivia",
                            "text": "/// Ecma International makes this code available under the terms and conditions set"
                        },
                        {
                            "kind": "NewLineTrivia",
                            "text": "\r\n"
                        },
                        {
                            "kind": "SingleLineCommentTrivia",
                            "text": "/// forth on http://hg.ecmascript.org/tests/test262/raw-file/tip/LICENSE (the "
                        },
                        {
                            "kind": "NewLineTrivia",
                            "text": "\r\n"
                        },
                        {
                            "kind": "SingleLineCommentTrivia",
                            "text": "/// \"Use Terms\").   Any redistribution of this code must retain the above "
                        },
                        {
                            "kind": "NewLineTrivia",
                            "text": "\r\n"
                        },
                        {
                            "kind": "SingleLineCommentTrivia",
                            "text": "/// copyright and this notice and otherwise comply with the Use Terms."
                        },
                        {
                            "kind": "NewLineTrivia",
                            "text": "\r\n"
                        },
                        {
                            "kind": "MultiLineCommentTrivia",
                            "text": "/**\r\n * @path ch15/15.4/15.4.4/15.4.4.22/15.4.4.22-9-c-i-7.js\r\n * @description Array.prototype.reduceRight - element to be retrieved is inherited data property on an Array-like object\r\n */"
                        },
                        {
                            "kind": "NewLineTrivia",
                            "text": "\r\n"
                        },
                        {
                            "kind": "NewLineTrivia",
                            "text": "\r\n"
                        },
                        {
                            "kind": "NewLineTrivia",
                            "text": "\r\n"
                        }
                    ],
                    "trailingTrivia": [
                        {
                            "kind": "WhitespaceTrivia",
                            "text": " "
                        }
                    ]
                },
                "identifier": {
                    "kind": "IdentifierName",
                    "fullStart": 583,
                    "fullEnd": 591,
                    "start": 583,
                    "end": 591,
                    "fullWidth": 8,
                    "width": 8,
                    "text": "testcase",
                    "value": "testcase",
                    "valueText": "testcase"
                },
                "callSignature": {
                    "kind": "CallSignature",
                    "fullStart": 591,
                    "fullEnd": 594,
                    "start": 591,
                    "end": 593,
                    "fullWidth": 3,
                    "width": 2,
                    "parameterList": {
                        "kind": "ParameterList",
                        "fullStart": 591,
                        "fullEnd": 594,
                        "start": 591,
                        "end": 593,
                        "fullWidth": 3,
                        "width": 2,
                        "openParenToken": {
                            "kind": "OpenParenToken",
                            "fullStart": 591,
                            "fullEnd": 592,
                            "start": 591,
                            "end": 592,
                            "fullWidth": 1,
                            "width": 1,
                            "text": "(",
                            "value": "(",
                            "valueText": "("
                        },
                        "parameters": [],
                        "closeParenToken": {
                            "kind": "CloseParenToken",
                            "fullStart": 592,
                            "fullEnd": 594,
                            "start": 592,
                            "end": 593,
                            "fullWidth": 2,
                            "width": 1,
                            "text": ")",
                            "value": ")",
                            "valueText": ")",
                            "hasTrailingTrivia": true,
                            "trailingTrivia": [
                                {
                                    "kind": "WhitespaceTrivia",
                                    "text": " "
                                }
                            ]
                        }
                    }
                },
                "block": {
                    "kind": "Block",
                    "fullStart": 594,
                    "fullEnd": 1081,
                    "start": 594,
                    "end": 1079,
                    "fullWidth": 487,
                    "width": 485,
                    "openBraceToken": {
                        "kind": "OpenBraceToken",
                        "fullStart": 594,
                        "fullEnd": 597,
                        "start": 594,
                        "end": 595,
                        "fullWidth": 3,
                        "width": 1,
                        "text": "{",
                        "value": "{",
                        "valueText": "{",
                        "hasTrailingTrivia": true,
                        "hasTrailingNewLine": true,
                        "trailingTrivia": [
                            {
                                "kind": "NewLineTrivia",
                                "text": "\r\n"
                            }
                        ]
                    },
                    "statements": [
                        {
                            "kind": "VariableStatement",
                            "fullStart": 597,
                            "fullEnd": 632,
                            "start": 607,
                            "end": 630,
                            "fullWidth": 35,
                            "width": 23,
                            "modifiers": [],
                            "variableDeclaration": {
                                "kind": "VariableDeclaration",
                                "fullStart": 597,
                                "fullEnd": 629,
                                "start": 607,
                                "end": 629,
                                "fullWidth": 32,
                                "width": 22,
                                "varKeyword": {
                                    "kind": "VarKeyword",
                                    "fullStart": 597,
                                    "fullEnd": 611,
                                    "start": 607,
                                    "end": 610,
                                    "fullWidth": 14,
                                    "width": 3,
                                    "text": "var",
                                    "value": "var",
                                    "valueText": "var",
                                    "hasLeadingTrivia": true,
                                    "hasLeadingNewLine": true,
                                    "hasTrailingTrivia": true,
                                    "leadingTrivia": [
                                        {
                                            "kind": "NewLineTrivia",
                                            "text": "\r\n"
                                        },
                                        {
                                            "kind": "WhitespaceTrivia",
                                            "text": "        "
                                        }
                                    ],
                                    "trailingTrivia": [
                                        {
                                            "kind": "WhitespaceTrivia",
                                            "text": " "
                                        }
                                    ]
                                },
                                "variableDeclarators": [
                                    {
                                        "kind": "VariableDeclarator",
                                        "fullStart": 611,
                                        "fullEnd": 629,
                                        "start": 611,
                                        "end": 629,
                                        "fullWidth": 18,
<<<<<<< HEAD
                                        "width": 18,
                                        "identifier": {
=======
                                        "propertyName": {
>>>>>>> 85e84683
                                            "kind": "IdentifierName",
                                            "fullStart": 611,
                                            "fullEnd": 622,
                                            "start": 611,
                                            "end": 621,
                                            "fullWidth": 11,
                                            "width": 10,
                                            "text": "testResult",
                                            "value": "testResult",
                                            "valueText": "testResult",
                                            "hasTrailingTrivia": true,
                                            "trailingTrivia": [
                                                {
                                                    "kind": "WhitespaceTrivia",
                                                    "text": " "
                                                }
                                            ]
                                        },
                                        "equalsValueClause": {
                                            "kind": "EqualsValueClause",
                                            "fullStart": 622,
                                            "fullEnd": 629,
                                            "start": 622,
                                            "end": 629,
                                            "fullWidth": 7,
                                            "width": 7,
                                            "equalsToken": {
                                                "kind": "EqualsToken",
                                                "fullStart": 622,
                                                "fullEnd": 624,
                                                "start": 622,
                                                "end": 623,
                                                "fullWidth": 2,
                                                "width": 1,
                                                "text": "=",
                                                "value": "=",
                                                "valueText": "=",
                                                "hasTrailingTrivia": true,
                                                "trailingTrivia": [
                                                    {
                                                        "kind": "WhitespaceTrivia",
                                                        "text": " "
                                                    }
                                                ]
                                            },
                                            "value": {
                                                "kind": "FalseKeyword",
                                                "fullStart": 624,
                                                "fullEnd": 629,
                                                "start": 624,
                                                "end": 629,
                                                "fullWidth": 5,
                                                "width": 5,
                                                "text": "false",
                                                "value": false,
                                                "valueText": "false"
                                            }
                                        }
                                    }
                                ]
                            },
                            "semicolonToken": {
                                "kind": "SemicolonToken",
                                "fullStart": 629,
                                "fullEnd": 632,
                                "start": 629,
                                "end": 630,
                                "fullWidth": 3,
                                "width": 1,
                                "text": ";",
                                "value": ";",
                                "valueText": ";",
                                "hasTrailingTrivia": true,
                                "hasTrailingNewLine": true,
                                "trailingTrivia": [
                                    {
                                        "kind": "NewLineTrivia",
                                        "text": "\r\n"
                                    }
                                ]
                            }
                        },
                        {
                            "kind": "FunctionDeclaration",
                            "fullStart": 632,
                            "fullEnd": 792,
                            "start": 640,
                            "end": 790,
                            "fullWidth": 160,
                            "width": 150,
                            "modifiers": [],
                            "functionKeyword": {
                                "kind": "FunctionKeyword",
                                "fullStart": 632,
                                "fullEnd": 649,
                                "start": 640,
                                "end": 648,
                                "fullWidth": 17,
                                "width": 8,
                                "text": "function",
                                "value": "function",
                                "valueText": "function",
                                "hasLeadingTrivia": true,
                                "hasTrailingTrivia": true,
                                "leadingTrivia": [
                                    {
                                        "kind": "WhitespaceTrivia",
                                        "text": "        "
                                    }
                                ],
                                "trailingTrivia": [
                                    {
                                        "kind": "WhitespaceTrivia",
                                        "text": " "
                                    }
                                ]
                            },
                            "identifier": {
                                "kind": "IdentifierName",
                                "fullStart": 649,
                                "fullEnd": 659,
                                "start": 649,
                                "end": 659,
                                "fullWidth": 10,
                                "width": 10,
                                "text": "callbackfn",
                                "value": "callbackfn",
                                "valueText": "callbackfn"
                            },
                            "callSignature": {
                                "kind": "CallSignature",
                                "fullStart": 659,
                                "fullEnd": 687,
                                "start": 659,
                                "end": 686,
                                "fullWidth": 28,
                                "width": 27,
                                "parameterList": {
                                    "kind": "ParameterList",
                                    "fullStart": 659,
                                    "fullEnd": 687,
                                    "start": 659,
                                    "end": 686,
                                    "fullWidth": 28,
                                    "width": 27,
                                    "openParenToken": {
                                        "kind": "OpenParenToken",
                                        "fullStart": 659,
                                        "fullEnd": 660,
                                        "start": 659,
                                        "end": 660,
                                        "fullWidth": 1,
                                        "width": 1,
                                        "text": "(",
                                        "value": "(",
                                        "valueText": "("
                                    },
                                    "parameters": [
                                        {
                                            "kind": "Parameter",
                                            "fullStart": 660,
                                            "fullEnd": 667,
                                            "start": 660,
                                            "end": 667,
                                            "fullWidth": 7,
                                            "width": 7,
                                            "modifiers": [],
                                            "identifier": {
                                                "kind": "IdentifierName",
                                                "fullStart": 660,
                                                "fullEnd": 667,
                                                "start": 660,
                                                "end": 667,
                                                "fullWidth": 7,
                                                "width": 7,
                                                "text": "prevVal",
                                                "value": "prevVal",
                                                "valueText": "prevVal"
                                            }
                                        },
                                        {
                                            "kind": "CommaToken",
                                            "fullStart": 667,
                                            "fullEnd": 669,
                                            "start": 667,
                                            "end": 668,
                                            "fullWidth": 2,
                                            "width": 1,
                                            "text": ",",
                                            "value": ",",
                                            "valueText": ",",
                                            "hasTrailingTrivia": true,
                                            "trailingTrivia": [
                                                {
                                                    "kind": "WhitespaceTrivia",
                                                    "text": " "
                                                }
                                            ]
                                        },
                                        {
                                            "kind": "Parameter",
                                            "fullStart": 669,
                                            "fullEnd": 675,
                                            "start": 669,
                                            "end": 675,
                                            "fullWidth": 6,
                                            "width": 6,
                                            "modifiers": [],
                                            "identifier": {
                                                "kind": "IdentifierName",
                                                "fullStart": 669,
                                                "fullEnd": 675,
                                                "start": 669,
                                                "end": 675,
                                                "fullWidth": 6,
                                                "width": 6,
                                                "text": "curVal",
                                                "value": "curVal",
                                                "valueText": "curVal"
                                            }
                                        },
                                        {
                                            "kind": "CommaToken",
                                            "fullStart": 675,
                                            "fullEnd": 677,
                                            "start": 675,
                                            "end": 676,
                                            "fullWidth": 2,
                                            "width": 1,
                                            "text": ",",
                                            "value": ",",
                                            "valueText": ",",
                                            "hasTrailingTrivia": true,
                                            "trailingTrivia": [
                                                {
                                                    "kind": "WhitespaceTrivia",
                                                    "text": " "
                                                }
                                            ]
                                        },
                                        {
                                            "kind": "Parameter",
                                            "fullStart": 677,
                                            "fullEnd": 680,
                                            "start": 677,
                                            "end": 680,
                                            "fullWidth": 3,
                                            "width": 3,
                                            "modifiers": [],
                                            "identifier": {
                                                "kind": "IdentifierName",
                                                "fullStart": 677,
                                                "fullEnd": 680,
                                                "start": 677,
                                                "end": 680,
                                                "fullWidth": 3,
                                                "width": 3,
                                                "text": "idx",
                                                "value": "idx",
                                                "valueText": "idx"
                                            }
                                        },
                                        {
                                            "kind": "CommaToken",
                                            "fullStart": 680,
                                            "fullEnd": 682,
                                            "start": 680,
                                            "end": 681,
                                            "fullWidth": 2,
                                            "width": 1,
                                            "text": ",",
                                            "value": ",",
                                            "valueText": ",",
                                            "hasTrailingTrivia": true,
                                            "trailingTrivia": [
                                                {
                                                    "kind": "WhitespaceTrivia",
                                                    "text": " "
                                                }
                                            ]
                                        },
                                        {
                                            "kind": "Parameter",
                                            "fullStart": 682,
                                            "fullEnd": 685,
                                            "start": 682,
                                            "end": 685,
                                            "fullWidth": 3,
                                            "width": 3,
                                            "modifiers": [],
                                            "identifier": {
                                                "kind": "IdentifierName",
                                                "fullStart": 682,
                                                "fullEnd": 685,
                                                "start": 682,
                                                "end": 685,
                                                "fullWidth": 3,
                                                "width": 3,
                                                "text": "obj",
                                                "value": "obj",
                                                "valueText": "obj"
                                            }
                                        }
                                    ],
                                    "closeParenToken": {
                                        "kind": "CloseParenToken",
                                        "fullStart": 685,
                                        "fullEnd": 687,
                                        "start": 685,
                                        "end": 686,
                                        "fullWidth": 2,
                                        "width": 1,
                                        "text": ")",
                                        "value": ")",
                                        "valueText": ")",
                                        "hasTrailingTrivia": true,
                                        "trailingTrivia": [
                                            {
                                                "kind": "WhitespaceTrivia",
                                                "text": " "
                                            }
                                        ]
                                    }
                                }
                            },
                            "block": {
                                "kind": "Block",
                                "fullStart": 687,
                                "fullEnd": 792,
                                "start": 687,
                                "end": 790,
                                "fullWidth": 105,
                                "width": 103,
                                "openBraceToken": {
                                    "kind": "OpenBraceToken",
                                    "fullStart": 687,
                                    "fullEnd": 690,
                                    "start": 687,
                                    "end": 688,
                                    "fullWidth": 3,
                                    "width": 1,
                                    "text": "{",
                                    "value": "{",
                                    "valueText": "{",
                                    "hasTrailingTrivia": true,
                                    "hasTrailingNewLine": true,
                                    "trailingTrivia": [
                                        {
                                            "kind": "NewLineTrivia",
                                            "text": "\r\n"
                                        }
                                    ]
                                },
                                "statements": [
                                    {
                                        "kind": "IfStatement",
                                        "fullStart": 690,
                                        "fullEnd": 781,
                                        "start": 702,
                                        "end": 779,
                                        "fullWidth": 91,
                                        "width": 77,
                                        "ifKeyword": {
                                            "kind": "IfKeyword",
                                            "fullStart": 690,
                                            "fullEnd": 705,
                                            "start": 702,
                                            "end": 704,
                                            "fullWidth": 15,
                                            "width": 2,
                                            "text": "if",
                                            "value": "if",
                                            "valueText": "if",
                                            "hasLeadingTrivia": true,
                                            "hasTrailingTrivia": true,
                                            "leadingTrivia": [
                                                {
                                                    "kind": "WhitespaceTrivia",
                                                    "text": "            "
                                                }
                                            ],
                                            "trailingTrivia": [
                                                {
                                                    "kind": "WhitespaceTrivia",
                                                    "text": " "
                                                }
                                            ]
                                        },
                                        "openParenToken": {
                                            "kind": "OpenParenToken",
                                            "fullStart": 705,
                                            "fullEnd": 706,
                                            "start": 705,
                                            "end": 706,
                                            "fullWidth": 1,
                                            "width": 1,
                                            "text": "(",
                                            "value": "(",
                                            "valueText": "("
                                        },
                                        "condition": {
                                            "kind": "EqualsExpression",
                                            "fullStart": 706,
                                            "fullEnd": 715,
                                            "start": 706,
                                            "end": 715,
                                            "fullWidth": 9,
                                            "width": 9,
                                            "left": {
                                                "kind": "IdentifierName",
                                                "fullStart": 706,
                                                "fullEnd": 710,
                                                "start": 706,
                                                "end": 709,
                                                "fullWidth": 4,
                                                "width": 3,
                                                "text": "idx",
                                                "value": "idx",
                                                "valueText": "idx",
                                                "hasTrailingTrivia": true,
                                                "trailingTrivia": [
                                                    {
                                                        "kind": "WhitespaceTrivia",
                                                        "text": " "
                                                    }
                                                ]
                                            },
                                            "operatorToken": {
                                                "kind": "EqualsEqualsEqualsToken",
                                                "fullStart": 710,
                                                "fullEnd": 714,
                                                "start": 710,
                                                "end": 713,
                                                "fullWidth": 4,
                                                "width": 3,
                                                "text": "===",
                                                "value": "===",
                                                "valueText": "===",
                                                "hasTrailingTrivia": true,
                                                "trailingTrivia": [
                                                    {
                                                        "kind": "WhitespaceTrivia",
                                                        "text": " "
                                                    }
                                                ]
                                            },
                                            "right": {
                                                "kind": "NumericLiteral",
                                                "fullStart": 714,
                                                "fullEnd": 715,
                                                "start": 714,
                                                "end": 715,
                                                "fullWidth": 1,
                                                "width": 1,
                                                "text": "1",
                                                "value": 1,
                                                "valueText": "1"
                                            }
                                        },
                                        "closeParenToken": {
                                            "kind": "CloseParenToken",
                                            "fullStart": 715,
                                            "fullEnd": 717,
                                            "start": 715,
                                            "end": 716,
                                            "fullWidth": 2,
                                            "width": 1,
                                            "text": ")",
                                            "value": ")",
                                            "valueText": ")",
                                            "hasTrailingTrivia": true,
                                            "trailingTrivia": [
                                                {
                                                    "kind": "WhitespaceTrivia",
                                                    "text": " "
                                                }
                                            ]
                                        },
                                        "statement": {
                                            "kind": "Block",
                                            "fullStart": 717,
                                            "fullEnd": 781,
                                            "start": 717,
                                            "end": 779,
                                            "fullWidth": 64,
                                            "width": 62,
                                            "openBraceToken": {
                                                "kind": "OpenBraceToken",
                                                "fullStart": 717,
                                                "fullEnd": 720,
                                                "start": 717,
                                                "end": 718,
                                                "fullWidth": 3,
                                                "width": 1,
                                                "text": "{",
                                                "value": "{",
                                                "valueText": "{",
                                                "hasTrailingTrivia": true,
                                                "hasTrailingNewLine": true,
                                                "trailingTrivia": [
                                                    {
                                                        "kind": "NewLineTrivia",
                                                        "text": "\r\n"
                                                    }
                                                ]
                                            },
                                            "statements": [
                                                {
                                                    "kind": "ExpressionStatement",
                                                    "fullStart": 720,
                                                    "fullEnd": 766,
                                                    "start": 736,
                                                    "end": 764,
                                                    "fullWidth": 46,
                                                    "width": 28,
                                                    "expression": {
                                                        "kind": "AssignmentExpression",
                                                        "fullStart": 720,
                                                        "fullEnd": 763,
                                                        "start": 736,
                                                        "end": 763,
                                                        "fullWidth": 43,
                                                        "width": 27,
                                                        "left": {
                                                            "kind": "IdentifierName",
                                                            "fullStart": 720,
                                                            "fullEnd": 747,
                                                            "start": 736,
                                                            "end": 746,
                                                            "fullWidth": 27,
                                                            "width": 10,
                                                            "text": "testResult",
                                                            "value": "testResult",
                                                            "valueText": "testResult",
                                                            "hasLeadingTrivia": true,
                                                            "hasTrailingTrivia": true,
                                                            "leadingTrivia": [
                                                                {
                                                                    "kind": "WhitespaceTrivia",
                                                                    "text": "                "
                                                                }
                                                            ],
                                                            "trailingTrivia": [
                                                                {
                                                                    "kind": "WhitespaceTrivia",
                                                                    "text": " "
                                                                }
                                                            ]
                                                        },
                                                        "operatorToken": {
                                                            "kind": "EqualsToken",
                                                            "fullStart": 747,
                                                            "fullEnd": 749,
                                                            "start": 747,
                                                            "end": 748,
                                                            "fullWidth": 2,
                                                            "width": 1,
                                                            "text": "=",
                                                            "value": "=",
                                                            "valueText": "=",
                                                            "hasTrailingTrivia": true,
                                                            "trailingTrivia": [
                                                                {
                                                                    "kind": "WhitespaceTrivia",
                                                                    "text": " "
                                                                }
                                                            ]
                                                        },
                                                        "right": {
                                                            "kind": "ParenthesizedExpression",
                                                            "fullStart": 749,
                                                            "fullEnd": 763,
                                                            "start": 749,
                                                            "end": 763,
                                                            "fullWidth": 14,
                                                            "width": 14,
                                                            "openParenToken": {
                                                                "kind": "OpenParenToken",
                                                                "fullStart": 749,
                                                                "fullEnd": 750,
                                                                "start": 749,
                                                                "end": 750,
                                                                "fullWidth": 1,
                                                                "width": 1,
                                                                "text": "(",
                                                                "value": "(",
                                                                "valueText": "("
                                                            },
                                                            "expression": {
                                                                "kind": "EqualsExpression",
                                                                "fullStart": 750,
                                                                "fullEnd": 762,
                                                                "start": 750,
                                                                "end": 762,
                                                                "fullWidth": 12,
                                                                "width": 12,
                                                                "left": {
                                                                    "kind": "IdentifierName",
                                                                    "fullStart": 750,
                                                                    "fullEnd": 757,
                                                                    "start": 750,
                                                                    "end": 756,
                                                                    "fullWidth": 7,
                                                                    "width": 6,
                                                                    "text": "curVal",
                                                                    "value": "curVal",
                                                                    "valueText": "curVal",
                                                                    "hasTrailingTrivia": true,
                                                                    "trailingTrivia": [
                                                                        {
                                                                            "kind": "WhitespaceTrivia",
                                                                            "text": " "
                                                                        }
                                                                    ]
                                                                },
                                                                "operatorToken": {
                                                                    "kind": "EqualsEqualsEqualsToken",
                                                                    "fullStart": 757,
                                                                    "fullEnd": 761,
                                                                    "start": 757,
                                                                    "end": 760,
                                                                    "fullWidth": 4,
                                                                    "width": 3,
                                                                    "text": "===",
                                                                    "value": "===",
                                                                    "valueText": "===",
                                                                    "hasTrailingTrivia": true,
                                                                    "trailingTrivia": [
                                                                        {
                                                                            "kind": "WhitespaceTrivia",
                                                                            "text": " "
                                                                        }
                                                                    ]
                                                                },
                                                                "right": {
                                                                    "kind": "NumericLiteral",
                                                                    "fullStart": 761,
                                                                    "fullEnd": 762,
                                                                    "start": 761,
                                                                    "end": 762,
                                                                    "fullWidth": 1,
                                                                    "width": 1,
                                                                    "text": "1",
                                                                    "value": 1,
                                                                    "valueText": "1"
                                                                }
                                                            },
                                                            "closeParenToken": {
                                                                "kind": "CloseParenToken",
                                                                "fullStart": 762,
                                                                "fullEnd": 763,
                                                                "start": 762,
                                                                "end": 763,
                                                                "fullWidth": 1,
                                                                "width": 1,
                                                                "text": ")",
                                                                "value": ")",
                                                                "valueText": ")"
                                                            }
                                                        }
                                                    },
                                                    "semicolonToken": {
                                                        "kind": "SemicolonToken",
                                                        "fullStart": 763,
                                                        "fullEnd": 766,
                                                        "start": 763,
                                                        "end": 764,
                                                        "fullWidth": 3,
                                                        "width": 1,
                                                        "text": ";",
                                                        "value": ";",
                                                        "valueText": ";",
                                                        "hasTrailingTrivia": true,
                                                        "hasTrailingNewLine": true,
                                                        "trailingTrivia": [
                                                            {
                                                                "kind": "NewLineTrivia",
                                                                "text": "\r\n"
                                                            }
                                                        ]
                                                    }
                                                }
                                            ],
                                            "closeBraceToken": {
                                                "kind": "CloseBraceToken",
                                                "fullStart": 766,
                                                "fullEnd": 781,
                                                "start": 778,
                                                "end": 779,
                                                "fullWidth": 15,
                                                "width": 1,
                                                "text": "}",
                                                "value": "}",
                                                "valueText": "}",
                                                "hasLeadingTrivia": true,
                                                "hasTrailingTrivia": true,
                                                "hasTrailingNewLine": true,
                                                "leadingTrivia": [
                                                    {
                                                        "kind": "WhitespaceTrivia",
                                                        "text": "            "
                                                    }
                                                ],
                                                "trailingTrivia": [
                                                    {
                                                        "kind": "NewLineTrivia",
                                                        "text": "\r\n"
                                                    }
                                                ]
                                            }
                                        }
                                    }
                                ],
                                "closeBraceToken": {
                                    "kind": "CloseBraceToken",
                                    "fullStart": 781,
                                    "fullEnd": 792,
                                    "start": 789,
                                    "end": 790,
                                    "fullWidth": 11,
                                    "width": 1,
                                    "text": "}",
                                    "value": "}",
                                    "valueText": "}",
                                    "hasLeadingTrivia": true,
                                    "hasTrailingTrivia": true,
                                    "hasTrailingNewLine": true,
                                    "leadingTrivia": [
                                        {
                                            "kind": "WhitespaceTrivia",
                                            "text": "        "
                                        }
                                    ],
                                    "trailingTrivia": [
                                        {
                                            "kind": "NewLineTrivia",
                                            "text": "\r\n"
                                        }
                                    ]
                                }
                            }
                        },
                        {
                            "kind": "VariableStatement",
                            "fullStart": 792,
                            "fullEnd": 837,
                            "start": 802,
                            "end": 835,
                            "fullWidth": 45,
                            "width": 33,
                            "modifiers": [],
                            "variableDeclaration": {
                                "kind": "VariableDeclaration",
                                "fullStart": 792,
                                "fullEnd": 834,
                                "start": 802,
                                "end": 834,
                                "fullWidth": 42,
                                "width": 32,
                                "varKeyword": {
                                    "kind": "VarKeyword",
                                    "fullStart": 792,
                                    "fullEnd": 806,
                                    "start": 802,
                                    "end": 805,
                                    "fullWidth": 14,
                                    "width": 3,
                                    "text": "var",
                                    "value": "var",
                                    "valueText": "var",
                                    "hasLeadingTrivia": true,
                                    "hasLeadingNewLine": true,
                                    "hasTrailingTrivia": true,
                                    "leadingTrivia": [
                                        {
                                            "kind": "NewLineTrivia",
                                            "text": "\r\n"
                                        },
                                        {
                                            "kind": "WhitespaceTrivia",
                                            "text": "        "
                                        }
                                    ],
                                    "trailingTrivia": [
                                        {
                                            "kind": "WhitespaceTrivia",
                                            "text": " "
                                        }
                                    ]
                                },
                                "variableDeclarators": [
                                    {
                                        "kind": "VariableDeclarator",
                                        "fullStart": 806,
                                        "fullEnd": 834,
                                        "start": 806,
                                        "end": 834,
                                        "fullWidth": 28,
<<<<<<< HEAD
                                        "width": 28,
                                        "identifier": {
=======
                                        "propertyName": {
>>>>>>> 85e84683
                                            "kind": "IdentifierName",
                                            "fullStart": 806,
                                            "fullEnd": 812,
                                            "start": 806,
                                            "end": 811,
                                            "fullWidth": 6,
                                            "width": 5,
                                            "text": "proto",
                                            "value": "proto",
                                            "valueText": "proto",
                                            "hasTrailingTrivia": true,
                                            "trailingTrivia": [
                                                {
                                                    "kind": "WhitespaceTrivia",
                                                    "text": " "
                                                }
                                            ]
                                        },
                                        "equalsValueClause": {
                                            "kind": "EqualsValueClause",
                                            "fullStart": 812,
                                            "fullEnd": 834,
                                            "start": 812,
                                            "end": 834,
                                            "fullWidth": 22,
                                            "width": 22,
                                            "equalsToken": {
                                                "kind": "EqualsToken",
                                                "fullStart": 812,
                                                "fullEnd": 814,
                                                "start": 812,
                                                "end": 813,
                                                "fullWidth": 2,
                                                "width": 1,
                                                "text": "=",
                                                "value": "=",
                                                "valueText": "=",
                                                "hasTrailingTrivia": true,
                                                "trailingTrivia": [
                                                    {
                                                        "kind": "WhitespaceTrivia",
                                                        "text": " "
                                                    }
                                                ]
                                            },
                                            "value": {
                                                "kind": "ObjectLiteralExpression",
                                                "fullStart": 814,
                                                "fullEnd": 834,
                                                "start": 814,
                                                "end": 834,
                                                "fullWidth": 20,
                                                "width": 20,
                                                "openBraceToken": {
                                                    "kind": "OpenBraceToken",
                                                    "fullStart": 814,
                                                    "fullEnd": 816,
                                                    "start": 814,
                                                    "end": 815,
                                                    "fullWidth": 2,
                                                    "width": 1,
                                                    "text": "{",
                                                    "value": "{",
                                                    "valueText": "{",
                                                    "hasTrailingTrivia": true,
                                                    "trailingTrivia": [
                                                        {
                                                            "kind": "WhitespaceTrivia",
                                                            "text": " "
                                                        }
                                                    ]
                                                },
                                                "propertyAssignments": [
                                                    {
                                                        "kind": "SimplePropertyAssignment",
                                                        "fullStart": 816,
                                                        "fullEnd": 820,
                                                        "start": 816,
                                                        "end": 820,
                                                        "fullWidth": 4,
                                                        "width": 4,
                                                        "propertyName": {
                                                            "kind": "NumericLiteral",
                                                            "fullStart": 816,
                                                            "fullEnd": 817,
                                                            "start": 816,
                                                            "end": 817,
                                                            "fullWidth": 1,
                                                            "width": 1,
                                                            "text": "0",
                                                            "value": 0,
                                                            "valueText": "0"
                                                        },
                                                        "colonToken": {
                                                            "kind": "ColonToken",
                                                            "fullStart": 817,
                                                            "fullEnd": 819,
                                                            "start": 817,
                                                            "end": 818,
                                                            "fullWidth": 2,
                                                            "width": 1,
                                                            "text": ":",
                                                            "value": ":",
                                                            "valueText": ":",
                                                            "hasTrailingTrivia": true,
                                                            "trailingTrivia": [
                                                                {
                                                                    "kind": "WhitespaceTrivia",
                                                                    "text": " "
                                                                }
                                                            ]
                                                        },
                                                        "expression": {
                                                            "kind": "NumericLiteral",
                                                            "fullStart": 819,
                                                            "fullEnd": 820,
                                                            "start": 819,
                                                            "end": 820,
                                                            "fullWidth": 1,
                                                            "width": 1,
                                                            "text": "0",
                                                            "value": 0,
                                                            "valueText": "0"
                                                        }
                                                    },
                                                    {
                                                        "kind": "CommaToken",
                                                        "fullStart": 820,
                                                        "fullEnd": 822,
                                                        "start": 820,
                                                        "end": 821,
                                                        "fullWidth": 2,
                                                        "width": 1,
                                                        "text": ",",
                                                        "value": ",",
                                                        "valueText": ",",
                                                        "hasTrailingTrivia": true,
                                                        "trailingTrivia": [
                                                            {
                                                                "kind": "WhitespaceTrivia",
                                                                "text": " "
                                                            }
                                                        ]
                                                    },
                                                    {
                                                        "kind": "SimplePropertyAssignment",
                                                        "fullStart": 822,
                                                        "fullEnd": 826,
                                                        "start": 822,
                                                        "end": 826,
                                                        "fullWidth": 4,
                                                        "width": 4,
                                                        "propertyName": {
                                                            "kind": "NumericLiteral",
                                                            "fullStart": 822,
                                                            "fullEnd": 823,
                                                            "start": 822,
                                                            "end": 823,
                                                            "fullWidth": 1,
                                                            "width": 1,
                                                            "text": "1",
                                                            "value": 1,
                                                            "valueText": "1"
                                                        },
                                                        "colonToken": {
                                                            "kind": "ColonToken",
                                                            "fullStart": 823,
                                                            "fullEnd": 825,
                                                            "start": 823,
                                                            "end": 824,
                                                            "fullWidth": 2,
                                                            "width": 1,
                                                            "text": ":",
                                                            "value": ":",
                                                            "valueText": ":",
                                                            "hasTrailingTrivia": true,
                                                            "trailingTrivia": [
                                                                {
                                                                    "kind": "WhitespaceTrivia",
                                                                    "text": " "
                                                                }
                                                            ]
                                                        },
                                                        "expression": {
                                                            "kind": "NumericLiteral",
                                                            "fullStart": 825,
                                                            "fullEnd": 826,
                                                            "start": 825,
                                                            "end": 826,
                                                            "fullWidth": 1,
                                                            "width": 1,
                                                            "text": "1",
                                                            "value": 1,
                                                            "valueText": "1"
                                                        }
                                                    },
                                                    {
                                                        "kind": "CommaToken",
                                                        "fullStart": 826,
                                                        "fullEnd": 828,
                                                        "start": 826,
                                                        "end": 827,
                                                        "fullWidth": 2,
                                                        "width": 1,
                                                        "text": ",",
                                                        "value": ",",
                                                        "valueText": ",",
                                                        "hasTrailingTrivia": true,
                                                        "trailingTrivia": [
                                                            {
                                                                "kind": "WhitespaceTrivia",
                                                                "text": " "
                                                            }
                                                        ]
                                                    },
                                                    {
                                                        "kind": "SimplePropertyAssignment",
                                                        "fullStart": 828,
                                                        "fullEnd": 833,
                                                        "start": 828,
                                                        "end": 832,
                                                        "fullWidth": 5,
                                                        "width": 4,
                                                        "propertyName": {
                                                            "kind": "NumericLiteral",
                                                            "fullStart": 828,
                                                            "fullEnd": 829,
                                                            "start": 828,
                                                            "end": 829,
                                                            "fullWidth": 1,
                                                            "width": 1,
                                                            "text": "2",
                                                            "value": 2,
                                                            "valueText": "2"
                                                        },
                                                        "colonToken": {
                                                            "kind": "ColonToken",
                                                            "fullStart": 829,
                                                            "fullEnd": 831,
                                                            "start": 829,
                                                            "end": 830,
                                                            "fullWidth": 2,
                                                            "width": 1,
                                                            "text": ":",
                                                            "value": ":",
                                                            "valueText": ":",
                                                            "hasTrailingTrivia": true,
                                                            "trailingTrivia": [
                                                                {
                                                                    "kind": "WhitespaceTrivia",
                                                                    "text": " "
                                                                }
                                                            ]
                                                        },
                                                        "expression": {
                                                            "kind": "NumericLiteral",
                                                            "fullStart": 831,
                                                            "fullEnd": 833,
                                                            "start": 831,
                                                            "end": 832,
                                                            "fullWidth": 2,
                                                            "width": 1,
                                                            "text": "2",
                                                            "value": 2,
                                                            "valueText": "2",
                                                            "hasTrailingTrivia": true,
                                                            "trailingTrivia": [
                                                                {
                                                                    "kind": "WhitespaceTrivia",
                                                                    "text": " "
                                                                }
                                                            ]
                                                        }
                                                    }
                                                ],
                                                "closeBraceToken": {
                                                    "kind": "CloseBraceToken",
                                                    "fullStart": 833,
                                                    "fullEnd": 834,
                                                    "start": 833,
                                                    "end": 834,
                                                    "fullWidth": 1,
                                                    "width": 1,
                                                    "text": "}",
                                                    "value": "}",
                                                    "valueText": "}"
                                                }
                                            }
                                        }
                                    }
                                ]
                            },
                            "semicolonToken": {
                                "kind": "SemicolonToken",
                                "fullStart": 834,
                                "fullEnd": 837,
                                "start": 834,
                                "end": 835,
                                "fullWidth": 3,
                                "width": 1,
                                "text": ";",
                                "value": ";",
                                "valueText": ";",
                                "hasTrailingTrivia": true,
                                "hasTrailingNewLine": true,
                                "trailingTrivia": [
                                    {
                                        "kind": "NewLineTrivia",
                                        "text": "\r\n"
                                    }
                                ]
                            }
                        },
                        {
                            "kind": "VariableStatement",
                            "fullStart": 837,
                            "fullEnd": 873,
                            "start": 845,
                            "end": 871,
                            "fullWidth": 36,
                            "width": 26,
                            "modifiers": [],
                            "variableDeclaration": {
                                "kind": "VariableDeclaration",
                                "fullStart": 837,
                                "fullEnd": 870,
                                "start": 845,
                                "end": 870,
                                "fullWidth": 33,
                                "width": 25,
                                "varKeyword": {
                                    "kind": "VarKeyword",
                                    "fullStart": 837,
                                    "fullEnd": 849,
                                    "start": 845,
                                    "end": 848,
                                    "fullWidth": 12,
                                    "width": 3,
                                    "text": "var",
                                    "value": "var",
                                    "valueText": "var",
                                    "hasLeadingTrivia": true,
                                    "hasTrailingTrivia": true,
                                    "leadingTrivia": [
                                        {
                                            "kind": "WhitespaceTrivia",
                                            "text": "        "
                                        }
                                    ],
                                    "trailingTrivia": [
                                        {
                                            "kind": "WhitespaceTrivia",
                                            "text": " "
                                        }
                                    ]
                                },
                                "variableDeclarators": [
                                    {
                                        "kind": "VariableDeclarator",
                                        "fullStart": 849,
                                        "fullEnd": 870,
                                        "start": 849,
                                        "end": 870,
                                        "fullWidth": 21,
<<<<<<< HEAD
                                        "width": 21,
                                        "identifier": {
=======
                                        "propertyName": {
>>>>>>> 85e84683
                                            "kind": "IdentifierName",
                                            "fullStart": 849,
                                            "fullEnd": 853,
                                            "start": 849,
                                            "end": 852,
                                            "fullWidth": 4,
                                            "width": 3,
                                            "text": "Con",
                                            "value": "Con",
                                            "valueText": "Con",
                                            "hasTrailingTrivia": true,
                                            "trailingTrivia": [
                                                {
                                                    "kind": "WhitespaceTrivia",
                                                    "text": " "
                                                }
                                            ]
                                        },
                                        "equalsValueClause": {
                                            "kind": "EqualsValueClause",
                                            "fullStart": 853,
                                            "fullEnd": 870,
                                            "start": 853,
                                            "end": 870,
                                            "fullWidth": 17,
                                            "width": 17,
                                            "equalsToken": {
                                                "kind": "EqualsToken",
                                                "fullStart": 853,
                                                "fullEnd": 855,
                                                "start": 853,
                                                "end": 854,
                                                "fullWidth": 2,
                                                "width": 1,
                                                "text": "=",
                                                "value": "=",
                                                "valueText": "=",
                                                "hasTrailingTrivia": true,
                                                "trailingTrivia": [
                                                    {
                                                        "kind": "WhitespaceTrivia",
                                                        "text": " "
                                                    }
                                                ]
                                            },
                                            "value": {
                                                "kind": "FunctionExpression",
                                                "fullStart": 855,
                                                "fullEnd": 870,
                                                "start": 855,
                                                "end": 870,
                                                "fullWidth": 15,
                                                "width": 15,
                                                "functionKeyword": {
                                                    "kind": "FunctionKeyword",
                                                    "fullStart": 855,
                                                    "fullEnd": 864,
                                                    "start": 855,
                                                    "end": 863,
                                                    "fullWidth": 9,
                                                    "width": 8,
                                                    "text": "function",
                                                    "value": "function",
                                                    "valueText": "function",
                                                    "hasTrailingTrivia": true,
                                                    "trailingTrivia": [
                                                        {
                                                            "kind": "WhitespaceTrivia",
                                                            "text": " "
                                                        }
                                                    ]
                                                },
                                                "callSignature": {
                                                    "kind": "CallSignature",
                                                    "fullStart": 864,
                                                    "fullEnd": 867,
                                                    "start": 864,
                                                    "end": 866,
                                                    "fullWidth": 3,
                                                    "width": 2,
                                                    "parameterList": {
                                                        "kind": "ParameterList",
                                                        "fullStart": 864,
                                                        "fullEnd": 867,
                                                        "start": 864,
                                                        "end": 866,
                                                        "fullWidth": 3,
                                                        "width": 2,
                                                        "openParenToken": {
                                                            "kind": "OpenParenToken",
                                                            "fullStart": 864,
                                                            "fullEnd": 865,
                                                            "start": 864,
                                                            "end": 865,
                                                            "fullWidth": 1,
                                                            "width": 1,
                                                            "text": "(",
                                                            "value": "(",
                                                            "valueText": "("
                                                        },
                                                        "parameters": [],
                                                        "closeParenToken": {
                                                            "kind": "CloseParenToken",
                                                            "fullStart": 865,
                                                            "fullEnd": 867,
                                                            "start": 865,
                                                            "end": 866,
                                                            "fullWidth": 2,
                                                            "width": 1,
                                                            "text": ")",
                                                            "value": ")",
                                                            "valueText": ")",
                                                            "hasTrailingTrivia": true,
                                                            "trailingTrivia": [
                                                                {
                                                                    "kind": "WhitespaceTrivia",
                                                                    "text": " "
                                                                }
                                                            ]
                                                        }
                                                    }
                                                },
                                                "block": {
                                                    "kind": "Block",
                                                    "fullStart": 867,
                                                    "fullEnd": 870,
                                                    "start": 867,
                                                    "end": 870,
                                                    "fullWidth": 3,
                                                    "width": 3,
                                                    "openBraceToken": {
                                                        "kind": "OpenBraceToken",
                                                        "fullStart": 867,
                                                        "fullEnd": 869,
                                                        "start": 867,
                                                        "end": 868,
                                                        "fullWidth": 2,
                                                        "width": 1,
                                                        "text": "{",
                                                        "value": "{",
                                                        "valueText": "{",
                                                        "hasTrailingTrivia": true,
                                                        "trailingTrivia": [
                                                            {
                                                                "kind": "WhitespaceTrivia",
                                                                "text": " "
                                                            }
                                                        ]
                                                    },
                                                    "statements": [],
                                                    "closeBraceToken": {
                                                        "kind": "CloseBraceToken",
                                                        "fullStart": 869,
                                                        "fullEnd": 870,
                                                        "start": 869,
                                                        "end": 870,
                                                        "fullWidth": 1,
                                                        "width": 1,
                                                        "text": "}",
                                                        "value": "}",
                                                        "valueText": "}"
                                                    }
                                                }
                                            }
                                        }
                                    }
                                ]
                            },
                            "semicolonToken": {
                                "kind": "SemicolonToken",
                                "fullStart": 870,
                                "fullEnd": 873,
                                "start": 870,
                                "end": 871,
                                "fullWidth": 3,
                                "width": 1,
                                "text": ";",
                                "value": ";",
                                "valueText": ";",
                                "hasTrailingTrivia": true,
                                "hasTrailingNewLine": true,
                                "trailingTrivia": [
                                    {
                                        "kind": "NewLineTrivia",
                                        "text": "\r\n"
                                    }
                                ]
                            }
                        },
                        {
                            "kind": "ExpressionStatement",
                            "fullStart": 873,
                            "fullEnd": 905,
                            "start": 881,
                            "end": 903,
                            "fullWidth": 32,
                            "width": 22,
                            "expression": {
                                "kind": "AssignmentExpression",
                                "fullStart": 873,
                                "fullEnd": 902,
                                "start": 881,
                                "end": 902,
                                "fullWidth": 29,
                                "width": 21,
                                "left": {
                                    "kind": "MemberAccessExpression",
                                    "fullStart": 873,
                                    "fullEnd": 895,
                                    "start": 881,
                                    "end": 894,
                                    "fullWidth": 22,
                                    "width": 13,
                                    "expression": {
                                        "kind": "IdentifierName",
                                        "fullStart": 873,
                                        "fullEnd": 884,
                                        "start": 881,
                                        "end": 884,
                                        "fullWidth": 11,
                                        "width": 3,
                                        "text": "Con",
                                        "value": "Con",
                                        "valueText": "Con",
                                        "hasLeadingTrivia": true,
                                        "leadingTrivia": [
                                            {
                                                "kind": "WhitespaceTrivia",
                                                "text": "        "
                                            }
                                        ]
                                    },
                                    "dotToken": {
                                        "kind": "DotToken",
                                        "fullStart": 884,
                                        "fullEnd": 885,
                                        "start": 884,
                                        "end": 885,
                                        "fullWidth": 1,
                                        "width": 1,
                                        "text": ".",
                                        "value": ".",
                                        "valueText": "."
                                    },
                                    "name": {
                                        "kind": "IdentifierName",
                                        "fullStart": 885,
                                        "fullEnd": 895,
                                        "start": 885,
                                        "end": 894,
                                        "fullWidth": 10,
                                        "width": 9,
                                        "text": "prototype",
                                        "value": "prototype",
                                        "valueText": "prototype",
                                        "hasTrailingTrivia": true,
                                        "trailingTrivia": [
                                            {
                                                "kind": "WhitespaceTrivia",
                                                "text": " "
                                            }
                                        ]
                                    }
                                },
                                "operatorToken": {
                                    "kind": "EqualsToken",
                                    "fullStart": 895,
                                    "fullEnd": 897,
                                    "start": 895,
                                    "end": 896,
                                    "fullWidth": 2,
                                    "width": 1,
                                    "text": "=",
                                    "value": "=",
                                    "valueText": "=",
                                    "hasTrailingTrivia": true,
                                    "trailingTrivia": [
                                        {
                                            "kind": "WhitespaceTrivia",
                                            "text": " "
                                        }
                                    ]
                                },
                                "right": {
                                    "kind": "IdentifierName",
                                    "fullStart": 897,
                                    "fullEnd": 902,
                                    "start": 897,
                                    "end": 902,
                                    "fullWidth": 5,
                                    "width": 5,
                                    "text": "proto",
                                    "value": "proto",
                                    "valueText": "proto"
                                }
                            },
                            "semicolonToken": {
                                "kind": "SemicolonToken",
                                "fullStart": 902,
                                "fullEnd": 905,
                                "start": 902,
                                "end": 903,
                                "fullWidth": 3,
                                "width": 1,
                                "text": ";",
                                "value": ";",
                                "valueText": ";",
                                "hasTrailingTrivia": true,
                                "hasTrailingNewLine": true,
                                "trailingTrivia": [
                                    {
                                        "kind": "NewLineTrivia",
                                        "text": "\r\n"
                                    }
                                ]
                            }
                        },
                        {
                            "kind": "VariableStatement",
                            "fullStart": 905,
                            "fullEnd": 939,
                            "start": 915,
                            "end": 937,
                            "fullWidth": 34,
                            "width": 22,
                            "modifiers": [],
                            "variableDeclaration": {
                                "kind": "VariableDeclaration",
                                "fullStart": 905,
                                "fullEnd": 936,
                                "start": 915,
                                "end": 936,
                                "fullWidth": 31,
                                "width": 21,
                                "varKeyword": {
                                    "kind": "VarKeyword",
                                    "fullStart": 905,
                                    "fullEnd": 919,
                                    "start": 915,
                                    "end": 918,
                                    "fullWidth": 14,
                                    "width": 3,
                                    "text": "var",
                                    "value": "var",
                                    "valueText": "var",
                                    "hasLeadingTrivia": true,
                                    "hasLeadingNewLine": true,
                                    "hasTrailingTrivia": true,
                                    "leadingTrivia": [
                                        {
                                            "kind": "NewLineTrivia",
                                            "text": "\r\n"
                                        },
                                        {
                                            "kind": "WhitespaceTrivia",
                                            "text": "        "
                                        }
                                    ],
                                    "trailingTrivia": [
                                        {
                                            "kind": "WhitespaceTrivia",
                                            "text": " "
                                        }
                                    ]
                                },
                                "variableDeclarators": [
                                    {
                                        "kind": "VariableDeclarator",
                                        "fullStart": 919,
                                        "fullEnd": 936,
                                        "start": 919,
                                        "end": 936,
                                        "fullWidth": 17,
<<<<<<< HEAD
                                        "width": 17,
                                        "identifier": {
=======
                                        "propertyName": {
>>>>>>> 85e84683
                                            "kind": "IdentifierName",
                                            "fullStart": 919,
                                            "fullEnd": 925,
                                            "start": 919,
                                            "end": 924,
                                            "fullWidth": 6,
                                            "width": 5,
                                            "text": "child",
                                            "value": "child",
                                            "valueText": "child",
                                            "hasTrailingTrivia": true,
                                            "trailingTrivia": [
                                                {
                                                    "kind": "WhitespaceTrivia",
                                                    "text": " "
                                                }
                                            ]
                                        },
                                        "equalsValueClause": {
                                            "kind": "EqualsValueClause",
                                            "fullStart": 925,
                                            "fullEnd": 936,
                                            "start": 925,
                                            "end": 936,
                                            "fullWidth": 11,
                                            "width": 11,
                                            "equalsToken": {
                                                "kind": "EqualsToken",
                                                "fullStart": 925,
                                                "fullEnd": 927,
                                                "start": 925,
                                                "end": 926,
                                                "fullWidth": 2,
                                                "width": 1,
                                                "text": "=",
                                                "value": "=",
                                                "valueText": "=",
                                                "hasTrailingTrivia": true,
                                                "trailingTrivia": [
                                                    {
                                                        "kind": "WhitespaceTrivia",
                                                        "text": " "
                                                    }
                                                ]
                                            },
                                            "value": {
                                                "kind": "ObjectCreationExpression",
                                                "fullStart": 927,
                                                "fullEnd": 936,
                                                "start": 927,
                                                "end": 936,
                                                "fullWidth": 9,
                                                "width": 9,
                                                "newKeyword": {
                                                    "kind": "NewKeyword",
                                                    "fullStart": 927,
                                                    "fullEnd": 931,
                                                    "start": 927,
                                                    "end": 930,
                                                    "fullWidth": 4,
                                                    "width": 3,
                                                    "text": "new",
                                                    "value": "new",
                                                    "valueText": "new",
                                                    "hasTrailingTrivia": true,
                                                    "trailingTrivia": [
                                                        {
                                                            "kind": "WhitespaceTrivia",
                                                            "text": " "
                                                        }
                                                    ]
                                                },
                                                "expression": {
                                                    "kind": "IdentifierName",
                                                    "fullStart": 931,
                                                    "fullEnd": 934,
                                                    "start": 931,
                                                    "end": 934,
                                                    "fullWidth": 3,
                                                    "width": 3,
                                                    "text": "Con",
                                                    "value": "Con",
                                                    "valueText": "Con"
                                                },
                                                "argumentList": {
                                                    "kind": "ArgumentList",
                                                    "fullStart": 934,
                                                    "fullEnd": 936,
                                                    "start": 934,
                                                    "end": 936,
                                                    "fullWidth": 2,
                                                    "width": 2,
                                                    "openParenToken": {
                                                        "kind": "OpenParenToken",
                                                        "fullStart": 934,
                                                        "fullEnd": 935,
                                                        "start": 934,
                                                        "end": 935,
                                                        "fullWidth": 1,
                                                        "width": 1,
                                                        "text": "(",
                                                        "value": "(",
                                                        "valueText": "("
                                                    },
                                                    "arguments": [],
                                                    "closeParenToken": {
                                                        "kind": "CloseParenToken",
                                                        "fullStart": 935,
                                                        "fullEnd": 936,
                                                        "start": 935,
                                                        "end": 936,
                                                        "fullWidth": 1,
                                                        "width": 1,
                                                        "text": ")",
                                                        "value": ")",
                                                        "valueText": ")"
                                                    }
                                                }
                                            }
                                        }
                                    }
                                ]
                            },
                            "semicolonToken": {
                                "kind": "SemicolonToken",
                                "fullStart": 936,
                                "fullEnd": 939,
                                "start": 936,
                                "end": 937,
                                "fullWidth": 3,
                                "width": 1,
                                "text": ";",
                                "value": ";",
                                "valueText": ";",
                                "hasTrailingTrivia": true,
                                "hasTrailingNewLine": true,
                                "trailingTrivia": [
                                    {
                                        "kind": "NewLineTrivia",
                                        "text": "\r\n"
                                    }
                                ]
                            }
                        },
                        {
                            "kind": "ExpressionStatement",
                            "fullStart": 939,
                            "fullEnd": 966,
                            "start": 947,
                            "end": 964,
                            "fullWidth": 27,
                            "width": 17,
                            "expression": {
                                "kind": "AssignmentExpression",
                                "fullStart": 939,
                                "fullEnd": 963,
                                "start": 947,
                                "end": 963,
                                "fullWidth": 24,
                                "width": 16,
                                "left": {
                                    "kind": "MemberAccessExpression",
                                    "fullStart": 939,
                                    "fullEnd": 960,
                                    "start": 947,
                                    "end": 959,
                                    "fullWidth": 21,
                                    "width": 12,
                                    "expression": {
                                        "kind": "IdentifierName",
                                        "fullStart": 939,
                                        "fullEnd": 952,
                                        "start": 947,
                                        "end": 952,
                                        "fullWidth": 13,
                                        "width": 5,
                                        "text": "child",
                                        "value": "child",
                                        "valueText": "child",
                                        "hasLeadingTrivia": true,
                                        "leadingTrivia": [
                                            {
                                                "kind": "WhitespaceTrivia",
                                                "text": "        "
                                            }
                                        ]
                                    },
                                    "dotToken": {
                                        "kind": "DotToken",
                                        "fullStart": 952,
                                        "fullEnd": 953,
                                        "start": 952,
                                        "end": 953,
                                        "fullWidth": 1,
                                        "width": 1,
                                        "text": ".",
                                        "value": ".",
                                        "valueText": "."
                                    },
                                    "name": {
                                        "kind": "IdentifierName",
                                        "fullStart": 953,
                                        "fullEnd": 960,
                                        "start": 953,
                                        "end": 959,
                                        "fullWidth": 7,
                                        "width": 6,
                                        "text": "length",
                                        "value": "length",
                                        "valueText": "length",
                                        "hasTrailingTrivia": true,
                                        "trailingTrivia": [
                                            {
                                                "kind": "WhitespaceTrivia",
                                                "text": " "
                                            }
                                        ]
                                    }
                                },
                                "operatorToken": {
                                    "kind": "EqualsToken",
                                    "fullStart": 960,
                                    "fullEnd": 962,
                                    "start": 960,
                                    "end": 961,
                                    "fullWidth": 2,
                                    "width": 1,
                                    "text": "=",
                                    "value": "=",
                                    "valueText": "=",
                                    "hasTrailingTrivia": true,
                                    "trailingTrivia": [
                                        {
                                            "kind": "WhitespaceTrivia",
                                            "text": " "
                                        }
                                    ]
                                },
                                "right": {
                                    "kind": "NumericLiteral",
                                    "fullStart": 962,
                                    "fullEnd": 963,
                                    "start": 962,
                                    "end": 963,
                                    "fullWidth": 1,
                                    "width": 1,
                                    "text": "3",
                                    "value": 3,
                                    "valueText": "3"
                                }
                            },
                            "semicolonToken": {
                                "kind": "SemicolonToken",
                                "fullStart": 963,
                                "fullEnd": 966,
                                "start": 963,
                                "end": 964,
                                "fullWidth": 3,
                                "width": 1,
                                "text": ";",
                                "value": ";",
                                "valueText": ";",
                                "hasTrailingTrivia": true,
                                "hasTrailingNewLine": true,
                                "trailingTrivia": [
                                    {
                                        "kind": "NewLineTrivia",
                                        "text": "\r\n"
                                    }
                                ]
                            }
                        },
                        {
                            "kind": "ExpressionStatement",
                            "fullStart": 966,
                            "fullEnd": 1046,
                            "start": 976,
                            "end": 1044,
                            "fullWidth": 80,
                            "width": 68,
                            "expression": {
                                "kind": "InvocationExpression",
                                "fullStart": 966,
                                "fullEnd": 1043,
                                "start": 976,
                                "end": 1043,
                                "fullWidth": 77,
                                "width": 67,
                                "expression": {
                                    "kind": "MemberAccessExpression",
                                    "fullStart": 966,
                                    "fullEnd": 1008,
                                    "start": 976,
                                    "end": 1008,
                                    "fullWidth": 42,
                                    "width": 32,
                                    "expression": {
                                        "kind": "MemberAccessExpression",
                                        "fullStart": 966,
                                        "fullEnd": 1003,
                                        "start": 976,
                                        "end": 1003,
                                        "fullWidth": 37,
                                        "width": 27,
                                        "expression": {
                                            "kind": "MemberAccessExpression",
                                            "fullStart": 966,
                                            "fullEnd": 991,
                                            "start": 976,
                                            "end": 991,
                                            "fullWidth": 25,
                                            "width": 15,
                                            "expression": {
                                                "kind": "IdentifierName",
                                                "fullStart": 966,
                                                "fullEnd": 981,
                                                "start": 976,
                                                "end": 981,
                                                "fullWidth": 15,
                                                "width": 5,
                                                "text": "Array",
                                                "value": "Array",
                                                "valueText": "Array",
                                                "hasLeadingTrivia": true,
                                                "hasLeadingNewLine": true,
                                                "leadingTrivia": [
                                                    {
                                                        "kind": "NewLineTrivia",
                                                        "text": "\r\n"
                                                    },
                                                    {
                                                        "kind": "WhitespaceTrivia",
                                                        "text": "        "
                                                    }
                                                ]
                                            },
                                            "dotToken": {
                                                "kind": "DotToken",
                                                "fullStart": 981,
                                                "fullEnd": 982,
                                                "start": 981,
                                                "end": 982,
                                                "fullWidth": 1,
                                                "width": 1,
                                                "text": ".",
                                                "value": ".",
                                                "valueText": "."
                                            },
                                            "name": {
                                                "kind": "IdentifierName",
                                                "fullStart": 982,
                                                "fullEnd": 991,
                                                "start": 982,
                                                "end": 991,
                                                "fullWidth": 9,
                                                "width": 9,
                                                "text": "prototype",
                                                "value": "prototype",
                                                "valueText": "prototype"
                                            }
                                        },
                                        "dotToken": {
                                            "kind": "DotToken",
                                            "fullStart": 991,
                                            "fullEnd": 992,
                                            "start": 991,
                                            "end": 992,
                                            "fullWidth": 1,
                                            "width": 1,
                                            "text": ".",
                                            "value": ".",
                                            "valueText": "."
                                        },
                                        "name": {
                                            "kind": "IdentifierName",
                                            "fullStart": 992,
                                            "fullEnd": 1003,
                                            "start": 992,
                                            "end": 1003,
                                            "fullWidth": 11,
                                            "width": 11,
                                            "text": "reduceRight",
                                            "value": "reduceRight",
                                            "valueText": "reduceRight"
                                        }
                                    },
                                    "dotToken": {
                                        "kind": "DotToken",
                                        "fullStart": 1003,
                                        "fullEnd": 1004,
                                        "start": 1003,
                                        "end": 1004,
                                        "fullWidth": 1,
                                        "width": 1,
                                        "text": ".",
                                        "value": ".",
                                        "valueText": "."
                                    },
                                    "name": {
                                        "kind": "IdentifierName",
                                        "fullStart": 1004,
                                        "fullEnd": 1008,
                                        "start": 1004,
                                        "end": 1008,
                                        "fullWidth": 4,
                                        "width": 4,
                                        "text": "call",
                                        "value": "call",
                                        "valueText": "call"
                                    }
                                },
                                "argumentList": {
                                    "kind": "ArgumentList",
                                    "fullStart": 1008,
                                    "fullEnd": 1043,
                                    "start": 1008,
                                    "end": 1043,
                                    "fullWidth": 35,
                                    "width": 35,
                                    "openParenToken": {
                                        "kind": "OpenParenToken",
                                        "fullStart": 1008,
                                        "fullEnd": 1009,
                                        "start": 1008,
                                        "end": 1009,
                                        "fullWidth": 1,
                                        "width": 1,
                                        "text": "(",
                                        "value": "(",
                                        "valueText": "("
                                    },
                                    "arguments": [
                                        {
                                            "kind": "IdentifierName",
                                            "fullStart": 1009,
                                            "fullEnd": 1014,
                                            "start": 1009,
                                            "end": 1014,
                                            "fullWidth": 5,
                                            "width": 5,
                                            "text": "child",
                                            "value": "child",
                                            "valueText": "child"
                                        },
                                        {
                                            "kind": "CommaToken",
                                            "fullStart": 1014,
                                            "fullEnd": 1016,
                                            "start": 1014,
                                            "end": 1015,
                                            "fullWidth": 2,
                                            "width": 1,
                                            "text": ",",
                                            "value": ",",
                                            "valueText": ",",
                                            "hasTrailingTrivia": true,
                                            "trailingTrivia": [
                                                {
                                                    "kind": "WhitespaceTrivia",
                                                    "text": " "
                                                }
                                            ]
                                        },
                                        {
                                            "kind": "IdentifierName",
                                            "fullStart": 1016,
                                            "fullEnd": 1026,
                                            "start": 1016,
                                            "end": 1026,
                                            "fullWidth": 10,
                                            "width": 10,
                                            "text": "callbackfn",
                                            "value": "callbackfn",
                                            "valueText": "callbackfn"
                                        },
                                        {
                                            "kind": "CommaToken",
                                            "fullStart": 1026,
                                            "fullEnd": 1028,
                                            "start": 1026,
                                            "end": 1027,
                                            "fullWidth": 2,
                                            "width": 1,
                                            "text": ",",
                                            "value": ",",
                                            "valueText": ",",
                                            "hasTrailingTrivia": true,
                                            "trailingTrivia": [
                                                {
                                                    "kind": "WhitespaceTrivia",
                                                    "text": " "
                                                }
                                            ]
                                        },
                                        {
                                            "kind": "StringLiteral",
                                            "fullStart": 1028,
                                            "fullEnd": 1042,
                                            "start": 1028,
                                            "end": 1042,
                                            "fullWidth": 14,
                                            "width": 14,
                                            "text": "\"initialValue\"",
                                            "value": "initialValue",
                                            "valueText": "initialValue"
                                        }
                                    ],
                                    "closeParenToken": {
                                        "kind": "CloseParenToken",
                                        "fullStart": 1042,
                                        "fullEnd": 1043,
                                        "start": 1042,
                                        "end": 1043,
                                        "fullWidth": 1,
                                        "width": 1,
                                        "text": ")",
                                        "value": ")",
                                        "valueText": ")"
                                    }
                                }
                            },
                            "semicolonToken": {
                                "kind": "SemicolonToken",
                                "fullStart": 1043,
                                "fullEnd": 1046,
                                "start": 1043,
                                "end": 1044,
                                "fullWidth": 3,
                                "width": 1,
                                "text": ";",
                                "value": ";",
                                "valueText": ";",
                                "hasTrailingTrivia": true,
                                "hasTrailingNewLine": true,
                                "trailingTrivia": [
                                    {
                                        "kind": "NewLineTrivia",
                                        "text": "\r\n"
                                    }
                                ]
                            }
                        },
                        {
                            "kind": "ReturnStatement",
                            "fullStart": 1046,
                            "fullEnd": 1074,
                            "start": 1054,
                            "end": 1072,
                            "fullWidth": 28,
                            "width": 18,
                            "returnKeyword": {
                                "kind": "ReturnKeyword",
                                "fullStart": 1046,
                                "fullEnd": 1061,
                                "start": 1054,
                                "end": 1060,
                                "fullWidth": 15,
                                "width": 6,
                                "text": "return",
                                "value": "return",
                                "valueText": "return",
                                "hasLeadingTrivia": true,
                                "hasTrailingTrivia": true,
                                "leadingTrivia": [
                                    {
                                        "kind": "WhitespaceTrivia",
                                        "text": "        "
                                    }
                                ],
                                "trailingTrivia": [
                                    {
                                        "kind": "WhitespaceTrivia",
                                        "text": " "
                                    }
                                ]
                            },
                            "expression": {
                                "kind": "IdentifierName",
                                "fullStart": 1061,
                                "fullEnd": 1071,
                                "start": 1061,
                                "end": 1071,
                                "fullWidth": 10,
                                "width": 10,
                                "text": "testResult",
                                "value": "testResult",
                                "valueText": "testResult"
                            },
                            "semicolonToken": {
                                "kind": "SemicolonToken",
                                "fullStart": 1071,
                                "fullEnd": 1074,
                                "start": 1071,
                                "end": 1072,
                                "fullWidth": 3,
                                "width": 1,
                                "text": ";",
                                "value": ";",
                                "valueText": ";",
                                "hasTrailingTrivia": true,
                                "hasTrailingNewLine": true,
                                "trailingTrivia": [
                                    {
                                        "kind": "NewLineTrivia",
                                        "text": "\r\n"
                                    }
                                ]
                            }
                        }
                    ],
                    "closeBraceToken": {
                        "kind": "CloseBraceToken",
                        "fullStart": 1074,
                        "fullEnd": 1081,
                        "start": 1078,
                        "end": 1079,
                        "fullWidth": 7,
                        "width": 1,
                        "text": "}",
                        "value": "}",
                        "valueText": "}",
                        "hasLeadingTrivia": true,
                        "hasTrailingTrivia": true,
                        "hasTrailingNewLine": true,
                        "leadingTrivia": [
                            {
                                "kind": "WhitespaceTrivia",
                                "text": "    "
                            }
                        ],
                        "trailingTrivia": [
                            {
                                "kind": "NewLineTrivia",
                                "text": "\r\n"
                            }
                        ]
                    }
                }
            },
            {
                "kind": "ExpressionStatement",
                "fullStart": 1081,
                "fullEnd": 1105,
                "start": 1081,
                "end": 1103,
                "fullWidth": 24,
                "width": 22,
                "expression": {
                    "kind": "InvocationExpression",
                    "fullStart": 1081,
                    "fullEnd": 1102,
                    "start": 1081,
                    "end": 1102,
                    "fullWidth": 21,
                    "width": 21,
                    "expression": {
                        "kind": "IdentifierName",
                        "fullStart": 1081,
                        "fullEnd": 1092,
                        "start": 1081,
                        "end": 1092,
                        "fullWidth": 11,
                        "width": 11,
                        "text": "runTestCase",
                        "value": "runTestCase",
                        "valueText": "runTestCase"
                    },
                    "argumentList": {
                        "kind": "ArgumentList",
                        "fullStart": 1092,
                        "fullEnd": 1102,
                        "start": 1092,
                        "end": 1102,
                        "fullWidth": 10,
                        "width": 10,
                        "openParenToken": {
                            "kind": "OpenParenToken",
                            "fullStart": 1092,
                            "fullEnd": 1093,
                            "start": 1092,
                            "end": 1093,
                            "fullWidth": 1,
                            "width": 1,
                            "text": "(",
                            "value": "(",
                            "valueText": "("
                        },
                        "arguments": [
                            {
                                "kind": "IdentifierName",
                                "fullStart": 1093,
                                "fullEnd": 1101,
                                "start": 1093,
                                "end": 1101,
                                "fullWidth": 8,
                                "width": 8,
                                "text": "testcase",
                                "value": "testcase",
                                "valueText": "testcase"
                            }
                        ],
                        "closeParenToken": {
                            "kind": "CloseParenToken",
                            "fullStart": 1101,
                            "fullEnd": 1102,
                            "start": 1101,
                            "end": 1102,
                            "fullWidth": 1,
                            "width": 1,
                            "text": ")",
                            "value": ")",
                            "valueText": ")"
                        }
                    }
                },
                "semicolonToken": {
                    "kind": "SemicolonToken",
                    "fullStart": 1102,
                    "fullEnd": 1105,
                    "start": 1102,
                    "end": 1103,
                    "fullWidth": 3,
                    "width": 1,
                    "text": ";",
                    "value": ";",
                    "valueText": ";",
                    "hasTrailingTrivia": true,
                    "hasTrailingNewLine": true,
                    "trailingTrivia": [
                        {
                            "kind": "NewLineTrivia",
                            "text": "\r\n"
                        }
                    ]
                }
            }
        ],
        "endOfFileToken": {
            "kind": "EndOfFileToken",
            "fullStart": 1105,
            "fullEnd": 1105,
            "start": 1105,
            "end": 1105,
            "fullWidth": 0,
            "width": 0,
            "text": ""
        }
    },
    "lineMap": {
        "lineStarts": [
            0,
            67,
            152,
            232,
            308,
            380,
            385,
            443,
            565,
            570,
            572,
            574,
            597,
            599,
            632,
            690,
            720,
            766,
            781,
            792,
            794,
            837,
            873,
            905,
            907,
            939,
            966,
            968,
            1046,
            1074,
            1081,
            1105
        ],
        "length": 1105
    }
}<|MERGE_RESOLUTION|>--- conflicted
+++ resolved
@@ -250,12 +250,8 @@
                                         "start": 611,
                                         "end": 629,
                                         "fullWidth": 18,
-<<<<<<< HEAD
                                         "width": 18,
-                                        "identifier": {
-=======
                                         "propertyName": {
->>>>>>> 85e84683
                                             "kind": "IdentifierName",
                                             "fullStart": 611,
                                             "fullEnd": 622,
@@ -1054,12 +1050,8 @@
                                         "start": 806,
                                         "end": 834,
                                         "fullWidth": 28,
-<<<<<<< HEAD
                                         "width": 28,
-                                        "identifier": {
-=======
                                         "propertyName": {
->>>>>>> 85e84683
                                             "kind": "IdentifierName",
                                             "fullStart": 806,
                                             "fullEnd": 812,
@@ -1424,12 +1416,8 @@
                                         "start": 849,
                                         "end": 870,
                                         "fullWidth": 21,
-<<<<<<< HEAD
                                         "width": 21,
-                                        "identifier": {
-=======
                                         "propertyName": {
->>>>>>> 85e84683
                                             "kind": "IdentifierName",
                                             "fullStart": 849,
                                             "fullEnd": 853,
@@ -1803,12 +1791,8 @@
                                         "start": 919,
                                         "end": 936,
                                         "fullWidth": 17,
-<<<<<<< HEAD
                                         "width": 17,
-                                        "identifier": {
-=======
                                         "propertyName": {
->>>>>>> 85e84683
                                             "kind": "IdentifierName",
                                             "fullStart": 919,
                                             "fullEnd": 925,
