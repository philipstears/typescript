{
    "isDeclaration": false,
    "languageVersion": "EcmaScript5",
    "parseOptions": {
        "allowAutomaticSemicolonInsertion": true
    },
    "sourceUnit": {
        "kind": "SourceUnit",
        "fullStart": 0,
        "fullEnd": 979,
        "start": 670,
        "end": 979,
        "fullWidth": 979,
        "width": 309,
        "isIncrementallyUnusable": true,
        "moduleElements": [
            {
                "kind": "FunctionDeclaration",
                "fullStart": 0,
                "fullEnd": 955,
                "start": 670,
                "end": 953,
                "fullWidth": 955,
                "width": 283,
                "isIncrementallyUnusable": true,
                "modifiers": [],
                "functionKeyword": {
                    "kind": "FunctionKeyword",
                    "fullStart": 0,
                    "fullEnd": 679,
                    "start": 670,
                    "end": 678,
                    "fullWidth": 679,
                    "width": 8,
                    "text": "function",
                    "value": "function",
                    "valueText": "function",
                    "hasLeadingTrivia": true,
                    "hasLeadingComment": true,
                    "hasLeadingNewLine": true,
                    "hasTrailingTrivia": true,
                    "leadingTrivia": [
                        {
                            "kind": "SingleLineCommentTrivia",
                            "text": "/// Copyright (c) 2012 Ecma International.  All rights reserved. "
                        },
                        {
                            "kind": "NewLineTrivia",
                            "text": "\r\n"
                        },
                        {
                            "kind": "SingleLineCommentTrivia",
                            "text": "/// Ecma International makes this code available under the terms and conditions set"
                        },
                        {
                            "kind": "NewLineTrivia",
                            "text": "\r\n"
                        },
                        {
                            "kind": "SingleLineCommentTrivia",
                            "text": "/// forth on http://hg.ecmascript.org/tests/test262/raw-file/tip/LICENSE (the "
                        },
                        {
                            "kind": "NewLineTrivia",
                            "text": "\r\n"
                        },
                        {
                            "kind": "SingleLineCommentTrivia",
                            "text": "/// \"Use Terms\").   Any redistribution of this code must retain the above "
                        },
                        {
                            "kind": "NewLineTrivia",
                            "text": "\r\n"
                        },
                        {
                            "kind": "SingleLineCommentTrivia",
                            "text": "/// copyright and this notice and otherwise comply with the Use Terms."
                        },
                        {
                            "kind": "NewLineTrivia",
                            "text": "\r\n"
                        },
                        {
                            "kind": "MultiLineCommentTrivia",
                            "text": "/**\r\n * @path ch15/15.4/15.4.4/15.4.4.22/15.4.4.22-9-1.js\r\n * @description Array.prototype.reduceRight doesn't consider new elements which index is larger than array original length added to array after it is called, consider new elements which index is smaller than array length\r\n */"
                        },
                        {
                            "kind": "NewLineTrivia",
                            "text": "\r\n"
                        },
                        {
                            "kind": "NewLineTrivia",
                            "text": "\r\n"
                        },
                        {
                            "kind": "NewLineTrivia",
                            "text": "\r\n"
                        }
                    ],
                    "trailingTrivia": [
                        {
                            "kind": "WhitespaceTrivia",
                            "text": " "
                        }
                    ]
                },
                "identifier": {
                    "kind": "IdentifierName",
                    "fullStart": 679,
                    "fullEnd": 687,
                    "start": 679,
                    "end": 687,
                    "fullWidth": 8,
                    "width": 8,
                    "text": "testcase",
                    "value": "testcase",
                    "valueText": "testcase"
                },
                "callSignature": {
                    "kind": "CallSignature",
                    "fullStart": 687,
                    "fullEnd": 690,
                    "start": 687,
                    "end": 689,
                    "fullWidth": 3,
                    "width": 2,
                    "parameterList": {
                        "kind": "ParameterList",
                        "fullStart": 687,
                        "fullEnd": 690,
                        "start": 687,
                        "end": 689,
                        "fullWidth": 3,
                        "width": 2,
                        "openParenToken": {
                            "kind": "OpenParenToken",
                            "fullStart": 687,
                            "fullEnd": 688,
                            "start": 687,
                            "end": 688,
                            "fullWidth": 1,
                            "width": 1,
                            "text": "(",
                            "value": "(",
                            "valueText": "("
                        },
                        "parameters": [],
                        "closeParenToken": {
                            "kind": "CloseParenToken",
                            "fullStart": 688,
                            "fullEnd": 690,
                            "start": 688,
                            "end": 689,
                            "fullWidth": 2,
                            "width": 1,
                            "text": ")",
                            "value": ")",
                            "valueText": ")",
                            "hasTrailingTrivia": true,
                            "trailingTrivia": [
                                {
                                    "kind": "WhitespaceTrivia",
                                    "text": " "
                                }
                            ]
                        }
                    }
                },
                "block": {
                    "kind": "Block",
                    "fullStart": 690,
                    "fullEnd": 955,
                    "start": 690,
                    "end": 953,
                    "fullWidth": 265,
                    "width": 263,
                    "isIncrementallyUnusable": true,
                    "openBraceToken": {
                        "kind": "OpenBraceToken",
                        "fullStart": 690,
                        "fullEnd": 693,
                        "start": 690,
                        "end": 691,
                        "fullWidth": 3,
                        "width": 1,
                        "text": "{",
                        "value": "{",
                        "valueText": "{",
                        "hasTrailingTrivia": true,
                        "hasTrailingNewLine": true,
                        "trailingTrivia": [
                            {
                                "kind": "NewLineTrivia",
                                "text": "\r\n"
                            }
                        ]
                    },
                    "statements": [
                        {
                            "kind": "FunctionDeclaration",
                            "fullStart": 693,
                            "fullEnd": 850,
                            "start": 701,
                            "end": 848,
                            "fullWidth": 157,
                            "width": 147,
                            "modifiers": [],
                            "functionKeyword": {
                                "kind": "FunctionKeyword",
                                "fullStart": 693,
                                "fullEnd": 710,
                                "start": 701,
                                "end": 709,
                                "fullWidth": 17,
                                "width": 8,
                                "text": "function",
                                "value": "function",
                                "valueText": "function",
                                "hasLeadingTrivia": true,
                                "hasTrailingTrivia": true,
                                "leadingTrivia": [
                                    {
                                        "kind": "WhitespaceTrivia",
                                        "text": "        "
                                    }
                                ],
                                "trailingTrivia": [
                                    {
                                        "kind": "WhitespaceTrivia",
                                        "text": " "
                                    }
                                ]
                            },
                            "identifier": {
                                "kind": "IdentifierName",
                                "fullStart": 710,
                                "fullEnd": 720,
                                "start": 710,
                                "end": 720,
                                "fullWidth": 10,
                                "width": 10,
                                "text": "callbackfn",
                                "value": "callbackfn",
                                "valueText": "callbackfn"
                            },
                            "callSignature": {
                                "kind": "CallSignature",
                                "fullStart": 720,
                                "fullEnd": 748,
                                "start": 720,
                                "end": 747,
                                "fullWidth": 28,
                                "width": 27,
                                "parameterList": {
                                    "kind": "ParameterList",
                                    "fullStart": 720,
                                    "fullEnd": 748,
                                    "start": 720,
                                    "end": 747,
                                    "fullWidth": 28,
                                    "width": 27,
                                    "openParenToken": {
                                        "kind": "OpenParenToken",
                                        "fullStart": 720,
                                        "fullEnd": 721,
                                        "start": 720,
                                        "end": 721,
                                        "fullWidth": 1,
                                        "width": 1,
                                        "text": "(",
                                        "value": "(",
                                        "valueText": "("
                                    },
                                    "parameters": [
                                        {
                                            "kind": "Parameter",
                                            "fullStart": 721,
                                            "fullEnd": 728,
                                            "start": 721,
                                            "end": 728,
                                            "fullWidth": 7,
<<<<<<< HEAD
                                            "width": 7,
=======
                                            "modifiers": [],
>>>>>>> e3c38734
                                            "identifier": {
                                                "kind": "IdentifierName",
                                                "fullStart": 721,
                                                "fullEnd": 728,
                                                "start": 721,
                                                "end": 728,
                                                "fullWidth": 7,
                                                "width": 7,
                                                "text": "prevVal",
                                                "value": "prevVal",
                                                "valueText": "prevVal"
                                            }
                                        },
                                        {
                                            "kind": "CommaToken",
                                            "fullStart": 728,
                                            "fullEnd": 730,
                                            "start": 728,
                                            "end": 729,
                                            "fullWidth": 2,
                                            "width": 1,
                                            "text": ",",
                                            "value": ",",
                                            "valueText": ",",
                                            "hasTrailingTrivia": true,
                                            "trailingTrivia": [
                                                {
                                                    "kind": "WhitespaceTrivia",
                                                    "text": " "
                                                }
                                            ]
                                        },
                                        {
                                            "kind": "Parameter",
                                            "fullStart": 730,
                                            "fullEnd": 736,
                                            "start": 730,
                                            "end": 736,
                                            "fullWidth": 6,
<<<<<<< HEAD
                                            "width": 6,
=======
                                            "modifiers": [],
>>>>>>> e3c38734
                                            "identifier": {
                                                "kind": "IdentifierName",
                                                "fullStart": 730,
                                                "fullEnd": 736,
                                                "start": 730,
                                                "end": 736,
                                                "fullWidth": 6,
                                                "width": 6,
                                                "text": "curVal",
                                                "value": "curVal",
                                                "valueText": "curVal"
                                            }
                                        },
                                        {
                                            "kind": "CommaToken",
                                            "fullStart": 736,
                                            "fullEnd": 738,
                                            "start": 736,
                                            "end": 737,
                                            "fullWidth": 2,
                                            "width": 1,
                                            "text": ",",
                                            "value": ",",
                                            "valueText": ",",
                                            "hasTrailingTrivia": true,
                                            "trailingTrivia": [
                                                {
                                                    "kind": "WhitespaceTrivia",
                                                    "text": " "
                                                }
                                            ]
                                        },
                                        {
                                            "kind": "Parameter",
                                            "fullStart": 738,
                                            "fullEnd": 741,
                                            "start": 738,
                                            "end": 741,
                                            "fullWidth": 3,
<<<<<<< HEAD
                                            "width": 3,
=======
                                            "modifiers": [],
>>>>>>> e3c38734
                                            "identifier": {
                                                "kind": "IdentifierName",
                                                "fullStart": 738,
                                                "fullEnd": 741,
                                                "start": 738,
                                                "end": 741,
                                                "fullWidth": 3,
                                                "width": 3,
                                                "text": "idx",
                                                "value": "idx",
                                                "valueText": "idx"
                                            }
                                        },
                                        {
                                            "kind": "CommaToken",
                                            "fullStart": 741,
                                            "fullEnd": 743,
                                            "start": 741,
                                            "end": 742,
                                            "fullWidth": 2,
                                            "width": 1,
                                            "text": ",",
                                            "value": ",",
                                            "valueText": ",",
                                            "hasTrailingTrivia": true,
                                            "trailingTrivia": [
                                                {
                                                    "kind": "WhitespaceTrivia",
                                                    "text": " "
                                                }
                                            ]
                                        },
                                        {
                                            "kind": "Parameter",
                                            "fullStart": 743,
                                            "fullEnd": 746,
                                            "start": 743,
                                            "end": 746,
                                            "fullWidth": 3,
<<<<<<< HEAD
                                            "width": 3,
=======
                                            "modifiers": [],
>>>>>>> e3c38734
                                            "identifier": {
                                                "kind": "IdentifierName",
                                                "fullStart": 743,
                                                "fullEnd": 746,
                                                "start": 743,
                                                "end": 746,
                                                "fullWidth": 3,
                                                "width": 3,
                                                "text": "obj",
                                                "value": "obj",
                                                "valueText": "obj"
                                            }
                                        }
                                    ],
                                    "closeParenToken": {
                                        "kind": "CloseParenToken",
                                        "fullStart": 746,
                                        "fullEnd": 748,
                                        "start": 746,
                                        "end": 747,
                                        "fullWidth": 2,
                                        "width": 1,
                                        "text": ")",
                                        "value": ")",
                                        "valueText": ")",
                                        "hasTrailingTrivia": true,
                                        "trailingTrivia": [
                                            {
                                                "kind": "WhitespaceTrivia",
                                                "text": " "
                                            }
                                        ]
                                    }
                                }
                            },
                            "block": {
                                "kind": "Block",
                                "fullStart": 748,
                                "fullEnd": 850,
                                "start": 748,
                                "end": 848,
                                "fullWidth": 102,
                                "width": 100,
                                "openBraceToken": {
                                    "kind": "OpenBraceToken",
                                    "fullStart": 748,
                                    "fullEnd": 751,
                                    "start": 748,
                                    "end": 749,
                                    "fullWidth": 3,
                                    "width": 1,
                                    "text": "{",
                                    "value": "{",
                                    "valueText": "{",
                                    "hasTrailingTrivia": true,
                                    "hasTrailingNewLine": true,
                                    "trailingTrivia": [
                                        {
                                            "kind": "NewLineTrivia",
                                            "text": "\r\n"
                                        }
                                    ]
                                },
                                "statements": [
                                    {
                                        "kind": "ExpressionStatement",
                                        "fullStart": 751,
                                        "fullEnd": 776,
                                        "start": 763,
                                        "end": 774,
                                        "fullWidth": 25,
                                        "width": 11,
                                        "expression": {
                                            "kind": "AssignmentExpression",
                                            "fullStart": 751,
                                            "fullEnd": 773,
                                            "start": 763,
                                            "end": 773,
                                            "fullWidth": 22,
                                            "width": 10,
                                            "left": {
                                                "kind": "ElementAccessExpression",
                                                "fullStart": 751,
                                                "fullEnd": 770,
                                                "start": 763,
                                                "end": 769,
                                                "fullWidth": 19,
                                                "width": 6,
                                                "expression": {
                                                    "kind": "IdentifierName",
                                                    "fullStart": 751,
                                                    "fullEnd": 766,
                                                    "start": 763,
                                                    "end": 766,
                                                    "fullWidth": 15,
                                                    "width": 3,
                                                    "text": "arr",
                                                    "value": "arr",
                                                    "valueText": "arr",
                                                    "hasLeadingTrivia": true,
                                                    "leadingTrivia": [
                                                        {
                                                            "kind": "WhitespaceTrivia",
                                                            "text": "            "
                                                        }
                                                    ]
                                                },
                                                "openBracketToken": {
                                                    "kind": "OpenBracketToken",
                                                    "fullStart": 766,
                                                    "fullEnd": 767,
                                                    "start": 766,
                                                    "end": 767,
                                                    "fullWidth": 1,
                                                    "width": 1,
                                                    "text": "[",
                                                    "value": "[",
                                                    "valueText": "["
                                                },
                                                "argumentExpression": {
                                                    "kind": "NumericLiteral",
                                                    "fullStart": 767,
                                                    "fullEnd": 768,
                                                    "start": 767,
                                                    "end": 768,
                                                    "fullWidth": 1,
                                                    "width": 1,
                                                    "text": "5",
                                                    "value": 5,
                                                    "valueText": "5"
                                                },
                                                "closeBracketToken": {
                                                    "kind": "CloseBracketToken",
                                                    "fullStart": 768,
                                                    "fullEnd": 770,
                                                    "start": 768,
                                                    "end": 769,
                                                    "fullWidth": 2,
                                                    "width": 1,
                                                    "text": "]",
                                                    "value": "]",
                                                    "valueText": "]",
                                                    "hasTrailingTrivia": true,
                                                    "trailingTrivia": [
                                                        {
                                                            "kind": "WhitespaceTrivia",
                                                            "text": " "
                                                        }
                                                    ]
                                                }
                                            },
                                            "operatorToken": {
                                                "kind": "EqualsToken",
                                                "fullStart": 770,
                                                "fullEnd": 772,
                                                "start": 770,
                                                "end": 771,
                                                "fullWidth": 2,
                                                "width": 1,
                                                "text": "=",
                                                "value": "=",
                                                "valueText": "=",
                                                "hasTrailingTrivia": true,
                                                "trailingTrivia": [
                                                    {
                                                        "kind": "WhitespaceTrivia",
                                                        "text": " "
                                                    }
                                                ]
                                            },
                                            "right": {
                                                "kind": "NumericLiteral",
                                                "fullStart": 772,
                                                "fullEnd": 773,
                                                "start": 772,
                                                "end": 773,
                                                "fullWidth": 1,
                                                "width": 1,
                                                "text": "6",
                                                "value": 6,
                                                "valueText": "6"
                                            }
                                        },
                                        "semicolonToken": {
                                            "kind": "SemicolonToken",
                                            "fullStart": 773,
                                            "fullEnd": 776,
                                            "start": 773,
                                            "end": 774,
                                            "fullWidth": 3,
                                            "width": 1,
                                            "text": ";",
                                            "value": ";",
                                            "valueText": ";",
                                            "hasTrailingTrivia": true,
                                            "hasTrailingNewLine": true,
                                            "trailingTrivia": [
                                                {
                                                    "kind": "NewLineTrivia",
                                                    "text": "\r\n"
                                                }
                                            ]
                                        }
                                    },
                                    {
                                        "kind": "ExpressionStatement",
                                        "fullStart": 776,
                                        "fullEnd": 801,
                                        "start": 788,
                                        "end": 799,
                                        "fullWidth": 25,
                                        "width": 11,
                                        "expression": {
                                            "kind": "AssignmentExpression",
                                            "fullStart": 776,
                                            "fullEnd": 798,
                                            "start": 788,
                                            "end": 798,
                                            "fullWidth": 22,
                                            "width": 10,
                                            "left": {
                                                "kind": "ElementAccessExpression",
                                                "fullStart": 776,
                                                "fullEnd": 795,
                                                "start": 788,
                                                "end": 794,
                                                "fullWidth": 19,
                                                "width": 6,
                                                "expression": {
                                                    "kind": "IdentifierName",
                                                    "fullStart": 776,
                                                    "fullEnd": 791,
                                                    "start": 788,
                                                    "end": 791,
                                                    "fullWidth": 15,
                                                    "width": 3,
                                                    "text": "arr",
                                                    "value": "arr",
                                                    "valueText": "arr",
                                                    "hasLeadingTrivia": true,
                                                    "leadingTrivia": [
                                                        {
                                                            "kind": "WhitespaceTrivia",
                                                            "text": "            "
                                                        }
                                                    ]
                                                },
                                                "openBracketToken": {
                                                    "kind": "OpenBracketToken",
                                                    "fullStart": 791,
                                                    "fullEnd": 792,
                                                    "start": 791,
                                                    "end": 792,
                                                    "fullWidth": 1,
                                                    "width": 1,
                                                    "text": "[",
                                                    "value": "[",
                                                    "valueText": "["
                                                },
                                                "argumentExpression": {
                                                    "kind": "NumericLiteral",
                                                    "fullStart": 792,
                                                    "fullEnd": 793,
                                                    "start": 792,
                                                    "end": 793,
                                                    "fullWidth": 1,
                                                    "width": 1,
                                                    "text": "2",
                                                    "value": 2,
                                                    "valueText": "2"
                                                },
                                                "closeBracketToken": {
                                                    "kind": "CloseBracketToken",
                                                    "fullStart": 793,
                                                    "fullEnd": 795,
                                                    "start": 793,
                                                    "end": 794,
                                                    "fullWidth": 2,
                                                    "width": 1,
                                                    "text": "]",
                                                    "value": "]",
                                                    "valueText": "]",
                                                    "hasTrailingTrivia": true,
                                                    "trailingTrivia": [
                                                        {
                                                            "kind": "WhitespaceTrivia",
                                                            "text": " "
                                                        }
                                                    ]
                                                }
                                            },
                                            "operatorToken": {
                                                "kind": "EqualsToken",
                                                "fullStart": 795,
                                                "fullEnd": 797,
                                                "start": 795,
                                                "end": 796,
                                                "fullWidth": 2,
                                                "width": 1,
                                                "text": "=",
                                                "value": "=",
                                                "valueText": "=",
                                                "hasTrailingTrivia": true,
                                                "trailingTrivia": [
                                                    {
                                                        "kind": "WhitespaceTrivia",
                                                        "text": " "
                                                    }
                                                ]
                                            },
                                            "right": {
                                                "kind": "NumericLiteral",
                                                "fullStart": 797,
                                                "fullEnd": 798,
                                                "start": 797,
                                                "end": 798,
                                                "fullWidth": 1,
                                                "width": 1,
                                                "text": "3",
                                                "value": 3,
                                                "valueText": "3"
                                            }
                                        },
                                        "semicolonToken": {
                                            "kind": "SemicolonToken",
                                            "fullStart": 798,
                                            "fullEnd": 801,
                                            "start": 798,
                                            "end": 799,
                                            "fullWidth": 3,
                                            "width": 1,
                                            "text": ";",
                                            "value": ";",
                                            "valueText": ";",
                                            "hasTrailingTrivia": true,
                                            "hasTrailingNewLine": true,
                                            "trailingTrivia": [
                                                {
                                                    "kind": "NewLineTrivia",
                                                    "text": "\r\n"
                                                }
                                            ]
                                        }
                                    },
                                    {
                                        "kind": "ReturnStatement",
                                        "fullStart": 801,
                                        "fullEnd": 839,
                                        "start": 813,
                                        "end": 837,
                                        "fullWidth": 38,
                                        "width": 24,
                                        "returnKeyword": {
                                            "kind": "ReturnKeyword",
                                            "fullStart": 801,
                                            "fullEnd": 820,
                                            "start": 813,
                                            "end": 819,
                                            "fullWidth": 19,
                                            "width": 6,
                                            "text": "return",
                                            "value": "return",
                                            "valueText": "return",
                                            "hasLeadingTrivia": true,
                                            "hasTrailingTrivia": true,
                                            "leadingTrivia": [
                                                {
                                                    "kind": "WhitespaceTrivia",
                                                    "text": "            "
                                                }
                                            ],
                                            "trailingTrivia": [
                                                {
                                                    "kind": "WhitespaceTrivia",
                                                    "text": " "
                                                }
                                            ]
                                        },
                                        "expression": {
                                            "kind": "AddExpression",
                                            "fullStart": 820,
                                            "fullEnd": 836,
                                            "start": 820,
                                            "end": 836,
                                            "fullWidth": 16,
                                            "width": 16,
                                            "left": {
                                                "kind": "IdentifierName",
                                                "fullStart": 820,
                                                "fullEnd": 828,
                                                "start": 820,
                                                "end": 827,
                                                "fullWidth": 8,
                                                "width": 7,
                                                "text": "prevVal",
                                                "value": "prevVal",
                                                "valueText": "prevVal",
                                                "hasTrailingTrivia": true,
                                                "trailingTrivia": [
                                                    {
                                                        "kind": "WhitespaceTrivia",
                                                        "text": " "
                                                    }
                                                ]
                                            },
                                            "operatorToken": {
                                                "kind": "PlusToken",
                                                "fullStart": 828,
                                                "fullEnd": 830,
                                                "start": 828,
                                                "end": 829,
                                                "fullWidth": 2,
                                                "width": 1,
                                                "text": "+",
                                                "value": "+",
                                                "valueText": "+",
                                                "hasTrailingTrivia": true,
                                                "trailingTrivia": [
                                                    {
                                                        "kind": "WhitespaceTrivia",
                                                        "text": " "
                                                    }
                                                ]
                                            },
                                            "right": {
                                                "kind": "IdentifierName",
                                                "fullStart": 830,
                                                "fullEnd": 836,
                                                "start": 830,
                                                "end": 836,
                                                "fullWidth": 6,
                                                "width": 6,
                                                "text": "curVal",
                                                "value": "curVal",
                                                "valueText": "curVal"
                                            }
                                        },
                                        "semicolonToken": {
                                            "kind": "SemicolonToken",
                                            "fullStart": 836,
                                            "fullEnd": 839,
                                            "start": 836,
                                            "end": 837,
                                            "fullWidth": 3,
                                            "width": 1,
                                            "text": ";",
                                            "value": ";",
                                            "valueText": ";",
                                            "hasTrailingTrivia": true,
                                            "hasTrailingNewLine": true,
                                            "trailingTrivia": [
                                                {
                                                    "kind": "NewLineTrivia",
                                                    "text": "\r\n"
                                                }
                                            ]
                                        }
                                    }
                                ],
                                "closeBraceToken": {
                                    "kind": "CloseBraceToken",
                                    "fullStart": 839,
                                    "fullEnd": 850,
                                    "start": 847,
                                    "end": 848,
                                    "fullWidth": 11,
                                    "width": 1,
                                    "text": "}",
                                    "value": "}",
                                    "valueText": "}",
                                    "hasLeadingTrivia": true,
                                    "hasTrailingTrivia": true,
                                    "hasTrailingNewLine": true,
                                    "leadingTrivia": [
                                        {
                                            "kind": "WhitespaceTrivia",
                                            "text": "        "
                                        }
                                    ],
                                    "trailingTrivia": [
                                        {
                                            "kind": "NewLineTrivia",
                                            "text": "\r\n"
                                        }
                                    ]
                                }
                            }
                        },
                        {
                            "kind": "VariableStatement",
                            "fullStart": 850,
                            "fullEnd": 891,
                            "start": 860,
                            "end": 889,
                            "fullWidth": 41,
                            "width": 29,
                            "isIncrementallyUnusable": true,
                            "modifiers": [],
                            "variableDeclaration": {
                                "kind": "VariableDeclaration",
                                "fullStart": 850,
                                "fullEnd": 888,
                                "start": 860,
                                "end": 888,
                                "fullWidth": 38,
                                "width": 28,
                                "isIncrementallyUnusable": true,
                                "varKeyword": {
                                    "kind": "VarKeyword",
                                    "fullStart": 850,
                                    "fullEnd": 864,
                                    "start": 860,
                                    "end": 863,
                                    "fullWidth": 14,
                                    "width": 3,
                                    "text": "var",
                                    "value": "var",
                                    "valueText": "var",
                                    "hasLeadingTrivia": true,
                                    "hasLeadingNewLine": true,
                                    "hasTrailingTrivia": true,
                                    "leadingTrivia": [
                                        {
                                            "kind": "NewLineTrivia",
                                            "text": "\r\n"
                                        },
                                        {
                                            "kind": "WhitespaceTrivia",
                                            "text": "        "
                                        }
                                    ],
                                    "trailingTrivia": [
                                        {
                                            "kind": "WhitespaceTrivia",
                                            "text": " "
                                        }
                                    ]
                                },
                                "variableDeclarators": [
                                    {
                                        "kind": "VariableDeclarator",
                                        "fullStart": 864,
                                        "fullEnd": 888,
                                        "start": 864,
                                        "end": 888,
                                        "fullWidth": 24,
                                        "width": 24,
                                        "isIncrementallyUnusable": true,
                                        "identifier": {
                                            "kind": "IdentifierName",
                                            "fullStart": 864,
                                            "fullEnd": 868,
                                            "start": 864,
                                            "end": 867,
                                            "fullWidth": 4,
                                            "width": 3,
                                            "text": "arr",
                                            "value": "arr",
                                            "valueText": "arr",
                                            "hasTrailingTrivia": true,
                                            "trailingTrivia": [
                                                {
                                                    "kind": "WhitespaceTrivia",
                                                    "text": " "
                                                }
                                            ]
                                        },
                                        "equalsValueClause": {
                                            "kind": "EqualsValueClause",
                                            "fullStart": 868,
                                            "fullEnd": 888,
                                            "start": 868,
                                            "end": 888,
                                            "fullWidth": 20,
                                            "width": 20,
                                            "isIncrementallyUnusable": true,
                                            "equalsToken": {
                                                "kind": "EqualsToken",
                                                "fullStart": 868,
                                                "fullEnd": 870,
                                                "start": 868,
                                                "end": 869,
                                                "fullWidth": 2,
                                                "width": 1,
                                                "text": "=",
                                                "value": "=",
                                                "valueText": "=",
                                                "hasTrailingTrivia": true,
                                                "trailingTrivia": [
                                                    {
                                                        "kind": "WhitespaceTrivia",
                                                        "text": " "
                                                    }
                                                ]
                                            },
                                            "value": {
                                                "kind": "ArrayLiteralExpression",
                                                "fullStart": 870,
                                                "fullEnd": 888,
                                                "start": 870,
                                                "end": 888,
                                                "fullWidth": 18,
                                                "width": 18,
                                                "isIncrementallyUnusable": true,
                                                "openBracketToken": {
                                                    "kind": "OpenBracketToken",
                                                    "fullStart": 870,
                                                    "fullEnd": 871,
                                                    "start": 870,
                                                    "end": 871,
                                                    "fullWidth": 1,
                                                    "width": 1,
                                                    "text": "[",
                                                    "value": "[",
                                                    "valueText": "["
                                                },
                                                "expressions": [
                                                    {
                                                        "kind": "StringLiteral",
                                                        "fullStart": 871,
                                                        "fullEnd": 874,
                                                        "start": 871,
                                                        "end": 874,
                                                        "fullWidth": 3,
                                                        "width": 3,
                                                        "text": "'1'",
                                                        "value": "1",
                                                        "valueText": "1"
                                                    },
                                                    {
                                                        "kind": "CommaToken",
                                                        "fullStart": 874,
                                                        "fullEnd": 876,
                                                        "start": 874,
                                                        "end": 875,
                                                        "fullWidth": 2,
                                                        "width": 1,
                                                        "text": ",",
                                                        "value": ",",
                                                        "valueText": ",",
                                                        "hasTrailingTrivia": true,
                                                        "trailingTrivia": [
                                                            {
                                                                "kind": "WhitespaceTrivia",
                                                                "text": " "
                                                            }
                                                        ]
                                                    },
                                                    {
                                                        "kind": "NumericLiteral",
                                                        "fullStart": 876,
                                                        "fullEnd": 877,
                                                        "start": 876,
                                                        "end": 877,
                                                        "fullWidth": 1,
                                                        "width": 1,
                                                        "text": "2",
                                                        "value": 2,
                                                        "valueText": "2"
                                                    },
                                                    {
                                                        "kind": "CommaToken",
                                                        "fullStart": 877,
                                                        "fullEnd": 879,
                                                        "start": 877,
                                                        "end": 878,
                                                        "fullWidth": 2,
                                                        "width": 1,
                                                        "text": ",",
                                                        "value": ",",
                                                        "valueText": ",",
                                                        "hasTrailingTrivia": true,
                                                        "trailingTrivia": [
                                                            {
                                                                "kind": "WhitespaceTrivia",
                                                                "text": " "
                                                            }
                                                        ]
                                                    },
                                                    {
                                                        "kind": "OmittedExpression",
                                                        "fullStart": -1,
                                                        "fullEnd": -1,
                                                        "start": -1,
                                                        "end": -1,
                                                        "fullWidth": 0,
                                                        "width": 0,
                                                        "isIncrementallyUnusable": true
                                                    },
                                                    {
                                                        "kind": "CommaToken",
                                                        "fullStart": 879,
                                                        "fullEnd": 881,
                                                        "start": 879,
                                                        "end": 880,
                                                        "fullWidth": 2,
                                                        "width": 1,
                                                        "text": ",",
                                                        "value": ",",
                                                        "valueText": ",",
                                                        "hasTrailingTrivia": true,
                                                        "trailingTrivia": [
                                                            {
                                                                "kind": "WhitespaceTrivia",
                                                                "text": " "
                                                            }
                                                        ]
                                                    },
                                                    {
                                                        "kind": "NumericLiteral",
                                                        "fullStart": 881,
                                                        "fullEnd": 882,
                                                        "start": 881,
                                                        "end": 882,
                                                        "fullWidth": 1,
                                                        "width": 1,
                                                        "text": "4",
                                                        "value": 4,
                                                        "valueText": "4"
                                                    },
                                                    {
                                                        "kind": "CommaToken",
                                                        "fullStart": 882,
                                                        "fullEnd": 884,
                                                        "start": 882,
                                                        "end": 883,
                                                        "fullWidth": 2,
                                                        "width": 1,
                                                        "text": ",",
                                                        "value": ",",
                                                        "valueText": ",",
                                                        "hasTrailingTrivia": true,
                                                        "trailingTrivia": [
                                                            {
                                                                "kind": "WhitespaceTrivia",
                                                                "text": " "
                                                            }
                                                        ]
                                                    },
                                                    {
                                                        "kind": "StringLiteral",
                                                        "fullStart": 884,
                                                        "fullEnd": 887,
                                                        "start": 884,
                                                        "end": 887,
                                                        "fullWidth": 3,
                                                        "width": 3,
                                                        "text": "'5'",
                                                        "value": "5",
                                                        "valueText": "5"
                                                    }
                                                ],
                                                "closeBracketToken": {
                                                    "kind": "CloseBracketToken",
                                                    "fullStart": 887,
                                                    "fullEnd": 888,
                                                    "start": 887,
                                                    "end": 888,
                                                    "fullWidth": 1,
                                                    "width": 1,
                                                    "text": "]",
                                                    "value": "]",
                                                    "valueText": "]"
                                                }
                                            }
                                        }
                                    }
                                ]
                            },
                            "semicolonToken": {
                                "kind": "SemicolonToken",
                                "fullStart": 888,
                                "fullEnd": 891,
                                "start": 888,
                                "end": 889,
                                "fullWidth": 3,
                                "width": 1,
                                "text": ";",
                                "value": ";",
                                "valueText": ";",
                                "hasTrailingTrivia": true,
                                "hasTrailingNewLine": true,
                                "trailingTrivia": [
                                    {
                                        "kind": "NewLineTrivia",
                                        "text": "\r\n"
                                    }
                                ]
                            }
                        },
                        {
                            "kind": "ReturnStatement",
                            "fullStart": 891,
                            "fullEnd": 948,
                            "start": 899,
                            "end": 946,
                            "fullWidth": 57,
                            "width": 47,
                            "returnKeyword": {
                                "kind": "ReturnKeyword",
                                "fullStart": 891,
                                "fullEnd": 906,
                                "start": 899,
                                "end": 905,
                                "fullWidth": 15,
                                "width": 6,
                                "text": "return",
                                "value": "return",
                                "valueText": "return",
                                "hasLeadingTrivia": true,
                                "hasTrailingTrivia": true,
                                "leadingTrivia": [
                                    {
                                        "kind": "WhitespaceTrivia",
                                        "text": "        "
                                    }
                                ],
                                "trailingTrivia": [
                                    {
                                        "kind": "WhitespaceTrivia",
                                        "text": " "
                                    }
                                ]
                            },
                            "expression": {
                                "kind": "EqualsExpression",
                                "fullStart": 906,
                                "fullEnd": 945,
                                "start": 906,
                                "end": 945,
                                "fullWidth": 39,
                                "width": 39,
                                "left": {
                                    "kind": "InvocationExpression",
                                    "fullStart": 906,
                                    "fullEnd": 934,
                                    "start": 906,
                                    "end": 933,
                                    "fullWidth": 28,
                                    "width": 27,
                                    "expression": {
                                        "kind": "MemberAccessExpression",
                                        "fullStart": 906,
                                        "fullEnd": 921,
                                        "start": 906,
                                        "end": 921,
                                        "fullWidth": 15,
                                        "width": 15,
                                        "expression": {
                                            "kind": "IdentifierName",
                                            "fullStart": 906,
                                            "fullEnd": 909,
                                            "start": 906,
                                            "end": 909,
                                            "fullWidth": 3,
                                            "width": 3,
                                            "text": "arr",
                                            "value": "arr",
                                            "valueText": "arr"
                                        },
                                        "dotToken": {
                                            "kind": "DotToken",
                                            "fullStart": 909,
                                            "fullEnd": 910,
                                            "start": 909,
                                            "end": 910,
                                            "fullWidth": 1,
                                            "width": 1,
                                            "text": ".",
                                            "value": ".",
                                            "valueText": "."
                                        },
                                        "name": {
                                            "kind": "IdentifierName",
                                            "fullStart": 910,
                                            "fullEnd": 921,
                                            "start": 910,
                                            "end": 921,
                                            "fullWidth": 11,
                                            "width": 11,
                                            "text": "reduceRight",
                                            "value": "reduceRight",
                                            "valueText": "reduceRight"
                                        }
                                    },
                                    "argumentList": {
                                        "kind": "ArgumentList",
                                        "fullStart": 921,
                                        "fullEnd": 934,
                                        "start": 921,
                                        "end": 933,
                                        "fullWidth": 13,
                                        "width": 12,
                                        "openParenToken": {
                                            "kind": "OpenParenToken",
                                            "fullStart": 921,
                                            "fullEnd": 922,
                                            "start": 921,
                                            "end": 922,
                                            "fullWidth": 1,
                                            "width": 1,
                                            "text": "(",
                                            "value": "(",
                                            "valueText": "("
                                        },
                                        "arguments": [
                                            {
                                                "kind": "IdentifierName",
                                                "fullStart": 922,
                                                "fullEnd": 932,
                                                "start": 922,
                                                "end": 932,
                                                "fullWidth": 10,
                                                "width": 10,
                                                "text": "callbackfn",
                                                "value": "callbackfn",
                                                "valueText": "callbackfn"
                                            }
                                        ],
                                        "closeParenToken": {
                                            "kind": "CloseParenToken",
                                            "fullStart": 932,
                                            "fullEnd": 934,
                                            "start": 932,
                                            "end": 933,
                                            "fullWidth": 2,
                                            "width": 1,
                                            "text": ")",
                                            "value": ")",
                                            "valueText": ")",
                                            "hasTrailingTrivia": true,
                                            "trailingTrivia": [
                                                {
                                                    "kind": "WhitespaceTrivia",
                                                    "text": " "
                                                }
                                            ]
                                        }
                                    }
                                },
                                "operatorToken": {
                                    "kind": "EqualsEqualsEqualsToken",
                                    "fullStart": 934,
                                    "fullEnd": 938,
                                    "start": 934,
                                    "end": 937,
                                    "fullWidth": 4,
                                    "width": 3,
                                    "text": "===",
                                    "value": "===",
                                    "valueText": "===",
                                    "hasTrailingTrivia": true,
                                    "trailingTrivia": [
                                        {
                                            "kind": "WhitespaceTrivia",
                                            "text": " "
                                        }
                                    ]
                                },
                                "right": {
                                    "kind": "StringLiteral",
                                    "fullStart": 938,
                                    "fullEnd": 945,
                                    "start": 938,
                                    "end": 945,
                                    "fullWidth": 7,
                                    "width": 7,
                                    "text": "\"54321\"",
                                    "value": "54321",
                                    "valueText": "54321"
                                }
                            },
                            "semicolonToken": {
                                "kind": "SemicolonToken",
                                "fullStart": 945,
                                "fullEnd": 948,
                                "start": 945,
                                "end": 946,
                                "fullWidth": 3,
                                "width": 1,
                                "text": ";",
                                "value": ";",
                                "valueText": ";",
                                "hasTrailingTrivia": true,
                                "hasTrailingNewLine": true,
                                "trailingTrivia": [
                                    {
                                        "kind": "NewLineTrivia",
                                        "text": "\r\n"
                                    }
                                ]
                            }
                        }
                    ],
                    "closeBraceToken": {
                        "kind": "CloseBraceToken",
                        "fullStart": 948,
                        "fullEnd": 955,
                        "start": 952,
                        "end": 953,
                        "fullWidth": 7,
                        "width": 1,
                        "text": "}",
                        "value": "}",
                        "valueText": "}",
                        "hasLeadingTrivia": true,
                        "hasTrailingTrivia": true,
                        "hasTrailingNewLine": true,
                        "leadingTrivia": [
                            {
                                "kind": "WhitespaceTrivia",
                                "text": "    "
                            }
                        ],
                        "trailingTrivia": [
                            {
                                "kind": "NewLineTrivia",
                                "text": "\r\n"
                            }
                        ]
                    }
                }
            },
            {
                "kind": "ExpressionStatement",
                "fullStart": 955,
                "fullEnd": 979,
                "start": 955,
                "end": 977,
                "fullWidth": 24,
                "width": 22,
                "expression": {
                    "kind": "InvocationExpression",
                    "fullStart": 955,
                    "fullEnd": 976,
                    "start": 955,
                    "end": 976,
                    "fullWidth": 21,
                    "width": 21,
                    "expression": {
                        "kind": "IdentifierName",
                        "fullStart": 955,
                        "fullEnd": 966,
                        "start": 955,
                        "end": 966,
                        "fullWidth": 11,
                        "width": 11,
                        "text": "runTestCase",
                        "value": "runTestCase",
                        "valueText": "runTestCase"
                    },
                    "argumentList": {
                        "kind": "ArgumentList",
                        "fullStart": 966,
                        "fullEnd": 976,
                        "start": 966,
                        "end": 976,
                        "fullWidth": 10,
                        "width": 10,
                        "openParenToken": {
                            "kind": "OpenParenToken",
                            "fullStart": 966,
                            "fullEnd": 967,
                            "start": 966,
                            "end": 967,
                            "fullWidth": 1,
                            "width": 1,
                            "text": "(",
                            "value": "(",
                            "valueText": "("
                        },
                        "arguments": [
                            {
                                "kind": "IdentifierName",
                                "fullStart": 967,
                                "fullEnd": 975,
                                "start": 967,
                                "end": 975,
                                "fullWidth": 8,
                                "width": 8,
                                "text": "testcase",
                                "value": "testcase",
                                "valueText": "testcase"
                            }
                        ],
                        "closeParenToken": {
                            "kind": "CloseParenToken",
                            "fullStart": 975,
                            "fullEnd": 976,
                            "start": 975,
                            "end": 976,
                            "fullWidth": 1,
                            "width": 1,
                            "text": ")",
                            "value": ")",
                            "valueText": ")"
                        }
                    }
                },
                "semicolonToken": {
                    "kind": "SemicolonToken",
                    "fullStart": 976,
                    "fullEnd": 979,
                    "start": 976,
                    "end": 977,
                    "fullWidth": 3,
                    "width": 1,
                    "text": ";",
                    "value": ";",
                    "valueText": ";",
                    "hasTrailingTrivia": true,
                    "hasTrailingNewLine": true,
                    "trailingTrivia": [
                        {
                            "kind": "NewLineTrivia",
                            "text": "\r\n"
                        }
                    ]
                }
            }
        ],
        "endOfFileToken": {
            "kind": "EndOfFileToken",
            "fullStart": 979,
            "fullEnd": 979,
            "start": 979,
            "end": 979,
            "fullWidth": 0,
            "width": 0,
            "text": ""
        }
    },
    "lineMap": {
        "lineStarts": [
            0,
            67,
            152,
            232,
            308,
            380,
            385,
            439,
            661,
            666,
            668,
            670,
            693,
            751,
            776,
            801,
            839,
            850,
            852,
            891,
            948,
            955,
            979
        ],
        "length": 979
    }
}<|MERGE_RESOLUTION|>--- conflicted
+++ resolved
@@ -279,11 +279,8 @@
                                             "start": 721,
                                             "end": 728,
                                             "fullWidth": 7,
-<<<<<<< HEAD
                                             "width": 7,
-=======
                                             "modifiers": [],
->>>>>>> e3c38734
                                             "identifier": {
                                                 "kind": "IdentifierName",
                                                 "fullStart": 721,
@@ -323,11 +320,8 @@
                                             "start": 730,
                                             "end": 736,
                                             "fullWidth": 6,
-<<<<<<< HEAD
                                             "width": 6,
-=======
                                             "modifiers": [],
->>>>>>> e3c38734
                                             "identifier": {
                                                 "kind": "IdentifierName",
                                                 "fullStart": 730,
@@ -367,11 +361,8 @@
                                             "start": 738,
                                             "end": 741,
                                             "fullWidth": 3,
-<<<<<<< HEAD
                                             "width": 3,
-=======
                                             "modifiers": [],
->>>>>>> e3c38734
                                             "identifier": {
                                                 "kind": "IdentifierName",
                                                 "fullStart": 738,
@@ -411,11 +402,8 @@
                                             "start": 743,
                                             "end": 746,
                                             "fullWidth": 3,
-<<<<<<< HEAD
                                             "width": 3,
-=======
                                             "modifiers": [],
->>>>>>> e3c38734
                                             "identifier": {
                                                 "kind": "IdentifierName",
                                                 "fullStart": 743,
