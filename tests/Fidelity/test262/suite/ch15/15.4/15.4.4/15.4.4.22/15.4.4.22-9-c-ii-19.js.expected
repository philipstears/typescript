--- conflicted
+++ resolved
@@ -654,11 +654,8 @@
                                             "start": 775,
                                             "end": 782,
                                             "fullWidth": 7,
-<<<<<<< HEAD
                                             "width": 7,
-=======
                                             "modifiers": [],
->>>>>>> e3c38734
                                             "identifier": {
                                                 "kind": "IdentifierName",
                                                 "fullStart": 775,
@@ -698,11 +695,8 @@
                                             "start": 784,
                                             "end": 790,
                                             "fullWidth": 6,
-<<<<<<< HEAD
                                             "width": 6,
-=======
                                             "modifiers": [],
->>>>>>> e3c38734
                                             "identifier": {
                                                 "kind": "IdentifierName",
                                                 "fullStart": 784,
@@ -742,11 +736,8 @@
                                             "start": 792,
                                             "end": 795,
                                             "fullWidth": 3,
-<<<<<<< HEAD
                                             "width": 3,
-=======
                                             "modifiers": [],
->>>>>>> e3c38734
                                             "identifier": {
                                                 "kind": "IdentifierName",
                                                 "fullStart": 792,
@@ -786,11 +777,8 @@
                                             "start": 797,
                                             "end": 800,
                                             "fullWidth": 3,
-<<<<<<< HEAD
                                             "width": 3,
-=======
                                             "modifiers": [],
->>>>>>> e3c38734
                                             "identifier": {
                                                 "kind": "IdentifierName",
                                                 "fullStart": 797,
