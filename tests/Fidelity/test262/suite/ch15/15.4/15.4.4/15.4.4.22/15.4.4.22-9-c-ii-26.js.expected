--- conflicted
+++ resolved
@@ -250,12 +250,8 @@
                                         "start": 578,
                                         "end": 594,
                                         "fullWidth": 16,
-<<<<<<< HEAD
                                         "width": 16,
-                                        "identifier": {
-=======
                                         "propertyName": {
->>>>>>> 85e84683
                                             "kind": "IdentifierName",
                                             "fullStart": 578,
                                             "fullEnd": 587,
@@ -389,12 +385,8 @@
                                         "start": 609,
                                         "end": 622,
                                         "fullWidth": 13,
-<<<<<<< HEAD
                                         "width": 13,
-                                        "identifier": {
-=======
                                         "propertyName": {
->>>>>>> 85e84683
                                             "kind": "IdentifierName",
                                             "fullStart": 609,
                                             "fullEnd": 618,
@@ -1066,12 +1058,8 @@
                                         "start": 780,
                                         "end": 806,
                                         "fullWidth": 26,
-<<<<<<< HEAD
                                         "width": 26,
-                                        "identifier": {
-=======
                                         "propertyName": {
->>>>>>> 85e84683
                                             "kind": "IdentifierName",
                                             "fullStart": 780,
                                             "fullEnd": 784,
