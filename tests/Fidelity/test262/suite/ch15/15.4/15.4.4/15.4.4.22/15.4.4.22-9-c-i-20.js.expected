--- conflicted
+++ resolved
@@ -419,11 +419,8 @@
                                             "start": 716,
                                             "end": 723,
                                             "fullWidth": 7,
-<<<<<<< HEAD
                                             "width": 7,
-=======
                                             "modifiers": [],
->>>>>>> e3c38734
                                             "identifier": {
                                                 "kind": "IdentifierName",
                                                 "fullStart": 716,
@@ -463,11 +460,8 @@
                                             "start": 725,
                                             "end": 731,
                                             "fullWidth": 6,
-<<<<<<< HEAD
                                             "width": 6,
-=======
                                             "modifiers": [],
->>>>>>> e3c38734
                                             "identifier": {
                                                 "kind": "IdentifierName",
                                                 "fullStart": 725,
@@ -507,11 +501,8 @@
                                             "start": 733,
                                             "end": 736,
                                             "fullWidth": 3,
-<<<<<<< HEAD
                                             "width": 3,
-=======
                                             "modifiers": [],
->>>>>>> e3c38734
                                             "identifier": {
                                                 "kind": "IdentifierName",
                                                 "fullStart": 733,
@@ -551,11 +542,8 @@
                                             "start": 738,
                                             "end": 741,
                                             "fullWidth": 3,
-<<<<<<< HEAD
                                             "width": 3,
-=======
                                             "modifiers": [],
->>>>>>> e3c38734
                                             "identifier": {
                                                 "kind": "IdentifierName",
                                                 "fullStart": 738,
