{
    "isDeclaration": false,
    "languageVersion": "EcmaScript5",
    "parseOptions": {
        "allowAutomaticSemicolonInsertion": true
    },
    "sourceUnit": {
        "kind": "SourceUnit",
        "fullStart": 0,
        "fullEnd": 1046,
        "start": 565,
        "end": 1046,
        "fullWidth": 1046,
        "width": 481,
        "isIncrementallyUnusable": true,
        "moduleElements": [
            {
                "kind": "FunctionDeclaration",
                "fullStart": 0,
                "fullEnd": 1022,
                "start": 565,
                "end": 1020,
                "fullWidth": 1022,
                "width": 455,
                "modifiers": [],
                "functionKeyword": {
                    "kind": "FunctionKeyword",
                    "fullStart": 0,
                    "fullEnd": 574,
                    "start": 565,
                    "end": 573,
                    "fullWidth": 574,
                    "width": 8,
                    "text": "function",
                    "value": "function",
                    "valueText": "function",
                    "hasLeadingTrivia": true,
                    "hasLeadingComment": true,
                    "hasLeadingNewLine": true,
                    "hasTrailingTrivia": true,
                    "leadingTrivia": [
                        {
                            "kind": "SingleLineCommentTrivia",
                            "text": "/// Copyright (c) 2012 Ecma International.  All rights reserved. "
                        },
                        {
                            "kind": "NewLineTrivia",
                            "text": "\r\n"
                        },
                        {
                            "kind": "SingleLineCommentTrivia",
                            "text": "/// Ecma International makes this code available under the terms and conditions set"
                        },
                        {
                            "kind": "NewLineTrivia",
                            "text": "\r\n"
                        },
                        {
                            "kind": "SingleLineCommentTrivia",
                            "text": "/// forth on http://hg.ecmascript.org/tests/test262/raw-file/tip/LICENSE (the "
                        },
                        {
                            "kind": "NewLineTrivia",
                            "text": "\r\n"
                        },
                        {
                            "kind": "SingleLineCommentTrivia",
                            "text": "/// \"Use Terms\").   Any redistribution of this code must retain the above "
                        },
                        {
                            "kind": "NewLineTrivia",
                            "text": "\r\n"
                        },
                        {
                            "kind": "SingleLineCommentTrivia",
                            "text": "/// copyright and this notice and otherwise comply with the Use Terms."
                        },
                        {
                            "kind": "NewLineTrivia",
                            "text": "\r\n"
                        },
                        {
                            "kind": "MultiLineCommentTrivia",
                            "text": "/**\r\n * @path ch15/15.4/15.4.4/15.4.4.22/15.4.4.22-2-18.js\r\n * @description Array.prototype.reduceRight applied to String object, which implements its own property get method\r\n */"
                        },
                        {
                            "kind": "NewLineTrivia",
                            "text": "\r\n"
                        },
                        {
                            "kind": "NewLineTrivia",
                            "text": "\r\n"
                        },
                        {
                            "kind": "NewLineTrivia",
                            "text": "\r\n"
                        }
                    ],
                    "trailingTrivia": [
                        {
                            "kind": "WhitespaceTrivia",
                            "text": " "
                        }
                    ]
                },
                "identifier": {
                    "kind": "IdentifierName",
                    "fullStart": 574,
                    "fullEnd": 582,
                    "start": 574,
                    "end": 582,
                    "fullWidth": 8,
                    "width": 8,
                    "text": "testcase",
                    "value": "testcase",
                    "valueText": "testcase"
                },
                "callSignature": {
                    "kind": "CallSignature",
                    "fullStart": 582,
                    "fullEnd": 585,
                    "start": 582,
                    "end": 584,
                    "fullWidth": 3,
                    "width": 2,
                    "parameterList": {
                        "kind": "ParameterList",
                        "fullStart": 582,
                        "fullEnd": 585,
                        "start": 582,
                        "end": 584,
                        "fullWidth": 3,
                        "width": 2,
                        "openParenToken": {
                            "kind": "OpenParenToken",
                            "fullStart": 582,
                            "fullEnd": 583,
                            "start": 582,
                            "end": 583,
                            "fullWidth": 1,
                            "width": 1,
                            "text": "(",
                            "value": "(",
                            "valueText": "("
                        },
                        "parameters": [],
                        "closeParenToken": {
                            "kind": "CloseParenToken",
                            "fullStart": 583,
                            "fullEnd": 585,
                            "start": 583,
                            "end": 584,
                            "fullWidth": 2,
                            "width": 1,
                            "text": ")",
                            "value": ")",
                            "valueText": ")",
                            "hasTrailingTrivia": true,
                            "trailingTrivia": [
                                {
                                    "kind": "WhitespaceTrivia",
                                    "text": " "
                                }
                            ]
                        }
                    }
                },
                "block": {
                    "kind": "Block",
                    "fullStart": 585,
                    "fullEnd": 1022,
                    "start": 585,
                    "end": 1020,
                    "fullWidth": 437,
                    "width": 435,
                    "openBraceToken": {
                        "kind": "OpenBraceToken",
                        "fullStart": 585,
                        "fullEnd": 588,
                        "start": 585,
                        "end": 586,
                        "fullWidth": 3,
                        "width": 1,
                        "text": "{",
                        "value": "{",
                        "valueText": "{",
                        "hasTrailingTrivia": true,
                        "hasTrailingNewLine": true,
                        "trailingTrivia": [
                            {
                                "kind": "NewLineTrivia",
                                "text": "\r\n"
                            }
                        ]
                    },
                    "statements": [
                        {
                            "kind": "VariableStatement",
                            "fullStart": 588,
                            "fullEnd": 621,
                            "start": 598,
                            "end": 619,
                            "fullWidth": 33,
                            "width": 21,
                            "modifiers": [],
                            "variableDeclaration": {
                                "kind": "VariableDeclaration",
                                "fullStart": 588,
                                "fullEnd": 618,
                                "start": 598,
                                "end": 618,
                                "fullWidth": 30,
                                "width": 20,
                                "varKeyword": {
                                    "kind": "VarKeyword",
                                    "fullStart": 588,
                                    "fullEnd": 602,
                                    "start": 598,
                                    "end": 601,
                                    "fullWidth": 14,
                                    "width": 3,
                                    "text": "var",
                                    "value": "var",
                                    "valueText": "var",
                                    "hasLeadingTrivia": true,
                                    "hasLeadingNewLine": true,
                                    "hasTrailingTrivia": true,
                                    "leadingTrivia": [
                                        {
                                            "kind": "NewLineTrivia",
                                            "text": "\r\n"
                                        },
                                        {
                                            "kind": "WhitespaceTrivia",
                                            "text": "        "
                                        }
                                    ],
                                    "trailingTrivia": [
                                        {
                                            "kind": "WhitespaceTrivia",
                                            "text": " "
                                        }
                                    ]
                                },
                                "variableDeclarators": [
                                    {
                                        "kind": "VariableDeclarator",
                                        "fullStart": 602,
                                        "fullEnd": 618,
                                        "start": 602,
                                        "end": 618,
                                        "fullWidth": 16,
                                        "width": 16,
                                        "identifier": {
                                            "kind": "IdentifierName",
                                            "fullStart": 602,
                                            "fullEnd": 611,
                                            "start": 602,
                                            "end": 610,
                                            "fullWidth": 9,
                                            "width": 8,
                                            "text": "accessed",
                                            "value": "accessed",
                                            "valueText": "accessed",
                                            "hasTrailingTrivia": true,
                                            "trailingTrivia": [
                                                {
                                                    "kind": "WhitespaceTrivia",
                                                    "text": " "
                                                }
                                            ]
                                        },
                                        "equalsValueClause": {
                                            "kind": "EqualsValueClause",
                                            "fullStart": 611,
                                            "fullEnd": 618,
                                            "start": 611,
                                            "end": 618,
                                            "fullWidth": 7,
                                            "width": 7,
                                            "equalsToken": {
                                                "kind": "EqualsToken",
                                                "fullStart": 611,
                                                "fullEnd": 613,
                                                "start": 611,
                                                "end": 612,
                                                "fullWidth": 2,
                                                "width": 1,
                                                "text": "=",
                                                "value": "=",
                                                "valueText": "=",
                                                "hasTrailingTrivia": true,
                                                "trailingTrivia": [
                                                    {
                                                        "kind": "WhitespaceTrivia",
                                                        "text": " "
                                                    }
                                                ]
                                            },
                                            "value": {
                                                "kind": "FalseKeyword",
                                                "fullStart": 613,
                                                "fullEnd": 618,
                                                "start": 613,
                                                "end": 618,
                                                "fullWidth": 5,
                                                "width": 5,
                                                "text": "false",
                                                "value": false,
                                                "valueText": "false"
                                            }
                                        }
                                    }
                                ]
                            },
                            "semicolonToken": {
                                "kind": "SemicolonToken",
                                "fullStart": 618,
                                "fullEnd": 621,
                                "start": 618,
                                "end": 619,
                                "fullWidth": 3,
                                "width": 1,
                                "text": ";",
                                "value": ";",
                                "valueText": ";",
                                "hasTrailingTrivia": true,
                                "hasTrailingNewLine": true,
                                "trailingTrivia": [
                                    {
                                        "kind": "NewLineTrivia",
                                        "text": "\r\n"
                                    }
                                ]
                            }
                        },
                        {
                            "kind": "VariableStatement",
                            "fullStart": 621,
                            "fullEnd": 659,
                            "start": 629,
                            "end": 657,
                            "fullWidth": 38,
                            "width": 28,
                            "modifiers": [],
                            "variableDeclaration": {
                                "kind": "VariableDeclaration",
                                "fullStart": 621,
                                "fullEnd": 656,
                                "start": 629,
                                "end": 656,
                                "fullWidth": 35,
                                "width": 27,
                                "varKeyword": {
                                    "kind": "VarKeyword",
                                    "fullStart": 621,
                                    "fullEnd": 633,
                                    "start": 629,
                                    "end": 632,
                                    "fullWidth": 12,
                                    "width": 3,
                                    "text": "var",
                                    "value": "var",
                                    "valueText": "var",
                                    "hasLeadingTrivia": true,
                                    "hasTrailingTrivia": true,
                                    "leadingTrivia": [
                                        {
                                            "kind": "WhitespaceTrivia",
                                            "text": "        "
                                        }
                                    ],
                                    "trailingTrivia": [
                                        {
                                            "kind": "WhitespaceTrivia",
                                            "text": " "
                                        }
                                    ]
                                },
                                "variableDeclarators": [
                                    {
                                        "kind": "VariableDeclarator",
                                        "fullStart": 633,
                                        "fullEnd": 656,
                                        "start": 633,
                                        "end": 656,
                                        "fullWidth": 23,
                                        "width": 23,
                                        "identifier": {
                                            "kind": "IdentifierName",
                                            "fullStart": 633,
                                            "fullEnd": 637,
                                            "start": 633,
                                            "end": 636,
                                            "fullWidth": 4,
                                            "width": 3,
                                            "text": "str",
                                            "value": "str",
                                            "valueText": "str",
                                            "hasTrailingTrivia": true,
                                            "trailingTrivia": [
                                                {
                                                    "kind": "WhitespaceTrivia",
                                                    "text": " "
                                                }
                                            ]
                                        },
                                        "equalsValueClause": {
                                            "kind": "EqualsValueClause",
                                            "fullStart": 637,
                                            "fullEnd": 656,
                                            "start": 637,
                                            "end": 656,
                                            "fullWidth": 19,
                                            "width": 19,
                                            "equalsToken": {
                                                "kind": "EqualsToken",
                                                "fullStart": 637,
                                                "fullEnd": 639,
                                                "start": 637,
                                                "end": 638,
                                                "fullWidth": 2,
                                                "width": 1,
                                                "text": "=",
                                                "value": "=",
                                                "valueText": "=",
                                                "hasTrailingTrivia": true,
                                                "trailingTrivia": [
                                                    {
                                                        "kind": "WhitespaceTrivia",
                                                        "text": " "
                                                    }
                                                ]
                                            },
                                            "value": {
                                                "kind": "ObjectCreationExpression",
                                                "fullStart": 639,
                                                "fullEnd": 656,
                                                "start": 639,
                                                "end": 656,
                                                "fullWidth": 17,
                                                "width": 17,
                                                "newKeyword": {
                                                    "kind": "NewKeyword",
                                                    "fullStart": 639,
                                                    "fullEnd": 643,
                                                    "start": 639,
                                                    "end": 642,
                                                    "fullWidth": 4,
                                                    "width": 3,
                                                    "text": "new",
                                                    "value": "new",
                                                    "valueText": "new",
                                                    "hasTrailingTrivia": true,
                                                    "trailingTrivia": [
                                                        {
                                                            "kind": "WhitespaceTrivia",
                                                            "text": " "
                                                        }
                                                    ]
                                                },
                                                "expression": {
                                                    "kind": "IdentifierName",
                                                    "fullStart": 643,
                                                    "fullEnd": 649,
                                                    "start": 643,
                                                    "end": 649,
                                                    "fullWidth": 6,
                                                    "width": 6,
                                                    "text": "String",
                                                    "value": "String",
                                                    "valueText": "String"
                                                },
                                                "argumentList": {
                                                    "kind": "ArgumentList",
                                                    "fullStart": 649,
                                                    "fullEnd": 656,
                                                    "start": 649,
                                                    "end": 656,
                                                    "fullWidth": 7,
                                                    "width": 7,
                                                    "openParenToken": {
                                                        "kind": "OpenParenToken",
                                                        "fullStart": 649,
                                                        "fullEnd": 650,
                                                        "start": 649,
                                                        "end": 650,
                                                        "fullWidth": 1,
                                                        "width": 1,
                                                        "text": "(",
                                                        "value": "(",
                                                        "valueText": "("
                                                    },
                                                    "arguments": [
                                                        {
                                                            "kind": "StringLiteral",
                                                            "fullStart": 650,
                                                            "fullEnd": 655,
                                                            "start": 650,
                                                            "end": 655,
                                                            "fullWidth": 5,
                                                            "width": 5,
                                                            "text": "\"432\"",
                                                            "value": "432",
                                                            "valueText": "432"
                                                        }
                                                    ],
                                                    "closeParenToken": {
                                                        "kind": "CloseParenToken",
                                                        "fullStart": 655,
                                                        "fullEnd": 656,
                                                        "start": 655,
                                                        "end": 656,
                                                        "fullWidth": 1,
                                                        "width": 1,
                                                        "text": ")",
                                                        "value": ")",
                                                        "valueText": ")"
                                                    }
                                                }
                                            }
                                        }
                                    }
                                ]
                            },
                            "semicolonToken": {
                                "kind": "SemicolonToken",
                                "fullStart": 656,
                                "fullEnd": 659,
                                "start": 656,
                                "end": 657,
                                "fullWidth": 3,
                                "width": 1,
                                "text": ";",
                                "value": ";",
                                "valueText": ";",
                                "hasTrailingTrivia": true,
                                "hasTrailingNewLine": true,
                                "trailingTrivia": [
                                    {
                                        "kind": "NewLineTrivia",
                                        "text": "\r\n"
                                    }
                                ]
                            }
                        },
                        {
                            "kind": "FunctionDeclaration",
                            "fullStart": 659,
                            "fullEnd": 797,
                            "start": 669,
                            "end": 795,
                            "fullWidth": 138,
                            "width": 126,
                            "modifiers": [],
                            "functionKeyword": {
                                "kind": "FunctionKeyword",
                                "fullStart": 659,
                                "fullEnd": 678,
                                "start": 669,
                                "end": 677,
                                "fullWidth": 19,
                                "width": 8,
                                "text": "function",
                                "value": "function",
                                "valueText": "function",
                                "hasLeadingTrivia": true,
                                "hasLeadingNewLine": true,
                                "hasTrailingTrivia": true,
                                "leadingTrivia": [
                                    {
                                        "kind": "NewLineTrivia",
                                        "text": "\r\n"
                                    },
                                    {
                                        "kind": "WhitespaceTrivia",
                                        "text": "        "
                                    }
                                ],
                                "trailingTrivia": [
                                    {
                                        "kind": "WhitespaceTrivia",
                                        "text": " "
                                    }
                                ]
                            },
                            "identifier": {
                                "kind": "IdentifierName",
                                "fullStart": 678,
                                "fullEnd": 688,
                                "start": 678,
                                "end": 688,
                                "fullWidth": 10,
                                "width": 10,
                                "text": "callbackfn",
                                "value": "callbackfn",
                                "valueText": "callbackfn"
                            },
                            "callSignature": {
                                "kind": "CallSignature",
                                "fullStart": 688,
                                "fullEnd": 715,
                                "start": 688,
                                "end": 714,
                                "fullWidth": 27,
                                "width": 26,
                                "parameterList": {
                                    "kind": "ParameterList",
                                    "fullStart": 688,
                                    "fullEnd": 715,
                                    "start": 688,
                                    "end": 714,
                                    "fullWidth": 27,
                                    "width": 26,
                                    "openParenToken": {
                                        "kind": "OpenParenToken",
                                        "fullStart": 688,
                                        "fullEnd": 689,
                                        "start": 688,
                                        "end": 689,
                                        "fullWidth": 1,
                                        "width": 1,
                                        "text": "(",
                                        "value": "(",
                                        "valueText": "("
                                    },
                                    "parameters": [
                                        {
                                            "kind": "Parameter",
                                            "fullStart": 689,
                                            "fullEnd": 695,
                                            "start": 689,
                                            "end": 695,
                                            "fullWidth": 6,
<<<<<<< HEAD
                                            "width": 6,
=======
                                            "modifiers": [],
>>>>>>> e3c38734
                                            "identifier": {
                                                "kind": "IdentifierName",
                                                "fullStart": 689,
                                                "fullEnd": 695,
                                                "start": 689,
                                                "end": 695,
                                                "fullWidth": 6,
                                                "width": 6,
                                                "text": "preVal",
                                                "value": "preVal",
                                                "valueText": "preVal"
                                            }
                                        },
                                        {
                                            "kind": "CommaToken",
                                            "fullStart": 695,
                                            "fullEnd": 697,
                                            "start": 695,
                                            "end": 696,
                                            "fullWidth": 2,
                                            "width": 1,
                                            "text": ",",
                                            "value": ",",
                                            "valueText": ",",
                                            "hasTrailingTrivia": true,
                                            "trailingTrivia": [
                                                {
                                                    "kind": "WhitespaceTrivia",
                                                    "text": " "
                                                }
                                            ]
                                        },
                                        {
                                            "kind": "Parameter",
                                            "fullStart": 697,
                                            "fullEnd": 703,
                                            "start": 697,
                                            "end": 703,
                                            "fullWidth": 6,
<<<<<<< HEAD
                                            "width": 6,
=======
                                            "modifiers": [],
>>>>>>> e3c38734
                                            "identifier": {
                                                "kind": "IdentifierName",
                                                "fullStart": 697,
                                                "fullEnd": 703,
                                                "start": 697,
                                                "end": 703,
                                                "fullWidth": 6,
                                                "width": 6,
                                                "text": "curVal",
                                                "value": "curVal",
                                                "valueText": "curVal"
                                            }
                                        },
                                        {
                                            "kind": "CommaToken",
                                            "fullStart": 703,
                                            "fullEnd": 705,
                                            "start": 703,
                                            "end": 704,
                                            "fullWidth": 2,
                                            "width": 1,
                                            "text": ",",
                                            "value": ",",
                                            "valueText": ",",
                                            "hasTrailingTrivia": true,
                                            "trailingTrivia": [
                                                {
                                                    "kind": "WhitespaceTrivia",
                                                    "text": " "
                                                }
                                            ]
                                        },
                                        {
                                            "kind": "Parameter",
                                            "fullStart": 705,
                                            "fullEnd": 708,
                                            "start": 705,
                                            "end": 708,
                                            "fullWidth": 3,
<<<<<<< HEAD
                                            "width": 3,
=======
                                            "modifiers": [],
>>>>>>> e3c38734
                                            "identifier": {
                                                "kind": "IdentifierName",
                                                "fullStart": 705,
                                                "fullEnd": 708,
                                                "start": 705,
                                                "end": 708,
                                                "fullWidth": 3,
                                                "width": 3,
                                                "text": "idx",
                                                "value": "idx",
                                                "valueText": "idx"
                                            }
                                        },
                                        {
                                            "kind": "CommaToken",
                                            "fullStart": 708,
                                            "fullEnd": 710,
                                            "start": 708,
                                            "end": 709,
                                            "fullWidth": 2,
                                            "width": 1,
                                            "text": ",",
                                            "value": ",",
                                            "valueText": ",",
                                            "hasTrailingTrivia": true,
                                            "trailingTrivia": [
                                                {
                                                    "kind": "WhitespaceTrivia",
                                                    "text": " "
                                                }
                                            ]
                                        },
                                        {
                                            "kind": "Parameter",
                                            "fullStart": 710,
                                            "fullEnd": 713,
                                            "start": 710,
                                            "end": 713,
                                            "fullWidth": 3,
<<<<<<< HEAD
                                            "width": 3,
=======
                                            "modifiers": [],
>>>>>>> e3c38734
                                            "identifier": {
                                                "kind": "IdentifierName",
                                                "fullStart": 710,
                                                "fullEnd": 713,
                                                "start": 710,
                                                "end": 713,
                                                "fullWidth": 3,
                                                "width": 3,
                                                "text": "obj",
                                                "value": "obj",
                                                "valueText": "obj"
                                            }
                                        }
                                    ],
                                    "closeParenToken": {
                                        "kind": "CloseParenToken",
                                        "fullStart": 713,
                                        "fullEnd": 715,
                                        "start": 713,
                                        "end": 714,
                                        "fullWidth": 2,
                                        "width": 1,
                                        "text": ")",
                                        "value": ")",
                                        "valueText": ")",
                                        "hasTrailingTrivia": true,
                                        "trailingTrivia": [
                                            {
                                                "kind": "WhitespaceTrivia",
                                                "text": " "
                                            }
                                        ]
                                    }
                                }
                            },
                            "block": {
                                "kind": "Block",
                                "fullStart": 715,
                                "fullEnd": 797,
                                "start": 715,
                                "end": 795,
                                "fullWidth": 82,
                                "width": 80,
                                "openBraceToken": {
                                    "kind": "OpenBraceToken",
                                    "fullStart": 715,
                                    "fullEnd": 718,
                                    "start": 715,
                                    "end": 716,
                                    "fullWidth": 3,
                                    "width": 1,
                                    "text": "{",
                                    "value": "{",
                                    "valueText": "{",
                                    "hasTrailingTrivia": true,
                                    "hasTrailingNewLine": true,
                                    "trailingTrivia": [
                                        {
                                            "kind": "NewLineTrivia",
                                            "text": "\r\n"
                                        }
                                    ]
                                },
                                "statements": [
                                    {
                                        "kind": "ExpressionStatement",
                                        "fullStart": 718,
                                        "fullEnd": 748,
                                        "start": 730,
                                        "end": 746,
                                        "fullWidth": 30,
                                        "width": 16,
                                        "expression": {
                                            "kind": "AssignmentExpression",
                                            "fullStart": 718,
                                            "fullEnd": 745,
                                            "start": 730,
                                            "end": 745,
                                            "fullWidth": 27,
                                            "width": 15,
                                            "left": {
                                                "kind": "IdentifierName",
                                                "fullStart": 718,
                                                "fullEnd": 739,
                                                "start": 730,
                                                "end": 738,
                                                "fullWidth": 21,
                                                "width": 8,
                                                "text": "accessed",
                                                "value": "accessed",
                                                "valueText": "accessed",
                                                "hasLeadingTrivia": true,
                                                "hasTrailingTrivia": true,
                                                "leadingTrivia": [
                                                    {
                                                        "kind": "WhitespaceTrivia",
                                                        "text": "            "
                                                    }
                                                ],
                                                "trailingTrivia": [
                                                    {
                                                        "kind": "WhitespaceTrivia",
                                                        "text": " "
                                                    }
                                                ]
                                            },
                                            "operatorToken": {
                                                "kind": "EqualsToken",
                                                "fullStart": 739,
                                                "fullEnd": 741,
                                                "start": 739,
                                                "end": 740,
                                                "fullWidth": 2,
                                                "width": 1,
                                                "text": "=",
                                                "value": "=",
                                                "valueText": "=",
                                                "hasTrailingTrivia": true,
                                                "trailingTrivia": [
                                                    {
                                                        "kind": "WhitespaceTrivia",
                                                        "text": " "
                                                    }
                                                ]
                                            },
                                            "right": {
                                                "kind": "TrueKeyword",
                                                "fullStart": 741,
                                                "fullEnd": 745,
                                                "start": 741,
                                                "end": 745,
                                                "fullWidth": 4,
                                                "width": 4,
                                                "text": "true",
                                                "value": true,
                                                "valueText": "true"
                                            }
                                        },
                                        "semicolonToken": {
                                            "kind": "SemicolonToken",
                                            "fullStart": 745,
                                            "fullEnd": 748,
                                            "start": 745,
                                            "end": 746,
                                            "fullWidth": 3,
                                            "width": 1,
                                            "text": ";",
                                            "value": ";",
                                            "valueText": ";",
                                            "hasTrailingTrivia": true,
                                            "hasTrailingNewLine": true,
                                            "trailingTrivia": [
                                                {
                                                    "kind": "NewLineTrivia",
                                                    "text": "\r\n"
                                                }
                                            ]
                                        }
                                    },
                                    {
                                        "kind": "ReturnStatement",
                                        "fullStart": 748,
                                        "fullEnd": 786,
                                        "start": 760,
                                        "end": 784,
                                        "fullWidth": 38,
                                        "width": 24,
                                        "returnKeyword": {
                                            "kind": "ReturnKeyword",
                                            "fullStart": 748,
                                            "fullEnd": 767,
                                            "start": 760,
                                            "end": 766,
                                            "fullWidth": 19,
                                            "width": 6,
                                            "text": "return",
                                            "value": "return",
                                            "valueText": "return",
                                            "hasLeadingTrivia": true,
                                            "hasTrailingTrivia": true,
                                            "leadingTrivia": [
                                                {
                                                    "kind": "WhitespaceTrivia",
                                                    "text": "            "
                                                }
                                            ],
                                            "trailingTrivia": [
                                                {
                                                    "kind": "WhitespaceTrivia",
                                                    "text": " "
                                                }
                                            ]
                                        },
                                        "expression": {
                                            "kind": "EqualsExpression",
                                            "fullStart": 767,
                                            "fullEnd": 783,
                                            "start": 767,
                                            "end": 783,
                                            "fullWidth": 16,
                                            "width": 16,
                                            "left": {
                                                "kind": "MemberAccessExpression",
                                                "fullStart": 767,
                                                "fullEnd": 778,
                                                "start": 767,
                                                "end": 777,
                                                "fullWidth": 11,
                                                "width": 10,
                                                "expression": {
                                                    "kind": "IdentifierName",
                                                    "fullStart": 767,
                                                    "fullEnd": 770,
                                                    "start": 767,
                                                    "end": 770,
                                                    "fullWidth": 3,
                                                    "width": 3,
                                                    "text": "obj",
                                                    "value": "obj",
                                                    "valueText": "obj"
                                                },
                                                "dotToken": {
                                                    "kind": "DotToken",
                                                    "fullStart": 770,
                                                    "fullEnd": 771,
                                                    "start": 770,
                                                    "end": 771,
                                                    "fullWidth": 1,
                                                    "width": 1,
                                                    "text": ".",
                                                    "value": ".",
                                                    "valueText": "."
                                                },
                                                "name": {
                                                    "kind": "IdentifierName",
                                                    "fullStart": 771,
                                                    "fullEnd": 778,
                                                    "start": 771,
                                                    "end": 777,
                                                    "fullWidth": 7,
                                                    "width": 6,
                                                    "text": "length",
                                                    "value": "length",
                                                    "valueText": "length",
                                                    "hasTrailingTrivia": true,
                                                    "trailingTrivia": [
                                                        {
                                                            "kind": "WhitespaceTrivia",
                                                            "text": " "
                                                        }
                                                    ]
                                                }
                                            },
                                            "operatorToken": {
                                                "kind": "EqualsEqualsEqualsToken",
                                                "fullStart": 778,
                                                "fullEnd": 782,
                                                "start": 778,
                                                "end": 781,
                                                "fullWidth": 4,
                                                "width": 3,
                                                "text": "===",
                                                "value": "===",
                                                "valueText": "===",
                                                "hasTrailingTrivia": true,
                                                "trailingTrivia": [
                                                    {
                                                        "kind": "WhitespaceTrivia",
                                                        "text": " "
                                                    }
                                                ]
                                            },
                                            "right": {
                                                "kind": "NumericLiteral",
                                                "fullStart": 782,
                                                "fullEnd": 783,
                                                "start": 782,
                                                "end": 783,
                                                "fullWidth": 1,
                                                "width": 1,
                                                "text": "3",
                                                "value": 3,
                                                "valueText": "3"
                                            }
                                        },
                                        "semicolonToken": {
                                            "kind": "SemicolonToken",
                                            "fullStart": 783,
                                            "fullEnd": 786,
                                            "start": 783,
                                            "end": 784,
                                            "fullWidth": 3,
                                            "width": 1,
                                            "text": ";",
                                            "value": ";",
                                            "valueText": ";",
                                            "hasTrailingTrivia": true,
                                            "hasTrailingNewLine": true,
                                            "trailingTrivia": [
                                                {
                                                    "kind": "NewLineTrivia",
                                                    "text": "\r\n"
                                                }
                                            ]
                                        }
                                    }
                                ],
                                "closeBraceToken": {
                                    "kind": "CloseBraceToken",
                                    "fullStart": 786,
                                    "fullEnd": 797,
                                    "start": 794,
                                    "end": 795,
                                    "fullWidth": 11,
                                    "width": 1,
                                    "text": "}",
                                    "value": "}",
                                    "valueText": "}",
                                    "hasLeadingTrivia": true,
                                    "hasTrailingTrivia": true,
                                    "hasTrailingNewLine": true,
                                    "leadingTrivia": [
                                        {
                                            "kind": "WhitespaceTrivia",
                                            "text": "        "
                                        }
                                    ],
                                    "trailingTrivia": [
                                        {
                                            "kind": "NewLineTrivia",
                                            "text": "\r\n"
                                        }
                                    ]
                                }
                            }
                        },
                        {
                            "kind": "TryStatement",
                            "fullStart": 797,
                            "fullEnd": 1015,
                            "start": 807,
                            "end": 1013,
                            "fullWidth": 218,
                            "width": 206,
                            "tryKeyword": {
                                "kind": "TryKeyword",
                                "fullStart": 797,
                                "fullEnd": 811,
                                "start": 807,
                                "end": 810,
                                "fullWidth": 14,
                                "width": 3,
                                "text": "try",
                                "value": "try",
                                "valueText": "try",
                                "hasLeadingTrivia": true,
                                "hasLeadingNewLine": true,
                                "hasTrailingTrivia": true,
                                "leadingTrivia": [
                                    {
                                        "kind": "NewLineTrivia",
                                        "text": "\r\n"
                                    },
                                    {
                                        "kind": "WhitespaceTrivia",
                                        "text": "        "
                                    }
                                ],
                                "trailingTrivia": [
                                    {
                                        "kind": "WhitespaceTrivia",
                                        "text": " "
                                    }
                                ]
                            },
                            "block": {
                                "kind": "Block",
                                "fullStart": 811,
                                "fullEnd": 952,
                                "start": 811,
                                "end": 951,
                                "fullWidth": 141,
                                "width": 140,
                                "openBraceToken": {
                                    "kind": "OpenBraceToken",
                                    "fullStart": 811,
                                    "fullEnd": 814,
                                    "start": 811,
                                    "end": 812,
                                    "fullWidth": 3,
                                    "width": 1,
                                    "text": "{",
                                    "value": "{",
                                    "valueText": "{",
                                    "hasTrailingTrivia": true,
                                    "hasTrailingNewLine": true,
                                    "trailingTrivia": [
                                        {
                                            "kind": "NewLineTrivia",
                                            "text": "\r\n"
                                        }
                                    ]
                                },
                                "statements": [
                                    {
                                        "kind": "ExpressionStatement",
                                        "fullStart": 814,
                                        "fullEnd": 854,
                                        "start": 826,
                                        "end": 852,
                                        "fullWidth": 40,
                                        "width": 26,
                                        "expression": {
                                            "kind": "AssignmentExpression",
                                            "fullStart": 814,
                                            "fullEnd": 851,
                                            "start": 826,
                                            "end": 851,
                                            "fullWidth": 37,
                                            "width": 25,
                                            "left": {
                                                "kind": "ElementAccessExpression",
                                                "fullStart": 814,
                                                "fullEnd": 846,
                                                "start": 826,
                                                "end": 845,
                                                "fullWidth": 32,
                                                "width": 19,
                                                "expression": {
                                                    "kind": "MemberAccessExpression",
                                                    "fullStart": 814,
                                                    "fullEnd": 842,
                                                    "start": 826,
                                                    "end": 842,
                                                    "fullWidth": 28,
                                                    "width": 16,
                                                    "expression": {
                                                        "kind": "IdentifierName",
                                                        "fullStart": 814,
                                                        "fullEnd": 832,
                                                        "start": 826,
                                                        "end": 832,
                                                        "fullWidth": 18,
                                                        "width": 6,
                                                        "text": "String",
                                                        "value": "String",
                                                        "valueText": "String",
                                                        "hasLeadingTrivia": true,
                                                        "leadingTrivia": [
                                                            {
                                                                "kind": "WhitespaceTrivia",
                                                                "text": "            "
                                                            }
                                                        ]
                                                    },
                                                    "dotToken": {
                                                        "kind": "DotToken",
                                                        "fullStart": 832,
                                                        "fullEnd": 833,
                                                        "start": 832,
                                                        "end": 833,
                                                        "fullWidth": 1,
                                                        "width": 1,
                                                        "text": ".",
                                                        "value": ".",
                                                        "valueText": "."
                                                    },
                                                    "name": {
                                                        "kind": "IdentifierName",
                                                        "fullStart": 833,
                                                        "fullEnd": 842,
                                                        "start": 833,
                                                        "end": 842,
                                                        "fullWidth": 9,
                                                        "width": 9,
                                                        "text": "prototype",
                                                        "value": "prototype",
                                                        "valueText": "prototype"
                                                    }
                                                },
                                                "openBracketToken": {
                                                    "kind": "OpenBracketToken",
                                                    "fullStart": 842,
                                                    "fullEnd": 843,
                                                    "start": 842,
                                                    "end": 843,
                                                    "fullWidth": 1,
                                                    "width": 1,
                                                    "text": "[",
                                                    "value": "[",
                                                    "valueText": "["
                                                },
                                                "argumentExpression": {
                                                    "kind": "NumericLiteral",
                                                    "fullStart": 843,
                                                    "fullEnd": 844,
                                                    "start": 843,
                                                    "end": 844,
                                                    "fullWidth": 1,
                                                    "width": 1,
                                                    "text": "3",
                                                    "value": 3,
                                                    "valueText": "3"
                                                },
                                                "closeBracketToken": {
                                                    "kind": "CloseBracketToken",
                                                    "fullStart": 844,
                                                    "fullEnd": 846,
                                                    "start": 844,
                                                    "end": 845,
                                                    "fullWidth": 2,
                                                    "width": 1,
                                                    "text": "]",
                                                    "value": "]",
                                                    "valueText": "]",
                                                    "hasTrailingTrivia": true,
                                                    "trailingTrivia": [
                                                        {
                                                            "kind": "WhitespaceTrivia",
                                                            "text": " "
                                                        }
                                                    ]
                                                }
                                            },
                                            "operatorToken": {
                                                "kind": "EqualsToken",
                                                "fullStart": 846,
                                                "fullEnd": 848,
                                                "start": 846,
                                                "end": 847,
                                                "fullWidth": 2,
                                                "width": 1,
                                                "text": "=",
                                                "value": "=",
                                                "valueText": "=",
                                                "hasTrailingTrivia": true,
                                                "trailingTrivia": [
                                                    {
                                                        "kind": "WhitespaceTrivia",
                                                        "text": " "
                                                    }
                                                ]
                                            },
                                            "right": {
                                                "kind": "StringLiteral",
                                                "fullStart": 848,
                                                "fullEnd": 851,
                                                "start": 848,
                                                "end": 851,
                                                "fullWidth": 3,
                                                "width": 3,
                                                "text": "\"1\"",
                                                "value": "1",
                                                "valueText": "1"
                                            }
                                        },
                                        "semicolonToken": {
                                            "kind": "SemicolonToken",
                                            "fullStart": 851,
                                            "fullEnd": 854,
                                            "start": 851,
                                            "end": 852,
                                            "fullWidth": 3,
                                            "width": 1,
                                            "text": ";",
                                            "value": ";",
                                            "valueText": ";",
                                            "hasTrailingTrivia": true,
                                            "hasTrailingNewLine": true,
                                            "trailingTrivia": [
                                                {
                                                    "kind": "NewLineTrivia",
                                                    "text": "\r\n"
                                                }
                                            ]
                                        }
                                    },
                                    {
                                        "kind": "ReturnStatement",
                                        "fullStart": 854,
                                        "fullEnd": 942,
                                        "start": 866,
                                        "end": 940,
                                        "fullWidth": 88,
                                        "width": 74,
                                        "returnKeyword": {
                                            "kind": "ReturnKeyword",
                                            "fullStart": 854,
                                            "fullEnd": 873,
                                            "start": 866,
                                            "end": 872,
                                            "fullWidth": 19,
                                            "width": 6,
                                            "text": "return",
                                            "value": "return",
                                            "valueText": "return",
                                            "hasLeadingTrivia": true,
                                            "hasTrailingTrivia": true,
                                            "leadingTrivia": [
                                                {
                                                    "kind": "WhitespaceTrivia",
                                                    "text": "            "
                                                }
                                            ],
                                            "trailingTrivia": [
                                                {
                                                    "kind": "WhitespaceTrivia",
                                                    "text": " "
                                                }
                                            ]
                                        },
                                        "expression": {
                                            "kind": "LogicalAndExpression",
                                            "fullStart": 873,
                                            "fullEnd": 939,
                                            "start": 873,
                                            "end": 939,
                                            "fullWidth": 66,
                                            "width": 66,
                                            "left": {
                                                "kind": "InvocationExpression",
                                                "fullStart": 873,
                                                "fullEnd": 928,
                                                "start": 873,
                                                "end": 927,
                                                "fullWidth": 55,
                                                "width": 54,
                                                "expression": {
                                                    "kind": "MemberAccessExpression",
                                                    "fullStart": 873,
                                                    "fullEnd": 905,
                                                    "start": 873,
                                                    "end": 905,
                                                    "fullWidth": 32,
                                                    "width": 32,
                                                    "expression": {
                                                        "kind": "MemberAccessExpression",
                                                        "fullStart": 873,
                                                        "fullEnd": 900,
                                                        "start": 873,
                                                        "end": 900,
                                                        "fullWidth": 27,
                                                        "width": 27,
                                                        "expression": {
                                                            "kind": "MemberAccessExpression",
                                                            "fullStart": 873,
                                                            "fullEnd": 888,
                                                            "start": 873,
                                                            "end": 888,
                                                            "fullWidth": 15,
                                                            "width": 15,
                                                            "expression": {
                                                                "kind": "IdentifierName",
                                                                "fullStart": 873,
                                                                "fullEnd": 878,
                                                                "start": 873,
                                                                "end": 878,
                                                                "fullWidth": 5,
                                                                "width": 5,
                                                                "text": "Array",
                                                                "value": "Array",
                                                                "valueText": "Array"
                                                            },
                                                            "dotToken": {
                                                                "kind": "DotToken",
                                                                "fullStart": 878,
                                                                "fullEnd": 879,
                                                                "start": 878,
                                                                "end": 879,
                                                                "fullWidth": 1,
                                                                "width": 1,
                                                                "text": ".",
                                                                "value": ".",
                                                                "valueText": "."
                                                            },
                                                            "name": {
                                                                "kind": "IdentifierName",
                                                                "fullStart": 879,
                                                                "fullEnd": 888,
                                                                "start": 879,
                                                                "end": 888,
                                                                "fullWidth": 9,
                                                                "width": 9,
                                                                "text": "prototype",
                                                                "value": "prototype",
                                                                "valueText": "prototype"
                                                            }
                                                        },
                                                        "dotToken": {
                                                            "kind": "DotToken",
                                                            "fullStart": 888,
                                                            "fullEnd": 889,
                                                            "start": 888,
                                                            "end": 889,
                                                            "fullWidth": 1,
                                                            "width": 1,
                                                            "text": ".",
                                                            "value": ".",
                                                            "valueText": "."
                                                        },
                                                        "name": {
                                                            "kind": "IdentifierName",
                                                            "fullStart": 889,
                                                            "fullEnd": 900,
                                                            "start": 889,
                                                            "end": 900,
                                                            "fullWidth": 11,
                                                            "width": 11,
                                                            "text": "reduceRight",
                                                            "value": "reduceRight",
                                                            "valueText": "reduceRight"
                                                        }
                                                    },
                                                    "dotToken": {
                                                        "kind": "DotToken",
                                                        "fullStart": 900,
                                                        "fullEnd": 901,
                                                        "start": 900,
                                                        "end": 901,
                                                        "fullWidth": 1,
                                                        "width": 1,
                                                        "text": ".",
                                                        "value": ".",
                                                        "valueText": "."
                                                    },
                                                    "name": {
                                                        "kind": "IdentifierName",
                                                        "fullStart": 901,
                                                        "fullEnd": 905,
                                                        "start": 901,
                                                        "end": 905,
                                                        "fullWidth": 4,
                                                        "width": 4,
                                                        "text": "call",
                                                        "value": "call",
                                                        "valueText": "call"
                                                    }
                                                },
                                                "argumentList": {
                                                    "kind": "ArgumentList",
                                                    "fullStart": 905,
                                                    "fullEnd": 928,
                                                    "start": 905,
                                                    "end": 927,
                                                    "fullWidth": 23,
                                                    "width": 22,
                                                    "openParenToken": {
                                                        "kind": "OpenParenToken",
                                                        "fullStart": 905,
                                                        "fullEnd": 906,
                                                        "start": 905,
                                                        "end": 906,
                                                        "fullWidth": 1,
                                                        "width": 1,
                                                        "text": "(",
                                                        "value": "(",
                                                        "valueText": "("
                                                    },
                                                    "arguments": [
                                                        {
                                                            "kind": "IdentifierName",
                                                            "fullStart": 906,
                                                            "fullEnd": 909,
                                                            "start": 906,
                                                            "end": 909,
                                                            "fullWidth": 3,
                                                            "width": 3,
                                                            "text": "str",
                                                            "value": "str",
                                                            "valueText": "str"
                                                        },
                                                        {
                                                            "kind": "CommaToken",
                                                            "fullStart": 909,
                                                            "fullEnd": 911,
                                                            "start": 909,
                                                            "end": 910,
                                                            "fullWidth": 2,
                                                            "width": 1,
                                                            "text": ",",
                                                            "value": ",",
                                                            "valueText": ",",
                                                            "hasTrailingTrivia": true,
                                                            "trailingTrivia": [
                                                                {
                                                                    "kind": "WhitespaceTrivia",
                                                                    "text": " "
                                                                }
                                                            ]
                                                        },
                                                        {
                                                            "kind": "IdentifierName",
                                                            "fullStart": 911,
                                                            "fullEnd": 921,
                                                            "start": 911,
                                                            "end": 921,
                                                            "fullWidth": 10,
                                                            "width": 10,
                                                            "text": "callbackfn",
                                                            "value": "callbackfn",
                                                            "valueText": "callbackfn"
                                                        },
                                                        {
                                                            "kind": "CommaToken",
                                                            "fullStart": 921,
                                                            "fullEnd": 923,
                                                            "start": 921,
                                                            "end": 922,
                                                            "fullWidth": 2,
                                                            "width": 1,
                                                            "text": ",",
                                                            "value": ",",
                                                            "valueText": ",",
                                                            "hasTrailingTrivia": true,
                                                            "trailingTrivia": [
                                                                {
                                                                    "kind": "WhitespaceTrivia",
                                                                    "text": " "
                                                                }
                                                            ]
                                                        },
                                                        {
                                                            "kind": "NumericLiteral",
                                                            "fullStart": 923,
                                                            "fullEnd": 926,
                                                            "start": 923,
                                                            "end": 926,
                                                            "fullWidth": 3,
                                                            "width": 3,
                                                            "text": "111",
                                                            "value": 111,
                                                            "valueText": "111"
                                                        }
                                                    ],
                                                    "closeParenToken": {
                                                        "kind": "CloseParenToken",
                                                        "fullStart": 926,
                                                        "fullEnd": 928,
                                                        "start": 926,
                                                        "end": 927,
                                                        "fullWidth": 2,
                                                        "width": 1,
                                                        "text": ")",
                                                        "value": ")",
                                                        "valueText": ")",
                                                        "hasTrailingTrivia": true,
                                                        "trailingTrivia": [
                                                            {
                                                                "kind": "WhitespaceTrivia",
                                                                "text": " "
                                                            }
                                                        ]
                                                    }
                                                }
                                            },
                                            "operatorToken": {
                                                "kind": "AmpersandAmpersandToken",
                                                "fullStart": 928,
                                                "fullEnd": 931,
                                                "start": 928,
                                                "end": 930,
                                                "fullWidth": 3,
                                                "width": 2,
                                                "text": "&&",
                                                "value": "&&",
                                                "valueText": "&&",
                                                "hasTrailingTrivia": true,
                                                "trailingTrivia": [
                                                    {
                                                        "kind": "WhitespaceTrivia",
                                                        "text": " "
                                                    }
                                                ]
                                            },
                                            "right": {
                                                "kind": "IdentifierName",
                                                "fullStart": 931,
                                                "fullEnd": 939,
                                                "start": 931,
                                                "end": 939,
                                                "fullWidth": 8,
                                                "width": 8,
                                                "text": "accessed",
                                                "value": "accessed",
                                                "valueText": "accessed"
                                            }
                                        },
                                        "semicolonToken": {
                                            "kind": "SemicolonToken",
                                            "fullStart": 939,
                                            "fullEnd": 942,
                                            "start": 939,
                                            "end": 940,
                                            "fullWidth": 3,
                                            "width": 1,
                                            "text": ";",
                                            "value": ";",
                                            "valueText": ";",
                                            "hasTrailingTrivia": true,
                                            "hasTrailingNewLine": true,
                                            "trailingTrivia": [
                                                {
                                                    "kind": "NewLineTrivia",
                                                    "text": "\r\n"
                                                }
                                            ]
                                        }
                                    }
                                ],
                                "closeBraceToken": {
                                    "kind": "CloseBraceToken",
                                    "fullStart": 942,
                                    "fullEnd": 952,
                                    "start": 950,
                                    "end": 951,
                                    "fullWidth": 10,
                                    "width": 1,
                                    "text": "}",
                                    "value": "}",
                                    "valueText": "}",
                                    "hasLeadingTrivia": true,
                                    "hasTrailingTrivia": true,
                                    "leadingTrivia": [
                                        {
                                            "kind": "WhitespaceTrivia",
                                            "text": "        "
                                        }
                                    ],
                                    "trailingTrivia": [
                                        {
                                            "kind": "WhitespaceTrivia",
                                            "text": " "
                                        }
                                    ]
                                }
                            },
                            "finallyClause": {
                                "kind": "FinallyClause",
                                "fullStart": 952,
                                "fullEnd": 1015,
                                "start": 952,
                                "end": 1013,
                                "fullWidth": 63,
                                "width": 61,
                                "finallyKeyword": {
                                    "kind": "FinallyKeyword",
                                    "fullStart": 952,
                                    "fullEnd": 960,
                                    "start": 952,
                                    "end": 959,
                                    "fullWidth": 8,
                                    "width": 7,
                                    "text": "finally",
                                    "value": "finally",
                                    "valueText": "finally",
                                    "hasTrailingTrivia": true,
                                    "trailingTrivia": [
                                        {
                                            "kind": "WhitespaceTrivia",
                                            "text": " "
                                        }
                                    ]
                                },
                                "block": {
                                    "kind": "Block",
                                    "fullStart": 960,
                                    "fullEnd": 1015,
                                    "start": 960,
                                    "end": 1013,
                                    "fullWidth": 55,
                                    "width": 53,
                                    "openBraceToken": {
                                        "kind": "OpenBraceToken",
                                        "fullStart": 960,
                                        "fullEnd": 963,
                                        "start": 960,
                                        "end": 961,
                                        "fullWidth": 3,
                                        "width": 1,
                                        "text": "{",
                                        "value": "{",
                                        "valueText": "{",
                                        "hasTrailingTrivia": true,
                                        "hasTrailingNewLine": true,
                                        "trailingTrivia": [
                                            {
                                                "kind": "NewLineTrivia",
                                                "text": "\r\n"
                                            }
                                        ]
                                    },
                                    "statements": [
                                        {
                                            "kind": "ExpressionStatement",
                                            "fullStart": 963,
                                            "fullEnd": 1004,
                                            "start": 975,
                                            "end": 1002,
                                            "fullWidth": 41,
                                            "width": 27,
                                            "expression": {
                                                "kind": "DeleteExpression",
                                                "fullStart": 963,
                                                "fullEnd": 1001,
                                                "start": 975,
                                                "end": 1001,
                                                "fullWidth": 38,
                                                "width": 26,
                                                "deleteKeyword": {
                                                    "kind": "DeleteKeyword",
                                                    "fullStart": 963,
                                                    "fullEnd": 982,
                                                    "start": 975,
                                                    "end": 981,
                                                    "fullWidth": 19,
                                                    "width": 6,
                                                    "text": "delete",
                                                    "value": "delete",
                                                    "valueText": "delete",
                                                    "hasLeadingTrivia": true,
                                                    "hasTrailingTrivia": true,
                                                    "leadingTrivia": [
                                                        {
                                                            "kind": "WhitespaceTrivia",
                                                            "text": "            "
                                                        }
                                                    ],
                                                    "trailingTrivia": [
                                                        {
                                                            "kind": "WhitespaceTrivia",
                                                            "text": " "
                                                        }
                                                    ]
                                                },
                                                "expression": {
                                                    "kind": "ElementAccessExpression",
                                                    "fullStart": 982,
                                                    "fullEnd": 1001,
                                                    "start": 982,
                                                    "end": 1001,
                                                    "fullWidth": 19,
                                                    "width": 19,
                                                    "expression": {
                                                        "kind": "MemberAccessExpression",
                                                        "fullStart": 982,
                                                        "fullEnd": 998,
                                                        "start": 982,
                                                        "end": 998,
                                                        "fullWidth": 16,
                                                        "width": 16,
                                                        "expression": {
                                                            "kind": "IdentifierName",
                                                            "fullStart": 982,
                                                            "fullEnd": 988,
                                                            "start": 982,
                                                            "end": 988,
                                                            "fullWidth": 6,
                                                            "width": 6,
                                                            "text": "String",
                                                            "value": "String",
                                                            "valueText": "String"
                                                        },
                                                        "dotToken": {
                                                            "kind": "DotToken",
                                                            "fullStart": 988,
                                                            "fullEnd": 989,
                                                            "start": 988,
                                                            "end": 989,
                                                            "fullWidth": 1,
                                                            "width": 1,
                                                            "text": ".",
                                                            "value": ".",
                                                            "valueText": "."
                                                        },
                                                        "name": {
                                                            "kind": "IdentifierName",
                                                            "fullStart": 989,
                                                            "fullEnd": 998,
                                                            "start": 989,
                                                            "end": 998,
                                                            "fullWidth": 9,
                                                            "width": 9,
                                                            "text": "prototype",
                                                            "value": "prototype",
                                                            "valueText": "prototype"
                                                        }
                                                    },
                                                    "openBracketToken": {
                                                        "kind": "OpenBracketToken",
                                                        "fullStart": 998,
                                                        "fullEnd": 999,
                                                        "start": 998,
                                                        "end": 999,
                                                        "fullWidth": 1,
                                                        "width": 1,
                                                        "text": "[",
                                                        "value": "[",
                                                        "valueText": "["
                                                    },
                                                    "argumentExpression": {
                                                        "kind": "NumericLiteral",
                                                        "fullStart": 999,
                                                        "fullEnd": 1000,
                                                        "start": 999,
                                                        "end": 1000,
                                                        "fullWidth": 1,
                                                        "width": 1,
                                                        "text": "3",
                                                        "value": 3,
                                                        "valueText": "3"
                                                    },
                                                    "closeBracketToken": {
                                                        "kind": "CloseBracketToken",
                                                        "fullStart": 1000,
                                                        "fullEnd": 1001,
                                                        "start": 1000,
                                                        "end": 1001,
                                                        "fullWidth": 1,
                                                        "width": 1,
                                                        "text": "]",
                                                        "value": "]",
                                                        "valueText": "]"
                                                    }
                                                }
                                            },
                                            "semicolonToken": {
                                                "kind": "SemicolonToken",
                                                "fullStart": 1001,
                                                "fullEnd": 1004,
                                                "start": 1001,
                                                "end": 1002,
                                                "fullWidth": 3,
                                                "width": 1,
                                                "text": ";",
                                                "value": ";",
                                                "valueText": ";",
                                                "hasTrailingTrivia": true,
                                                "hasTrailingNewLine": true,
                                                "trailingTrivia": [
                                                    {
                                                        "kind": "NewLineTrivia",
                                                        "text": "\r\n"
                                                    }
                                                ]
                                            }
                                        }
                                    ],
                                    "closeBraceToken": {
                                        "kind": "CloseBraceToken",
                                        "fullStart": 1004,
                                        "fullEnd": 1015,
                                        "start": 1012,
                                        "end": 1013,
                                        "fullWidth": 11,
                                        "width": 1,
                                        "text": "}",
                                        "value": "}",
                                        "valueText": "}",
                                        "hasLeadingTrivia": true,
                                        "hasTrailingTrivia": true,
                                        "hasTrailingNewLine": true,
                                        "leadingTrivia": [
                                            {
                                                "kind": "WhitespaceTrivia",
                                                "text": "        "
                                            }
                                        ],
                                        "trailingTrivia": [
                                            {
                                                "kind": "NewLineTrivia",
                                                "text": "\r\n"
                                            }
                                        ]
                                    }
                                }
                            }
                        }
                    ],
                    "closeBraceToken": {
                        "kind": "CloseBraceToken",
                        "fullStart": 1015,
                        "fullEnd": 1022,
                        "start": 1019,
                        "end": 1020,
                        "fullWidth": 7,
                        "width": 1,
                        "text": "}",
                        "value": "}",
                        "valueText": "}",
                        "hasLeadingTrivia": true,
                        "hasTrailingTrivia": true,
                        "hasTrailingNewLine": true,
                        "leadingTrivia": [
                            {
                                "kind": "WhitespaceTrivia",
                                "text": "    "
                            }
                        ],
                        "trailingTrivia": [
                            {
                                "kind": "NewLineTrivia",
                                "text": "\r\n"
                            }
                        ]
                    }
                }
            },
            {
                "kind": "ExpressionStatement",
                "fullStart": 1022,
                "fullEnd": 1046,
                "start": 1022,
                "end": 1044,
                "fullWidth": 24,
                "width": 22,
                "expression": {
                    "kind": "InvocationExpression",
                    "fullStart": 1022,
                    "fullEnd": 1043,
                    "start": 1022,
                    "end": 1043,
                    "fullWidth": 21,
                    "width": 21,
                    "expression": {
                        "kind": "IdentifierName",
                        "fullStart": 1022,
                        "fullEnd": 1033,
                        "start": 1022,
                        "end": 1033,
                        "fullWidth": 11,
                        "width": 11,
                        "text": "runTestCase",
                        "value": "runTestCase",
                        "valueText": "runTestCase"
                    },
                    "argumentList": {
                        "kind": "ArgumentList",
                        "fullStart": 1033,
                        "fullEnd": 1043,
                        "start": 1033,
                        "end": 1043,
                        "fullWidth": 10,
                        "width": 10,
                        "openParenToken": {
                            "kind": "OpenParenToken",
                            "fullStart": 1033,
                            "fullEnd": 1034,
                            "start": 1033,
                            "end": 1034,
                            "fullWidth": 1,
                            "width": 1,
                            "text": "(",
                            "value": "(",
                            "valueText": "("
                        },
                        "arguments": [
                            {
                                "kind": "IdentifierName",
                                "fullStart": 1034,
                                "fullEnd": 1042,
                                "start": 1034,
                                "end": 1042,
                                "fullWidth": 8,
                                "width": 8,
                                "text": "testcase",
                                "value": "testcase",
                                "valueText": "testcase"
                            }
                        ],
                        "closeParenToken": {
                            "kind": "CloseParenToken",
                            "fullStart": 1042,
                            "fullEnd": 1043,
                            "start": 1042,
                            "end": 1043,
                            "fullWidth": 1,
                            "width": 1,
                            "text": ")",
                            "value": ")",
                            "valueText": ")"
                        }
                    }
                },
                "semicolonToken": {
                    "kind": "SemicolonToken",
                    "fullStart": 1043,
                    "fullEnd": 1046,
                    "start": 1043,
                    "end": 1044,
                    "fullWidth": 3,
                    "width": 1,
                    "text": ";",
                    "value": ";",
                    "valueText": ";",
                    "hasTrailingTrivia": true,
                    "hasTrailingNewLine": true,
                    "trailingTrivia": [
                        {
                            "kind": "NewLineTrivia",
                            "text": "\r\n"
                        }
                    ]
                }
            }
        ],
        "endOfFileToken": {
            "kind": "EndOfFileToken",
            "fullStart": 1046,
            "fullEnd": 1046,
            "start": 1046,
            "end": 1046,
            "fullWidth": 0,
            "width": 0,
            "text": ""
        }
    },
    "lineMap": {
        "lineStarts": [
            0,
            67,
            152,
            232,
            308,
            380,
            385,
            440,
            556,
            561,
            563,
            565,
            588,
            590,
            621,
            659,
            661,
            718,
            748,
            786,
            797,
            799,
            814,
            854,
            942,
            963,
            1004,
            1015,
            1022,
            1046
        ],
        "length": 1046
    }
}<|MERGE_RESOLUTION|>--- conflicted
+++ resolved
@@ -632,11 +632,8 @@
                                             "start": 689,
                                             "end": 695,
                                             "fullWidth": 6,
-<<<<<<< HEAD
                                             "width": 6,
-=======
                                             "modifiers": [],
->>>>>>> e3c38734
                                             "identifier": {
                                                 "kind": "IdentifierName",
                                                 "fullStart": 689,
@@ -676,11 +673,8 @@
                                             "start": 697,
                                             "end": 703,
                                             "fullWidth": 6,
-<<<<<<< HEAD
                                             "width": 6,
-=======
                                             "modifiers": [],
->>>>>>> e3c38734
                                             "identifier": {
                                                 "kind": "IdentifierName",
                                                 "fullStart": 697,
@@ -720,11 +714,8 @@
                                             "start": 705,
                                             "end": 708,
                                             "fullWidth": 3,
-<<<<<<< HEAD
                                             "width": 3,
-=======
                                             "modifiers": [],
->>>>>>> e3c38734
                                             "identifier": {
                                                 "kind": "IdentifierName",
                                                 "fullStart": 705,
@@ -764,11 +755,8 @@
                                             "start": 710,
                                             "end": 713,
                                             "fullWidth": 3,
-<<<<<<< HEAD
                                             "width": 3,
-=======
                                             "modifiers": [],
->>>>>>> e3c38734
                                             "identifier": {
                                                 "kind": "IdentifierName",
                                                 "fullStart": 710,
