--- conflicted
+++ resolved
@@ -250,12 +250,8 @@
                                         "start": 616,
                                         "end": 632,
                                         "fullWidth": 16,
-<<<<<<< HEAD
                                         "width": 16,
-                                        "identifier": {
-=======
                                         "propertyName": {
->>>>>>> 85e84683
                                             "kind": "IdentifierName",
                                             "fullStart": 616,
                                             "fullEnd": 625,
@@ -389,12 +385,8 @@
                                         "start": 647,
                                         "end": 658,
                                         "fullWidth": 11,
-<<<<<<< HEAD
                                         "width": 11,
-                                        "identifier": {
-=======
                                         "propertyName": {
->>>>>>> 85e84683
                                             "kind": "IdentifierName",
                                             "fullStart": 647,
                                             "fullEnd": 658,
