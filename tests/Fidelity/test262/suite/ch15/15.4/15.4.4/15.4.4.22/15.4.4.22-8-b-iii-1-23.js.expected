{
    "isDeclaration": false,
    "languageVersion": "EcmaScript5",
    "parseOptions": {
        "allowAutomaticSemicolonInsertion": true
    },
    "sourceUnit": {
        "kind": "SourceUnit",
        "fullStart": 0,
        "fullEnd": 1356,
        "start": 567,
        "end": 1356,
        "fullWidth": 1356,
        "width": 789,
        "isIncrementallyUnusable": true,
        "moduleElements": [
            {
                "kind": "FunctionDeclaration",
                "fullStart": 0,
                "fullEnd": 1332,
                "start": 567,
                "end": 1330,
                "fullWidth": 1332,
                "width": 763,
                "modifiers": [],
                "functionKeyword": {
                    "kind": "FunctionKeyword",
                    "fullStart": 0,
                    "fullEnd": 576,
                    "start": 567,
                    "end": 575,
                    "fullWidth": 576,
                    "width": 8,
                    "text": "function",
                    "value": "function",
                    "valueText": "function",
                    "hasLeadingTrivia": true,
                    "hasLeadingComment": true,
                    "hasLeadingNewLine": true,
                    "hasTrailingTrivia": true,
                    "leadingTrivia": [
                        {
                            "kind": "SingleLineCommentTrivia",
                            "text": "/// Copyright (c) 2012 Ecma International.  All rights reserved. "
                        },
                        {
                            "kind": "NewLineTrivia",
                            "text": "\r\n"
                        },
                        {
                            "kind": "SingleLineCommentTrivia",
                            "text": "/// Ecma International makes this code available under the terms and conditions set"
                        },
                        {
                            "kind": "NewLineTrivia",
                            "text": "\r\n"
                        },
                        {
                            "kind": "SingleLineCommentTrivia",
                            "text": "/// forth on http://hg.ecmascript.org/tests/test262/raw-file/tip/LICENSE (the "
                        },
                        {
                            "kind": "NewLineTrivia",
                            "text": "\r\n"
                        },
                        {
                            "kind": "SingleLineCommentTrivia",
                            "text": "/// \"Use Terms\").   Any redistribution of this code must retain the above "
                        },
                        {
                            "kind": "NewLineTrivia",
                            "text": "\r\n"
                        },
                        {
                            "kind": "SingleLineCommentTrivia",
                            "text": "/// copyright and this notice and otherwise comply with the Use Terms."
                        },
                        {
                            "kind": "NewLineTrivia",
                            "text": "\r\n"
                        },
                        {
                            "kind": "MultiLineCommentTrivia",
                            "text": "/**\r\n * @path ch15/15.4/15.4.4/15.4.4.22/15.4.4.22-8-b-iii-1-23.js\r\n * @description Array.prototype.reduceRight - This object is the global object which contains index property\r\n */"
                        },
                        {
                            "kind": "NewLineTrivia",
                            "text": "\r\n"
                        },
                        {
                            "kind": "NewLineTrivia",
                            "text": "\r\n"
                        },
                        {
                            "kind": "NewLineTrivia",
                            "text": "\r\n"
                        }
                    ],
                    "trailingTrivia": [
                        {
                            "kind": "WhitespaceTrivia",
                            "text": " "
                        }
                    ]
                },
                "identifier": {
                    "kind": "IdentifierName",
                    "fullStart": 576,
                    "fullEnd": 584,
                    "start": 576,
                    "end": 584,
                    "fullWidth": 8,
                    "width": 8,
                    "text": "testcase",
                    "value": "testcase",
                    "valueText": "testcase"
                },
                "callSignature": {
                    "kind": "CallSignature",
                    "fullStart": 584,
                    "fullEnd": 587,
                    "start": 584,
                    "end": 586,
                    "fullWidth": 3,
                    "width": 2,
                    "parameterList": {
                        "kind": "ParameterList",
                        "fullStart": 584,
                        "fullEnd": 587,
                        "start": 584,
                        "end": 586,
                        "fullWidth": 3,
                        "width": 2,
                        "openParenToken": {
                            "kind": "OpenParenToken",
                            "fullStart": 584,
                            "fullEnd": 585,
                            "start": 584,
                            "end": 585,
                            "fullWidth": 1,
                            "width": 1,
                            "text": "(",
                            "value": "(",
                            "valueText": "("
                        },
                        "parameters": [],
                        "closeParenToken": {
                            "kind": "CloseParenToken",
                            "fullStart": 585,
                            "fullEnd": 587,
                            "start": 585,
                            "end": 586,
                            "fullWidth": 2,
                            "width": 1,
                            "text": ")",
                            "value": ")",
                            "valueText": ")",
                            "hasTrailingTrivia": true,
                            "trailingTrivia": [
                                {
                                    "kind": "WhitespaceTrivia",
                                    "text": " "
                                }
                            ]
                        }
                    }
                },
                "block": {
                    "kind": "Block",
                    "fullStart": 587,
                    "fullEnd": 1332,
                    "start": 587,
                    "end": 1330,
                    "fullWidth": 745,
                    "width": 743,
                    "openBraceToken": {
                        "kind": "OpenBraceToken",
                        "fullStart": 587,
                        "fullEnd": 590,
                        "start": 587,
                        "end": 588,
                        "fullWidth": 3,
                        "width": 1,
                        "text": "{",
                        "value": "{",
                        "valueText": "{",
                        "hasTrailingTrivia": true,
                        "hasTrailingNewLine": true,
                        "trailingTrivia": [
                            {
                                "kind": "NewLineTrivia",
                                "text": "\r\n"
                            }
                        ]
                    },
                    "statements": [
                        {
                            "kind": "VariableStatement",
                            "fullStart": 590,
                            "fullEnd": 625,
                            "start": 600,
                            "end": 623,
                            "fullWidth": 35,
                            "width": 23,
                            "modifiers": [],
                            "variableDeclaration": {
                                "kind": "VariableDeclaration",
                                "fullStart": 590,
                                "fullEnd": 622,
                                "start": 600,
                                "end": 622,
                                "fullWidth": 32,
                                "width": 22,
                                "varKeyword": {
                                    "kind": "VarKeyword",
                                    "fullStart": 590,
                                    "fullEnd": 604,
                                    "start": 600,
                                    "end": 603,
                                    "fullWidth": 14,
                                    "width": 3,
                                    "text": "var",
                                    "value": "var",
                                    "valueText": "var",
                                    "hasLeadingTrivia": true,
                                    "hasLeadingNewLine": true,
                                    "hasTrailingTrivia": true,
                                    "leadingTrivia": [
                                        {
                                            "kind": "NewLineTrivia",
                                            "text": "\r\n"
                                        },
                                        {
                                            "kind": "WhitespaceTrivia",
                                            "text": "        "
                                        }
                                    ],
                                    "trailingTrivia": [
                                        {
                                            "kind": "WhitespaceTrivia",
                                            "text": " "
                                        }
                                    ]
                                },
                                "variableDeclarators": [
                                    {
                                        "kind": "VariableDeclarator",
                                        "fullStart": 604,
                                        "fullEnd": 622,
                                        "start": 604,
                                        "end": 622,
                                        "fullWidth": 18,
                                        "width": 18,
                                        "identifier": {
                                            "kind": "IdentifierName",
                                            "fullStart": 604,
                                            "fullEnd": 615,
                                            "start": 604,
                                            "end": 614,
                                            "fullWidth": 11,
                                            "width": 10,
                                            "text": "testResult",
                                            "value": "testResult",
                                            "valueText": "testResult",
                                            "hasTrailingTrivia": true,
                                            "trailingTrivia": [
                                                {
                                                    "kind": "WhitespaceTrivia",
                                                    "text": " "
                                                }
                                            ]
                                        },
                                        "equalsValueClause": {
                                            "kind": "EqualsValueClause",
                                            "fullStart": 615,
                                            "fullEnd": 622,
                                            "start": 615,
                                            "end": 622,
                                            "fullWidth": 7,
                                            "width": 7,
                                            "equalsToken": {
                                                "kind": "EqualsToken",
                                                "fullStart": 615,
                                                "fullEnd": 617,
                                                "start": 615,
                                                "end": 616,
                                                "fullWidth": 2,
                                                "width": 1,
                                                "text": "=",
                                                "value": "=",
                                                "valueText": "=",
                                                "hasTrailingTrivia": true,
                                                "trailingTrivia": [
                                                    {
                                                        "kind": "WhitespaceTrivia",
                                                        "text": " "
                                                    }
                                                ]
                                            },
                                            "value": {
                                                "kind": "FalseKeyword",
                                                "fullStart": 617,
                                                "fullEnd": 622,
                                                "start": 617,
                                                "end": 622,
                                                "fullWidth": 5,
                                                "width": 5,
                                                "text": "false",
                                                "value": false,
                                                "valueText": "false"
                                            }
                                        }
                                    }
                                ]
                            },
                            "semicolonToken": {
                                "kind": "SemicolonToken",
                                "fullStart": 622,
                                "fullEnd": 625,
                                "start": 622,
                                "end": 623,
                                "fullWidth": 3,
                                "width": 1,
                                "text": ";",
                                "value": ";",
                                "valueText": ";",
                                "hasTrailingTrivia": true,
                                "hasTrailingNewLine": true,
                                "trailingTrivia": [
                                    {
                                        "kind": "NewLineTrivia",
                                        "text": "\r\n"
                                    }
                                ]
                            }
                        },
                        {
                            "kind": "FunctionDeclaration",
                            "fullStart": 625,
                            "fullEnd": 786,
                            "start": 633,
                            "end": 784,
                            "fullWidth": 161,
                            "width": 151,
                            "modifiers": [],
                            "functionKeyword": {
                                "kind": "FunctionKeyword",
                                "fullStart": 625,
                                "fullEnd": 642,
                                "start": 633,
                                "end": 641,
                                "fullWidth": 17,
                                "width": 8,
                                "text": "function",
                                "value": "function",
                                "valueText": "function",
                                "hasLeadingTrivia": true,
                                "hasTrailingTrivia": true,
                                "leadingTrivia": [
                                    {
                                        "kind": "WhitespaceTrivia",
                                        "text": "        "
                                    }
                                ],
                                "trailingTrivia": [
                                    {
                                        "kind": "WhitespaceTrivia",
                                        "text": " "
                                    }
                                ]
                            },
                            "identifier": {
                                "kind": "IdentifierName",
                                "fullStart": 642,
                                "fullEnd": 652,
                                "start": 642,
                                "end": 652,
                                "fullWidth": 10,
                                "width": 10,
                                "text": "callbackfn",
                                "value": "callbackfn",
                                "valueText": "callbackfn"
                            },
                            "callSignature": {
                                "kind": "CallSignature",
                                "fullStart": 652,
                                "fullEnd": 680,
                                "start": 652,
                                "end": 679,
                                "fullWidth": 28,
                                "width": 27,
                                "parameterList": {
                                    "kind": "ParameterList",
                                    "fullStart": 652,
                                    "fullEnd": 680,
                                    "start": 652,
                                    "end": 679,
                                    "fullWidth": 28,
                                    "width": 27,
                                    "openParenToken": {
                                        "kind": "OpenParenToken",
                                        "fullStart": 652,
                                        "fullEnd": 653,
                                        "start": 652,
                                        "end": 653,
                                        "fullWidth": 1,
                                        "width": 1,
                                        "text": "(",
                                        "value": "(",
                                        "valueText": "("
                                    },
                                    "parameters": [
                                        {
                                            "kind": "Parameter",
                                            "fullStart": 653,
                                            "fullEnd": 660,
                                            "start": 653,
                                            "end": 660,
                                            "fullWidth": 7,
<<<<<<< HEAD
                                            "width": 7,
=======
                                            "modifiers": [],
>>>>>>> e3c38734
                                            "identifier": {
                                                "kind": "IdentifierName",
                                                "fullStart": 653,
                                                "fullEnd": 660,
                                                "start": 653,
                                                "end": 660,
                                                "fullWidth": 7,
                                                "width": 7,
                                                "text": "prevVal",
                                                "value": "prevVal",
                                                "valueText": "prevVal"
                                            }
                                        },
                                        {
                                            "kind": "CommaToken",
                                            "fullStart": 660,
                                            "fullEnd": 662,
                                            "start": 660,
                                            "end": 661,
                                            "fullWidth": 2,
                                            "width": 1,
                                            "text": ",",
                                            "value": ",",
                                            "valueText": ",",
                                            "hasTrailingTrivia": true,
                                            "trailingTrivia": [
                                                {
                                                    "kind": "WhitespaceTrivia",
                                                    "text": " "
                                                }
                                            ]
                                        },
                                        {
                                            "kind": "Parameter",
                                            "fullStart": 662,
                                            "fullEnd": 668,
                                            "start": 662,
                                            "end": 668,
                                            "fullWidth": 6,
<<<<<<< HEAD
                                            "width": 6,
=======
                                            "modifiers": [],
>>>>>>> e3c38734
                                            "identifier": {
                                                "kind": "IdentifierName",
                                                "fullStart": 662,
                                                "fullEnd": 668,
                                                "start": 662,
                                                "end": 668,
                                                "fullWidth": 6,
                                                "width": 6,
                                                "text": "curVal",
                                                "value": "curVal",
                                                "valueText": "curVal"
                                            }
                                        },
                                        {
                                            "kind": "CommaToken",
                                            "fullStart": 668,
                                            "fullEnd": 670,
                                            "start": 668,
                                            "end": 669,
                                            "fullWidth": 2,
                                            "width": 1,
                                            "text": ",",
                                            "value": ",",
                                            "valueText": ",",
                                            "hasTrailingTrivia": true,
                                            "trailingTrivia": [
                                                {
                                                    "kind": "WhitespaceTrivia",
                                                    "text": " "
                                                }
                                            ]
                                        },
                                        {
                                            "kind": "Parameter",
                                            "fullStart": 670,
                                            "fullEnd": 673,
                                            "start": 670,
                                            "end": 673,
                                            "fullWidth": 3,
<<<<<<< HEAD
                                            "width": 3,
=======
                                            "modifiers": [],
>>>>>>> e3c38734
                                            "identifier": {
                                                "kind": "IdentifierName",
                                                "fullStart": 670,
                                                "fullEnd": 673,
                                                "start": 670,
                                                "end": 673,
                                                "fullWidth": 3,
                                                "width": 3,
                                                "text": "idx",
                                                "value": "idx",
                                                "valueText": "idx"
                                            }
                                        },
                                        {
                                            "kind": "CommaToken",
                                            "fullStart": 673,
                                            "fullEnd": 675,
                                            "start": 673,
                                            "end": 674,
                                            "fullWidth": 2,
                                            "width": 1,
                                            "text": ",",
                                            "value": ",",
                                            "valueText": ",",
                                            "hasTrailingTrivia": true,
                                            "trailingTrivia": [
                                                {
                                                    "kind": "WhitespaceTrivia",
                                                    "text": " "
                                                }
                                            ]
                                        },
                                        {
                                            "kind": "Parameter",
                                            "fullStart": 675,
                                            "fullEnd": 678,
                                            "start": 675,
                                            "end": 678,
                                            "fullWidth": 3,
<<<<<<< HEAD
                                            "width": 3,
=======
                                            "modifiers": [],
>>>>>>> e3c38734
                                            "identifier": {
                                                "kind": "IdentifierName",
                                                "fullStart": 675,
                                                "fullEnd": 678,
                                                "start": 675,
                                                "end": 678,
                                                "fullWidth": 3,
                                                "width": 3,
                                                "text": "obj",
                                                "value": "obj",
                                                "valueText": "obj"
                                            }
                                        }
                                    ],
                                    "closeParenToken": {
                                        "kind": "CloseParenToken",
                                        "fullStart": 678,
                                        "fullEnd": 680,
                                        "start": 678,
                                        "end": 679,
                                        "fullWidth": 2,
                                        "width": 1,
                                        "text": ")",
                                        "value": ")",
                                        "valueText": ")",
                                        "hasTrailingTrivia": true,
                                        "trailingTrivia": [
                                            {
                                                "kind": "WhitespaceTrivia",
                                                "text": " "
                                            }
                                        ]
                                    }
                                }
                            },
                            "block": {
                                "kind": "Block",
                                "fullStart": 680,
                                "fullEnd": 786,
                                "start": 680,
                                "end": 784,
                                "fullWidth": 106,
                                "width": 104,
                                "openBraceToken": {
                                    "kind": "OpenBraceToken",
                                    "fullStart": 680,
                                    "fullEnd": 683,
                                    "start": 680,
                                    "end": 681,
                                    "fullWidth": 3,
                                    "width": 1,
                                    "text": "{",
                                    "value": "{",
                                    "valueText": "{",
                                    "hasTrailingTrivia": true,
                                    "hasTrailingNewLine": true,
                                    "trailingTrivia": [
                                        {
                                            "kind": "NewLineTrivia",
                                            "text": "\r\n"
                                        }
                                    ]
                                },
                                "statements": [
                                    {
                                        "kind": "IfStatement",
                                        "fullStart": 683,
                                        "fullEnd": 775,
                                        "start": 695,
                                        "end": 773,
                                        "fullWidth": 92,
                                        "width": 78,
                                        "ifKeyword": {
                                            "kind": "IfKeyword",
                                            "fullStart": 683,
                                            "fullEnd": 698,
                                            "start": 695,
                                            "end": 697,
                                            "fullWidth": 15,
                                            "width": 2,
                                            "text": "if",
                                            "value": "if",
                                            "valueText": "if",
                                            "hasLeadingTrivia": true,
                                            "hasTrailingTrivia": true,
                                            "leadingTrivia": [
                                                {
                                                    "kind": "WhitespaceTrivia",
                                                    "text": "            "
                                                }
                                            ],
                                            "trailingTrivia": [
                                                {
                                                    "kind": "WhitespaceTrivia",
                                                    "text": " "
                                                }
                                            ]
                                        },
                                        "openParenToken": {
                                            "kind": "OpenParenToken",
                                            "fullStart": 698,
                                            "fullEnd": 699,
                                            "start": 698,
                                            "end": 699,
                                            "fullWidth": 1,
                                            "width": 1,
                                            "text": "(",
                                            "value": "(",
                                            "valueText": "("
                                        },
                                        "condition": {
                                            "kind": "EqualsExpression",
                                            "fullStart": 699,
                                            "fullEnd": 708,
                                            "start": 699,
                                            "end": 708,
                                            "fullWidth": 9,
                                            "width": 9,
                                            "left": {
                                                "kind": "IdentifierName",
                                                "fullStart": 699,
                                                "fullEnd": 703,
                                                "start": 699,
                                                "end": 702,
                                                "fullWidth": 4,
                                                "width": 3,
                                                "text": "idx",
                                                "value": "idx",
                                                "valueText": "idx",
                                                "hasTrailingTrivia": true,
                                                "trailingTrivia": [
                                                    {
                                                        "kind": "WhitespaceTrivia",
                                                        "text": " "
                                                    }
                                                ]
                                            },
                                            "operatorToken": {
                                                "kind": "EqualsEqualsEqualsToken",
                                                "fullStart": 703,
                                                "fullEnd": 707,
                                                "start": 703,
                                                "end": 706,
                                                "fullWidth": 4,
                                                "width": 3,
                                                "text": "===",
                                                "value": "===",
                                                "valueText": "===",
                                                "hasTrailingTrivia": true,
                                                "trailingTrivia": [
                                                    {
                                                        "kind": "WhitespaceTrivia",
                                                        "text": " "
                                                    }
                                                ]
                                            },
                                            "right": {
                                                "kind": "NumericLiteral",
                                                "fullStart": 707,
                                                "fullEnd": 708,
                                                "start": 707,
                                                "end": 708,
                                                "fullWidth": 1,
                                                "width": 1,
                                                "text": "1",
                                                "value": 1,
                                                "valueText": "1"
                                            }
                                        },
                                        "closeParenToken": {
                                            "kind": "CloseParenToken",
                                            "fullStart": 708,
                                            "fullEnd": 710,
                                            "start": 708,
                                            "end": 709,
                                            "fullWidth": 2,
                                            "width": 1,
                                            "text": ")",
                                            "value": ")",
                                            "valueText": ")",
                                            "hasTrailingTrivia": true,
                                            "trailingTrivia": [
                                                {
                                                    "kind": "WhitespaceTrivia",
                                                    "text": " "
                                                }
                                            ]
                                        },
                                        "statement": {
                                            "kind": "Block",
                                            "fullStart": 710,
                                            "fullEnd": 775,
                                            "start": 710,
                                            "end": 773,
                                            "fullWidth": 65,
                                            "width": 63,
                                            "openBraceToken": {
                                                "kind": "OpenBraceToken",
                                                "fullStart": 710,
                                                "fullEnd": 713,
                                                "start": 710,
                                                "end": 711,
                                                "fullWidth": 3,
                                                "width": 1,
                                                "text": "{",
                                                "value": "{",
                                                "valueText": "{",
                                                "hasTrailingTrivia": true,
                                                "hasTrailingNewLine": true,
                                                "trailingTrivia": [
                                                    {
                                                        "kind": "NewLineTrivia",
                                                        "text": "\r\n"
                                                    }
                                                ]
                                            },
                                            "statements": [
                                                {
                                                    "kind": "ExpressionStatement",
                                                    "fullStart": 713,
                                                    "fullEnd": 760,
                                                    "start": 729,
                                                    "end": 758,
                                                    "fullWidth": 47,
                                                    "width": 29,
                                                    "expression": {
                                                        "kind": "AssignmentExpression",
                                                        "fullStart": 713,
                                                        "fullEnd": 757,
                                                        "start": 729,
                                                        "end": 757,
                                                        "fullWidth": 44,
                                                        "width": 28,
                                                        "left": {
                                                            "kind": "IdentifierName",
                                                            "fullStart": 713,
                                                            "fullEnd": 740,
                                                            "start": 729,
                                                            "end": 739,
                                                            "fullWidth": 27,
                                                            "width": 10,
                                                            "text": "testResult",
                                                            "value": "testResult",
                                                            "valueText": "testResult",
                                                            "hasLeadingTrivia": true,
                                                            "hasTrailingTrivia": true,
                                                            "leadingTrivia": [
                                                                {
                                                                    "kind": "WhitespaceTrivia",
                                                                    "text": "                "
                                                                }
                                                            ],
                                                            "trailingTrivia": [
                                                                {
                                                                    "kind": "WhitespaceTrivia",
                                                                    "text": " "
                                                                }
                                                            ]
                                                        },
                                                        "operatorToken": {
                                                            "kind": "EqualsToken",
                                                            "fullStart": 740,
                                                            "fullEnd": 742,
                                                            "start": 740,
                                                            "end": 741,
                                                            "fullWidth": 2,
                                                            "width": 1,
                                                            "text": "=",
                                                            "value": "=",
                                                            "valueText": "=",
                                                            "hasTrailingTrivia": true,
                                                            "trailingTrivia": [
                                                                {
                                                                    "kind": "WhitespaceTrivia",
                                                                    "text": " "
                                                                }
                                                            ]
                                                        },
                                                        "right": {
                                                            "kind": "ParenthesizedExpression",
                                                            "fullStart": 742,
                                                            "fullEnd": 757,
                                                            "start": 742,
                                                            "end": 757,
                                                            "fullWidth": 15,
                                                            "width": 15,
                                                            "openParenToken": {
                                                                "kind": "OpenParenToken",
                                                                "fullStart": 742,
                                                                "fullEnd": 743,
                                                                "start": 742,
                                                                "end": 743,
                                                                "fullWidth": 1,
                                                                "width": 1,
                                                                "text": "(",
                                                                "value": "(",
                                                                "valueText": "("
                                                            },
                                                            "expression": {
                                                                "kind": "EqualsExpression",
                                                                "fullStart": 743,
                                                                "fullEnd": 756,
                                                                "start": 743,
                                                                "end": 756,
                                                                "fullWidth": 13,
                                                                "width": 13,
                                                                "left": {
                                                                    "kind": "IdentifierName",
                                                                    "fullStart": 743,
                                                                    "fullEnd": 751,
                                                                    "start": 743,
                                                                    "end": 750,
                                                                    "fullWidth": 8,
                                                                    "width": 7,
                                                                    "text": "prevVal",
                                                                    "value": "prevVal",
                                                                    "valueText": "prevVal",
                                                                    "hasTrailingTrivia": true,
                                                                    "trailingTrivia": [
                                                                        {
                                                                            "kind": "WhitespaceTrivia",
                                                                            "text": " "
                                                                        }
                                                                    ]
                                                                },
                                                                "operatorToken": {
                                                                    "kind": "EqualsEqualsEqualsToken",
                                                                    "fullStart": 751,
                                                                    "fullEnd": 755,
                                                                    "start": 751,
                                                                    "end": 754,
                                                                    "fullWidth": 4,
                                                                    "width": 3,
                                                                    "text": "===",
                                                                    "value": "===",
                                                                    "valueText": "===",
                                                                    "hasTrailingTrivia": true,
                                                                    "trailingTrivia": [
                                                                        {
                                                                            "kind": "WhitespaceTrivia",
                                                                            "text": " "
                                                                        }
                                                                    ]
                                                                },
                                                                "right": {
                                                                    "kind": "NumericLiteral",
                                                                    "fullStart": 755,
                                                                    "fullEnd": 756,
                                                                    "start": 755,
                                                                    "end": 756,
                                                                    "fullWidth": 1,
                                                                    "width": 1,
                                                                    "text": "2",
                                                                    "value": 2,
                                                                    "valueText": "2"
                                                                }
                                                            },
                                                            "closeParenToken": {
                                                                "kind": "CloseParenToken",
                                                                "fullStart": 756,
                                                                "fullEnd": 757,
                                                                "start": 756,
                                                                "end": 757,
                                                                "fullWidth": 1,
                                                                "width": 1,
                                                                "text": ")",
                                                                "value": ")",
                                                                "valueText": ")"
                                                            }
                                                        }
                                                    },
                                                    "semicolonToken": {
                                                        "kind": "SemicolonToken",
                                                        "fullStart": 757,
                                                        "fullEnd": 760,
                                                        "start": 757,
                                                        "end": 758,
                                                        "fullWidth": 3,
                                                        "width": 1,
                                                        "text": ";",
                                                        "value": ";",
                                                        "valueText": ";",
                                                        "hasTrailingTrivia": true,
                                                        "hasTrailingNewLine": true,
                                                        "trailingTrivia": [
                                                            {
                                                                "kind": "NewLineTrivia",
                                                                "text": "\r\n"
                                                            }
                                                        ]
                                                    }
                                                }
                                            ],
                                            "closeBraceToken": {
                                                "kind": "CloseBraceToken",
                                                "fullStart": 760,
                                                "fullEnd": 775,
                                                "start": 772,
                                                "end": 773,
                                                "fullWidth": 15,
                                                "width": 1,
                                                "text": "}",
                                                "value": "}",
                                                "valueText": "}",
                                                "hasLeadingTrivia": true,
                                                "hasTrailingTrivia": true,
                                                "hasTrailingNewLine": true,
                                                "leadingTrivia": [
                                                    {
                                                        "kind": "WhitespaceTrivia",
                                                        "text": "            "
                                                    }
                                                ],
                                                "trailingTrivia": [
                                                    {
                                                        "kind": "NewLineTrivia",
                                                        "text": "\r\n"
                                                    }
                                                ]
                                            }
                                        }
                                    }
                                ],
                                "closeBraceToken": {
                                    "kind": "CloseBraceToken",
                                    "fullStart": 775,
                                    "fullEnd": 786,
                                    "start": 783,
                                    "end": 784,
                                    "fullWidth": 11,
                                    "width": 1,
                                    "text": "}",
                                    "value": "}",
                                    "valueText": "}",
                                    "hasLeadingTrivia": true,
                                    "hasTrailingTrivia": true,
                                    "hasTrailingNewLine": true,
                                    "leadingTrivia": [
                                        {
                                            "kind": "WhitespaceTrivia",
                                            "text": "        "
                                        }
                                    ],
                                    "trailingTrivia": [
                                        {
                                            "kind": "NewLineTrivia",
                                            "text": "\r\n"
                                        }
                                    ]
                                }
                            }
                        },
                        {
                            "kind": "TryStatement",
                            "fullStart": 786,
                            "fullEnd": 1325,
                            "start": 796,
                            "end": 1323,
                            "fullWidth": 539,
                            "width": 527,
                            "tryKeyword": {
                                "kind": "TryKeyword",
                                "fullStart": 786,
                                "fullEnd": 800,
                                "start": 796,
                                "end": 799,
                                "fullWidth": 14,
                                "width": 3,
                                "text": "try",
                                "value": "try",
                                "valueText": "try",
                                "hasLeadingTrivia": true,
                                "hasLeadingNewLine": true,
                                "hasTrailingTrivia": true,
                                "leadingTrivia": [
                                    {
                                        "kind": "NewLineTrivia",
                                        "text": "\r\n"
                                    },
                                    {
                                        "kind": "WhitespaceTrivia",
                                        "text": "        "
                                    }
                                ],
                                "trailingTrivia": [
                                    {
                                        "kind": "WhitespaceTrivia",
                                        "text": " "
                                    }
                                ]
                            },
                            "block": {
                                "kind": "Block",
                                "fullStart": 800,
                                "fullEnd": 1133,
                                "start": 800,
                                "end": 1132,
                                "fullWidth": 333,
                                "width": 332,
                                "openBraceToken": {
                                    "kind": "OpenBraceToken",
                                    "fullStart": 800,
                                    "fullEnd": 803,
                                    "start": 800,
                                    "end": 801,
                                    "fullWidth": 3,
                                    "width": 1,
                                    "text": "{",
                                    "value": "{",
                                    "valueText": "{",
                                    "hasTrailingTrivia": true,
                                    "hasTrailingNewLine": true,
                                    "trailingTrivia": [
                                        {
                                            "kind": "NewLineTrivia",
                                            "text": "\r\n"
                                        }
                                    ]
                                },
                                "statements": [
                                    {
                                        "kind": "VariableStatement",
                                        "fullStart": 803,
                                        "fullEnd": 854,
                                        "start": 815,
                                        "end": 852,
                                        "fullWidth": 51,
                                        "width": 37,
                                        "modifiers": [],
                                        "variableDeclaration": {
                                            "kind": "VariableDeclaration",
                                            "fullStart": 803,
                                            "fullEnd": 851,
                                            "start": 815,
                                            "end": 851,
                                            "fullWidth": 48,
                                            "width": 36,
                                            "varKeyword": {
                                                "kind": "VarKeyword",
                                                "fullStart": 803,
                                                "fullEnd": 819,
                                                "start": 815,
                                                "end": 818,
                                                "fullWidth": 16,
                                                "width": 3,
                                                "text": "var",
                                                "value": "var",
                                                "valueText": "var",
                                                "hasLeadingTrivia": true,
                                                "hasTrailingTrivia": true,
                                                "leadingTrivia": [
                                                    {
                                                        "kind": "WhitespaceTrivia",
                                                        "text": "            "
                                                    }
                                                ],
                                                "trailingTrivia": [
                                                    {
                                                        "kind": "WhitespaceTrivia",
                                                        "text": " "
                                                    }
                                                ]
                                            },
                                            "variableDeclarators": [
                                                {
                                                    "kind": "VariableDeclarator",
                                                    "fullStart": 819,
                                                    "fullEnd": 851,
                                                    "start": 819,
                                                    "end": 851,
                                                    "fullWidth": 32,
                                                    "width": 32,
                                                    "identifier": {
                                                        "kind": "IdentifierName",
                                                        "fullStart": 819,
                                                        "fullEnd": 826,
                                                        "start": 819,
                                                        "end": 825,
                                                        "fullWidth": 7,
                                                        "width": 6,
                                                        "text": "oldLen",
                                                        "value": "oldLen",
                                                        "valueText": "oldLen",
                                                        "hasTrailingTrivia": true,
                                                        "trailingTrivia": [
                                                            {
                                                                "kind": "WhitespaceTrivia",
                                                                "text": " "
                                                            }
                                                        ]
                                                    },
                                                    "equalsValueClause": {
                                                        "kind": "EqualsValueClause",
                                                        "fullStart": 826,
                                                        "fullEnd": 851,
                                                        "start": 826,
                                                        "end": 851,
                                                        "fullWidth": 25,
                                                        "width": 25,
                                                        "equalsToken": {
                                                            "kind": "EqualsToken",
                                                            "fullStart": 826,
                                                            "fullEnd": 828,
                                                            "start": 826,
                                                            "end": 827,
                                                            "fullWidth": 2,
                                                            "width": 1,
                                                            "text": "=",
                                                            "value": "=",
                                                            "valueText": "=",
                                                            "hasTrailingTrivia": true,
                                                            "trailingTrivia": [
                                                                {
                                                                    "kind": "WhitespaceTrivia",
                                                                    "text": " "
                                                                }
                                                            ]
                                                        },
                                                        "value": {
                                                            "kind": "MemberAccessExpression",
                                                            "fullStart": 828,
                                                            "fullEnd": 851,
                                                            "start": 828,
                                                            "end": 851,
                                                            "fullWidth": 23,
                                                            "width": 23,
                                                            "expression": {
                                                                "kind": "InvocationExpression",
                                                                "fullStart": 828,
                                                                "fullEnd": 844,
                                                                "start": 828,
                                                                "end": 844,
                                                                "fullWidth": 16,
                                                                "width": 16,
                                                                "expression": {
                                                                    "kind": "IdentifierName",
                                                                    "fullStart": 828,
                                                                    "fullEnd": 842,
                                                                    "start": 828,
                                                                    "end": 842,
                                                                    "fullWidth": 14,
                                                                    "width": 14,
                                                                    "text": "fnGlobalObject",
                                                                    "value": "fnGlobalObject",
                                                                    "valueText": "fnGlobalObject"
                                                                },
                                                                "argumentList": {
                                                                    "kind": "ArgumentList",
                                                                    "fullStart": 842,
                                                                    "fullEnd": 844,
                                                                    "start": 842,
                                                                    "end": 844,
                                                                    "fullWidth": 2,
                                                                    "width": 2,
                                                                    "openParenToken": {
                                                                        "kind": "OpenParenToken",
                                                                        "fullStart": 842,
                                                                        "fullEnd": 843,
                                                                        "start": 842,
                                                                        "end": 843,
                                                                        "fullWidth": 1,
                                                                        "width": 1,
                                                                        "text": "(",
                                                                        "value": "(",
                                                                        "valueText": "("
                                                                    },
                                                                    "arguments": [],
                                                                    "closeParenToken": {
                                                                        "kind": "CloseParenToken",
                                                                        "fullStart": 843,
                                                                        "fullEnd": 844,
                                                                        "start": 843,
                                                                        "end": 844,
                                                                        "fullWidth": 1,
                                                                        "width": 1,
                                                                        "text": ")",
                                                                        "value": ")",
                                                                        "valueText": ")"
                                                                    }
                                                                }
                                                            },
                                                            "dotToken": {
                                                                "kind": "DotToken",
                                                                "fullStart": 844,
                                                                "fullEnd": 845,
                                                                "start": 844,
                                                                "end": 845,
                                                                "fullWidth": 1,
                                                                "width": 1,
                                                                "text": ".",
                                                                "value": ".",
                                                                "valueText": "."
                                                            },
                                                            "name": {
                                                                "kind": "IdentifierName",
                                                                "fullStart": 845,
                                                                "fullEnd": 851,
                                                                "start": 845,
                                                                "end": 851,
                                                                "fullWidth": 6,
                                                                "width": 6,
                                                                "text": "length",
                                                                "value": "length",
                                                                "valueText": "length"
                                                            }
                                                        }
                                                    }
                                                }
                                            ]
                                        },
                                        "semicolonToken": {
                                            "kind": "SemicolonToken",
                                            "fullStart": 851,
                                            "fullEnd": 854,
                                            "start": 851,
                                            "end": 852,
                                            "fullWidth": 3,
                                            "width": 1,
                                            "text": ";",
                                            "value": ";",
                                            "valueText": ";",
                                            "hasTrailingTrivia": true,
                                            "hasTrailingNewLine": true,
                                            "trailingTrivia": [
                                                {
                                                    "kind": "NewLineTrivia",
                                                    "text": "\r\n"
                                                }
                                            ]
                                        }
                                    },
                                    {
                                        "kind": "ExpressionStatement",
                                        "fullStart": 854,
                                        "fullEnd": 892,
                                        "start": 866,
                                        "end": 890,
                                        "fullWidth": 38,
                                        "width": 24,
                                        "expression": {
                                            "kind": "AssignmentExpression",
                                            "fullStart": 854,
                                            "fullEnd": 889,
                                            "start": 866,
                                            "end": 889,
                                            "fullWidth": 35,
                                            "width": 23,
                                            "left": {
                                                "kind": "ElementAccessExpression",
                                                "fullStart": 854,
                                                "fullEnd": 886,
                                                "start": 866,
                                                "end": 885,
                                                "fullWidth": 32,
                                                "width": 19,
                                                "expression": {
                                                    "kind": "InvocationExpression",
                                                    "fullStart": 854,
                                                    "fullEnd": 882,
                                                    "start": 866,
                                                    "end": 882,
                                                    "fullWidth": 28,
                                                    "width": 16,
                                                    "expression": {
                                                        "kind": "IdentifierName",
                                                        "fullStart": 854,
                                                        "fullEnd": 880,
                                                        "start": 866,
                                                        "end": 880,
                                                        "fullWidth": 26,
                                                        "width": 14,
                                                        "text": "fnGlobalObject",
                                                        "value": "fnGlobalObject",
                                                        "valueText": "fnGlobalObject",
                                                        "hasLeadingTrivia": true,
                                                        "leadingTrivia": [
                                                            {
                                                                "kind": "WhitespaceTrivia",
                                                                "text": "            "
                                                            }
                                                        ]
                                                    },
                                                    "argumentList": {
                                                        "kind": "ArgumentList",
                                                        "fullStart": 880,
                                                        "fullEnd": 882,
                                                        "start": 880,
                                                        "end": 882,
                                                        "fullWidth": 2,
                                                        "width": 2,
                                                        "openParenToken": {
                                                            "kind": "OpenParenToken",
                                                            "fullStart": 880,
                                                            "fullEnd": 881,
                                                            "start": 880,
                                                            "end": 881,
                                                            "fullWidth": 1,
                                                            "width": 1,
                                                            "text": "(",
                                                            "value": "(",
                                                            "valueText": "("
                                                        },
                                                        "arguments": [],
                                                        "closeParenToken": {
                                                            "kind": "CloseParenToken",
                                                            "fullStart": 881,
                                                            "fullEnd": 882,
                                                            "start": 881,
                                                            "end": 882,
                                                            "fullWidth": 1,
                                                            "width": 1,
                                                            "text": ")",
                                                            "value": ")",
                                                            "valueText": ")"
                                                        }
                                                    }
                                                },
                                                "openBracketToken": {
                                                    "kind": "OpenBracketToken",
                                                    "fullStart": 882,
                                                    "fullEnd": 883,
                                                    "start": 882,
                                                    "end": 883,
                                                    "fullWidth": 1,
                                                    "width": 1,
                                                    "text": "[",
                                                    "value": "[",
                                                    "valueText": "["
                                                },
                                                "argumentExpression": {
                                                    "kind": "NumericLiteral",
                                                    "fullStart": 883,
                                                    "fullEnd": 884,
                                                    "start": 883,
                                                    "end": 884,
                                                    "fullWidth": 1,
                                                    "width": 1,
                                                    "text": "0",
                                                    "value": 0,
                                                    "valueText": "0"
                                                },
                                                "closeBracketToken": {
                                                    "kind": "CloseBracketToken",
                                                    "fullStart": 884,
                                                    "fullEnd": 886,
                                                    "start": 884,
                                                    "end": 885,
                                                    "fullWidth": 2,
                                                    "width": 1,
                                                    "text": "]",
                                                    "value": "]",
                                                    "valueText": "]",
                                                    "hasTrailingTrivia": true,
                                                    "trailingTrivia": [
                                                        {
                                                            "kind": "WhitespaceTrivia",
                                                            "text": " "
                                                        }
                                                    ]
                                                }
                                            },
                                            "operatorToken": {
                                                "kind": "EqualsToken",
                                                "fullStart": 886,
                                                "fullEnd": 888,
                                                "start": 886,
                                                "end": 887,
                                                "fullWidth": 2,
                                                "width": 1,
                                                "text": "=",
                                                "value": "=",
                                                "valueText": "=",
                                                "hasTrailingTrivia": true,
                                                "trailingTrivia": [
                                                    {
                                                        "kind": "WhitespaceTrivia",
                                                        "text": " "
                                                    }
                                                ]
                                            },
                                            "right": {
                                                "kind": "NumericLiteral",
                                                "fullStart": 888,
                                                "fullEnd": 889,
                                                "start": 888,
                                                "end": 889,
                                                "fullWidth": 1,
                                                "width": 1,
                                                "text": "0",
                                                "value": 0,
                                                "valueText": "0"
                                            }
                                        },
                                        "semicolonToken": {
                                            "kind": "SemicolonToken",
                                            "fullStart": 889,
                                            "fullEnd": 892,
                                            "start": 889,
                                            "end": 890,
                                            "fullWidth": 3,
                                            "width": 1,
                                            "text": ";",
                                            "value": ";",
                                            "valueText": ";",
                                            "hasTrailingTrivia": true,
                                            "hasTrailingNewLine": true,
                                            "trailingTrivia": [
                                                {
                                                    "kind": "NewLineTrivia",
                                                    "text": "\r\n"
                                                }
                                            ]
                                        }
                                    },
                                    {
                                        "kind": "ExpressionStatement",
                                        "fullStart": 892,
                                        "fullEnd": 930,
                                        "start": 904,
                                        "end": 928,
                                        "fullWidth": 38,
                                        "width": 24,
                                        "expression": {
                                            "kind": "AssignmentExpression",
                                            "fullStart": 892,
                                            "fullEnd": 927,
                                            "start": 904,
                                            "end": 927,
                                            "fullWidth": 35,
                                            "width": 23,
                                            "left": {
                                                "kind": "ElementAccessExpression",
                                                "fullStart": 892,
                                                "fullEnd": 924,
                                                "start": 904,
                                                "end": 923,
                                                "fullWidth": 32,
                                                "width": 19,
                                                "expression": {
                                                    "kind": "InvocationExpression",
                                                    "fullStart": 892,
                                                    "fullEnd": 920,
                                                    "start": 904,
                                                    "end": 920,
                                                    "fullWidth": 28,
                                                    "width": 16,
                                                    "expression": {
                                                        "kind": "IdentifierName",
                                                        "fullStart": 892,
                                                        "fullEnd": 918,
                                                        "start": 904,
                                                        "end": 918,
                                                        "fullWidth": 26,
                                                        "width": 14,
                                                        "text": "fnGlobalObject",
                                                        "value": "fnGlobalObject",
                                                        "valueText": "fnGlobalObject",
                                                        "hasLeadingTrivia": true,
                                                        "leadingTrivia": [
                                                            {
                                                                "kind": "WhitespaceTrivia",
                                                                "text": "            "
                                                            }
                                                        ]
                                                    },
                                                    "argumentList": {
                                                        "kind": "ArgumentList",
                                                        "fullStart": 918,
                                                        "fullEnd": 920,
                                                        "start": 918,
                                                        "end": 920,
                                                        "fullWidth": 2,
                                                        "width": 2,
                                                        "openParenToken": {
                                                            "kind": "OpenParenToken",
                                                            "fullStart": 918,
                                                            "fullEnd": 919,
                                                            "start": 918,
                                                            "end": 919,
                                                            "fullWidth": 1,
                                                            "width": 1,
                                                            "text": "(",
                                                            "value": "(",
                                                            "valueText": "("
                                                        },
                                                        "arguments": [],
                                                        "closeParenToken": {
                                                            "kind": "CloseParenToken",
                                                            "fullStart": 919,
                                                            "fullEnd": 920,
                                                            "start": 919,
                                                            "end": 920,
                                                            "fullWidth": 1,
                                                            "width": 1,
                                                            "text": ")",
                                                            "value": ")",
                                                            "valueText": ")"
                                                        }
                                                    }
                                                },
                                                "openBracketToken": {
                                                    "kind": "OpenBracketToken",
                                                    "fullStart": 920,
                                                    "fullEnd": 921,
                                                    "start": 920,
                                                    "end": 921,
                                                    "fullWidth": 1,
                                                    "width": 1,
                                                    "text": "[",
                                                    "value": "[",
                                                    "valueText": "["
                                                },
                                                "argumentExpression": {
                                                    "kind": "NumericLiteral",
                                                    "fullStart": 921,
                                                    "fullEnd": 922,
                                                    "start": 921,
                                                    "end": 922,
                                                    "fullWidth": 1,
                                                    "width": 1,
                                                    "text": "1",
                                                    "value": 1,
                                                    "valueText": "1"
                                                },
                                                "closeBracketToken": {
                                                    "kind": "CloseBracketToken",
                                                    "fullStart": 922,
                                                    "fullEnd": 924,
                                                    "start": 922,
                                                    "end": 923,
                                                    "fullWidth": 2,
                                                    "width": 1,
                                                    "text": "]",
                                                    "value": "]",
                                                    "valueText": "]",
                                                    "hasTrailingTrivia": true,
                                                    "trailingTrivia": [
                                                        {
                                                            "kind": "WhitespaceTrivia",
                                                            "text": " "
                                                        }
                                                    ]
                                                }
                                            },
                                            "operatorToken": {
                                                "kind": "EqualsToken",
                                                "fullStart": 924,
                                                "fullEnd": 926,
                                                "start": 924,
                                                "end": 925,
                                                "fullWidth": 2,
                                                "width": 1,
                                                "text": "=",
                                                "value": "=",
                                                "valueText": "=",
                                                "hasTrailingTrivia": true,
                                                "trailingTrivia": [
                                                    {
                                                        "kind": "WhitespaceTrivia",
                                                        "text": " "
                                                    }
                                                ]
                                            },
                                            "right": {
                                                "kind": "NumericLiteral",
                                                "fullStart": 926,
                                                "fullEnd": 927,
                                                "start": 926,
                                                "end": 927,
                                                "fullWidth": 1,
                                                "width": 1,
                                                "text": "1",
                                                "value": 1,
                                                "valueText": "1"
                                            }
                                        },
                                        "semicolonToken": {
                                            "kind": "SemicolonToken",
                                            "fullStart": 927,
                                            "fullEnd": 930,
                                            "start": 927,
                                            "end": 928,
                                            "fullWidth": 3,
                                            "width": 1,
                                            "text": ";",
                                            "value": ";",
                                            "valueText": ";",
                                            "hasTrailingTrivia": true,
                                            "hasTrailingNewLine": true,
                                            "trailingTrivia": [
                                                {
                                                    "kind": "NewLineTrivia",
                                                    "text": "\r\n"
                                                }
                                            ]
                                        }
                                    },
                                    {
                                        "kind": "ExpressionStatement",
                                        "fullStart": 930,
                                        "fullEnd": 968,
                                        "start": 942,
                                        "end": 966,
                                        "fullWidth": 38,
                                        "width": 24,
                                        "expression": {
                                            "kind": "AssignmentExpression",
                                            "fullStart": 930,
                                            "fullEnd": 965,
                                            "start": 942,
                                            "end": 965,
                                            "fullWidth": 35,
                                            "width": 23,
                                            "left": {
                                                "kind": "ElementAccessExpression",
                                                "fullStart": 930,
                                                "fullEnd": 962,
                                                "start": 942,
                                                "end": 961,
                                                "fullWidth": 32,
                                                "width": 19,
                                                "expression": {
                                                    "kind": "InvocationExpression",
                                                    "fullStart": 930,
                                                    "fullEnd": 958,
                                                    "start": 942,
                                                    "end": 958,
                                                    "fullWidth": 28,
                                                    "width": 16,
                                                    "expression": {
                                                        "kind": "IdentifierName",
                                                        "fullStart": 930,
                                                        "fullEnd": 956,
                                                        "start": 942,
                                                        "end": 956,
                                                        "fullWidth": 26,
                                                        "width": 14,
                                                        "text": "fnGlobalObject",
                                                        "value": "fnGlobalObject",
                                                        "valueText": "fnGlobalObject",
                                                        "hasLeadingTrivia": true,
                                                        "leadingTrivia": [
                                                            {
                                                                "kind": "WhitespaceTrivia",
                                                                "text": "            "
                                                            }
                                                        ]
                                                    },
                                                    "argumentList": {
                                                        "kind": "ArgumentList",
                                                        "fullStart": 956,
                                                        "fullEnd": 958,
                                                        "start": 956,
                                                        "end": 958,
                                                        "fullWidth": 2,
                                                        "width": 2,
                                                        "openParenToken": {
                                                            "kind": "OpenParenToken",
                                                            "fullStart": 956,
                                                            "fullEnd": 957,
                                                            "start": 956,
                                                            "end": 957,
                                                            "fullWidth": 1,
                                                            "width": 1,
                                                            "text": "(",
                                                            "value": "(",
                                                            "valueText": "("
                                                        },
                                                        "arguments": [],
                                                        "closeParenToken": {
                                                            "kind": "CloseParenToken",
                                                            "fullStart": 957,
                                                            "fullEnd": 958,
                                                            "start": 957,
                                                            "end": 958,
                                                            "fullWidth": 1,
                                                            "width": 1,
                                                            "text": ")",
                                                            "value": ")",
                                                            "valueText": ")"
                                                        }
                                                    }
                                                },
                                                "openBracketToken": {
                                                    "kind": "OpenBracketToken",
                                                    "fullStart": 958,
                                                    "fullEnd": 959,
                                                    "start": 958,
                                                    "end": 959,
                                                    "fullWidth": 1,
                                                    "width": 1,
                                                    "text": "[",
                                                    "value": "[",
                                                    "valueText": "["
                                                },
                                                "argumentExpression": {
                                                    "kind": "NumericLiteral",
                                                    "fullStart": 959,
                                                    "fullEnd": 960,
                                                    "start": 959,
                                                    "end": 960,
                                                    "fullWidth": 1,
                                                    "width": 1,
                                                    "text": "2",
                                                    "value": 2,
                                                    "valueText": "2"
                                                },
                                                "closeBracketToken": {
                                                    "kind": "CloseBracketToken",
                                                    "fullStart": 960,
                                                    "fullEnd": 962,
                                                    "start": 960,
                                                    "end": 961,
                                                    "fullWidth": 2,
                                                    "width": 1,
                                                    "text": "]",
                                                    "value": "]",
                                                    "valueText": "]",
                                                    "hasTrailingTrivia": true,
                                                    "trailingTrivia": [
                                                        {
                                                            "kind": "WhitespaceTrivia",
                                                            "text": " "
                                                        }
                                                    ]
                                                }
                                            },
                                            "operatorToken": {
                                                "kind": "EqualsToken",
                                                "fullStart": 962,
                                                "fullEnd": 964,
                                                "start": 962,
                                                "end": 963,
                                                "fullWidth": 2,
                                                "width": 1,
                                                "text": "=",
                                                "value": "=",
                                                "valueText": "=",
                                                "hasTrailingTrivia": true,
                                                "trailingTrivia": [
                                                    {
                                                        "kind": "WhitespaceTrivia",
                                                        "text": " "
                                                    }
                                                ]
                                            },
                                            "right": {
                                                "kind": "NumericLiteral",
                                                "fullStart": 964,
                                                "fullEnd": 965,
                                                "start": 964,
                                                "end": 965,
                                                "fullWidth": 1,
                                                "width": 1,
                                                "text": "2",
                                                "value": 2,
                                                "valueText": "2"
                                            }
                                        },
                                        "semicolonToken": {
                                            "kind": "SemicolonToken",
                                            "fullStart": 965,
                                            "fullEnd": 968,
                                            "start": 965,
                                            "end": 966,
                                            "fullWidth": 3,
                                            "width": 1,
                                            "text": ";",
                                            "value": ";",
                                            "valueText": ";",
                                            "hasTrailingTrivia": true,
                                            "hasTrailingNewLine": true,
                                            "trailingTrivia": [
                                                {
                                                    "kind": "NewLineTrivia",
                                                    "text": "\r\n"
                                                }
                                            ]
                                        }
                                    },
                                    {
                                        "kind": "ExpressionStatement",
                                        "fullStart": 968,
                                        "fullEnd": 1010,
                                        "start": 980,
                                        "end": 1008,
                                        "fullWidth": 42,
                                        "width": 28,
                                        "expression": {
                                            "kind": "AssignmentExpression",
                                            "fullStart": 968,
                                            "fullEnd": 1007,
                                            "start": 980,
                                            "end": 1007,
                                            "fullWidth": 39,
                                            "width": 27,
                                            "left": {
                                                "kind": "MemberAccessExpression",
                                                "fullStart": 968,
                                                "fullEnd": 1004,
                                                "start": 980,
                                                "end": 1003,
                                                "fullWidth": 36,
                                                "width": 23,
                                                "expression": {
                                                    "kind": "InvocationExpression",
                                                    "fullStart": 968,
                                                    "fullEnd": 996,
                                                    "start": 980,
                                                    "end": 996,
                                                    "fullWidth": 28,
                                                    "width": 16,
                                                    "expression": {
                                                        "kind": "IdentifierName",
                                                        "fullStart": 968,
                                                        "fullEnd": 994,
                                                        "start": 980,
                                                        "end": 994,
                                                        "fullWidth": 26,
                                                        "width": 14,
                                                        "text": "fnGlobalObject",
                                                        "value": "fnGlobalObject",
                                                        "valueText": "fnGlobalObject",
                                                        "hasLeadingTrivia": true,
                                                        "leadingTrivia": [
                                                            {
                                                                "kind": "WhitespaceTrivia",
                                                                "text": "            "
                                                            }
                                                        ]
                                                    },
                                                    "argumentList": {
                                                        "kind": "ArgumentList",
                                                        "fullStart": 994,
                                                        "fullEnd": 996,
                                                        "start": 994,
                                                        "end": 996,
                                                        "fullWidth": 2,
                                                        "width": 2,
                                                        "openParenToken": {
                                                            "kind": "OpenParenToken",
                                                            "fullStart": 994,
                                                            "fullEnd": 995,
                                                            "start": 994,
                                                            "end": 995,
                                                            "fullWidth": 1,
                                                            "width": 1,
                                                            "text": "(",
                                                            "value": "(",
                                                            "valueText": "("
                                                        },
                                                        "arguments": [],
                                                        "closeParenToken": {
                                                            "kind": "CloseParenToken",
                                                            "fullStart": 995,
                                                            "fullEnd": 996,
                                                            "start": 995,
                                                            "end": 996,
                                                            "fullWidth": 1,
                                                            "width": 1,
                                                            "text": ")",
                                                            "value": ")",
                                                            "valueText": ")"
                                                        }
                                                    }
                                                },
                                                "dotToken": {
                                                    "kind": "DotToken",
                                                    "fullStart": 996,
                                                    "fullEnd": 997,
                                                    "start": 996,
                                                    "end": 997,
                                                    "fullWidth": 1,
                                                    "width": 1,
                                                    "text": ".",
                                                    "value": ".",
                                                    "valueText": "."
                                                },
                                                "name": {
                                                    "kind": "IdentifierName",
                                                    "fullStart": 997,
                                                    "fullEnd": 1004,
                                                    "start": 997,
                                                    "end": 1003,
                                                    "fullWidth": 7,
                                                    "width": 6,
                                                    "text": "length",
                                                    "value": "length",
                                                    "valueText": "length",
                                                    "hasTrailingTrivia": true,
                                                    "trailingTrivia": [
                                                        {
                                                            "kind": "WhitespaceTrivia",
                                                            "text": " "
                                                        }
                                                    ]
                                                }
                                            },
                                            "operatorToken": {
                                                "kind": "EqualsToken",
                                                "fullStart": 1004,
                                                "fullEnd": 1006,
                                                "start": 1004,
                                                "end": 1005,
                                                "fullWidth": 2,
                                                "width": 1,
                                                "text": "=",
                                                "value": "=",
                                                "valueText": "=",
                                                "hasTrailingTrivia": true,
                                                "trailingTrivia": [
                                                    {
                                                        "kind": "WhitespaceTrivia",
                                                        "text": " "
                                                    }
                                                ]
                                            },
                                            "right": {
                                                "kind": "NumericLiteral",
                                                "fullStart": 1006,
                                                "fullEnd": 1007,
                                                "start": 1006,
                                                "end": 1007,
                                                "fullWidth": 1,
                                                "width": 1,
                                                "text": "3",
                                                "value": 3,
                                                "valueText": "3"
                                            }
                                        },
                                        "semicolonToken": {
                                            "kind": "SemicolonToken",
                                            "fullStart": 1007,
                                            "fullEnd": 1010,
                                            "start": 1007,
                                            "end": 1008,
                                            "fullWidth": 3,
                                            "width": 1,
                                            "text": ";",
                                            "value": ";",
                                            "valueText": ";",
                                            "hasTrailingTrivia": true,
                                            "hasTrailingNewLine": true,
                                            "trailingTrivia": [
                                                {
                                                    "kind": "NewLineTrivia",
                                                    "text": "\r\n"
                                                }
                                            ]
                                        }
                                    },
                                    {
                                        "kind": "ExpressionStatement",
                                        "fullStart": 1010,
                                        "fullEnd": 1089,
                                        "start": 1024,
                                        "end": 1087,
                                        "fullWidth": 79,
                                        "width": 63,
                                        "expression": {
                                            "kind": "InvocationExpression",
                                            "fullStart": 1010,
                                            "fullEnd": 1086,
                                            "start": 1024,
                                            "end": 1086,
                                            "fullWidth": 76,
                                            "width": 62,
                                            "expression": {
                                                "kind": "MemberAccessExpression",
                                                "fullStart": 1010,
                                                "fullEnd": 1056,
                                                "start": 1024,
                                                "end": 1056,
                                                "fullWidth": 46,
                                                "width": 32,
                                                "expression": {
                                                    "kind": "MemberAccessExpression",
                                                    "fullStart": 1010,
                                                    "fullEnd": 1051,
                                                    "start": 1024,
                                                    "end": 1051,
                                                    "fullWidth": 41,
                                                    "width": 27,
                                                    "expression": {
                                                        "kind": "MemberAccessExpression",
                                                        "fullStart": 1010,
                                                        "fullEnd": 1039,
                                                        "start": 1024,
                                                        "end": 1039,
                                                        "fullWidth": 29,
                                                        "width": 15,
                                                        "expression": {
                                                            "kind": "IdentifierName",
                                                            "fullStart": 1010,
                                                            "fullEnd": 1029,
                                                            "start": 1024,
                                                            "end": 1029,
                                                            "fullWidth": 19,
                                                            "width": 5,
                                                            "text": "Array",
                                                            "value": "Array",
                                                            "valueText": "Array",
                                                            "hasLeadingTrivia": true,
                                                            "hasLeadingNewLine": true,
                                                            "leadingTrivia": [
                                                                {
                                                                    "kind": "NewLineTrivia",
                                                                    "text": "\r\n"
                                                                },
                                                                {
                                                                    "kind": "WhitespaceTrivia",
                                                                    "text": "            "
                                                                }
                                                            ]
                                                        },
                                                        "dotToken": {
                                                            "kind": "DotToken",
                                                            "fullStart": 1029,
                                                            "fullEnd": 1030,
                                                            "start": 1029,
                                                            "end": 1030,
                                                            "fullWidth": 1,
                                                            "width": 1,
                                                            "text": ".",
                                                            "value": ".",
                                                            "valueText": "."
                                                        },
                                                        "name": {
                                                            "kind": "IdentifierName",
                                                            "fullStart": 1030,
                                                            "fullEnd": 1039,
                                                            "start": 1030,
                                                            "end": 1039,
                                                            "fullWidth": 9,
                                                            "width": 9,
                                                            "text": "prototype",
                                                            "value": "prototype",
                                                            "valueText": "prototype"
                                                        }
                                                    },
                                                    "dotToken": {
                                                        "kind": "DotToken",
                                                        "fullStart": 1039,
                                                        "fullEnd": 1040,
                                                        "start": 1039,
                                                        "end": 1040,
                                                        "fullWidth": 1,
                                                        "width": 1,
                                                        "text": ".",
                                                        "value": ".",
                                                        "valueText": "."
                                                    },
                                                    "name": {
                                                        "kind": "IdentifierName",
                                                        "fullStart": 1040,
                                                        "fullEnd": 1051,
                                                        "start": 1040,
                                                        "end": 1051,
                                                        "fullWidth": 11,
                                                        "width": 11,
                                                        "text": "reduceRight",
                                                        "value": "reduceRight",
                                                        "valueText": "reduceRight"
                                                    }
                                                },
                                                "dotToken": {
                                                    "kind": "DotToken",
                                                    "fullStart": 1051,
                                                    "fullEnd": 1052,
                                                    "start": 1051,
                                                    "end": 1052,
                                                    "fullWidth": 1,
                                                    "width": 1,
                                                    "text": ".",
                                                    "value": ".",
                                                    "valueText": "."
                                                },
                                                "name": {
                                                    "kind": "IdentifierName",
                                                    "fullStart": 1052,
                                                    "fullEnd": 1056,
                                                    "start": 1052,
                                                    "end": 1056,
                                                    "fullWidth": 4,
                                                    "width": 4,
                                                    "text": "call",
                                                    "value": "call",
                                                    "valueText": "call"
                                                }
                                            },
                                            "argumentList": {
                                                "kind": "ArgumentList",
                                                "fullStart": 1056,
                                                "fullEnd": 1086,
                                                "start": 1056,
                                                "end": 1086,
                                                "fullWidth": 30,
                                                "width": 30,
                                                "openParenToken": {
                                                    "kind": "OpenParenToken",
                                                    "fullStart": 1056,
                                                    "fullEnd": 1057,
                                                    "start": 1056,
                                                    "end": 1057,
                                                    "fullWidth": 1,
                                                    "width": 1,
                                                    "text": "(",
                                                    "value": "(",
                                                    "valueText": "("
                                                },
                                                "arguments": [
                                                    {
                                                        "kind": "InvocationExpression",
                                                        "fullStart": 1057,
                                                        "fullEnd": 1073,
                                                        "start": 1057,
                                                        "end": 1073,
                                                        "fullWidth": 16,
                                                        "width": 16,
                                                        "expression": {
                                                            "kind": "IdentifierName",
                                                            "fullStart": 1057,
                                                            "fullEnd": 1071,
                                                            "start": 1057,
                                                            "end": 1071,
                                                            "fullWidth": 14,
                                                            "width": 14,
                                                            "text": "fnGlobalObject",
                                                            "value": "fnGlobalObject",
                                                            "valueText": "fnGlobalObject"
                                                        },
                                                        "argumentList": {
                                                            "kind": "ArgumentList",
                                                            "fullStart": 1071,
                                                            "fullEnd": 1073,
                                                            "start": 1071,
                                                            "end": 1073,
                                                            "fullWidth": 2,
                                                            "width": 2,
                                                            "openParenToken": {
                                                                "kind": "OpenParenToken",
                                                                "fullStart": 1071,
                                                                "fullEnd": 1072,
                                                                "start": 1071,
                                                                "end": 1072,
                                                                "fullWidth": 1,
                                                                "width": 1,
                                                                "text": "(",
                                                                "value": "(",
                                                                "valueText": "("
                                                            },
                                                            "arguments": [],
                                                            "closeParenToken": {
                                                                "kind": "CloseParenToken",
                                                                "fullStart": 1072,
                                                                "fullEnd": 1073,
                                                                "start": 1072,
                                                                "end": 1073,
                                                                "fullWidth": 1,
                                                                "width": 1,
                                                                "text": ")",
                                                                "value": ")",
                                                                "valueText": ")"
                                                            }
                                                        }
                                                    },
                                                    {
                                                        "kind": "CommaToken",
                                                        "fullStart": 1073,
                                                        "fullEnd": 1075,
                                                        "start": 1073,
                                                        "end": 1074,
                                                        "fullWidth": 2,
                                                        "width": 1,
                                                        "text": ",",
                                                        "value": ",",
                                                        "valueText": ",",
                                                        "hasTrailingTrivia": true,
                                                        "trailingTrivia": [
                                                            {
                                                                "kind": "WhitespaceTrivia",
                                                                "text": " "
                                                            }
                                                        ]
                                                    },
                                                    {
                                                        "kind": "IdentifierName",
                                                        "fullStart": 1075,
                                                        "fullEnd": 1085,
                                                        "start": 1075,
                                                        "end": 1085,
                                                        "fullWidth": 10,
                                                        "width": 10,
                                                        "text": "callbackfn",
                                                        "value": "callbackfn",
                                                        "valueText": "callbackfn"
                                                    }
                                                ],
                                                "closeParenToken": {
                                                    "kind": "CloseParenToken",
                                                    "fullStart": 1085,
                                                    "fullEnd": 1086,
                                                    "start": 1085,
                                                    "end": 1086,
                                                    "fullWidth": 1,
                                                    "width": 1,
                                                    "text": ")",
                                                    "value": ")",
                                                    "valueText": ")"
                                                }
                                            }
                                        },
                                        "semicolonToken": {
                                            "kind": "SemicolonToken",
                                            "fullStart": 1086,
                                            "fullEnd": 1089,
                                            "start": 1086,
                                            "end": 1087,
                                            "fullWidth": 3,
                                            "width": 1,
                                            "text": ";",
                                            "value": ";",
                                            "valueText": ";",
                                            "hasTrailingTrivia": true,
                                            "hasTrailingNewLine": true,
                                            "trailingTrivia": [
                                                {
                                                    "kind": "NewLineTrivia",
                                                    "text": "\r\n"
                                                }
                                            ]
                                        }
                                    },
                                    {
                                        "kind": "ReturnStatement",
                                        "fullStart": 1089,
                                        "fullEnd": 1121,
                                        "start": 1101,
                                        "end": 1119,
                                        "fullWidth": 32,
                                        "width": 18,
                                        "returnKeyword": {
                                            "kind": "ReturnKeyword",
                                            "fullStart": 1089,
                                            "fullEnd": 1108,
                                            "start": 1101,
                                            "end": 1107,
                                            "fullWidth": 19,
                                            "width": 6,
                                            "text": "return",
                                            "value": "return",
                                            "valueText": "return",
                                            "hasLeadingTrivia": true,
                                            "hasTrailingTrivia": true,
                                            "leadingTrivia": [
                                                {
                                                    "kind": "WhitespaceTrivia",
                                                    "text": "            "
                                                }
                                            ],
                                            "trailingTrivia": [
                                                {
                                                    "kind": "WhitespaceTrivia",
                                                    "text": " "
                                                }
                                            ]
                                        },
                                        "expression": {
                                            "kind": "IdentifierName",
                                            "fullStart": 1108,
                                            "fullEnd": 1118,
                                            "start": 1108,
                                            "end": 1118,
                                            "fullWidth": 10,
                                            "width": 10,
                                            "text": "testResult",
                                            "value": "testResult",
                                            "valueText": "testResult"
                                        },
                                        "semicolonToken": {
                                            "kind": "SemicolonToken",
                                            "fullStart": 1118,
                                            "fullEnd": 1121,
                                            "start": 1118,
                                            "end": 1119,
                                            "fullWidth": 3,
                                            "width": 1,
                                            "text": ";",
                                            "value": ";",
                                            "valueText": ";",
                                            "hasTrailingTrivia": true,
                                            "hasTrailingNewLine": true,
                                            "trailingTrivia": [
                                                {
                                                    "kind": "NewLineTrivia",
                                                    "text": "\r\n"
                                                }
                                            ]
                                        }
                                    }
                                ],
                                "closeBraceToken": {
                                    "kind": "CloseBraceToken",
                                    "fullStart": 1121,
                                    "fullEnd": 1133,
                                    "start": 1131,
                                    "end": 1132,
                                    "fullWidth": 12,
                                    "width": 1,
                                    "text": "}",
                                    "value": "}",
                                    "valueText": "}",
                                    "hasLeadingTrivia": true,
                                    "hasLeadingNewLine": true,
                                    "hasTrailingTrivia": true,
                                    "leadingTrivia": [
                                        {
                                            "kind": "NewLineTrivia",
                                            "text": "\r\n"
                                        },
                                        {
                                            "kind": "WhitespaceTrivia",
                                            "text": "        "
                                        }
                                    ],
                                    "trailingTrivia": [
                                        {
                                            "kind": "WhitespaceTrivia",
                                            "text": " "
                                        }
                                    ]
                                }
                            },
                            "finallyClause": {
                                "kind": "FinallyClause",
                                "fullStart": 1133,
                                "fullEnd": 1325,
                                "start": 1133,
                                "end": 1323,
                                "fullWidth": 192,
                                "width": 190,
                                "finallyKeyword": {
                                    "kind": "FinallyKeyword",
                                    "fullStart": 1133,
                                    "fullEnd": 1141,
                                    "start": 1133,
                                    "end": 1140,
                                    "fullWidth": 8,
                                    "width": 7,
                                    "text": "finally",
                                    "value": "finally",
                                    "valueText": "finally",
                                    "hasTrailingTrivia": true,
                                    "trailingTrivia": [
                                        {
                                            "kind": "WhitespaceTrivia",
                                            "text": " "
                                        }
                                    ]
                                },
                                "block": {
                                    "kind": "Block",
                                    "fullStart": 1141,
                                    "fullEnd": 1325,
                                    "start": 1141,
                                    "end": 1323,
                                    "fullWidth": 184,
                                    "width": 182,
                                    "openBraceToken": {
                                        "kind": "OpenBraceToken",
                                        "fullStart": 1141,
                                        "fullEnd": 1144,
                                        "start": 1141,
                                        "end": 1142,
                                        "fullWidth": 3,
                                        "width": 1,
                                        "text": "{",
                                        "value": "{",
                                        "valueText": "{",
                                        "hasTrailingTrivia": true,
                                        "hasTrailingNewLine": true,
                                        "trailingTrivia": [
                                            {
                                                "kind": "NewLineTrivia",
                                                "text": "\r\n"
                                            }
                                        ]
                                    },
                                    "statements": [
                                        {
                                            "kind": "ExpressionStatement",
                                            "fullStart": 1144,
                                            "fullEnd": 1185,
                                            "start": 1156,
                                            "end": 1183,
                                            "fullWidth": 41,
                                            "width": 27,
                                            "expression": {
                                                "kind": "DeleteExpression",
                                                "fullStart": 1144,
                                                "fullEnd": 1182,
                                                "start": 1156,
                                                "end": 1182,
                                                "fullWidth": 38,
                                                "width": 26,
                                                "deleteKeyword": {
                                                    "kind": "DeleteKeyword",
                                                    "fullStart": 1144,
                                                    "fullEnd": 1163,
                                                    "start": 1156,
                                                    "end": 1162,
                                                    "fullWidth": 19,
                                                    "width": 6,
                                                    "text": "delete",
                                                    "value": "delete",
                                                    "valueText": "delete",
                                                    "hasLeadingTrivia": true,
                                                    "hasTrailingTrivia": true,
                                                    "leadingTrivia": [
                                                        {
                                                            "kind": "WhitespaceTrivia",
                                                            "text": "            "
                                                        }
                                                    ],
                                                    "trailingTrivia": [
                                                        {
                                                            "kind": "WhitespaceTrivia",
                                                            "text": " "
                                                        }
                                                    ]
                                                },
                                                "expression": {
                                                    "kind": "ElementAccessExpression",
                                                    "fullStart": 1163,
                                                    "fullEnd": 1182,
                                                    "start": 1163,
                                                    "end": 1182,
                                                    "fullWidth": 19,
                                                    "width": 19,
                                                    "expression": {
                                                        "kind": "InvocationExpression",
                                                        "fullStart": 1163,
                                                        "fullEnd": 1179,
                                                        "start": 1163,
                                                        "end": 1179,
                                                        "fullWidth": 16,
                                                        "width": 16,
                                                        "expression": {
                                                            "kind": "IdentifierName",
                                                            "fullStart": 1163,
                                                            "fullEnd": 1177,
                                                            "start": 1163,
                                                            "end": 1177,
                                                            "fullWidth": 14,
                                                            "width": 14,
                                                            "text": "fnGlobalObject",
                                                            "value": "fnGlobalObject",
                                                            "valueText": "fnGlobalObject"
                                                        },
                                                        "argumentList": {
                                                            "kind": "ArgumentList",
                                                            "fullStart": 1177,
                                                            "fullEnd": 1179,
                                                            "start": 1177,
                                                            "end": 1179,
                                                            "fullWidth": 2,
                                                            "width": 2,
                                                            "openParenToken": {
                                                                "kind": "OpenParenToken",
                                                                "fullStart": 1177,
                                                                "fullEnd": 1178,
                                                                "start": 1177,
                                                                "end": 1178,
                                                                "fullWidth": 1,
                                                                "width": 1,
                                                                "text": "(",
                                                                "value": "(",
                                                                "valueText": "("
                                                            },
                                                            "arguments": [],
                                                            "closeParenToken": {
                                                                "kind": "CloseParenToken",
                                                                "fullStart": 1178,
                                                                "fullEnd": 1179,
                                                                "start": 1178,
                                                                "end": 1179,
                                                                "fullWidth": 1,
                                                                "width": 1,
                                                                "text": ")",
                                                                "value": ")",
                                                                "valueText": ")"
                                                            }
                                                        }
                                                    },
                                                    "openBracketToken": {
                                                        "kind": "OpenBracketToken",
                                                        "fullStart": 1179,
                                                        "fullEnd": 1180,
                                                        "start": 1179,
                                                        "end": 1180,
                                                        "fullWidth": 1,
                                                        "width": 1,
                                                        "text": "[",
                                                        "value": "[",
                                                        "valueText": "["
                                                    },
                                                    "argumentExpression": {
                                                        "kind": "NumericLiteral",
                                                        "fullStart": 1180,
                                                        "fullEnd": 1181,
                                                        "start": 1180,
                                                        "end": 1181,
                                                        "fullWidth": 1,
                                                        "width": 1,
                                                        "text": "0",
                                                        "value": 0,
                                                        "valueText": "0"
                                                    },
                                                    "closeBracketToken": {
                                                        "kind": "CloseBracketToken",
                                                        "fullStart": 1181,
                                                        "fullEnd": 1182,
                                                        "start": 1181,
                                                        "end": 1182,
                                                        "fullWidth": 1,
                                                        "width": 1,
                                                        "text": "]",
                                                        "value": "]",
                                                        "valueText": "]"
                                                    }
                                                }
                                            },
                                            "semicolonToken": {
                                                "kind": "SemicolonToken",
                                                "fullStart": 1182,
                                                "fullEnd": 1185,
                                                "start": 1182,
                                                "end": 1183,
                                                "fullWidth": 3,
                                                "width": 1,
                                                "text": ";",
                                                "value": ";",
                                                "valueText": ";",
                                                "hasTrailingTrivia": true,
                                                "hasTrailingNewLine": true,
                                                "trailingTrivia": [
                                                    {
                                                        "kind": "NewLineTrivia",
                                                        "text": "\r\n"
                                                    }
                                                ]
                                            }
                                        },
                                        {
                                            "kind": "ExpressionStatement",
                                            "fullStart": 1185,
                                            "fullEnd": 1226,
                                            "start": 1197,
                                            "end": 1224,
                                            "fullWidth": 41,
                                            "width": 27,
                                            "expression": {
                                                "kind": "DeleteExpression",
                                                "fullStart": 1185,
                                                "fullEnd": 1223,
                                                "start": 1197,
                                                "end": 1223,
                                                "fullWidth": 38,
                                                "width": 26,
                                                "deleteKeyword": {
                                                    "kind": "DeleteKeyword",
                                                    "fullStart": 1185,
                                                    "fullEnd": 1204,
                                                    "start": 1197,
                                                    "end": 1203,
                                                    "fullWidth": 19,
                                                    "width": 6,
                                                    "text": "delete",
                                                    "value": "delete",
                                                    "valueText": "delete",
                                                    "hasLeadingTrivia": true,
                                                    "hasTrailingTrivia": true,
                                                    "leadingTrivia": [
                                                        {
                                                            "kind": "WhitespaceTrivia",
                                                            "text": "            "
                                                        }
                                                    ],
                                                    "trailingTrivia": [
                                                        {
                                                            "kind": "WhitespaceTrivia",
                                                            "text": " "
                                                        }
                                                    ]
                                                },
                                                "expression": {
                                                    "kind": "ElementAccessExpression",
                                                    "fullStart": 1204,
                                                    "fullEnd": 1223,
                                                    "start": 1204,
                                                    "end": 1223,
                                                    "fullWidth": 19,
                                                    "width": 19,
                                                    "expression": {
                                                        "kind": "InvocationExpression",
                                                        "fullStart": 1204,
                                                        "fullEnd": 1220,
                                                        "start": 1204,
                                                        "end": 1220,
                                                        "fullWidth": 16,
                                                        "width": 16,
                                                        "expression": {
                                                            "kind": "IdentifierName",
                                                            "fullStart": 1204,
                                                            "fullEnd": 1218,
                                                            "start": 1204,
                                                            "end": 1218,
                                                            "fullWidth": 14,
                                                            "width": 14,
                                                            "text": "fnGlobalObject",
                                                            "value": "fnGlobalObject",
                                                            "valueText": "fnGlobalObject"
                                                        },
                                                        "argumentList": {
                                                            "kind": "ArgumentList",
                                                            "fullStart": 1218,
                                                            "fullEnd": 1220,
                                                            "start": 1218,
                                                            "end": 1220,
                                                            "fullWidth": 2,
                                                            "width": 2,
                                                            "openParenToken": {
                                                                "kind": "OpenParenToken",
                                                                "fullStart": 1218,
                                                                "fullEnd": 1219,
                                                                "start": 1218,
                                                                "end": 1219,
                                                                "fullWidth": 1,
                                                                "width": 1,
                                                                "text": "(",
                                                                "value": "(",
                                                                "valueText": "("
                                                            },
                                                            "arguments": [],
                                                            "closeParenToken": {
                                                                "kind": "CloseParenToken",
                                                                "fullStart": 1219,
                                                                "fullEnd": 1220,
                                                                "start": 1219,
                                                                "end": 1220,
                                                                "fullWidth": 1,
                                                                "width": 1,
                                                                "text": ")",
                                                                "value": ")",
                                                                "valueText": ")"
                                                            }
                                                        }
                                                    },
                                                    "openBracketToken": {
                                                        "kind": "OpenBracketToken",
                                                        "fullStart": 1220,
                                                        "fullEnd": 1221,
                                                        "start": 1220,
                                                        "end": 1221,
                                                        "fullWidth": 1,
                                                        "width": 1,
                                                        "text": "[",
                                                        "value": "[",
                                                        "valueText": "["
                                                    },
                                                    "argumentExpression": {
                                                        "kind": "NumericLiteral",
                                                        "fullStart": 1221,
                                                        "fullEnd": 1222,
                                                        "start": 1221,
                                                        "end": 1222,
                                                        "fullWidth": 1,
                                                        "width": 1,
                                                        "text": "1",
                                                        "value": 1,
                                                        "valueText": "1"
                                                    },
                                                    "closeBracketToken": {
                                                        "kind": "CloseBracketToken",
                                                        "fullStart": 1222,
                                                        "fullEnd": 1223,
                                                        "start": 1222,
                                                        "end": 1223,
                                                        "fullWidth": 1,
                                                        "width": 1,
                                                        "text": "]",
                                                        "value": "]",
                                                        "valueText": "]"
                                                    }
                                                }
                                            },
                                            "semicolonToken": {
                                                "kind": "SemicolonToken",
                                                "fullStart": 1223,
                                                "fullEnd": 1226,
                                                "start": 1223,
                                                "end": 1224,
                                                "fullWidth": 3,
                                                "width": 1,
                                                "text": ";",
                                                "value": ";",
                                                "valueText": ";",
                                                "hasTrailingTrivia": true,
                                                "hasTrailingNewLine": true,
                                                "trailingTrivia": [
                                                    {
                                                        "kind": "NewLineTrivia",
                                                        "text": "\r\n"
                                                    }
                                                ]
                                            }
                                        },
                                        {
                                            "kind": "ExpressionStatement",
                                            "fullStart": 1226,
                                            "fullEnd": 1267,
                                            "start": 1238,
                                            "end": 1265,
                                            "fullWidth": 41,
                                            "width": 27,
                                            "expression": {
                                                "kind": "DeleteExpression",
                                                "fullStart": 1226,
                                                "fullEnd": 1264,
                                                "start": 1238,
                                                "end": 1264,
                                                "fullWidth": 38,
                                                "width": 26,
                                                "deleteKeyword": {
                                                    "kind": "DeleteKeyword",
                                                    "fullStart": 1226,
                                                    "fullEnd": 1245,
                                                    "start": 1238,
                                                    "end": 1244,
                                                    "fullWidth": 19,
                                                    "width": 6,
                                                    "text": "delete",
                                                    "value": "delete",
                                                    "valueText": "delete",
                                                    "hasLeadingTrivia": true,
                                                    "hasTrailingTrivia": true,
                                                    "leadingTrivia": [
                                                        {
                                                            "kind": "WhitespaceTrivia",
                                                            "text": "            "
                                                        }
                                                    ],
                                                    "trailingTrivia": [
                                                        {
                                                            "kind": "WhitespaceTrivia",
                                                            "text": " "
                                                        }
                                                    ]
                                                },
                                                "expression": {
                                                    "kind": "ElementAccessExpression",
                                                    "fullStart": 1245,
                                                    "fullEnd": 1264,
                                                    "start": 1245,
                                                    "end": 1264,
                                                    "fullWidth": 19,
                                                    "width": 19,
                                                    "expression": {
                                                        "kind": "InvocationExpression",
                                                        "fullStart": 1245,
                                                        "fullEnd": 1261,
                                                        "start": 1245,
                                                        "end": 1261,
                                                        "fullWidth": 16,
                                                        "width": 16,
                                                        "expression": {
                                                            "kind": "IdentifierName",
                                                            "fullStart": 1245,
                                                            "fullEnd": 1259,
                                                            "start": 1245,
                                                            "end": 1259,
                                                            "fullWidth": 14,
                                                            "width": 14,
                                                            "text": "fnGlobalObject",
                                                            "value": "fnGlobalObject",
                                                            "valueText": "fnGlobalObject"
                                                        },
                                                        "argumentList": {
                                                            "kind": "ArgumentList",
                                                            "fullStart": 1259,
                                                            "fullEnd": 1261,
                                                            "start": 1259,
                                                            "end": 1261,
                                                            "fullWidth": 2,
                                                            "width": 2,
                                                            "openParenToken": {
                                                                "kind": "OpenParenToken",
                                                                "fullStart": 1259,
                                                                "fullEnd": 1260,
                                                                "start": 1259,
                                                                "end": 1260,
                                                                "fullWidth": 1,
                                                                "width": 1,
                                                                "text": "(",
                                                                "value": "(",
                                                                "valueText": "("
                                                            },
                                                            "arguments": [],
                                                            "closeParenToken": {
                                                                "kind": "CloseParenToken",
                                                                "fullStart": 1260,
                                                                "fullEnd": 1261,
                                                                "start": 1260,
                                                                "end": 1261,
                                                                "fullWidth": 1,
                                                                "width": 1,
                                                                "text": ")",
                                                                "value": ")",
                                                                "valueText": ")"
                                                            }
                                                        }
                                                    },
                                                    "openBracketToken": {
                                                        "kind": "OpenBracketToken",
                                                        "fullStart": 1261,
                                                        "fullEnd": 1262,
                                                        "start": 1261,
                                                        "end": 1262,
                                                        "fullWidth": 1,
                                                        "width": 1,
                                                        "text": "[",
                                                        "value": "[",
                                                        "valueText": "["
                                                    },
                                                    "argumentExpression": {
                                                        "kind": "NumericLiteral",
                                                        "fullStart": 1262,
                                                        "fullEnd": 1263,
                                                        "start": 1262,
                                                        "end": 1263,
                                                        "fullWidth": 1,
                                                        "width": 1,
                                                        "text": "2",
                                                        "value": 2,
                                                        "valueText": "2"
                                                    },
                                                    "closeBracketToken": {
                                                        "kind": "CloseBracketToken",
                                                        "fullStart": 1263,
                                                        "fullEnd": 1264,
                                                        "start": 1263,
                                                        "end": 1264,
                                                        "fullWidth": 1,
                                                        "width": 1,
                                                        "text": "]",
                                                        "value": "]",
                                                        "valueText": "]"
                                                    }
                                                }
                                            },
                                            "semicolonToken": {
                                                "kind": "SemicolonToken",
                                                "fullStart": 1264,
                                                "fullEnd": 1267,
                                                "start": 1264,
                                                "end": 1265,
                                                "fullWidth": 3,
                                                "width": 1,
                                                "text": ";",
                                                "value": ";",
                                                "valueText": ";",
                                                "hasTrailingTrivia": true,
                                                "hasTrailingNewLine": true,
                                                "trailingTrivia": [
                                                    {
                                                        "kind": "NewLineTrivia",
                                                        "text": "\r\n"
                                                    }
                                                ]
                                            }
                                        },
                                        {
                                            "kind": "ExpressionStatement",
                                            "fullStart": 1267,
                                            "fullEnd": 1314,
                                            "start": 1279,
                                            "end": 1312,
                                            "fullWidth": 47,
                                            "width": 33,
                                            "expression": {
                                                "kind": "AssignmentExpression",
                                                "fullStart": 1267,
                                                "fullEnd": 1311,
                                                "start": 1279,
                                                "end": 1311,
                                                "fullWidth": 44,
                                                "width": 32,
                                                "left": {
                                                    "kind": "MemberAccessExpression",
                                                    "fullStart": 1267,
                                                    "fullEnd": 1303,
                                                    "start": 1279,
                                                    "end": 1302,
                                                    "fullWidth": 36,
                                                    "width": 23,
                                                    "expression": {
                                                        "kind": "InvocationExpression",
                                                        "fullStart": 1267,
                                                        "fullEnd": 1295,
                                                        "start": 1279,
                                                        "end": 1295,
                                                        "fullWidth": 28,
                                                        "width": 16,
                                                        "expression": {
                                                            "kind": "IdentifierName",
                                                            "fullStart": 1267,
                                                            "fullEnd": 1293,
                                                            "start": 1279,
                                                            "end": 1293,
                                                            "fullWidth": 26,
                                                            "width": 14,
                                                            "text": "fnGlobalObject",
                                                            "value": "fnGlobalObject",
                                                            "valueText": "fnGlobalObject",
                                                            "hasLeadingTrivia": true,
                                                            "leadingTrivia": [
                                                                {
                                                                    "kind": "WhitespaceTrivia",
                                                                    "text": "            "
                                                                }
                                                            ]
                                                        },
                                                        "argumentList": {
                                                            "kind": "ArgumentList",
                                                            "fullStart": 1293,
                                                            "fullEnd": 1295,
                                                            "start": 1293,
                                                            "end": 1295,
                                                            "fullWidth": 2,
                                                            "width": 2,
                                                            "openParenToken": {
                                                                "kind": "OpenParenToken",
                                                                "fullStart": 1293,
                                                                "fullEnd": 1294,
                                                                "start": 1293,
                                                                "end": 1294,
                                                                "fullWidth": 1,
                                                                "width": 1,
                                                                "text": "(",
                                                                "value": "(",
                                                                "valueText": "("
                                                            },
                                                            "arguments": [],
                                                            "closeParenToken": {
                                                                "kind": "CloseParenToken",
                                                                "fullStart": 1294,
                                                                "fullEnd": 1295,
                                                                "start": 1294,
                                                                "end": 1295,
                                                                "fullWidth": 1,
                                                                "width": 1,
                                                                "text": ")",
                                                                "value": ")",
                                                                "valueText": ")"
                                                            }
                                                        }
                                                    },
                                                    "dotToken": {
                                                        "kind": "DotToken",
                                                        "fullStart": 1295,
                                                        "fullEnd": 1296,
                                                        "start": 1295,
                                                        "end": 1296,
                                                        "fullWidth": 1,
                                                        "width": 1,
                                                        "text": ".",
                                                        "value": ".",
                                                        "valueText": "."
                                                    },
                                                    "name": {
                                                        "kind": "IdentifierName",
                                                        "fullStart": 1296,
                                                        "fullEnd": 1303,
                                                        "start": 1296,
                                                        "end": 1302,
                                                        "fullWidth": 7,
                                                        "width": 6,
                                                        "text": "length",
                                                        "value": "length",
                                                        "valueText": "length",
                                                        "hasTrailingTrivia": true,
                                                        "trailingTrivia": [
                                                            {
                                                                "kind": "WhitespaceTrivia",
                                                                "text": " "
                                                            }
                                                        ]
                                                    }
                                                },
                                                "operatorToken": {
                                                    "kind": "EqualsToken",
                                                    "fullStart": 1303,
                                                    "fullEnd": 1305,
                                                    "start": 1303,
                                                    "end": 1304,
                                                    "fullWidth": 2,
                                                    "width": 1,
                                                    "text": "=",
                                                    "value": "=",
                                                    "valueText": "=",
                                                    "hasTrailingTrivia": true,
                                                    "trailingTrivia": [
                                                        {
                                                            "kind": "WhitespaceTrivia",
                                                            "text": " "
                                                        }
                                                    ]
                                                },
                                                "right": {
                                                    "kind": "IdentifierName",
                                                    "fullStart": 1305,
                                                    "fullEnd": 1311,
                                                    "start": 1305,
                                                    "end": 1311,
                                                    "fullWidth": 6,
                                                    "width": 6,
                                                    "text": "oldLen",
                                                    "value": "oldLen",
                                                    "valueText": "oldLen"
                                                }
                                            },
                                            "semicolonToken": {
                                                "kind": "SemicolonToken",
                                                "fullStart": 1311,
                                                "fullEnd": 1314,
                                                "start": 1311,
                                                "end": 1312,
                                                "fullWidth": 3,
                                                "width": 1,
                                                "text": ";",
                                                "value": ";",
                                                "valueText": ";",
                                                "hasTrailingTrivia": true,
                                                "hasTrailingNewLine": true,
                                                "trailingTrivia": [
                                                    {
                                                        "kind": "NewLineTrivia",
                                                        "text": "\r\n"
                                                    }
                                                ]
                                            }
                                        }
                                    ],
                                    "closeBraceToken": {
                                        "kind": "CloseBraceToken",
                                        "fullStart": 1314,
                                        "fullEnd": 1325,
                                        "start": 1322,
                                        "end": 1323,
                                        "fullWidth": 11,
                                        "width": 1,
                                        "text": "}",
                                        "value": "}",
                                        "valueText": "}",
                                        "hasLeadingTrivia": true,
                                        "hasTrailingTrivia": true,
                                        "hasTrailingNewLine": true,
                                        "leadingTrivia": [
                                            {
                                                "kind": "WhitespaceTrivia",
                                                "text": "        "
                                            }
                                        ],
                                        "trailingTrivia": [
                                            {
                                                "kind": "NewLineTrivia",
                                                "text": "\r\n"
                                            }
                                        ]
                                    }
                                }
                            }
                        }
                    ],
                    "closeBraceToken": {
                        "kind": "CloseBraceToken",
                        "fullStart": 1325,
                        "fullEnd": 1332,
                        "start": 1329,
                        "end": 1330,
                        "fullWidth": 7,
                        "width": 1,
                        "text": "}",
                        "value": "}",
                        "valueText": "}",
                        "hasLeadingTrivia": true,
                        "hasTrailingTrivia": true,
                        "hasTrailingNewLine": true,
                        "leadingTrivia": [
                            {
                                "kind": "WhitespaceTrivia",
                                "text": "    "
                            }
                        ],
                        "trailingTrivia": [
                            {
                                "kind": "NewLineTrivia",
                                "text": "\r\n"
                            }
                        ]
                    }
                }
            },
            {
                "kind": "ExpressionStatement",
                "fullStart": 1332,
                "fullEnd": 1356,
                "start": 1332,
                "end": 1354,
                "fullWidth": 24,
                "width": 22,
                "expression": {
                    "kind": "InvocationExpression",
                    "fullStart": 1332,
                    "fullEnd": 1353,
                    "start": 1332,
                    "end": 1353,
                    "fullWidth": 21,
                    "width": 21,
                    "expression": {
                        "kind": "IdentifierName",
                        "fullStart": 1332,
                        "fullEnd": 1343,
                        "start": 1332,
                        "end": 1343,
                        "fullWidth": 11,
                        "width": 11,
                        "text": "runTestCase",
                        "value": "runTestCase",
                        "valueText": "runTestCase"
                    },
                    "argumentList": {
                        "kind": "ArgumentList",
                        "fullStart": 1343,
                        "fullEnd": 1353,
                        "start": 1343,
                        "end": 1353,
                        "fullWidth": 10,
                        "width": 10,
                        "openParenToken": {
                            "kind": "OpenParenToken",
                            "fullStart": 1343,
                            "fullEnd": 1344,
                            "start": 1343,
                            "end": 1344,
                            "fullWidth": 1,
                            "width": 1,
                            "text": "(",
                            "value": "(",
                            "valueText": "("
                        },
                        "arguments": [
                            {
                                "kind": "IdentifierName",
                                "fullStart": 1344,
                                "fullEnd": 1352,
                                "start": 1344,
                                "end": 1352,
                                "fullWidth": 8,
                                "width": 8,
                                "text": "testcase",
                                "value": "testcase",
                                "valueText": "testcase"
                            }
                        ],
                        "closeParenToken": {
                            "kind": "CloseParenToken",
                            "fullStart": 1352,
                            "fullEnd": 1353,
                            "start": 1352,
                            "end": 1353,
                            "fullWidth": 1,
                            "width": 1,
                            "text": ")",
                            "value": ")",
                            "valueText": ")"
                        }
                    }
                },
                "semicolonToken": {
                    "kind": "SemicolonToken",
                    "fullStart": 1353,
                    "fullEnd": 1356,
                    "start": 1353,
                    "end": 1354,
                    "fullWidth": 3,
                    "width": 1,
                    "text": ";",
                    "value": ";",
                    "valueText": ";",
                    "hasTrailingTrivia": true,
                    "hasTrailingNewLine": true,
                    "trailingTrivia": [
                        {
                            "kind": "NewLineTrivia",
                            "text": "\r\n"
                        }
                    ]
                }
            }
        ],
        "endOfFileToken": {
            "kind": "EndOfFileToken",
            "fullStart": 1356,
            "fullEnd": 1356,
            "start": 1356,
            "end": 1356,
            "fullWidth": 0,
            "width": 0,
            "text": ""
        }
    },
    "lineMap": {
        "lineStarts": [
            0,
            67,
            152,
            232,
            308,
            380,
            385,
            448,
            558,
            563,
            565,
            567,
            590,
            592,
            625,
            683,
            713,
            760,
            775,
            786,
            788,
            803,
            854,
            892,
            930,
            968,
            1010,
            1012,
            1089,
            1121,
            1123,
            1144,
            1185,
            1226,
            1267,
            1314,
            1325,
            1332,
            1356
        ],
        "length": 1356
    }
}<|MERGE_RESOLUTION|>--- conflicted
+++ resolved
@@ -417,11 +417,8 @@
                                             "start": 653,
                                             "end": 660,
                                             "fullWidth": 7,
-<<<<<<< HEAD
                                             "width": 7,
-=======
                                             "modifiers": [],
->>>>>>> e3c38734
                                             "identifier": {
                                                 "kind": "IdentifierName",
                                                 "fullStart": 653,
@@ -461,11 +458,8 @@
                                             "start": 662,
                                             "end": 668,
                                             "fullWidth": 6,
-<<<<<<< HEAD
                                             "width": 6,
-=======
                                             "modifiers": [],
->>>>>>> e3c38734
                                             "identifier": {
                                                 "kind": "IdentifierName",
                                                 "fullStart": 662,
@@ -505,11 +499,8 @@
                                             "start": 670,
                                             "end": 673,
                                             "fullWidth": 3,
-<<<<<<< HEAD
                                             "width": 3,
-=======
                                             "modifiers": [],
->>>>>>> e3c38734
                                             "identifier": {
                                                 "kind": "IdentifierName",
                                                 "fullStart": 670,
@@ -549,11 +540,8 @@
                                             "start": 675,
                                             "end": 678,
                                             "fullWidth": 3,
-<<<<<<< HEAD
                                             "width": 3,
-=======
                                             "modifiers": [],
->>>>>>> e3c38734
                                             "identifier": {
                                                 "kind": "IdentifierName",
                                                 "fullStart": 675,
