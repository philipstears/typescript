{
    "isDeclaration": false,
    "languageVersion": "EcmaScript5",
    "parseOptions": {
        "allowAutomaticSemicolonInsertion": true
    },
    "sourceUnit": {
        "kind": "SourceUnit",
        "fullStart": 0,
        "fullEnd": 959,
        "start": 543,
        "end": 959,
        "fullWidth": 959,
        "width": 416,
        "isIncrementallyUnusable": true,
        "moduleElements": [
            {
                "kind": "FunctionDeclaration",
                "fullStart": 0,
                "fullEnd": 935,
                "start": 543,
                "end": 933,
                "fullWidth": 935,
                "width": 390,
                "modifiers": [],
                "functionKeyword": {
                    "kind": "FunctionKeyword",
                    "fullStart": 0,
                    "fullEnd": 552,
                    "start": 543,
                    "end": 551,
                    "fullWidth": 552,
                    "width": 8,
                    "text": "function",
                    "value": "function",
                    "valueText": "function",
                    "hasLeadingTrivia": true,
                    "hasLeadingComment": true,
                    "hasLeadingNewLine": true,
                    "hasTrailingTrivia": true,
                    "leadingTrivia": [
                        {
                            "kind": "SingleLineCommentTrivia",
                            "text": "/// Copyright (c) 2012 Ecma International.  All rights reserved. "
                        },
                        {
                            "kind": "NewLineTrivia",
                            "text": "\r\n"
                        },
                        {
                            "kind": "SingleLineCommentTrivia",
                            "text": "/// Ecma International makes this code available under the terms and conditions set"
                        },
                        {
                            "kind": "NewLineTrivia",
                            "text": "\r\n"
                        },
                        {
                            "kind": "SingleLineCommentTrivia",
                            "text": "/// forth on http://hg.ecmascript.org/tests/test262/raw-file/tip/LICENSE (the "
                        },
                        {
                            "kind": "NewLineTrivia",
                            "text": "\r\n"
                        },
                        {
                            "kind": "SingleLineCommentTrivia",
                            "text": "/// \"Use Terms\").   Any redistribution of this code must retain the above "
                        },
                        {
                            "kind": "NewLineTrivia",
                            "text": "\r\n"
                        },
                        {
                            "kind": "SingleLineCommentTrivia",
                            "text": "/// copyright and this notice and otherwise comply with the Use Terms."
                        },
                        {
                            "kind": "NewLineTrivia",
                            "text": "\r\n"
                        },
                        {
                            "kind": "MultiLineCommentTrivia",
                            "text": "/**\r\n * @path ch15/15.4/15.4.4/15.4.4.22/15.4.4.22-9-c-ii-28.js\r\n * @description Array.prototype.reduceRight - Boolean Object can be used as accumulator\r\n */"
                        },
                        {
                            "kind": "NewLineTrivia",
                            "text": "\r\n"
                        },
                        {
                            "kind": "NewLineTrivia",
                            "text": "\r\n"
                        },
                        {
                            "kind": "NewLineTrivia",
                            "text": "\r\n"
                        }
                    ],
                    "trailingTrivia": [
                        {
                            "kind": "WhitespaceTrivia",
                            "text": " "
                        }
                    ]
                },
                "identifier": {
                    "kind": "IdentifierName",
                    "fullStart": 552,
                    "fullEnd": 560,
                    "start": 552,
                    "end": 560,
                    "fullWidth": 8,
                    "width": 8,
                    "text": "testcase",
                    "value": "testcase",
                    "valueText": "testcase"
                },
                "callSignature": {
                    "kind": "CallSignature",
                    "fullStart": 560,
                    "fullEnd": 563,
                    "start": 560,
                    "end": 562,
                    "fullWidth": 3,
                    "width": 2,
                    "parameterList": {
                        "kind": "ParameterList",
                        "fullStart": 560,
                        "fullEnd": 563,
                        "start": 560,
                        "end": 562,
                        "fullWidth": 3,
                        "width": 2,
                        "openParenToken": {
                            "kind": "OpenParenToken",
                            "fullStart": 560,
                            "fullEnd": 561,
                            "start": 560,
                            "end": 561,
                            "fullWidth": 1,
                            "width": 1,
                            "text": "(",
                            "value": "(",
                            "valueText": "("
                        },
                        "parameters": [],
                        "closeParenToken": {
                            "kind": "CloseParenToken",
                            "fullStart": 561,
                            "fullEnd": 563,
                            "start": 561,
                            "end": 562,
                            "fullWidth": 2,
                            "width": 1,
                            "text": ")",
                            "value": ")",
                            "valueText": ")",
                            "hasTrailingTrivia": true,
                            "trailingTrivia": [
                                {
                                    "kind": "WhitespaceTrivia",
                                    "text": " "
                                }
                            ]
                        }
                    }
                },
                "block": {
                    "kind": "Block",
                    "fullStart": 563,
                    "fullEnd": 935,
                    "start": 563,
                    "end": 933,
                    "fullWidth": 372,
                    "width": 370,
                    "openBraceToken": {
                        "kind": "OpenBraceToken",
                        "fullStart": 563,
                        "fullEnd": 566,
                        "start": 563,
                        "end": 564,
                        "fullWidth": 3,
                        "width": 1,
                        "text": "{",
                        "value": "{",
                        "valueText": "{",
                        "hasTrailingTrivia": true,
                        "hasTrailingNewLine": true,
                        "trailingTrivia": [
                            {
                                "kind": "NewLineTrivia",
                                "text": "\r\n"
                            }
                        ]
                    },
                    "statements": [
                        {
                            "kind": "VariableStatement",
                            "fullStart": 566,
                            "fullEnd": 599,
                            "start": 576,
                            "end": 597,
                            "fullWidth": 33,
                            "width": 21,
                            "modifiers": [],
                            "variableDeclaration": {
                                "kind": "VariableDeclaration",
                                "fullStart": 566,
                                "fullEnd": 596,
                                "start": 576,
                                "end": 596,
                                "fullWidth": 30,
                                "width": 20,
                                "varKeyword": {
                                    "kind": "VarKeyword",
                                    "fullStart": 566,
                                    "fullEnd": 580,
                                    "start": 576,
                                    "end": 579,
                                    "fullWidth": 14,
                                    "width": 3,
                                    "text": "var",
                                    "value": "var",
                                    "valueText": "var",
                                    "hasLeadingTrivia": true,
                                    "hasLeadingNewLine": true,
                                    "hasTrailingTrivia": true,
                                    "leadingTrivia": [
                                        {
                                            "kind": "NewLineTrivia",
                                            "text": "\r\n"
                                        },
                                        {
                                            "kind": "WhitespaceTrivia",
                                            "text": "        "
                                        }
                                    ],
                                    "trailingTrivia": [
                                        {
                                            "kind": "WhitespaceTrivia",
                                            "text": " "
                                        }
                                    ]
                                },
                                "variableDeclarators": [
                                    {
                                        "kind": "VariableDeclarator",
                                        "fullStart": 580,
                                        "fullEnd": 596,
                                        "start": 580,
                                        "end": 596,
                                        "fullWidth": 16,
<<<<<<< HEAD
                                        "width": 16,
                                        "identifier": {
=======
                                        "propertyName": {
>>>>>>> 85e84683
                                            "kind": "IdentifierName",
                                            "fullStart": 580,
                                            "fullEnd": 589,
                                            "start": 580,
                                            "end": 588,
                                            "fullWidth": 9,
                                            "width": 8,
                                            "text": "accessed",
                                            "value": "accessed",
                                            "valueText": "accessed",
                                            "hasTrailingTrivia": true,
                                            "trailingTrivia": [
                                                {
                                                    "kind": "WhitespaceTrivia",
                                                    "text": " "
                                                }
                                            ]
                                        },
                                        "equalsValueClause": {
                                            "kind": "EqualsValueClause",
                                            "fullStart": 589,
                                            "fullEnd": 596,
                                            "start": 589,
                                            "end": 596,
                                            "fullWidth": 7,
                                            "width": 7,
                                            "equalsToken": {
                                                "kind": "EqualsToken",
                                                "fullStart": 589,
                                                "fullEnd": 591,
                                                "start": 589,
                                                "end": 590,
                                                "fullWidth": 2,
                                                "width": 1,
                                                "text": "=",
                                                "value": "=",
                                                "valueText": "=",
                                                "hasTrailingTrivia": true,
                                                "trailingTrivia": [
                                                    {
                                                        "kind": "WhitespaceTrivia",
                                                        "text": " "
                                                    }
                                                ]
                                            },
                                            "value": {
                                                "kind": "FalseKeyword",
                                                "fullStart": 591,
                                                "fullEnd": 596,
                                                "start": 591,
                                                "end": 596,
                                                "fullWidth": 5,
                                                "width": 5,
                                                "text": "false",
                                                "value": false,
                                                "valueText": "false"
                                            }
                                        }
                                    }
                                ]
                            },
                            "semicolonToken": {
                                "kind": "SemicolonToken",
                                "fullStart": 596,
                                "fullEnd": 599,
                                "start": 596,
                                "end": 597,
                                "fullWidth": 3,
                                "width": 1,
                                "text": ";",
                                "value": ";",
                                "valueText": ";",
                                "hasTrailingTrivia": true,
                                "hasTrailingNewLine": true,
                                "trailingTrivia": [
                                    {
                                        "kind": "NewLineTrivia",
                                        "text": "\r\n"
                                    }
                                ]
                            }
                        },
                        {
                            "kind": "VariableStatement",
                            "fullStart": 599,
                            "fullEnd": 640,
                            "start": 607,
                            "end": 638,
                            "fullWidth": 41,
                            "width": 31,
                            "modifiers": [],
                            "variableDeclaration": {
                                "kind": "VariableDeclaration",
                                "fullStart": 599,
                                "fullEnd": 637,
                                "start": 607,
                                "end": 637,
                                "fullWidth": 38,
                                "width": 30,
                                "varKeyword": {
                                    "kind": "VarKeyword",
                                    "fullStart": 599,
                                    "fullEnd": 611,
                                    "start": 607,
                                    "end": 610,
                                    "fullWidth": 12,
                                    "width": 3,
                                    "text": "var",
                                    "value": "var",
                                    "valueText": "var",
                                    "hasLeadingTrivia": true,
                                    "hasTrailingTrivia": true,
                                    "leadingTrivia": [
                                        {
                                            "kind": "WhitespaceTrivia",
                                            "text": "        "
                                        }
                                    ],
                                    "trailingTrivia": [
                                        {
                                            "kind": "WhitespaceTrivia",
                                            "text": " "
                                        }
                                    ]
                                },
                                "variableDeclarators": [
                                    {
                                        "kind": "VariableDeclarator",
                                        "fullStart": 611,
                                        "fullEnd": 637,
                                        "start": 611,
                                        "end": 637,
                                        "fullWidth": 26,
<<<<<<< HEAD
                                        "width": 26,
                                        "identifier": {
=======
                                        "propertyName": {
>>>>>>> 85e84683
                                            "kind": "IdentifierName",
                                            "fullStart": 611,
                                            "fullEnd": 622,
                                            "start": 611,
                                            "end": 621,
                                            "fullWidth": 11,
                                            "width": 10,
                                            "text": "objBoolean",
                                            "value": "objBoolean",
                                            "valueText": "objBoolean",
                                            "hasTrailingTrivia": true,
                                            "trailingTrivia": [
                                                {
                                                    "kind": "WhitespaceTrivia",
                                                    "text": " "
                                                }
                                            ]
                                        },
                                        "equalsValueClause": {
                                            "kind": "EqualsValueClause",
                                            "fullStart": 622,
                                            "fullEnd": 637,
                                            "start": 622,
                                            "end": 637,
                                            "fullWidth": 15,
                                            "width": 15,
                                            "equalsToken": {
                                                "kind": "EqualsToken",
                                                "fullStart": 622,
                                                "fullEnd": 624,
                                                "start": 622,
                                                "end": 623,
                                                "fullWidth": 2,
                                                "width": 1,
                                                "text": "=",
                                                "value": "=",
                                                "valueText": "=",
                                                "hasTrailingTrivia": true,
                                                "trailingTrivia": [
                                                    {
                                                        "kind": "WhitespaceTrivia",
                                                        "text": " "
                                                    }
                                                ]
                                            },
                                            "value": {
                                                "kind": "ObjectCreationExpression",
                                                "fullStart": 624,
                                                "fullEnd": 637,
                                                "start": 624,
                                                "end": 637,
                                                "fullWidth": 13,
                                                "width": 13,
                                                "newKeyword": {
                                                    "kind": "NewKeyword",
                                                    "fullStart": 624,
                                                    "fullEnd": 628,
                                                    "start": 624,
                                                    "end": 627,
                                                    "fullWidth": 4,
                                                    "width": 3,
                                                    "text": "new",
                                                    "value": "new",
                                                    "valueText": "new",
                                                    "hasTrailingTrivia": true,
                                                    "trailingTrivia": [
                                                        {
                                                            "kind": "WhitespaceTrivia",
                                                            "text": " "
                                                        }
                                                    ]
                                                },
                                                "expression": {
                                                    "kind": "IdentifierName",
                                                    "fullStart": 628,
                                                    "fullEnd": 635,
                                                    "start": 628,
                                                    "end": 635,
                                                    "fullWidth": 7,
                                                    "width": 7,
                                                    "text": "Boolean",
                                                    "value": "Boolean",
                                                    "valueText": "Boolean"
                                                },
                                                "argumentList": {
                                                    "kind": "ArgumentList",
                                                    "fullStart": 635,
                                                    "fullEnd": 637,
                                                    "start": 635,
                                                    "end": 637,
                                                    "fullWidth": 2,
                                                    "width": 2,
                                                    "openParenToken": {
                                                        "kind": "OpenParenToken",
                                                        "fullStart": 635,
                                                        "fullEnd": 636,
                                                        "start": 635,
                                                        "end": 636,
                                                        "fullWidth": 1,
                                                        "width": 1,
                                                        "text": "(",
                                                        "value": "(",
                                                        "valueText": "("
                                                    },
                                                    "arguments": [],
                                                    "closeParenToken": {
                                                        "kind": "CloseParenToken",
                                                        "fullStart": 636,
                                                        "fullEnd": 637,
                                                        "start": 636,
                                                        "end": 637,
                                                        "fullWidth": 1,
                                                        "width": 1,
                                                        "text": ")",
                                                        "value": ")",
                                                        "valueText": ")"
                                                    }
                                                }
                                            }
                                        }
                                    }
                                ]
                            },
                            "semicolonToken": {
                                "kind": "SemicolonToken",
                                "fullStart": 637,
                                "fullEnd": 640,
                                "start": 637,
                                "end": 638,
                                "fullWidth": 3,
                                "width": 1,
                                "text": ";",
                                "value": ";",
                                "valueText": ";",
                                "hasTrailingTrivia": true,
                                "hasTrailingNewLine": true,
                                "trailingTrivia": [
                                    {
                                        "kind": "NewLineTrivia",
                                        "text": "\r\n"
                                    }
                                ]
                            }
                        },
                        {
                            "kind": "FunctionDeclaration",
                            "fullStart": 640,
                            "fullEnd": 783,
                            "start": 648,
                            "end": 781,
                            "fullWidth": 143,
                            "width": 133,
                            "modifiers": [],
                            "functionKeyword": {
                                "kind": "FunctionKeyword",
                                "fullStart": 640,
                                "fullEnd": 657,
                                "start": 648,
                                "end": 656,
                                "fullWidth": 17,
                                "width": 8,
                                "text": "function",
                                "value": "function",
                                "valueText": "function",
                                "hasLeadingTrivia": true,
                                "hasTrailingTrivia": true,
                                "leadingTrivia": [
                                    {
                                        "kind": "WhitespaceTrivia",
                                        "text": "        "
                                    }
                                ],
                                "trailingTrivia": [
                                    {
                                        "kind": "WhitespaceTrivia",
                                        "text": " "
                                    }
                                ]
                            },
                            "identifier": {
                                "kind": "IdentifierName",
                                "fullStart": 657,
                                "fullEnd": 667,
                                "start": 657,
                                "end": 667,
                                "fullWidth": 10,
                                "width": 10,
                                "text": "callbackfn",
                                "value": "callbackfn",
                                "valueText": "callbackfn"
                            },
                            "callSignature": {
                                "kind": "CallSignature",
                                "fullStart": 667,
                                "fullEnd": 695,
                                "start": 667,
                                "end": 694,
                                "fullWidth": 28,
                                "width": 27,
                                "parameterList": {
                                    "kind": "ParameterList",
                                    "fullStart": 667,
                                    "fullEnd": 695,
                                    "start": 667,
                                    "end": 694,
                                    "fullWidth": 28,
                                    "width": 27,
                                    "openParenToken": {
                                        "kind": "OpenParenToken",
                                        "fullStart": 667,
                                        "fullEnd": 668,
                                        "start": 667,
                                        "end": 668,
                                        "fullWidth": 1,
                                        "width": 1,
                                        "text": "(",
                                        "value": "(",
                                        "valueText": "("
                                    },
                                    "parameters": [
                                        {
                                            "kind": "Parameter",
                                            "fullStart": 668,
                                            "fullEnd": 675,
                                            "start": 668,
                                            "end": 675,
                                            "fullWidth": 7,
                                            "width": 7,
                                            "modifiers": [],
                                            "identifier": {
                                                "kind": "IdentifierName",
                                                "fullStart": 668,
                                                "fullEnd": 675,
                                                "start": 668,
                                                "end": 675,
                                                "fullWidth": 7,
                                                "width": 7,
                                                "text": "prevVal",
                                                "value": "prevVal",
                                                "valueText": "prevVal"
                                            }
                                        },
                                        {
                                            "kind": "CommaToken",
                                            "fullStart": 675,
                                            "fullEnd": 677,
                                            "start": 675,
                                            "end": 676,
                                            "fullWidth": 2,
                                            "width": 1,
                                            "text": ",",
                                            "value": ",",
                                            "valueText": ",",
                                            "hasTrailingTrivia": true,
                                            "trailingTrivia": [
                                                {
                                                    "kind": "WhitespaceTrivia",
                                                    "text": " "
                                                }
                                            ]
                                        },
                                        {
                                            "kind": "Parameter",
                                            "fullStart": 677,
                                            "fullEnd": 683,
                                            "start": 677,
                                            "end": 683,
                                            "fullWidth": 6,
                                            "width": 6,
                                            "modifiers": [],
                                            "identifier": {
                                                "kind": "IdentifierName",
                                                "fullStart": 677,
                                                "fullEnd": 683,
                                                "start": 677,
                                                "end": 683,
                                                "fullWidth": 6,
                                                "width": 6,
                                                "text": "curVal",
                                                "value": "curVal",
                                                "valueText": "curVal"
                                            }
                                        },
                                        {
                                            "kind": "CommaToken",
                                            "fullStart": 683,
                                            "fullEnd": 685,
                                            "start": 683,
                                            "end": 684,
                                            "fullWidth": 2,
                                            "width": 1,
                                            "text": ",",
                                            "value": ",",
                                            "valueText": ",",
                                            "hasTrailingTrivia": true,
                                            "trailingTrivia": [
                                                {
                                                    "kind": "WhitespaceTrivia",
                                                    "text": " "
                                                }
                                            ]
                                        },
                                        {
                                            "kind": "Parameter",
                                            "fullStart": 685,
                                            "fullEnd": 688,
                                            "start": 685,
                                            "end": 688,
                                            "fullWidth": 3,
                                            "width": 3,
                                            "modifiers": [],
                                            "identifier": {
                                                "kind": "IdentifierName",
                                                "fullStart": 685,
                                                "fullEnd": 688,
                                                "start": 685,
                                                "end": 688,
                                                "fullWidth": 3,
                                                "width": 3,
                                                "text": "idx",
                                                "value": "idx",
                                                "valueText": "idx"
                                            }
                                        },
                                        {
                                            "kind": "CommaToken",
                                            "fullStart": 688,
                                            "fullEnd": 690,
                                            "start": 688,
                                            "end": 689,
                                            "fullWidth": 2,
                                            "width": 1,
                                            "text": ",",
                                            "value": ",",
                                            "valueText": ",",
                                            "hasTrailingTrivia": true,
                                            "trailingTrivia": [
                                                {
                                                    "kind": "WhitespaceTrivia",
                                                    "text": " "
                                                }
                                            ]
                                        },
                                        {
                                            "kind": "Parameter",
                                            "fullStart": 690,
                                            "fullEnd": 693,
                                            "start": 690,
                                            "end": 693,
                                            "fullWidth": 3,
                                            "width": 3,
                                            "modifiers": [],
                                            "identifier": {
                                                "kind": "IdentifierName",
                                                "fullStart": 690,
                                                "fullEnd": 693,
                                                "start": 690,
                                                "end": 693,
                                                "fullWidth": 3,
                                                "width": 3,
                                                "text": "obj",
                                                "value": "obj",
                                                "valueText": "obj"
                                            }
                                        }
                                    ],
                                    "closeParenToken": {
                                        "kind": "CloseParenToken",
                                        "fullStart": 693,
                                        "fullEnd": 695,
                                        "start": 693,
                                        "end": 694,
                                        "fullWidth": 2,
                                        "width": 1,
                                        "text": ")",
                                        "value": ")",
                                        "valueText": ")",
                                        "hasTrailingTrivia": true,
                                        "trailingTrivia": [
                                            {
                                                "kind": "WhitespaceTrivia",
                                                "text": " "
                                            }
                                        ]
                                    }
                                }
                            },
                            "block": {
                                "kind": "Block",
                                "fullStart": 695,
                                "fullEnd": 783,
                                "start": 695,
                                "end": 781,
                                "fullWidth": 88,
                                "width": 86,
                                "openBraceToken": {
                                    "kind": "OpenBraceToken",
                                    "fullStart": 695,
                                    "fullEnd": 698,
                                    "start": 695,
                                    "end": 696,
                                    "fullWidth": 3,
                                    "width": 1,
                                    "text": "{",
                                    "value": "{",
                                    "valueText": "{",
                                    "hasTrailingTrivia": true,
                                    "hasTrailingNewLine": true,
                                    "trailingTrivia": [
                                        {
                                            "kind": "NewLineTrivia",
                                            "text": "\r\n"
                                        }
                                    ]
                                },
                                "statements": [
                                    {
                                        "kind": "ExpressionStatement",
                                        "fullStart": 698,
                                        "fullEnd": 728,
                                        "start": 710,
                                        "end": 726,
                                        "fullWidth": 30,
                                        "width": 16,
                                        "expression": {
                                            "kind": "AssignmentExpression",
                                            "fullStart": 698,
                                            "fullEnd": 725,
                                            "start": 710,
                                            "end": 725,
                                            "fullWidth": 27,
                                            "width": 15,
                                            "left": {
                                                "kind": "IdentifierName",
                                                "fullStart": 698,
                                                "fullEnd": 719,
                                                "start": 710,
                                                "end": 718,
                                                "fullWidth": 21,
                                                "width": 8,
                                                "text": "accessed",
                                                "value": "accessed",
                                                "valueText": "accessed",
                                                "hasLeadingTrivia": true,
                                                "hasTrailingTrivia": true,
                                                "leadingTrivia": [
                                                    {
                                                        "kind": "WhitespaceTrivia",
                                                        "text": "            "
                                                    }
                                                ],
                                                "trailingTrivia": [
                                                    {
                                                        "kind": "WhitespaceTrivia",
                                                        "text": " "
                                                    }
                                                ]
                                            },
                                            "operatorToken": {
                                                "kind": "EqualsToken",
                                                "fullStart": 719,
                                                "fullEnd": 721,
                                                "start": 719,
                                                "end": 720,
                                                "fullWidth": 2,
                                                "width": 1,
                                                "text": "=",
                                                "value": "=",
                                                "valueText": "=",
                                                "hasTrailingTrivia": true,
                                                "trailingTrivia": [
                                                    {
                                                        "kind": "WhitespaceTrivia",
                                                        "text": " "
                                                    }
                                                ]
                                            },
                                            "right": {
                                                "kind": "TrueKeyword",
                                                "fullStart": 721,
                                                "fullEnd": 725,
                                                "start": 721,
                                                "end": 725,
                                                "fullWidth": 4,
                                                "width": 4,
                                                "text": "true",
                                                "value": true,
                                                "valueText": "true"
                                            }
                                        },
                                        "semicolonToken": {
                                            "kind": "SemicolonToken",
                                            "fullStart": 725,
                                            "fullEnd": 728,
                                            "start": 725,
                                            "end": 726,
                                            "fullWidth": 3,
                                            "width": 1,
                                            "text": ";",
                                            "value": ";",
                                            "valueText": ";",
                                            "hasTrailingTrivia": true,
                                            "hasTrailingNewLine": true,
                                            "trailingTrivia": [
                                                {
                                                    "kind": "NewLineTrivia",
                                                    "text": "\r\n"
                                                }
                                            ]
                                        }
                                    },
                                    {
                                        "kind": "ReturnStatement",
                                        "fullStart": 728,
                                        "fullEnd": 772,
                                        "start": 740,
                                        "end": 770,
                                        "fullWidth": 44,
                                        "width": 30,
                                        "returnKeyword": {
                                            "kind": "ReturnKeyword",
                                            "fullStart": 728,
                                            "fullEnd": 747,
                                            "start": 740,
                                            "end": 746,
                                            "fullWidth": 19,
                                            "width": 6,
                                            "text": "return",
                                            "value": "return",
                                            "valueText": "return",
                                            "hasLeadingTrivia": true,
                                            "hasTrailingTrivia": true,
                                            "leadingTrivia": [
                                                {
                                                    "kind": "WhitespaceTrivia",
                                                    "text": "            "
                                                }
                                            ],
                                            "trailingTrivia": [
                                                {
                                                    "kind": "WhitespaceTrivia",
                                                    "text": " "
                                                }
                                            ]
                                        },
                                        "expression": {
                                            "kind": "EqualsExpression",
                                            "fullStart": 747,
                                            "fullEnd": 769,
                                            "start": 747,
                                            "end": 769,
                                            "fullWidth": 22,
                                            "width": 22,
                                            "left": {
                                                "kind": "IdentifierName",
                                                "fullStart": 747,
                                                "fullEnd": 755,
                                                "start": 747,
                                                "end": 754,
                                                "fullWidth": 8,
                                                "width": 7,
                                                "text": "prevVal",
                                                "value": "prevVal",
                                                "valueText": "prevVal",
                                                "hasTrailingTrivia": true,
                                                "trailingTrivia": [
                                                    {
                                                        "kind": "WhitespaceTrivia",
                                                        "text": " "
                                                    }
                                                ]
                                            },
                                            "operatorToken": {
                                                "kind": "EqualsEqualsEqualsToken",
                                                "fullStart": 755,
                                                "fullEnd": 759,
                                                "start": 755,
                                                "end": 758,
                                                "fullWidth": 4,
                                                "width": 3,
                                                "text": "===",
                                                "value": "===",
                                                "valueText": "===",
                                                "hasTrailingTrivia": true,
                                                "trailingTrivia": [
                                                    {
                                                        "kind": "WhitespaceTrivia",
                                                        "text": " "
                                                    }
                                                ]
                                            },
                                            "right": {
                                                "kind": "IdentifierName",
                                                "fullStart": 759,
                                                "fullEnd": 769,
                                                "start": 759,
                                                "end": 769,
                                                "fullWidth": 10,
                                                "width": 10,
                                                "text": "objBoolean",
                                                "value": "objBoolean",
                                                "valueText": "objBoolean"
                                            }
                                        },
                                        "semicolonToken": {
                                            "kind": "SemicolonToken",
                                            "fullStart": 769,
                                            "fullEnd": 772,
                                            "start": 769,
                                            "end": 770,
                                            "fullWidth": 3,
                                            "width": 1,
                                            "text": ";",
                                            "value": ";",
                                            "valueText": ";",
                                            "hasTrailingTrivia": true,
                                            "hasTrailingNewLine": true,
                                            "trailingTrivia": [
                                                {
                                                    "kind": "NewLineTrivia",
                                                    "text": "\r\n"
                                                }
                                            ]
                                        }
                                    }
                                ],
                                "closeBraceToken": {
                                    "kind": "CloseBraceToken",
                                    "fullStart": 772,
                                    "fullEnd": 783,
                                    "start": 780,
                                    "end": 781,
                                    "fullWidth": 11,
                                    "width": 1,
                                    "text": "}",
                                    "value": "}",
                                    "valueText": "}",
                                    "hasLeadingTrivia": true,
                                    "hasTrailingTrivia": true,
                                    "hasTrailingNewLine": true,
                                    "leadingTrivia": [
                                        {
                                            "kind": "WhitespaceTrivia",
                                            "text": "        "
                                        }
                                    ],
                                    "trailingTrivia": [
                                        {
                                            "kind": "NewLineTrivia",
                                            "text": "\r\n"
                                        }
                                    ]
                                }
                            }
                        },
                        {
                            "kind": "VariableStatement",
                            "fullStart": 783,
                            "fullEnd": 826,
                            "start": 793,
                            "end": 824,
                            "fullWidth": 43,
                            "width": 31,
                            "modifiers": [],
                            "variableDeclaration": {
                                "kind": "VariableDeclaration",
                                "fullStart": 783,
                                "fullEnd": 823,
                                "start": 793,
                                "end": 823,
                                "fullWidth": 40,
                                "width": 30,
                                "varKeyword": {
                                    "kind": "VarKeyword",
                                    "fullStart": 783,
                                    "fullEnd": 797,
                                    "start": 793,
                                    "end": 796,
                                    "fullWidth": 14,
                                    "width": 3,
                                    "text": "var",
                                    "value": "var",
                                    "valueText": "var",
                                    "hasLeadingTrivia": true,
                                    "hasLeadingNewLine": true,
                                    "hasTrailingTrivia": true,
                                    "leadingTrivia": [
                                        {
                                            "kind": "NewLineTrivia",
                                            "text": "\r\n"
                                        },
                                        {
                                            "kind": "WhitespaceTrivia",
                                            "text": "        "
                                        }
                                    ],
                                    "trailingTrivia": [
                                        {
                                            "kind": "WhitespaceTrivia",
                                            "text": " "
                                        }
                                    ]
                                },
                                "variableDeclarators": [
                                    {
                                        "kind": "VariableDeclarator",
                                        "fullStart": 797,
                                        "fullEnd": 823,
                                        "start": 797,
                                        "end": 823,
                                        "fullWidth": 26,
<<<<<<< HEAD
                                        "width": 26,
                                        "identifier": {
=======
                                        "propertyName": {
>>>>>>> 85e84683
                                            "kind": "IdentifierName",
                                            "fullStart": 797,
                                            "fullEnd": 801,
                                            "start": 797,
                                            "end": 800,
                                            "fullWidth": 4,
                                            "width": 3,
                                            "text": "obj",
                                            "value": "obj",
                                            "valueText": "obj",
                                            "hasTrailingTrivia": true,
                                            "trailingTrivia": [
                                                {
                                                    "kind": "WhitespaceTrivia",
                                                    "text": " "
                                                }
                                            ]
                                        },
                                        "equalsValueClause": {
                                            "kind": "EqualsValueClause",
                                            "fullStart": 801,
                                            "fullEnd": 823,
                                            "start": 801,
                                            "end": 823,
                                            "fullWidth": 22,
                                            "width": 22,
                                            "equalsToken": {
                                                "kind": "EqualsToken",
                                                "fullStart": 801,
                                                "fullEnd": 803,
                                                "start": 801,
                                                "end": 802,
                                                "fullWidth": 2,
                                                "width": 1,
                                                "text": "=",
                                                "value": "=",
                                                "valueText": "=",
                                                "hasTrailingTrivia": true,
                                                "trailingTrivia": [
                                                    {
                                                        "kind": "WhitespaceTrivia",
                                                        "text": " "
                                                    }
                                                ]
                                            },
                                            "value": {
                                                "kind": "ObjectLiteralExpression",
                                                "fullStart": 803,
                                                "fullEnd": 823,
                                                "start": 803,
                                                "end": 823,
                                                "fullWidth": 20,
                                                "width": 20,
                                                "openBraceToken": {
                                                    "kind": "OpenBraceToken",
                                                    "fullStart": 803,
                                                    "fullEnd": 805,
                                                    "start": 803,
                                                    "end": 804,
                                                    "fullWidth": 2,
                                                    "width": 1,
                                                    "text": "{",
                                                    "value": "{",
                                                    "valueText": "{",
                                                    "hasTrailingTrivia": true,
                                                    "trailingTrivia": [
                                                        {
                                                            "kind": "WhitespaceTrivia",
                                                            "text": " "
                                                        }
                                                    ]
                                                },
                                                "propertyAssignments": [
                                                    {
                                                        "kind": "SimplePropertyAssignment",
                                                        "fullStart": 805,
                                                        "fullEnd": 810,
                                                        "start": 805,
                                                        "end": 810,
                                                        "fullWidth": 5,
                                                        "width": 5,
                                                        "propertyName": {
                                                            "kind": "NumericLiteral",
                                                            "fullStart": 805,
                                                            "fullEnd": 806,
                                                            "start": 805,
                                                            "end": 806,
                                                            "fullWidth": 1,
                                                            "width": 1,
                                                            "text": "0",
                                                            "value": 0,
                                                            "valueText": "0"
                                                        },
                                                        "colonToken": {
                                                            "kind": "ColonToken",
                                                            "fullStart": 806,
                                                            "fullEnd": 808,
                                                            "start": 806,
                                                            "end": 807,
                                                            "fullWidth": 2,
                                                            "width": 1,
                                                            "text": ":",
                                                            "value": ":",
                                                            "valueText": ":",
                                                            "hasTrailingTrivia": true,
                                                            "trailingTrivia": [
                                                                {
                                                                    "kind": "WhitespaceTrivia",
                                                                    "text": " "
                                                                }
                                                            ]
                                                        },
                                                        "expression": {
                                                            "kind": "NumericLiteral",
                                                            "fullStart": 808,
                                                            "fullEnd": 810,
                                                            "start": 808,
                                                            "end": 810,
                                                            "fullWidth": 2,
                                                            "width": 2,
                                                            "text": "11",
                                                            "value": 11,
                                                            "valueText": "11"
                                                        }
                                                    },
                                                    {
                                                        "kind": "CommaToken",
                                                        "fullStart": 810,
                                                        "fullEnd": 812,
                                                        "start": 810,
                                                        "end": 811,
                                                        "fullWidth": 2,
                                                        "width": 1,
                                                        "text": ",",
                                                        "value": ",",
                                                        "valueText": ",",
                                                        "hasTrailingTrivia": true,
                                                        "trailingTrivia": [
                                                            {
                                                                "kind": "WhitespaceTrivia",
                                                                "text": " "
                                                            }
                                                        ]
                                                    },
                                                    {
                                                        "kind": "SimplePropertyAssignment",
                                                        "fullStart": 812,
                                                        "fullEnd": 822,
                                                        "start": 812,
                                                        "end": 821,
                                                        "fullWidth": 10,
                                                        "width": 9,
                                                        "propertyName": {
                                                            "kind": "IdentifierName",
                                                            "fullStart": 812,
                                                            "fullEnd": 818,
                                                            "start": 812,
                                                            "end": 818,
                                                            "fullWidth": 6,
                                                            "width": 6,
                                                            "text": "length",
                                                            "value": "length",
                                                            "valueText": "length"
                                                        },
                                                        "colonToken": {
                                                            "kind": "ColonToken",
                                                            "fullStart": 818,
                                                            "fullEnd": 820,
                                                            "start": 818,
                                                            "end": 819,
                                                            "fullWidth": 2,
                                                            "width": 1,
                                                            "text": ":",
                                                            "value": ":",
                                                            "valueText": ":",
                                                            "hasTrailingTrivia": true,
                                                            "trailingTrivia": [
                                                                {
                                                                    "kind": "WhitespaceTrivia",
                                                                    "text": " "
                                                                }
                                                            ]
                                                        },
                                                        "expression": {
                                                            "kind": "NumericLiteral",
                                                            "fullStart": 820,
                                                            "fullEnd": 822,
                                                            "start": 820,
                                                            "end": 821,
                                                            "fullWidth": 2,
                                                            "width": 1,
                                                            "text": "1",
                                                            "value": 1,
                                                            "valueText": "1",
                                                            "hasTrailingTrivia": true,
                                                            "trailingTrivia": [
                                                                {
                                                                    "kind": "WhitespaceTrivia",
                                                                    "text": " "
                                                                }
                                                            ]
                                                        }
                                                    }
                                                ],
                                                "closeBraceToken": {
                                                    "kind": "CloseBraceToken",
                                                    "fullStart": 822,
                                                    "fullEnd": 823,
                                                    "start": 822,
                                                    "end": 823,
                                                    "fullWidth": 1,
                                                    "width": 1,
                                                    "text": "}",
                                                    "value": "}",
                                                    "valueText": "}"
                                                }
                                            }
                                        }
                                    }
                                ]
                            },
                            "semicolonToken": {
                                "kind": "SemicolonToken",
                                "fullStart": 823,
                                "fullEnd": 826,
                                "start": 823,
                                "end": 824,
                                "fullWidth": 3,
                                "width": 1,
                                "text": ";",
                                "value": ";",
                                "valueText": ";",
                                "hasTrailingTrivia": true,
                                "hasTrailingNewLine": true,
                                "trailingTrivia": [
                                    {
                                        "kind": "NewLineTrivia",
                                        "text": "\r\n"
                                    }
                                ]
                            }
                        },
                        {
                            "kind": "ReturnStatement",
                            "fullStart": 826,
                            "fullEnd": 928,
                            "start": 836,
                            "end": 926,
                            "fullWidth": 102,
                            "width": 90,
                            "returnKeyword": {
                                "kind": "ReturnKeyword",
                                "fullStart": 826,
                                "fullEnd": 843,
                                "start": 836,
                                "end": 842,
                                "fullWidth": 17,
                                "width": 6,
                                "text": "return",
                                "value": "return",
                                "valueText": "return",
                                "hasLeadingTrivia": true,
                                "hasLeadingNewLine": true,
                                "hasTrailingTrivia": true,
                                "leadingTrivia": [
                                    {
                                        "kind": "NewLineTrivia",
                                        "text": "\r\n"
                                    },
                                    {
                                        "kind": "WhitespaceTrivia",
                                        "text": "        "
                                    }
                                ],
                                "trailingTrivia": [
                                    {
                                        "kind": "WhitespaceTrivia",
                                        "text": " "
                                    }
                                ]
                            },
                            "expression": {
                                "kind": "LogicalAndExpression",
                                "fullStart": 843,
                                "fullEnd": 925,
                                "start": 843,
                                "end": 925,
                                "fullWidth": 82,
                                "width": 82,
                                "left": {
                                    "kind": "EqualsExpression",
                                    "fullStart": 843,
                                    "fullEnd": 914,
                                    "start": 843,
                                    "end": 913,
                                    "fullWidth": 71,
                                    "width": 70,
                                    "left": {
                                        "kind": "InvocationExpression",
                                        "fullStart": 843,
                                        "fullEnd": 905,
                                        "start": 843,
                                        "end": 904,
                                        "fullWidth": 62,
                                        "width": 61,
                                        "expression": {
                                            "kind": "MemberAccessExpression",
                                            "fullStart": 843,
                                            "fullEnd": 875,
                                            "start": 843,
                                            "end": 875,
                                            "fullWidth": 32,
                                            "width": 32,
                                            "expression": {
                                                "kind": "MemberAccessExpression",
                                                "fullStart": 843,
                                                "fullEnd": 870,
                                                "start": 843,
                                                "end": 870,
                                                "fullWidth": 27,
                                                "width": 27,
                                                "expression": {
                                                    "kind": "MemberAccessExpression",
                                                    "fullStart": 843,
                                                    "fullEnd": 858,
                                                    "start": 843,
                                                    "end": 858,
                                                    "fullWidth": 15,
                                                    "width": 15,
                                                    "expression": {
                                                        "kind": "IdentifierName",
                                                        "fullStart": 843,
                                                        "fullEnd": 848,
                                                        "start": 843,
                                                        "end": 848,
                                                        "fullWidth": 5,
                                                        "width": 5,
                                                        "text": "Array",
                                                        "value": "Array",
                                                        "valueText": "Array"
                                                    },
                                                    "dotToken": {
                                                        "kind": "DotToken",
                                                        "fullStart": 848,
                                                        "fullEnd": 849,
                                                        "start": 848,
                                                        "end": 849,
                                                        "fullWidth": 1,
                                                        "width": 1,
                                                        "text": ".",
                                                        "value": ".",
                                                        "valueText": "."
                                                    },
                                                    "name": {
                                                        "kind": "IdentifierName",
                                                        "fullStart": 849,
                                                        "fullEnd": 858,
                                                        "start": 849,
                                                        "end": 858,
                                                        "fullWidth": 9,
                                                        "width": 9,
                                                        "text": "prototype",
                                                        "value": "prototype",
                                                        "valueText": "prototype"
                                                    }
                                                },
                                                "dotToken": {
                                                    "kind": "DotToken",
                                                    "fullStart": 858,
                                                    "fullEnd": 859,
                                                    "start": 858,
                                                    "end": 859,
                                                    "fullWidth": 1,
                                                    "width": 1,
                                                    "text": ".",
                                                    "value": ".",
                                                    "valueText": "."
                                                },
                                                "name": {
                                                    "kind": "IdentifierName",
                                                    "fullStart": 859,
                                                    "fullEnd": 870,
                                                    "start": 859,
                                                    "end": 870,
                                                    "fullWidth": 11,
                                                    "width": 11,
                                                    "text": "reduceRight",
                                                    "value": "reduceRight",
                                                    "valueText": "reduceRight"
                                                }
                                            },
                                            "dotToken": {
                                                "kind": "DotToken",
                                                "fullStart": 870,
                                                "fullEnd": 871,
                                                "start": 870,
                                                "end": 871,
                                                "fullWidth": 1,
                                                "width": 1,
                                                "text": ".",
                                                "value": ".",
                                                "valueText": "."
                                            },
                                            "name": {
                                                "kind": "IdentifierName",
                                                "fullStart": 871,
                                                "fullEnd": 875,
                                                "start": 871,
                                                "end": 875,
                                                "fullWidth": 4,
                                                "width": 4,
                                                "text": "call",
                                                "value": "call",
                                                "valueText": "call"
                                            }
                                        },
                                        "argumentList": {
                                            "kind": "ArgumentList",
                                            "fullStart": 875,
                                            "fullEnd": 905,
                                            "start": 875,
                                            "end": 904,
                                            "fullWidth": 30,
                                            "width": 29,
                                            "openParenToken": {
                                                "kind": "OpenParenToken",
                                                "fullStart": 875,
                                                "fullEnd": 876,
                                                "start": 875,
                                                "end": 876,
                                                "fullWidth": 1,
                                                "width": 1,
                                                "text": "(",
                                                "value": "(",
                                                "valueText": "("
                                            },
                                            "arguments": [
                                                {
                                                    "kind": "IdentifierName",
                                                    "fullStart": 876,
                                                    "fullEnd": 879,
                                                    "start": 876,
                                                    "end": 879,
                                                    "fullWidth": 3,
                                                    "width": 3,
                                                    "text": "obj",
                                                    "value": "obj",
                                                    "valueText": "obj"
                                                },
                                                {
                                                    "kind": "CommaToken",
                                                    "fullStart": 879,
                                                    "fullEnd": 881,
                                                    "start": 879,
                                                    "end": 880,
                                                    "fullWidth": 2,
                                                    "width": 1,
                                                    "text": ",",
                                                    "value": ",",
                                                    "valueText": ",",
                                                    "hasTrailingTrivia": true,
                                                    "trailingTrivia": [
                                                        {
                                                            "kind": "WhitespaceTrivia",
                                                            "text": " "
                                                        }
                                                    ]
                                                },
                                                {
                                                    "kind": "IdentifierName",
                                                    "fullStart": 881,
                                                    "fullEnd": 891,
                                                    "start": 881,
                                                    "end": 891,
                                                    "fullWidth": 10,
                                                    "width": 10,
                                                    "text": "callbackfn",
                                                    "value": "callbackfn",
                                                    "valueText": "callbackfn"
                                                },
                                                {
                                                    "kind": "CommaToken",
                                                    "fullStart": 891,
                                                    "fullEnd": 893,
                                                    "start": 891,
                                                    "end": 892,
                                                    "fullWidth": 2,
                                                    "width": 1,
                                                    "text": ",",
                                                    "value": ",",
                                                    "valueText": ",",
                                                    "hasTrailingTrivia": true,
                                                    "trailingTrivia": [
                                                        {
                                                            "kind": "WhitespaceTrivia",
                                                            "text": " "
                                                        }
                                                    ]
                                                },
                                                {
                                                    "kind": "IdentifierName",
                                                    "fullStart": 893,
                                                    "fullEnd": 903,
                                                    "start": 893,
                                                    "end": 903,
                                                    "fullWidth": 10,
                                                    "width": 10,
                                                    "text": "objBoolean",
                                                    "value": "objBoolean",
                                                    "valueText": "objBoolean"
                                                }
                                            ],
                                            "closeParenToken": {
                                                "kind": "CloseParenToken",
                                                "fullStart": 903,
                                                "fullEnd": 905,
                                                "start": 903,
                                                "end": 904,
                                                "fullWidth": 2,
                                                "width": 1,
                                                "text": ")",
                                                "value": ")",
                                                "valueText": ")",
                                                "hasTrailingTrivia": true,
                                                "trailingTrivia": [
                                                    {
                                                        "kind": "WhitespaceTrivia",
                                                        "text": " "
                                                    }
                                                ]
                                            }
                                        }
                                    },
                                    "operatorToken": {
                                        "kind": "EqualsEqualsEqualsToken",
                                        "fullStart": 905,
                                        "fullEnd": 909,
                                        "start": 905,
                                        "end": 908,
                                        "fullWidth": 4,
                                        "width": 3,
                                        "text": "===",
                                        "value": "===",
                                        "valueText": "===",
                                        "hasTrailingTrivia": true,
                                        "trailingTrivia": [
                                            {
                                                "kind": "WhitespaceTrivia",
                                                "text": " "
                                            }
                                        ]
                                    },
                                    "right": {
                                        "kind": "TrueKeyword",
                                        "fullStart": 909,
                                        "fullEnd": 914,
                                        "start": 909,
                                        "end": 913,
                                        "fullWidth": 5,
                                        "width": 4,
                                        "text": "true",
                                        "value": true,
                                        "valueText": "true",
                                        "hasTrailingTrivia": true,
                                        "trailingTrivia": [
                                            {
                                                "kind": "WhitespaceTrivia",
                                                "text": " "
                                            }
                                        ]
                                    }
                                },
                                "operatorToken": {
                                    "kind": "AmpersandAmpersandToken",
                                    "fullStart": 914,
                                    "fullEnd": 917,
                                    "start": 914,
                                    "end": 916,
                                    "fullWidth": 3,
                                    "width": 2,
                                    "text": "&&",
                                    "value": "&&",
                                    "valueText": "&&",
                                    "hasTrailingTrivia": true,
                                    "trailingTrivia": [
                                        {
                                            "kind": "WhitespaceTrivia",
                                            "text": " "
                                        }
                                    ]
                                },
                                "right": {
                                    "kind": "IdentifierName",
                                    "fullStart": 917,
                                    "fullEnd": 925,
                                    "start": 917,
                                    "end": 925,
                                    "fullWidth": 8,
                                    "width": 8,
                                    "text": "accessed",
                                    "value": "accessed",
                                    "valueText": "accessed"
                                }
                            },
                            "semicolonToken": {
                                "kind": "SemicolonToken",
                                "fullStart": 925,
                                "fullEnd": 928,
                                "start": 925,
                                "end": 926,
                                "fullWidth": 3,
                                "width": 1,
                                "text": ";",
                                "value": ";",
                                "valueText": ";",
                                "hasTrailingTrivia": true,
                                "hasTrailingNewLine": true,
                                "trailingTrivia": [
                                    {
                                        "kind": "NewLineTrivia",
                                        "text": "\r\n"
                                    }
                                ]
                            }
                        }
                    ],
                    "closeBraceToken": {
                        "kind": "CloseBraceToken",
                        "fullStart": 928,
                        "fullEnd": 935,
                        "start": 932,
                        "end": 933,
                        "fullWidth": 7,
                        "width": 1,
                        "text": "}",
                        "value": "}",
                        "valueText": "}",
                        "hasLeadingTrivia": true,
                        "hasTrailingTrivia": true,
                        "hasTrailingNewLine": true,
                        "leadingTrivia": [
                            {
                                "kind": "WhitespaceTrivia",
                                "text": "    "
                            }
                        ],
                        "trailingTrivia": [
                            {
                                "kind": "NewLineTrivia",
                                "text": "\r\n"
                            }
                        ]
                    }
                }
            },
            {
                "kind": "ExpressionStatement",
                "fullStart": 935,
                "fullEnd": 959,
                "start": 935,
                "end": 957,
                "fullWidth": 24,
                "width": 22,
                "expression": {
                    "kind": "InvocationExpression",
                    "fullStart": 935,
                    "fullEnd": 956,
                    "start": 935,
                    "end": 956,
                    "fullWidth": 21,
                    "width": 21,
                    "expression": {
                        "kind": "IdentifierName",
                        "fullStart": 935,
                        "fullEnd": 946,
                        "start": 935,
                        "end": 946,
                        "fullWidth": 11,
                        "width": 11,
                        "text": "runTestCase",
                        "value": "runTestCase",
                        "valueText": "runTestCase"
                    },
                    "argumentList": {
                        "kind": "ArgumentList",
                        "fullStart": 946,
                        "fullEnd": 956,
                        "start": 946,
                        "end": 956,
                        "fullWidth": 10,
                        "width": 10,
                        "openParenToken": {
                            "kind": "OpenParenToken",
                            "fullStart": 946,
                            "fullEnd": 947,
                            "start": 946,
                            "end": 947,
                            "fullWidth": 1,
                            "width": 1,
                            "text": "(",
                            "value": "(",
                            "valueText": "("
                        },
                        "arguments": [
                            {
                                "kind": "IdentifierName",
                                "fullStart": 947,
                                "fullEnd": 955,
                                "start": 947,
                                "end": 955,
                                "fullWidth": 8,
                                "width": 8,
                                "text": "testcase",
                                "value": "testcase",
                                "valueText": "testcase"
                            }
                        ],
                        "closeParenToken": {
                            "kind": "CloseParenToken",
                            "fullStart": 955,
                            "fullEnd": 956,
                            "start": 955,
                            "end": 956,
                            "fullWidth": 1,
                            "width": 1,
                            "text": ")",
                            "value": ")",
                            "valueText": ")"
                        }
                    }
                },
                "semicolonToken": {
                    "kind": "SemicolonToken",
                    "fullStart": 956,
                    "fullEnd": 959,
                    "start": 956,
                    "end": 957,
                    "fullWidth": 3,
                    "width": 1,
                    "text": ";",
                    "value": ";",
                    "valueText": ";",
                    "hasTrailingTrivia": true,
                    "hasTrailingNewLine": true,
                    "trailingTrivia": [
                        {
                            "kind": "NewLineTrivia",
                            "text": "\r\n"
                        }
                    ]
                }
            }
        ],
        "endOfFileToken": {
            "kind": "EndOfFileToken",
            "fullStart": 959,
            "fullEnd": 959,
            "start": 959,
            "end": 959,
            "fullWidth": 0,
            "width": 0,
            "text": ""
        }
    },
    "lineMap": {
        "lineStarts": [
            0,
            67,
            152,
            232,
            308,
            380,
            385,
            445,
            534,
            539,
            541,
            543,
            566,
            568,
            599,
            640,
            698,
            728,
            772,
            783,
            785,
            826,
            828,
            928,
            935,
            959
        ],
        "length": 959
    }
}<|MERGE_RESOLUTION|>--- conflicted
+++ resolved
@@ -250,12 +250,8 @@
                                         "start": 580,
                                         "end": 596,
                                         "fullWidth": 16,
-<<<<<<< HEAD
                                         "width": 16,
-                                        "identifier": {
-=======
                                         "propertyName": {
->>>>>>> 85e84683
                                             "kind": "IdentifierName",
                                             "fullStart": 580,
                                             "fullEnd": 589,
@@ -389,12 +385,8 @@
                                         "start": 611,
                                         "end": 637,
                                         "fullWidth": 26,
-<<<<<<< HEAD
                                         "width": 26,
-                                        "identifier": {
-=======
                                         "propertyName": {
->>>>>>> 85e84683
                                             "kind": "IdentifierName",
                                             "fullStart": 611,
                                             "fullEnd": 622,
@@ -1106,12 +1098,8 @@
                                         "start": 797,
                                         "end": 823,
                                         "fullWidth": 26,
-<<<<<<< HEAD
                                         "width": 26,
-                                        "identifier": {
-=======
                                         "propertyName": {
->>>>>>> 85e84683
                                             "kind": "IdentifierName",
                                             "fullStart": 797,
                                             "fullEnd": 801,
