--- conflicted
+++ resolved
@@ -424,11 +424,8 @@
                                             "start": 685,
                                             "end": 692,
                                             "fullWidth": 7,
-<<<<<<< HEAD
                                             "width": 7,
-=======
                                             "modifiers": [],
->>>>>>> e3c38734
                                             "identifier": {
                                                 "kind": "IdentifierName",
                                                 "fullStart": 685,
@@ -468,11 +465,8 @@
                                             "start": 694,
                                             "end": 700,
                                             "fullWidth": 6,
-<<<<<<< HEAD
                                             "width": 6,
-=======
                                             "modifiers": [],
->>>>>>> e3c38734
                                             "identifier": {
                                                 "kind": "IdentifierName",
                                                 "fullStart": 694,
@@ -512,11 +506,8 @@
                                             "start": 702,
                                             "end": 705,
                                             "fullWidth": 3,
-<<<<<<< HEAD
                                             "width": 3,
-=======
                                             "modifiers": [],
->>>>>>> e3c38734
                                             "identifier": {
                                                 "kind": "IdentifierName",
                                                 "fullStart": 702,
@@ -556,11 +547,8 @@
                                             "start": 707,
                                             "end": 710,
                                             "fullWidth": 3,
-<<<<<<< HEAD
                                             "width": 3,
-=======
                                             "modifiers": [],
->>>>>>> e3c38734
                                             "identifier": {
                                                 "kind": "IdentifierName",
                                                 "fullStart": 707,
