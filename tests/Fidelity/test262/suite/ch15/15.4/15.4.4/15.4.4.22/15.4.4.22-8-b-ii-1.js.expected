{
    "isDeclaration": false,
    "languageVersion": "EcmaScript5",
    "parseOptions": {
        "allowAutomaticSemicolonInsertion": true
    },
    "sourceUnit": {
        "kind": "SourceUnit",
        "fullStart": 0,
        "fullEnd": 983,
        "start": 544,
        "end": 983,
        "fullWidth": 983,
        "width": 439,
        "isIncrementallyUnusable": true,
        "moduleElements": [
            {
                "kind": "FunctionDeclaration",
                "fullStart": 0,
                "fullEnd": 959,
                "start": 544,
                "end": 957,
                "fullWidth": 959,
                "width": 413,
                "isIncrementallyUnusable": true,
                "modifiers": [],
                "functionKeyword": {
                    "kind": "FunctionKeyword",
                    "fullStart": 0,
                    "fullEnd": 553,
                    "start": 544,
                    "end": 552,
                    "fullWidth": 553,
                    "width": 8,
                    "text": "function",
                    "value": "function",
                    "valueText": "function",
                    "hasLeadingTrivia": true,
                    "hasLeadingComment": true,
                    "hasLeadingNewLine": true,
                    "hasTrailingTrivia": true,
                    "leadingTrivia": [
                        {
                            "kind": "SingleLineCommentTrivia",
                            "text": "/// Copyright (c) 2012 Ecma International.  All rights reserved. "
                        },
                        {
                            "kind": "NewLineTrivia",
                            "text": "\r\n"
                        },
                        {
                            "kind": "SingleLineCommentTrivia",
                            "text": "/// Ecma International makes this code available under the terms and conditions set"
                        },
                        {
                            "kind": "NewLineTrivia",
                            "text": "\r\n"
                        },
                        {
                            "kind": "SingleLineCommentTrivia",
                            "text": "/// forth on http://hg.ecmascript.org/tests/test262/raw-file/tip/LICENSE (the "
                        },
                        {
                            "kind": "NewLineTrivia",
                            "text": "\r\n"
                        },
                        {
                            "kind": "SingleLineCommentTrivia",
                            "text": "/// \"Use Terms\").   Any redistribution of this code must retain the above "
                        },
                        {
                            "kind": "NewLineTrivia",
                            "text": "\r\n"
                        },
                        {
                            "kind": "SingleLineCommentTrivia",
                            "text": "/// copyright and this notice and otherwise comply with the Use Terms."
                        },
                        {
                            "kind": "NewLineTrivia",
                            "text": "\r\n"
                        },
                        {
                            "kind": "MultiLineCommentTrivia",
                            "text": "/**\r\n * @path ch15/15.4/15.4.4/15.4.4.22/15.4.4.22-8-b-ii-1.js\r\n * @description Array.prototype.reduceRight - added properties in step 2 are visible here\r\n */"
                        },
                        {
                            "kind": "NewLineTrivia",
                            "text": "\r\n"
                        },
                        {
                            "kind": "NewLineTrivia",
                            "text": "\r\n"
                        },
                        {
                            "kind": "NewLineTrivia",
                            "text": "\r\n"
                        }
                    ],
                    "trailingTrivia": [
                        {
                            "kind": "WhitespaceTrivia",
                            "text": " "
                        }
                    ]
                },
                "identifier": {
                    "kind": "IdentifierName",
                    "fullStart": 553,
                    "fullEnd": 561,
                    "start": 553,
                    "end": 561,
                    "fullWidth": 8,
                    "width": 8,
                    "text": "testcase",
                    "value": "testcase",
                    "valueText": "testcase"
                },
                "callSignature": {
                    "kind": "CallSignature",
                    "fullStart": 561,
                    "fullEnd": 564,
                    "start": 561,
                    "end": 563,
                    "fullWidth": 3,
                    "width": 2,
                    "parameterList": {
                        "kind": "ParameterList",
                        "fullStart": 561,
                        "fullEnd": 564,
                        "start": 561,
                        "end": 563,
                        "fullWidth": 3,
                        "width": 2,
                        "openParenToken": {
                            "kind": "OpenParenToken",
                            "fullStart": 561,
                            "fullEnd": 562,
                            "start": 561,
                            "end": 562,
                            "fullWidth": 1,
                            "width": 1,
                            "text": "(",
                            "value": "(",
                            "valueText": "("
                        },
                        "parameters": [],
                        "closeParenToken": {
                            "kind": "CloseParenToken",
                            "fullStart": 562,
                            "fullEnd": 564,
                            "start": 562,
                            "end": 563,
                            "fullWidth": 2,
                            "width": 1,
                            "text": ")",
                            "value": ")",
                            "valueText": ")",
                            "hasTrailingTrivia": true,
                            "trailingTrivia": [
                                {
                                    "kind": "WhitespaceTrivia",
                                    "text": " "
                                }
                            ]
                        }
                    }
                },
                "block": {
                    "kind": "Block",
                    "fullStart": 564,
                    "fullEnd": 959,
                    "start": 564,
                    "end": 957,
                    "fullWidth": 395,
                    "width": 393,
                    "isIncrementallyUnusable": true,
                    "openBraceToken": {
                        "kind": "OpenBraceToken",
                        "fullStart": 564,
                        "fullEnd": 567,
                        "start": 564,
                        "end": 565,
                        "fullWidth": 3,
                        "width": 1,
                        "text": "{",
                        "value": "{",
                        "valueText": "{",
                        "hasTrailingTrivia": true,
                        "hasTrailingNewLine": true,
                        "trailingTrivia": [
                            {
                                "kind": "NewLineTrivia",
                                "text": "\r\n"
                            }
                        ]
                    },
                    "statements": [
                        {
                            "kind": "VariableStatement",
                            "fullStart": 567,
                            "fullEnd": 592,
                            "start": 577,
                            "end": 590,
                            "fullWidth": 25,
                            "width": 13,
                            "modifiers": [],
                            "variableDeclaration": {
                                "kind": "VariableDeclaration",
                                "fullStart": 567,
                                "fullEnd": 589,
                                "start": 577,
                                "end": 589,
                                "fullWidth": 22,
                                "width": 12,
                                "varKeyword": {
                                    "kind": "VarKeyword",
                                    "fullStart": 567,
                                    "fullEnd": 581,
                                    "start": 577,
                                    "end": 580,
                                    "fullWidth": 14,
                                    "width": 3,
                                    "text": "var",
                                    "value": "var",
                                    "valueText": "var",
                                    "hasLeadingTrivia": true,
                                    "hasLeadingNewLine": true,
                                    "hasTrailingTrivia": true,
                                    "leadingTrivia": [
                                        {
                                            "kind": "NewLineTrivia",
                                            "text": "\r\n"
                                        },
                                        {
                                            "kind": "WhitespaceTrivia",
                                            "text": "        "
                                        }
                                    ],
                                    "trailingTrivia": [
                                        {
                                            "kind": "WhitespaceTrivia",
                                            "text": " "
                                        }
                                    ]
                                },
                                "variableDeclarators": [
                                    {
                                        "kind": "VariableDeclarator",
                                        "fullStart": 581,
                                        "fullEnd": 589,
                                        "start": 581,
                                        "end": 589,
                                        "fullWidth": 8,
                                        "width": 8,
                                        "identifier": {
                                            "kind": "IdentifierName",
                                            "fullStart": 581,
                                            "fullEnd": 585,
                                            "start": 581,
                                            "end": 584,
                                            "fullWidth": 4,
                                            "width": 3,
                                            "text": "obj",
                                            "value": "obj",
                                            "valueText": "obj",
                                            "hasTrailingTrivia": true,
                                            "trailingTrivia": [
                                                {
                                                    "kind": "WhitespaceTrivia",
                                                    "text": " "
                                                }
                                            ]
                                        },
                                        "equalsValueClause": {
                                            "kind": "EqualsValueClause",
                                            "fullStart": 585,
                                            "fullEnd": 589,
                                            "start": 585,
                                            "end": 589,
                                            "fullWidth": 4,
                                            "width": 4,
                                            "equalsToken": {
                                                "kind": "EqualsToken",
                                                "fullStart": 585,
                                                "fullEnd": 587,
                                                "start": 585,
                                                "end": 586,
                                                "fullWidth": 2,
                                                "width": 1,
                                                "text": "=",
                                                "value": "=",
                                                "valueText": "=",
                                                "hasTrailingTrivia": true,
                                                "trailingTrivia": [
                                                    {
                                                        "kind": "WhitespaceTrivia",
                                                        "text": " "
                                                    }
                                                ]
                                            },
                                            "value": {
                                                "kind": "ObjectLiteralExpression",
                                                "fullStart": 587,
                                                "fullEnd": 589,
                                                "start": 587,
                                                "end": 589,
                                                "fullWidth": 2,
                                                "width": 2,
                                                "openBraceToken": {
                                                    "kind": "OpenBraceToken",
                                                    "fullStart": 587,
                                                    "fullEnd": 588,
                                                    "start": 587,
                                                    "end": 588,
                                                    "fullWidth": 1,
                                                    "width": 1,
                                                    "text": "{",
                                                    "value": "{",
                                                    "valueText": "{"
                                                },
                                                "propertyAssignments": [],
                                                "closeBraceToken": {
                                                    "kind": "CloseBraceToken",
                                                    "fullStart": 588,
                                                    "fullEnd": 589,
                                                    "start": 588,
                                                    "end": 589,
                                                    "fullWidth": 1,
                                                    "width": 1,
                                                    "text": "}",
                                                    "value": "}",
                                                    "valueText": "}"
                                                }
                                            }
                                        }
                                    }
                                ]
                            },
                            "semicolonToken": {
                                "kind": "SemicolonToken",
                                "fullStart": 589,
                                "fullEnd": 592,
                                "start": 589,
                                "end": 590,
                                "fullWidth": 3,
                                "width": 1,
                                "text": ";",
                                "value": ";",
                                "valueText": ";",
                                "hasTrailingTrivia": true,
                                "hasTrailingNewLine": true,
                                "trailingTrivia": [
                                    {
                                        "kind": "NewLineTrivia",
                                        "text": "\r\n"
                                    }
                                ]
                            }
                        },
                        {
                            "kind": "FunctionDeclaration",
                            "fullStart": 592,
                            "fullEnd": 654,
                            "start": 602,
                            "end": 652,
                            "fullWidth": 62,
                            "width": 50,
                            "modifiers": [],
                            "functionKeyword": {
                                "kind": "FunctionKeyword",
                                "fullStart": 592,
                                "fullEnd": 611,
                                "start": 602,
                                "end": 610,
                                "fullWidth": 19,
                                "width": 8,
                                "text": "function",
                                "value": "function",
                                "valueText": "function",
                                "hasLeadingTrivia": true,
                                "hasLeadingNewLine": true,
                                "hasTrailingTrivia": true,
                                "leadingTrivia": [
                                    {
                                        "kind": "NewLineTrivia",
                                        "text": "\r\n"
                                    },
                                    {
                                        "kind": "WhitespaceTrivia",
                                        "text": "        "
                                    }
                                ],
                                "trailingTrivia": [
                                    {
                                        "kind": "WhitespaceTrivia",
                                        "text": " "
                                    }
                                ]
                            },
                            "identifier": {
                                "kind": "IdentifierName",
                                "fullStart": 611,
                                "fullEnd": 621,
                                "start": 611,
                                "end": 621,
                                "fullWidth": 10,
                                "width": 10,
                                "text": "callbackfn",
                                "value": "callbackfn",
                                "valueText": "callbackfn"
                            },
                            "callSignature": {
                                "kind": "CallSignature",
                                "fullStart": 621,
                                "fullEnd": 649,
                                "start": 621,
                                "end": 648,
                                "fullWidth": 28,
                                "width": 27,
                                "parameterList": {
                                    "kind": "ParameterList",
                                    "fullStart": 621,
                                    "fullEnd": 649,
                                    "start": 621,
                                    "end": 648,
                                    "fullWidth": 28,
                                    "width": 27,
                                    "openParenToken": {
                                        "kind": "OpenParenToken",
                                        "fullStart": 621,
                                        "fullEnd": 622,
                                        "start": 621,
                                        "end": 622,
                                        "fullWidth": 1,
                                        "width": 1,
                                        "text": "(",
                                        "value": "(",
                                        "valueText": "("
                                    },
                                    "parameters": [
                                        {
                                            "kind": "Parameter",
                                            "fullStart": 622,
                                            "fullEnd": 629,
                                            "start": 622,
                                            "end": 629,
                                            "fullWidth": 7,
<<<<<<< HEAD
                                            "width": 7,
=======
                                            "modifiers": [],
>>>>>>> e3c38734
                                            "identifier": {
                                                "kind": "IdentifierName",
                                                "fullStart": 622,
                                                "fullEnd": 629,
                                                "start": 622,
                                                "end": 629,
                                                "fullWidth": 7,
                                                "width": 7,
                                                "text": "prevVal",
                                                "value": "prevVal",
                                                "valueText": "prevVal"
                                            }
                                        },
                                        {
                                            "kind": "CommaToken",
                                            "fullStart": 629,
                                            "fullEnd": 631,
                                            "start": 629,
                                            "end": 630,
                                            "fullWidth": 2,
                                            "width": 1,
                                            "text": ",",
                                            "value": ",",
                                            "valueText": ",",
                                            "hasTrailingTrivia": true,
                                            "trailingTrivia": [
                                                {
                                                    "kind": "WhitespaceTrivia",
                                                    "text": " "
                                                }
                                            ]
                                        },
                                        {
                                            "kind": "Parameter",
                                            "fullStart": 631,
                                            "fullEnd": 637,
                                            "start": 631,
                                            "end": 637,
                                            "fullWidth": 6,
<<<<<<< HEAD
                                            "width": 6,
=======
                                            "modifiers": [],
>>>>>>> e3c38734
                                            "identifier": {
                                                "kind": "IdentifierName",
                                                "fullStart": 631,
                                                "fullEnd": 637,
                                                "start": 631,
                                                "end": 637,
                                                "fullWidth": 6,
                                                "width": 6,
                                                "text": "curVal",
                                                "value": "curVal",
                                                "valueText": "curVal"
                                            }
                                        },
                                        {
                                            "kind": "CommaToken",
                                            "fullStart": 637,
                                            "fullEnd": 639,
                                            "start": 637,
                                            "end": 638,
                                            "fullWidth": 2,
                                            "width": 1,
                                            "text": ",",
                                            "value": ",",
                                            "valueText": ",",
                                            "hasTrailingTrivia": true,
                                            "trailingTrivia": [
                                                {
                                                    "kind": "WhitespaceTrivia",
                                                    "text": " "
                                                }
                                            ]
                                        },
                                        {
                                            "kind": "Parameter",
                                            "fullStart": 639,
                                            "fullEnd": 642,
                                            "start": 639,
                                            "end": 642,
                                            "fullWidth": 3,
<<<<<<< HEAD
                                            "width": 3,
=======
                                            "modifiers": [],
>>>>>>> e3c38734
                                            "identifier": {
                                                "kind": "IdentifierName",
                                                "fullStart": 639,
                                                "fullEnd": 642,
                                                "start": 639,
                                                "end": 642,
                                                "fullWidth": 3,
                                                "width": 3,
                                                "text": "idx",
                                                "value": "idx",
                                                "valueText": "idx"
                                            }
                                        },
                                        {
                                            "kind": "CommaToken",
                                            "fullStart": 642,
                                            "fullEnd": 644,
                                            "start": 642,
                                            "end": 643,
                                            "fullWidth": 2,
                                            "width": 1,
                                            "text": ",",
                                            "value": ",",
                                            "valueText": ",",
                                            "hasTrailingTrivia": true,
                                            "trailingTrivia": [
                                                {
                                                    "kind": "WhitespaceTrivia",
                                                    "text": " "
                                                }
                                            ]
                                        },
                                        {
                                            "kind": "Parameter",
                                            "fullStart": 644,
                                            "fullEnd": 647,
                                            "start": 644,
                                            "end": 647,
                                            "fullWidth": 3,
<<<<<<< HEAD
                                            "width": 3,
=======
                                            "modifiers": [],
>>>>>>> e3c38734
                                            "identifier": {
                                                "kind": "IdentifierName",
                                                "fullStart": 644,
                                                "fullEnd": 647,
                                                "start": 644,
                                                "end": 647,
                                                "fullWidth": 3,
                                                "width": 3,
                                                "text": "obj",
                                                "value": "obj",
                                                "valueText": "obj"
                                            }
                                        }
                                    ],
                                    "closeParenToken": {
                                        "kind": "CloseParenToken",
                                        "fullStart": 647,
                                        "fullEnd": 649,
                                        "start": 647,
                                        "end": 648,
                                        "fullWidth": 2,
                                        "width": 1,
                                        "text": ")",
                                        "value": ")",
                                        "valueText": ")",
                                        "hasTrailingTrivia": true,
                                        "trailingTrivia": [
                                            {
                                                "kind": "WhitespaceTrivia",
                                                "text": " "
                                            }
                                        ]
                                    }
                                }
                            },
                            "block": {
                                "kind": "Block",
                                "fullStart": 649,
                                "fullEnd": 654,
                                "start": 649,
                                "end": 652,
                                "fullWidth": 5,
                                "width": 3,
                                "openBraceToken": {
                                    "kind": "OpenBraceToken",
                                    "fullStart": 649,
                                    "fullEnd": 651,
                                    "start": 649,
                                    "end": 650,
                                    "fullWidth": 2,
                                    "width": 1,
                                    "text": "{",
                                    "value": "{",
                                    "valueText": "{",
                                    "hasTrailingTrivia": true,
                                    "trailingTrivia": [
                                        {
                                            "kind": "WhitespaceTrivia",
                                            "text": " "
                                        }
                                    ]
                                },
                                "statements": [],
                                "closeBraceToken": {
                                    "kind": "CloseBraceToken",
                                    "fullStart": 651,
                                    "fullEnd": 654,
                                    "start": 651,
                                    "end": 652,
                                    "fullWidth": 3,
                                    "width": 1,
                                    "text": "}",
                                    "value": "}",
                                    "valueText": "}",
                                    "hasTrailingTrivia": true,
                                    "hasTrailingNewLine": true,
                                    "trailingTrivia": [
                                        {
                                            "kind": "NewLineTrivia",
                                            "text": "\r\n"
                                        }
                                    ]
                                }
                            }
                        },
                        {
                            "kind": "ExpressionStatement",
                            "fullStart": 654,
                            "fullEnd": 865,
                            "start": 664,
                            "end": 863,
                            "fullWidth": 211,
                            "width": 199,
                            "isIncrementallyUnusable": true,
                            "expression": {
                                "kind": "InvocationExpression",
                                "fullStart": 654,
                                "fullEnd": 862,
                                "start": 664,
                                "end": 862,
                                "fullWidth": 208,
                                "width": 198,
                                "isIncrementallyUnusable": true,
                                "expression": {
                                    "kind": "MemberAccessExpression",
                                    "fullStart": 654,
                                    "fullEnd": 685,
                                    "start": 664,
                                    "end": 685,
                                    "fullWidth": 31,
                                    "width": 21,
                                    "expression": {
                                        "kind": "IdentifierName",
                                        "fullStart": 654,
                                        "fullEnd": 670,
                                        "start": 664,
                                        "end": 670,
                                        "fullWidth": 16,
                                        "width": 6,
                                        "text": "Object",
                                        "value": "Object",
                                        "valueText": "Object",
                                        "hasLeadingTrivia": true,
                                        "hasLeadingNewLine": true,
                                        "leadingTrivia": [
                                            {
                                                "kind": "NewLineTrivia",
                                                "text": "\r\n"
                                            },
                                            {
                                                "kind": "WhitespaceTrivia",
                                                "text": "        "
                                            }
                                        ]
                                    },
                                    "dotToken": {
                                        "kind": "DotToken",
                                        "fullStart": 670,
                                        "fullEnd": 671,
                                        "start": 670,
                                        "end": 671,
                                        "fullWidth": 1,
                                        "width": 1,
                                        "text": ".",
                                        "value": ".",
                                        "valueText": "."
                                    },
                                    "name": {
                                        "kind": "IdentifierName",
                                        "fullStart": 671,
                                        "fullEnd": 685,
                                        "start": 671,
                                        "end": 685,
                                        "fullWidth": 14,
                                        "width": 14,
                                        "text": "defineProperty",
                                        "value": "defineProperty",
                                        "valueText": "defineProperty"
                                    }
                                },
                                "argumentList": {
                                    "kind": "ArgumentList",
                                    "fullStart": 685,
                                    "fullEnd": 862,
                                    "start": 685,
                                    "end": 862,
                                    "fullWidth": 177,
                                    "width": 177,
                                    "isIncrementallyUnusable": true,
                                    "openParenToken": {
                                        "kind": "OpenParenToken",
                                        "fullStart": 685,
                                        "fullEnd": 686,
                                        "start": 685,
                                        "end": 686,
                                        "fullWidth": 1,
                                        "width": 1,
                                        "text": "(",
                                        "value": "(",
                                        "valueText": "("
                                    },
                                    "arguments": [
                                        {
                                            "kind": "IdentifierName",
                                            "fullStart": 686,
                                            "fullEnd": 689,
                                            "start": 686,
                                            "end": 689,
                                            "fullWidth": 3,
                                            "width": 3,
                                            "text": "obj",
                                            "value": "obj",
                                            "valueText": "obj"
                                        },
                                        {
                                            "kind": "CommaToken",
                                            "fullStart": 689,
                                            "fullEnd": 691,
                                            "start": 689,
                                            "end": 690,
                                            "fullWidth": 2,
                                            "width": 1,
                                            "text": ",",
                                            "value": ",",
                                            "valueText": ",",
                                            "hasTrailingTrivia": true,
                                            "trailingTrivia": [
                                                {
                                                    "kind": "WhitespaceTrivia",
                                                    "text": " "
                                                }
                                            ]
                                        },
                                        {
                                            "kind": "StringLiteral",
                                            "fullStart": 691,
                                            "fullEnd": 699,
                                            "start": 691,
                                            "end": 699,
                                            "fullWidth": 8,
                                            "width": 8,
                                            "text": "\"length\"",
                                            "value": "length",
                                            "valueText": "length"
                                        },
                                        {
                                            "kind": "CommaToken",
                                            "fullStart": 699,
                                            "fullEnd": 701,
                                            "start": 699,
                                            "end": 700,
                                            "fullWidth": 2,
                                            "width": 1,
                                            "text": ",",
                                            "value": ",",
                                            "valueText": ",",
                                            "hasTrailingTrivia": true,
                                            "trailingTrivia": [
                                                {
                                                    "kind": "WhitespaceTrivia",
                                                    "text": " "
                                                }
                                            ]
                                        },
                                        {
                                            "kind": "ObjectLiteralExpression",
                                            "fullStart": 701,
                                            "fullEnd": 861,
                                            "start": 701,
                                            "end": 861,
                                            "fullWidth": 160,
                                            "width": 160,
                                            "isIncrementallyUnusable": true,
                                            "openBraceToken": {
                                                "kind": "OpenBraceToken",
                                                "fullStart": 701,
                                                "fullEnd": 704,
                                                "start": 701,
                                                "end": 702,
                                                "fullWidth": 3,
                                                "width": 1,
                                                "text": "{",
                                                "value": "{",
                                                "valueText": "{",
                                                "hasTrailingTrivia": true,
                                                "hasTrailingNewLine": true,
                                                "trailingTrivia": [
                                                    {
                                                        "kind": "NewLineTrivia",
                                                        "text": "\r\n"
                                                    }
                                                ]
                                            },
                                            "propertyAssignments": [
                                                {
                                                    "kind": "SimplePropertyAssignment",
                                                    "fullStart": 704,
                                                    "fullEnd": 817,
                                                    "start": 716,
                                                    "end": 817,
                                                    "fullWidth": 113,
                                                    "width": 101,
                                                    "isIncrementallyUnusable": true,
                                                    "propertyName": {
                                                        "kind": "IdentifierName",
                                                        "fullStart": 704,
                                                        "fullEnd": 719,
                                                        "start": 716,
                                                        "end": 719,
                                                        "fullWidth": 15,
                                                        "width": 3,
                                                        "text": "get",
                                                        "value": "get",
                                                        "valueText": "get",
                                                        "hasLeadingTrivia": true,
                                                        "leadingTrivia": [
                                                            {
                                                                "kind": "WhitespaceTrivia",
                                                                "text": "            "
                                                            }
                                                        ]
                                                    },
                                                    "colonToken": {
                                                        "kind": "ColonToken",
                                                        "fullStart": 719,
                                                        "fullEnd": 721,
                                                        "start": 719,
                                                        "end": 720,
                                                        "fullWidth": 2,
                                                        "width": 1,
                                                        "text": ":",
                                                        "value": ":",
                                                        "valueText": ":",
                                                        "hasTrailingTrivia": true,
                                                        "trailingTrivia": [
                                                            {
                                                                "kind": "WhitespaceTrivia",
                                                                "text": " "
                                                            }
                                                        ]
                                                    },
                                                    "expression": {
                                                        "kind": "FunctionExpression",
                                                        "fullStart": 721,
                                                        "fullEnd": 817,
                                                        "start": 721,
                                                        "end": 817,
                                                        "fullWidth": 96,
                                                        "width": 96,
                                                        "functionKeyword": {
                                                            "kind": "FunctionKeyword",
                                                            "fullStart": 721,
                                                            "fullEnd": 730,
                                                            "start": 721,
                                                            "end": 729,
                                                            "fullWidth": 9,
                                                            "width": 8,
                                                            "text": "function",
                                                            "value": "function",
                                                            "valueText": "function",
                                                            "hasTrailingTrivia": true,
                                                            "trailingTrivia": [
                                                                {
                                                                    "kind": "WhitespaceTrivia",
                                                                    "text": " "
                                                                }
                                                            ]
                                                        },
                                                        "callSignature": {
                                                            "kind": "CallSignature",
                                                            "fullStart": 730,
                                                            "fullEnd": 733,
                                                            "start": 730,
                                                            "end": 732,
                                                            "fullWidth": 3,
                                                            "width": 2,
                                                            "parameterList": {
                                                                "kind": "ParameterList",
                                                                "fullStart": 730,
                                                                "fullEnd": 733,
                                                                "start": 730,
                                                                "end": 732,
                                                                "fullWidth": 3,
                                                                "width": 2,
                                                                "openParenToken": {
                                                                    "kind": "OpenParenToken",
                                                                    "fullStart": 730,
                                                                    "fullEnd": 731,
                                                                    "start": 730,
                                                                    "end": 731,
                                                                    "fullWidth": 1,
                                                                    "width": 1,
                                                                    "text": "(",
                                                                    "value": "(",
                                                                    "valueText": "("
                                                                },
                                                                "parameters": [],
                                                                "closeParenToken": {
                                                                    "kind": "CloseParenToken",
                                                                    "fullStart": 731,
                                                                    "fullEnd": 733,
                                                                    "start": 731,
                                                                    "end": 732,
                                                                    "fullWidth": 2,
                                                                    "width": 1,
                                                                    "text": ")",
                                                                    "value": ")",
                                                                    "valueText": ")",
                                                                    "hasTrailingTrivia": true,
                                                                    "trailingTrivia": [
                                                                        {
                                                                            "kind": "WhitespaceTrivia",
                                                                            "text": " "
                                                                        }
                                                                    ]
                                                                }
                                                            }
                                                        },
                                                        "block": {
                                                            "kind": "Block",
                                                            "fullStart": 733,
                                                            "fullEnd": 817,
                                                            "start": 733,
                                                            "end": 817,
                                                            "fullWidth": 84,
                                                            "width": 84,
                                                            "openBraceToken": {
                                                                "kind": "OpenBraceToken",
                                                                "fullStart": 733,
                                                                "fullEnd": 736,
                                                                "start": 733,
                                                                "end": 734,
                                                                "fullWidth": 3,
                                                                "width": 1,
                                                                "text": "{",
                                                                "value": "{",
                                                                "valueText": "{",
                                                                "hasTrailingTrivia": true,
                                                                "hasTrailingNewLine": true,
                                                                "trailingTrivia": [
                                                                    {
                                                                        "kind": "NewLineTrivia",
                                                                        "text": "\r\n"
                                                                    }
                                                                ]
                                                            },
                                                            "statements": [
                                                                {
                                                                    "kind": "ExpressionStatement",
                                                                    "fullStart": 736,
                                                                    "fullEnd": 777,
                                                                    "start": 752,
                                                                    "end": 775,
                                                                    "fullWidth": 41,
                                                                    "width": 23,
                                                                    "expression": {
                                                                        "kind": "AssignmentExpression",
                                                                        "fullStart": 736,
                                                                        "fullEnd": 774,
                                                                        "start": 752,
                                                                        "end": 774,
                                                                        "fullWidth": 38,
                                                                        "width": 22,
                                                                        "left": {
                                                                            "kind": "ElementAccessExpression",
                                                                            "fullStart": 736,
                                                                            "fullEnd": 759,
                                                                            "start": 752,
                                                                            "end": 758,
                                                                            "fullWidth": 23,
                                                                            "width": 6,
                                                                            "expression": {
                                                                                "kind": "IdentifierName",
                                                                                "fullStart": 736,
                                                                                "fullEnd": 755,
                                                                                "start": 752,
                                                                                "end": 755,
                                                                                "fullWidth": 19,
                                                                                "width": 3,
                                                                                "text": "obj",
                                                                                "value": "obj",
                                                                                "valueText": "obj",
                                                                                "hasLeadingTrivia": true,
                                                                                "leadingTrivia": [
                                                                                    {
                                                                                        "kind": "WhitespaceTrivia",
                                                                                        "text": "                "
                                                                                    }
                                                                                ]
                                                                            },
                                                                            "openBracketToken": {
                                                                                "kind": "OpenBracketToken",
                                                                                "fullStart": 755,
                                                                                "fullEnd": 756,
                                                                                "start": 755,
                                                                                "end": 756,
                                                                                "fullWidth": 1,
                                                                                "width": 1,
                                                                                "text": "[",
                                                                                "value": "[",
                                                                                "valueText": "["
                                                                            },
                                                                            "argumentExpression": {
                                                                                "kind": "NumericLiteral",
                                                                                "fullStart": 756,
                                                                                "fullEnd": 757,
                                                                                "start": 756,
                                                                                "end": 757,
                                                                                "fullWidth": 1,
                                                                                "width": 1,
                                                                                "text": "2",
                                                                                "value": 2,
                                                                                "valueText": "2"
                                                                            },
                                                                            "closeBracketToken": {
                                                                                "kind": "CloseBracketToken",
                                                                                "fullStart": 757,
                                                                                "fullEnd": 759,
                                                                                "start": 757,
                                                                                "end": 758,
                                                                                "fullWidth": 2,
                                                                                "width": 1,
                                                                                "text": "]",
                                                                                "value": "]",
                                                                                "valueText": "]",
                                                                                "hasTrailingTrivia": true,
                                                                                "trailingTrivia": [
                                                                                    {
                                                                                        "kind": "WhitespaceTrivia",
                                                                                        "text": " "
                                                                                    }
                                                                                ]
                                                                            }
                                                                        },
                                                                        "operatorToken": {
                                                                            "kind": "EqualsToken",
                                                                            "fullStart": 759,
                                                                            "fullEnd": 761,
                                                                            "start": 759,
                                                                            "end": 760,
                                                                            "fullWidth": 2,
                                                                            "width": 1,
                                                                            "text": "=",
                                                                            "value": "=",
                                                                            "valueText": "=",
                                                                            "hasTrailingTrivia": true,
                                                                            "trailingTrivia": [
                                                                                {
                                                                                    "kind": "WhitespaceTrivia",
                                                                                    "text": " "
                                                                                }
                                                                            ]
                                                                        },
                                                                        "right": {
                                                                            "kind": "StringLiteral",
                                                                            "fullStart": 761,
                                                                            "fullEnd": 774,
                                                                            "start": 761,
                                                                            "end": 774,
                                                                            "fullWidth": 13,
                                                                            "width": 13,
                                                                            "text": "\"accumulator\"",
                                                                            "value": "accumulator",
                                                                            "valueText": "accumulator"
                                                                        }
                                                                    },
                                                                    "semicolonToken": {
                                                                        "kind": "SemicolonToken",
                                                                        "fullStart": 774,
                                                                        "fullEnd": 777,
                                                                        "start": 774,
                                                                        "end": 775,
                                                                        "fullWidth": 3,
                                                                        "width": 1,
                                                                        "text": ";",
                                                                        "value": ";",
                                                                        "valueText": ";",
                                                                        "hasTrailingTrivia": true,
                                                                        "hasTrailingNewLine": true,
                                                                        "trailingTrivia": [
                                                                            {
                                                                                "kind": "NewLineTrivia",
                                                                                "text": "\r\n"
                                                                            }
                                                                        ]
                                                                    }
                                                                },
                                                                {
                                                                    "kind": "ReturnStatement",
                                                                    "fullStart": 777,
                                                                    "fullEnd": 804,
                                                                    "start": 793,
                                                                    "end": 802,
                                                                    "fullWidth": 27,
                                                                    "width": 9,
                                                                    "returnKeyword": {
                                                                        "kind": "ReturnKeyword",
                                                                        "fullStart": 777,
                                                                        "fullEnd": 800,
                                                                        "start": 793,
                                                                        "end": 799,
                                                                        "fullWidth": 23,
                                                                        "width": 6,
                                                                        "text": "return",
                                                                        "value": "return",
                                                                        "valueText": "return",
                                                                        "hasLeadingTrivia": true,
                                                                        "hasTrailingTrivia": true,
                                                                        "leadingTrivia": [
                                                                            {
                                                                                "kind": "WhitespaceTrivia",
                                                                                "text": "                "
                                                                            }
                                                                        ],
                                                                        "trailingTrivia": [
                                                                            {
                                                                                "kind": "WhitespaceTrivia",
                                                                                "text": " "
                                                                            }
                                                                        ]
                                                                    },
                                                                    "expression": {
                                                                        "kind": "NumericLiteral",
                                                                        "fullStart": 800,
                                                                        "fullEnd": 801,
                                                                        "start": 800,
                                                                        "end": 801,
                                                                        "fullWidth": 1,
                                                                        "width": 1,
                                                                        "text": "3",
                                                                        "value": 3,
                                                                        "valueText": "3"
                                                                    },
                                                                    "semicolonToken": {
                                                                        "kind": "SemicolonToken",
                                                                        "fullStart": 801,
                                                                        "fullEnd": 804,
                                                                        "start": 801,
                                                                        "end": 802,
                                                                        "fullWidth": 3,
                                                                        "width": 1,
                                                                        "text": ";",
                                                                        "value": ";",
                                                                        "valueText": ";",
                                                                        "hasTrailingTrivia": true,
                                                                        "hasTrailingNewLine": true,
                                                                        "trailingTrivia": [
                                                                            {
                                                                                "kind": "NewLineTrivia",
                                                                                "text": "\r\n"
                                                                            }
                                                                        ]
                                                                    }
                                                                }
                                                            ],
                                                            "closeBraceToken": {
                                                                "kind": "CloseBraceToken",
                                                                "fullStart": 804,
                                                                "fullEnd": 817,
                                                                "start": 816,
                                                                "end": 817,
                                                                "fullWidth": 13,
                                                                "width": 1,
                                                                "text": "}",
                                                                "value": "}",
                                                                "valueText": "}",
                                                                "hasLeadingTrivia": true,
                                                                "leadingTrivia": [
                                                                    {
                                                                        "kind": "WhitespaceTrivia",
                                                                        "text": "            "
                                                                    }
                                                                ]
                                                            }
                                                        }
                                                    }
                                                },
                                                {
                                                    "kind": "CommaToken",
                                                    "fullStart": 817,
                                                    "fullEnd": 820,
                                                    "start": 817,
                                                    "end": 818,
                                                    "fullWidth": 3,
                                                    "width": 1,
                                                    "text": ",",
                                                    "value": ",",
                                                    "valueText": ",",
                                                    "hasTrailingTrivia": true,
                                                    "hasTrailingNewLine": true,
                                                    "trailingTrivia": [
                                                        {
                                                            "kind": "NewLineTrivia",
                                                            "text": "\r\n"
                                                        }
                                                    ]
                                                },
                                                {
                                                    "kind": "SimplePropertyAssignment",
                                                    "fullStart": 820,
                                                    "fullEnd": 852,
                                                    "start": 832,
                                                    "end": 850,
                                                    "fullWidth": 32,
                                                    "width": 18,
                                                    "propertyName": {
                                                        "kind": "IdentifierName",
                                                        "fullStart": 820,
                                                        "fullEnd": 844,
                                                        "start": 832,
                                                        "end": 844,
                                                        "fullWidth": 24,
                                                        "width": 12,
                                                        "text": "configurable",
                                                        "value": "configurable",
                                                        "valueText": "configurable",
                                                        "hasLeadingTrivia": true,
                                                        "leadingTrivia": [
                                                            {
                                                                "kind": "WhitespaceTrivia",
                                                                "text": "            "
                                                            }
                                                        ]
                                                    },
                                                    "colonToken": {
                                                        "kind": "ColonToken",
                                                        "fullStart": 844,
                                                        "fullEnd": 846,
                                                        "start": 844,
                                                        "end": 845,
                                                        "fullWidth": 2,
                                                        "width": 1,
                                                        "text": ":",
                                                        "value": ":",
                                                        "valueText": ":",
                                                        "hasTrailingTrivia": true,
                                                        "trailingTrivia": [
                                                            {
                                                                "kind": "WhitespaceTrivia",
                                                                "text": " "
                                                            }
                                                        ]
                                                    },
                                                    "expression": {
                                                        "kind": "TrueKeyword",
                                                        "fullStart": 846,
                                                        "fullEnd": 852,
                                                        "start": 846,
                                                        "end": 850,
                                                        "fullWidth": 6,
                                                        "width": 4,
                                                        "text": "true",
                                                        "value": true,
                                                        "valueText": "true",
                                                        "hasTrailingTrivia": true,
                                                        "hasTrailingNewLine": true,
                                                        "trailingTrivia": [
                                                            {
                                                                "kind": "NewLineTrivia",
                                                                "text": "\r\n"
                                                            }
                                                        ]
                                                    }
                                                }
                                            ],
                                            "closeBraceToken": {
                                                "kind": "CloseBraceToken",
                                                "fullStart": 852,
                                                "fullEnd": 861,
                                                "start": 860,
                                                "end": 861,
                                                "fullWidth": 9,
                                                "width": 1,
                                                "text": "}",
                                                "value": "}",
                                                "valueText": "}",
                                                "hasLeadingTrivia": true,
                                                "leadingTrivia": [
                                                    {
                                                        "kind": "WhitespaceTrivia",
                                                        "text": "        "
                                                    }
                                                ]
                                            }
                                        }
                                    ],
                                    "closeParenToken": {
                                        "kind": "CloseParenToken",
                                        "fullStart": 861,
                                        "fullEnd": 862,
                                        "start": 861,
                                        "end": 862,
                                        "fullWidth": 1,
                                        "width": 1,
                                        "text": ")",
                                        "value": ")",
                                        "valueText": ")"
                                    }
                                }
                            },
                            "semicolonToken": {
                                "kind": "SemicolonToken",
                                "fullStart": 862,
                                "fullEnd": 865,
                                "start": 862,
                                "end": 863,
                                "fullWidth": 3,
                                "width": 1,
                                "text": ";",
                                "value": ";",
                                "valueText": ";",
                                "hasTrailingTrivia": true,
                                "hasTrailingNewLine": true,
                                "trailingTrivia": [
                                    {
                                        "kind": "NewLineTrivia",
                                        "text": "\r\n"
                                    }
                                ]
                            }
                        },
                        {
                            "kind": "ReturnStatement",
                            "fullStart": 865,
                            "fullEnd": 952,
                            "start": 875,
                            "end": 950,
                            "fullWidth": 87,
                            "width": 75,
                            "returnKeyword": {
                                "kind": "ReturnKeyword",
                                "fullStart": 865,
                                "fullEnd": 882,
                                "start": 875,
                                "end": 881,
                                "fullWidth": 17,
                                "width": 6,
                                "text": "return",
                                "value": "return",
                                "valueText": "return",
                                "hasLeadingTrivia": true,
                                "hasLeadingNewLine": true,
                                "hasTrailingTrivia": true,
                                "leadingTrivia": [
                                    {
                                        "kind": "NewLineTrivia",
                                        "text": "\r\n"
                                    },
                                    {
                                        "kind": "WhitespaceTrivia",
                                        "text": "        "
                                    }
                                ],
                                "trailingTrivia": [
                                    {
                                        "kind": "WhitespaceTrivia",
                                        "text": " "
                                    }
                                ]
                            },
                            "expression": {
                                "kind": "EqualsExpression",
                                "fullStart": 882,
                                "fullEnd": 949,
                                "start": 882,
                                "end": 949,
                                "fullWidth": 67,
                                "width": 67,
                                "left": {
                                    "kind": "InvocationExpression",
                                    "fullStart": 882,
                                    "fullEnd": 932,
                                    "start": 882,
                                    "end": 931,
                                    "fullWidth": 50,
                                    "width": 49,
                                    "expression": {
                                        "kind": "MemberAccessExpression",
                                        "fullStart": 882,
                                        "fullEnd": 914,
                                        "start": 882,
                                        "end": 914,
                                        "fullWidth": 32,
                                        "width": 32,
                                        "expression": {
                                            "kind": "MemberAccessExpression",
                                            "fullStart": 882,
                                            "fullEnd": 909,
                                            "start": 882,
                                            "end": 909,
                                            "fullWidth": 27,
                                            "width": 27,
                                            "expression": {
                                                "kind": "MemberAccessExpression",
                                                "fullStart": 882,
                                                "fullEnd": 897,
                                                "start": 882,
                                                "end": 897,
                                                "fullWidth": 15,
                                                "width": 15,
                                                "expression": {
                                                    "kind": "IdentifierName",
                                                    "fullStart": 882,
                                                    "fullEnd": 887,
                                                    "start": 882,
                                                    "end": 887,
                                                    "fullWidth": 5,
                                                    "width": 5,
                                                    "text": "Array",
                                                    "value": "Array",
                                                    "valueText": "Array"
                                                },
                                                "dotToken": {
                                                    "kind": "DotToken",
                                                    "fullStart": 887,
                                                    "fullEnd": 888,
                                                    "start": 887,
                                                    "end": 888,
                                                    "fullWidth": 1,
                                                    "width": 1,
                                                    "text": ".",
                                                    "value": ".",
                                                    "valueText": "."
                                                },
                                                "name": {
                                                    "kind": "IdentifierName",
                                                    "fullStart": 888,
                                                    "fullEnd": 897,
                                                    "start": 888,
                                                    "end": 897,
                                                    "fullWidth": 9,
                                                    "width": 9,
                                                    "text": "prototype",
                                                    "value": "prototype",
                                                    "valueText": "prototype"
                                                }
                                            },
                                            "dotToken": {
                                                "kind": "DotToken",
                                                "fullStart": 897,
                                                "fullEnd": 898,
                                                "start": 897,
                                                "end": 898,
                                                "fullWidth": 1,
                                                "width": 1,
                                                "text": ".",
                                                "value": ".",
                                                "valueText": "."
                                            },
                                            "name": {
                                                "kind": "IdentifierName",
                                                "fullStart": 898,
                                                "fullEnd": 909,
                                                "start": 898,
                                                "end": 909,
                                                "fullWidth": 11,
                                                "width": 11,
                                                "text": "reduceRight",
                                                "value": "reduceRight",
                                                "valueText": "reduceRight"
                                            }
                                        },
                                        "dotToken": {
                                            "kind": "DotToken",
                                            "fullStart": 909,
                                            "fullEnd": 910,
                                            "start": 909,
                                            "end": 910,
                                            "fullWidth": 1,
                                            "width": 1,
                                            "text": ".",
                                            "value": ".",
                                            "valueText": "."
                                        },
                                        "name": {
                                            "kind": "IdentifierName",
                                            "fullStart": 910,
                                            "fullEnd": 914,
                                            "start": 910,
                                            "end": 914,
                                            "fullWidth": 4,
                                            "width": 4,
                                            "text": "call",
                                            "value": "call",
                                            "valueText": "call"
                                        }
                                    },
                                    "argumentList": {
                                        "kind": "ArgumentList",
                                        "fullStart": 914,
                                        "fullEnd": 932,
                                        "start": 914,
                                        "end": 931,
                                        "fullWidth": 18,
                                        "width": 17,
                                        "openParenToken": {
                                            "kind": "OpenParenToken",
                                            "fullStart": 914,
                                            "fullEnd": 915,
                                            "start": 914,
                                            "end": 915,
                                            "fullWidth": 1,
                                            "width": 1,
                                            "text": "(",
                                            "value": "(",
                                            "valueText": "("
                                        },
                                        "arguments": [
                                            {
                                                "kind": "IdentifierName",
                                                "fullStart": 915,
                                                "fullEnd": 918,
                                                "start": 915,
                                                "end": 918,
                                                "fullWidth": 3,
                                                "width": 3,
                                                "text": "obj",
                                                "value": "obj",
                                                "valueText": "obj"
                                            },
                                            {
                                                "kind": "CommaToken",
                                                "fullStart": 918,
                                                "fullEnd": 920,
                                                "start": 918,
                                                "end": 919,
                                                "fullWidth": 2,
                                                "width": 1,
                                                "text": ",",
                                                "value": ",",
                                                "valueText": ",",
                                                "hasTrailingTrivia": true,
                                                "trailingTrivia": [
                                                    {
                                                        "kind": "WhitespaceTrivia",
                                                        "text": " "
                                                    }
                                                ]
                                            },
                                            {
                                                "kind": "IdentifierName",
                                                "fullStart": 920,
                                                "fullEnd": 930,
                                                "start": 920,
                                                "end": 930,
                                                "fullWidth": 10,
                                                "width": 10,
                                                "text": "callbackfn",
                                                "value": "callbackfn",
                                                "valueText": "callbackfn"
                                            }
                                        ],
                                        "closeParenToken": {
                                            "kind": "CloseParenToken",
                                            "fullStart": 930,
                                            "fullEnd": 932,
                                            "start": 930,
                                            "end": 931,
                                            "fullWidth": 2,
                                            "width": 1,
                                            "text": ")",
                                            "value": ")",
                                            "valueText": ")",
                                            "hasTrailingTrivia": true,
                                            "trailingTrivia": [
                                                {
                                                    "kind": "WhitespaceTrivia",
                                                    "text": " "
                                                }
                                            ]
                                        }
                                    }
                                },
                                "operatorToken": {
                                    "kind": "EqualsEqualsEqualsToken",
                                    "fullStart": 932,
                                    "fullEnd": 936,
                                    "start": 932,
                                    "end": 935,
                                    "fullWidth": 4,
                                    "width": 3,
                                    "text": "===",
                                    "value": "===",
                                    "valueText": "===",
                                    "hasTrailingTrivia": true,
                                    "trailingTrivia": [
                                        {
                                            "kind": "WhitespaceTrivia",
                                            "text": " "
                                        }
                                    ]
                                },
                                "right": {
                                    "kind": "StringLiteral",
                                    "fullStart": 936,
                                    "fullEnd": 949,
                                    "start": 936,
                                    "end": 949,
                                    "fullWidth": 13,
                                    "width": 13,
                                    "text": "\"accumulator\"",
                                    "value": "accumulator",
                                    "valueText": "accumulator"
                                }
                            },
                            "semicolonToken": {
                                "kind": "SemicolonToken",
                                "fullStart": 949,
                                "fullEnd": 952,
                                "start": 949,
                                "end": 950,
                                "fullWidth": 3,
                                "width": 1,
                                "text": ";",
                                "value": ";",
                                "valueText": ";",
                                "hasTrailingTrivia": true,
                                "hasTrailingNewLine": true,
                                "trailingTrivia": [
                                    {
                                        "kind": "NewLineTrivia",
                                        "text": "\r\n"
                                    }
                                ]
                            }
                        }
                    ],
                    "closeBraceToken": {
                        "kind": "CloseBraceToken",
                        "fullStart": 952,
                        "fullEnd": 959,
                        "start": 956,
                        "end": 957,
                        "fullWidth": 7,
                        "width": 1,
                        "text": "}",
                        "value": "}",
                        "valueText": "}",
                        "hasLeadingTrivia": true,
                        "hasTrailingTrivia": true,
                        "hasTrailingNewLine": true,
                        "leadingTrivia": [
                            {
                                "kind": "WhitespaceTrivia",
                                "text": "    "
                            }
                        ],
                        "trailingTrivia": [
                            {
                                "kind": "NewLineTrivia",
                                "text": "\r\n"
                            }
                        ]
                    }
                }
            },
            {
                "kind": "ExpressionStatement",
                "fullStart": 959,
                "fullEnd": 983,
                "start": 959,
                "end": 981,
                "fullWidth": 24,
                "width": 22,
                "expression": {
                    "kind": "InvocationExpression",
                    "fullStart": 959,
                    "fullEnd": 980,
                    "start": 959,
                    "end": 980,
                    "fullWidth": 21,
                    "width": 21,
                    "expression": {
                        "kind": "IdentifierName",
                        "fullStart": 959,
                        "fullEnd": 970,
                        "start": 959,
                        "end": 970,
                        "fullWidth": 11,
                        "width": 11,
                        "text": "runTestCase",
                        "value": "runTestCase",
                        "valueText": "runTestCase"
                    },
                    "argumentList": {
                        "kind": "ArgumentList",
                        "fullStart": 970,
                        "fullEnd": 980,
                        "start": 970,
                        "end": 980,
                        "fullWidth": 10,
                        "width": 10,
                        "openParenToken": {
                            "kind": "OpenParenToken",
                            "fullStart": 970,
                            "fullEnd": 971,
                            "start": 970,
                            "end": 971,
                            "fullWidth": 1,
                            "width": 1,
                            "text": "(",
                            "value": "(",
                            "valueText": "("
                        },
                        "arguments": [
                            {
                                "kind": "IdentifierName",
                                "fullStart": 971,
                                "fullEnd": 979,
                                "start": 971,
                                "end": 979,
                                "fullWidth": 8,
                                "width": 8,
                                "text": "testcase",
                                "value": "testcase",
                                "valueText": "testcase"
                            }
                        ],
                        "closeParenToken": {
                            "kind": "CloseParenToken",
                            "fullStart": 979,
                            "fullEnd": 980,
                            "start": 979,
                            "end": 980,
                            "fullWidth": 1,
                            "width": 1,
                            "text": ")",
                            "value": ")",
                            "valueText": ")"
                        }
                    }
                },
                "semicolonToken": {
                    "kind": "SemicolonToken",
                    "fullStart": 980,
                    "fullEnd": 983,
                    "start": 980,
                    "end": 981,
                    "fullWidth": 3,
                    "width": 1,
                    "text": ";",
                    "value": ";",
                    "valueText": ";",
                    "hasTrailingTrivia": true,
                    "hasTrailingNewLine": true,
                    "trailingTrivia": [
                        {
                            "kind": "NewLineTrivia",
                            "text": "\r\n"
                        }
                    ]
                }
            }
        ],
        "endOfFileToken": {
            "kind": "EndOfFileToken",
            "fullStart": 983,
            "fullEnd": 983,
            "start": 983,
            "end": 983,
            "fullWidth": 0,
            "width": 0,
            "text": ""
        }
    },
    "lineMap": {
        "lineStarts": [
            0,
            67,
            152,
            232,
            308,
            380,
            385,
            444,
            535,
            540,
            542,
            544,
            567,
            569,
            592,
            594,
            654,
            656,
            704,
            736,
            777,
            804,
            820,
            852,
            865,
            867,
            952,
            959,
            983
        ],
        "length": 983
    }
}<|MERGE_RESOLUTION|>--- conflicted
+++ resolved
@@ -446,11 +446,8 @@
                                             "start": 622,
                                             "end": 629,
                                             "fullWidth": 7,
-<<<<<<< HEAD
                                             "width": 7,
-=======
                                             "modifiers": [],
->>>>>>> e3c38734
                                             "identifier": {
                                                 "kind": "IdentifierName",
                                                 "fullStart": 622,
@@ -490,11 +487,8 @@
                                             "start": 631,
                                             "end": 637,
                                             "fullWidth": 6,
-<<<<<<< HEAD
                                             "width": 6,
-=======
                                             "modifiers": [],
->>>>>>> e3c38734
                                             "identifier": {
                                                 "kind": "IdentifierName",
                                                 "fullStart": 631,
@@ -534,11 +528,8 @@
                                             "start": 639,
                                             "end": 642,
                                             "fullWidth": 3,
-<<<<<<< HEAD
                                             "width": 3,
-=======
                                             "modifiers": [],
->>>>>>> e3c38734
                                             "identifier": {
                                                 "kind": "IdentifierName",
                                                 "fullStart": 639,
@@ -578,11 +569,8 @@
                                             "start": 644,
                                             "end": 647,
                                             "fullWidth": 3,
-<<<<<<< HEAD
                                             "width": 3,
-=======
                                             "modifiers": [],
->>>>>>> e3c38734
                                             "identifier": {
                                                 "kind": "IdentifierName",
                                                 "fullStart": 644,
