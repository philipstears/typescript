{
    "isDeclaration": false,
    "languageVersion": "EcmaScript5",
    "parseOptions": {
        "allowAutomaticSemicolonInsertion": true
    },
    "sourceUnit": {
        "kind": "SourceUnit",
        "fullStart": 0,
        "fullEnd": 1730,
        "start": 560,
        "end": 1730,
        "fullWidth": 1730,
        "width": 1170,
        "isIncrementallyUnusable": true,
        "moduleElements": [
            {
                "kind": "FunctionDeclaration",
                "fullStart": 0,
                "fullEnd": 1706,
                "start": 560,
                "end": 1704,
                "fullWidth": 1706,
                "width": 1144,
                "modifiers": [],
                "functionKeyword": {
                    "kind": "FunctionKeyword",
                    "fullStart": 0,
                    "fullEnd": 569,
                    "start": 560,
                    "end": 568,
                    "fullWidth": 569,
                    "width": 8,
                    "text": "function",
                    "value": "function",
                    "valueText": "function",
                    "hasLeadingTrivia": true,
                    "hasLeadingComment": true,
                    "hasLeadingNewLine": true,
                    "hasTrailingTrivia": true,
                    "leadingTrivia": [
                        {
                            "kind": "SingleLineCommentTrivia",
                            "text": "/// Copyright (c) 2012 Ecma International.  All rights reserved. "
                        },
                        {
                            "kind": "NewLineTrivia",
                            "text": "\r\n"
                        },
                        {
                            "kind": "SingleLineCommentTrivia",
                            "text": "/// Ecma International makes this code available under the terms and conditions set"
                        },
                        {
                            "kind": "NewLineTrivia",
                            "text": "\r\n"
                        },
                        {
                            "kind": "SingleLineCommentTrivia",
                            "text": "/// forth on http://hg.ecmascript.org/tests/test262/raw-file/tip/LICENSE (the "
                        },
                        {
                            "kind": "NewLineTrivia",
                            "text": "\r\n"
                        },
                        {
                            "kind": "SingleLineCommentTrivia",
                            "text": "/// \"Use Terms\").   Any redistribution of this code must retain the above "
                        },
                        {
                            "kind": "NewLineTrivia",
                            "text": "\r\n"
                        },
                        {
                            "kind": "SingleLineCommentTrivia",
                            "text": "/// copyright and this notice and otherwise comply with the Use Terms."
                        },
                        {
                            "kind": "NewLineTrivia",
                            "text": "\r\n"
                        },
                        {
                            "kind": "MultiLineCommentTrivia",
                            "text": "/**\r\n * @path ch15/15.4/15.4.4/15.4.4.22/15.4.4.22-3-19.js\r\n * @description Array.prototype.reduceRight - value of 'length' is an object which has an own toString method\r\n */"
                        },
                        {
                            "kind": "NewLineTrivia",
                            "text": "\r\n"
                        },
                        {
                            "kind": "NewLineTrivia",
                            "text": "\r\n"
                        },
                        {
                            "kind": "NewLineTrivia",
                            "text": "\r\n"
                        }
                    ],
                    "trailingTrivia": [
                        {
                            "kind": "WhitespaceTrivia",
                            "text": " "
                        }
                    ]
                },
                "identifier": {
                    "kind": "IdentifierName",
                    "fullStart": 569,
                    "fullEnd": 577,
                    "start": 569,
                    "end": 577,
                    "fullWidth": 8,
                    "width": 8,
                    "text": "testcase",
                    "value": "testcase",
                    "valueText": "testcase"
                },
                "callSignature": {
                    "kind": "CallSignature",
                    "fullStart": 577,
                    "fullEnd": 580,
                    "start": 577,
                    "end": 579,
                    "fullWidth": 3,
                    "width": 2,
                    "parameterList": {
                        "kind": "ParameterList",
                        "fullStart": 577,
                        "fullEnd": 580,
                        "start": 577,
                        "end": 579,
                        "fullWidth": 3,
                        "width": 2,
                        "openParenToken": {
                            "kind": "OpenParenToken",
                            "fullStart": 577,
                            "fullEnd": 578,
                            "start": 577,
                            "end": 578,
                            "fullWidth": 1,
                            "width": 1,
                            "text": "(",
                            "value": "(",
                            "valueText": "("
                        },
                        "parameters": [],
                        "closeParenToken": {
                            "kind": "CloseParenToken",
                            "fullStart": 578,
                            "fullEnd": 580,
                            "start": 578,
                            "end": 579,
                            "fullWidth": 2,
                            "width": 1,
                            "text": ")",
                            "value": ")",
                            "valueText": ")",
                            "hasTrailingTrivia": true,
                            "trailingTrivia": [
                                {
                                    "kind": "WhitespaceTrivia",
                                    "text": " "
                                }
                            ]
                        }
                    }
                },
                "block": {
                    "kind": "Block",
                    "fullStart": 580,
                    "fullEnd": 1706,
                    "start": 580,
                    "end": 1704,
                    "fullWidth": 1126,
                    "width": 1124,
                    "openBraceToken": {
                        "kind": "OpenBraceToken",
                        "fullStart": 580,
                        "fullEnd": 583,
                        "start": 580,
                        "end": 581,
                        "fullWidth": 3,
                        "width": 1,
                        "text": "{",
                        "value": "{",
                        "valueText": "{",
                        "hasTrailingTrivia": true,
                        "hasTrailingNewLine": true,
                        "trailingTrivia": [
                            {
                                "kind": "NewLineTrivia",
                                "text": "\r\n"
                            }
                        ]
                    },
                    "statements": [
                        {
                            "kind": "VariableStatement",
                            "fullStart": 583,
                            "fullEnd": 618,
                            "start": 593,
                            "end": 616,
                            "fullWidth": 35,
                            "width": 23,
                            "modifiers": [],
                            "variableDeclaration": {
                                "kind": "VariableDeclaration",
                                "fullStart": 583,
                                "fullEnd": 615,
                                "start": 593,
                                "end": 615,
                                "fullWidth": 32,
                                "width": 22,
                                "varKeyword": {
                                    "kind": "VarKeyword",
                                    "fullStart": 583,
                                    "fullEnd": 597,
                                    "start": 593,
                                    "end": 596,
                                    "fullWidth": 14,
                                    "width": 3,
                                    "text": "var",
                                    "value": "var",
                                    "valueText": "var",
                                    "hasLeadingTrivia": true,
                                    "hasLeadingNewLine": true,
                                    "hasTrailingTrivia": true,
                                    "leadingTrivia": [
                                        {
                                            "kind": "NewLineTrivia",
                                            "text": "\r\n"
                                        },
                                        {
                                            "kind": "WhitespaceTrivia",
                                            "text": "        "
                                        }
                                    ],
                                    "trailingTrivia": [
                                        {
                                            "kind": "WhitespaceTrivia",
                                            "text": " "
                                        }
                                    ]
                                },
                                "variableDeclarators": [
                                    {
                                        "kind": "VariableDeclarator",
                                        "fullStart": 597,
                                        "fullEnd": 615,
                                        "start": 597,
                                        "end": 615,
                                        "fullWidth": 18,
<<<<<<< HEAD
                                        "width": 18,
                                        "identifier": {
=======
                                        "propertyName": {
>>>>>>> 85e84683
                                            "kind": "IdentifierName",
                                            "fullStart": 597,
                                            "fullEnd": 609,
                                            "start": 597,
                                            "end": 608,
                                            "fullWidth": 12,
                                            "width": 11,
                                            "text": "testResult1",
                                            "value": "testResult1",
                                            "valueText": "testResult1",
                                            "hasTrailingTrivia": true,
                                            "trailingTrivia": [
                                                {
                                                    "kind": "WhitespaceTrivia",
                                                    "text": " "
                                                }
                                            ]
                                        },
                                        "equalsValueClause": {
                                            "kind": "EqualsValueClause",
                                            "fullStart": 609,
                                            "fullEnd": 615,
                                            "start": 609,
                                            "end": 615,
                                            "fullWidth": 6,
                                            "width": 6,
                                            "equalsToken": {
                                                "kind": "EqualsToken",
                                                "fullStart": 609,
                                                "fullEnd": 611,
                                                "start": 609,
                                                "end": 610,
                                                "fullWidth": 2,
                                                "width": 1,
                                                "text": "=",
                                                "value": "=",
                                                "valueText": "=",
                                                "hasTrailingTrivia": true,
                                                "trailingTrivia": [
                                                    {
                                                        "kind": "WhitespaceTrivia",
                                                        "text": " "
                                                    }
                                                ]
                                            },
                                            "value": {
                                                "kind": "TrueKeyword",
                                                "fullStart": 611,
                                                "fullEnd": 615,
                                                "start": 611,
                                                "end": 615,
                                                "fullWidth": 4,
                                                "width": 4,
                                                "text": "true",
                                                "value": true,
                                                "valueText": "true"
                                            }
                                        }
                                    }
                                ]
                            },
                            "semicolonToken": {
                                "kind": "SemicolonToken",
                                "fullStart": 615,
                                "fullEnd": 618,
                                "start": 615,
                                "end": 616,
                                "fullWidth": 3,
                                "width": 1,
                                "text": ";",
                                "value": ";",
                                "valueText": ";",
                                "hasTrailingTrivia": true,
                                "hasTrailingNewLine": true,
                                "trailingTrivia": [
                                    {
                                        "kind": "NewLineTrivia",
                                        "text": "\r\n"
                                    }
                                ]
                            }
                        },
                        {
                            "kind": "VariableStatement",
                            "fullStart": 618,
                            "fullEnd": 652,
                            "start": 626,
                            "end": 650,
                            "fullWidth": 34,
                            "width": 24,
                            "modifiers": [],
                            "variableDeclaration": {
                                "kind": "VariableDeclaration",
                                "fullStart": 618,
                                "fullEnd": 649,
                                "start": 626,
                                "end": 649,
                                "fullWidth": 31,
                                "width": 23,
                                "varKeyword": {
                                    "kind": "VarKeyword",
                                    "fullStart": 618,
                                    "fullEnd": 630,
                                    "start": 626,
                                    "end": 629,
                                    "fullWidth": 12,
                                    "width": 3,
                                    "text": "var",
                                    "value": "var",
                                    "valueText": "var",
                                    "hasLeadingTrivia": true,
                                    "hasTrailingTrivia": true,
                                    "leadingTrivia": [
                                        {
                                            "kind": "WhitespaceTrivia",
                                            "text": "        "
                                        }
                                    ],
                                    "trailingTrivia": [
                                        {
                                            "kind": "WhitespaceTrivia",
                                            "text": " "
                                        }
                                    ]
                                },
                                "variableDeclarators": [
                                    {
                                        "kind": "VariableDeclarator",
                                        "fullStart": 630,
                                        "fullEnd": 649,
                                        "start": 630,
                                        "end": 649,
                                        "fullWidth": 19,
<<<<<<< HEAD
                                        "width": 19,
                                        "identifier": {
=======
                                        "propertyName": {
>>>>>>> 85e84683
                                            "kind": "IdentifierName",
                                            "fullStart": 630,
                                            "fullEnd": 642,
                                            "start": 630,
                                            "end": 641,
                                            "fullWidth": 12,
                                            "width": 11,
                                            "text": "testResult2",
                                            "value": "testResult2",
                                            "valueText": "testResult2",
                                            "hasTrailingTrivia": true,
                                            "trailingTrivia": [
                                                {
                                                    "kind": "WhitespaceTrivia",
                                                    "text": " "
                                                }
                                            ]
                                        },
                                        "equalsValueClause": {
                                            "kind": "EqualsValueClause",
                                            "fullStart": 642,
                                            "fullEnd": 649,
                                            "start": 642,
                                            "end": 649,
                                            "fullWidth": 7,
                                            "width": 7,
                                            "equalsToken": {
                                                "kind": "EqualsToken",
                                                "fullStart": 642,
                                                "fullEnd": 644,
                                                "start": 642,
                                                "end": 643,
                                                "fullWidth": 2,
                                                "width": 1,
                                                "text": "=",
                                                "value": "=",
                                                "valueText": "=",
                                                "hasTrailingTrivia": true,
                                                "trailingTrivia": [
                                                    {
                                                        "kind": "WhitespaceTrivia",
                                                        "text": " "
                                                    }
                                                ]
                                            },
                                            "value": {
                                                "kind": "FalseKeyword",
                                                "fullStart": 644,
                                                "fullEnd": 649,
                                                "start": 644,
                                                "end": 649,
                                                "fullWidth": 5,
                                                "width": 5,
                                                "text": "false",
                                                "value": false,
                                                "valueText": "false"
                                            }
                                        }
                                    }
                                ]
                            },
                            "semicolonToken": {
                                "kind": "SemicolonToken",
                                "fullStart": 649,
                                "fullEnd": 652,
                                "start": 649,
                                "end": 650,
                                "fullWidth": 3,
                                "width": 1,
                                "text": ";",
                                "value": ";",
                                "valueText": ";",
                                "hasTrailingTrivia": true,
                                "hasTrailingNewLine": true,
                                "trailingTrivia": [
                                    {
                                        "kind": "NewLineTrivia",
                                        "text": "\r\n"
                                    }
                                ]
                            }
                        },
                        {
                            "kind": "FunctionDeclaration",
                            "fullStart": 652,
                            "fullEnd": 913,
                            "start": 660,
                            "end": 911,
                            "fullWidth": 261,
                            "width": 251,
                            "modifiers": [],
                            "functionKeyword": {
                                "kind": "FunctionKeyword",
                                "fullStart": 652,
                                "fullEnd": 669,
                                "start": 660,
                                "end": 668,
                                "fullWidth": 17,
                                "width": 8,
                                "text": "function",
                                "value": "function",
                                "valueText": "function",
                                "hasLeadingTrivia": true,
                                "hasTrailingTrivia": true,
                                "leadingTrivia": [
                                    {
                                        "kind": "WhitespaceTrivia",
                                        "text": "        "
                                    }
                                ],
                                "trailingTrivia": [
                                    {
                                        "kind": "WhitespaceTrivia",
                                        "text": " "
                                    }
                                ]
                            },
                            "identifier": {
                                "kind": "IdentifierName",
                                "fullStart": 669,
                                "fullEnd": 679,
                                "start": 669,
                                "end": 679,
                                "fullWidth": 10,
                                "width": 10,
                                "text": "callbackfn",
                                "value": "callbackfn",
                                "valueText": "callbackfn"
                            },
                            "callSignature": {
                                "kind": "CallSignature",
                                "fullStart": 679,
                                "fullEnd": 707,
                                "start": 679,
                                "end": 706,
                                "fullWidth": 28,
                                "width": 27,
                                "parameterList": {
                                    "kind": "ParameterList",
                                    "fullStart": 679,
                                    "fullEnd": 707,
                                    "start": 679,
                                    "end": 706,
                                    "fullWidth": 28,
                                    "width": 27,
                                    "openParenToken": {
                                        "kind": "OpenParenToken",
                                        "fullStart": 679,
                                        "fullEnd": 680,
                                        "start": 679,
                                        "end": 680,
                                        "fullWidth": 1,
                                        "width": 1,
                                        "text": "(",
                                        "value": "(",
                                        "valueText": "("
                                    },
                                    "parameters": [
                                        {
                                            "kind": "Parameter",
                                            "fullStart": 680,
                                            "fullEnd": 687,
                                            "start": 680,
                                            "end": 687,
                                            "fullWidth": 7,
                                            "width": 7,
                                            "modifiers": [],
                                            "identifier": {
                                                "kind": "IdentifierName",
                                                "fullStart": 680,
                                                "fullEnd": 687,
                                                "start": 680,
                                                "end": 687,
                                                "fullWidth": 7,
                                                "width": 7,
                                                "text": "prevVal",
                                                "value": "prevVal",
                                                "valueText": "prevVal"
                                            }
                                        },
                                        {
                                            "kind": "CommaToken",
                                            "fullStart": 687,
                                            "fullEnd": 689,
                                            "start": 687,
                                            "end": 688,
                                            "fullWidth": 2,
                                            "width": 1,
                                            "text": ",",
                                            "value": ",",
                                            "valueText": ",",
                                            "hasTrailingTrivia": true,
                                            "trailingTrivia": [
                                                {
                                                    "kind": "WhitespaceTrivia",
                                                    "text": " "
                                                }
                                            ]
                                        },
                                        {
                                            "kind": "Parameter",
                                            "fullStart": 689,
                                            "fullEnd": 695,
                                            "start": 689,
                                            "end": 695,
                                            "fullWidth": 6,
                                            "width": 6,
                                            "modifiers": [],
                                            "identifier": {
                                                "kind": "IdentifierName",
                                                "fullStart": 689,
                                                "fullEnd": 695,
                                                "start": 689,
                                                "end": 695,
                                                "fullWidth": 6,
                                                "width": 6,
                                                "text": "curVal",
                                                "value": "curVal",
                                                "valueText": "curVal"
                                            }
                                        },
                                        {
                                            "kind": "CommaToken",
                                            "fullStart": 695,
                                            "fullEnd": 697,
                                            "start": 695,
                                            "end": 696,
                                            "fullWidth": 2,
                                            "width": 1,
                                            "text": ",",
                                            "value": ",",
                                            "valueText": ",",
                                            "hasTrailingTrivia": true,
                                            "trailingTrivia": [
                                                {
                                                    "kind": "WhitespaceTrivia",
                                                    "text": " "
                                                }
                                            ]
                                        },
                                        {
                                            "kind": "Parameter",
                                            "fullStart": 697,
                                            "fullEnd": 700,
                                            "start": 697,
                                            "end": 700,
                                            "fullWidth": 3,
                                            "width": 3,
                                            "modifiers": [],
                                            "identifier": {
                                                "kind": "IdentifierName",
                                                "fullStart": 697,
                                                "fullEnd": 700,
                                                "start": 697,
                                                "end": 700,
                                                "fullWidth": 3,
                                                "width": 3,
                                                "text": "idx",
                                                "value": "idx",
                                                "valueText": "idx"
                                            }
                                        },
                                        {
                                            "kind": "CommaToken",
                                            "fullStart": 700,
                                            "fullEnd": 702,
                                            "start": 700,
                                            "end": 701,
                                            "fullWidth": 2,
                                            "width": 1,
                                            "text": ",",
                                            "value": ",",
                                            "valueText": ",",
                                            "hasTrailingTrivia": true,
                                            "trailingTrivia": [
                                                {
                                                    "kind": "WhitespaceTrivia",
                                                    "text": " "
                                                }
                                            ]
                                        },
                                        {
                                            "kind": "Parameter",
                                            "fullStart": 702,
                                            "fullEnd": 705,
                                            "start": 702,
                                            "end": 705,
                                            "fullWidth": 3,
                                            "width": 3,
                                            "modifiers": [],
                                            "identifier": {
                                                "kind": "IdentifierName",
                                                "fullStart": 702,
                                                "fullEnd": 705,
                                                "start": 702,
                                                "end": 705,
                                                "fullWidth": 3,
                                                "width": 3,
                                                "text": "obj",
                                                "value": "obj",
                                                "valueText": "obj"
                                            }
                                        }
                                    ],
                                    "closeParenToken": {
                                        "kind": "CloseParenToken",
                                        "fullStart": 705,
                                        "fullEnd": 707,
                                        "start": 705,
                                        "end": 706,
                                        "fullWidth": 2,
                                        "width": 1,
                                        "text": ")",
                                        "value": ")",
                                        "valueText": ")",
                                        "hasTrailingTrivia": true,
                                        "trailingTrivia": [
                                            {
                                                "kind": "WhitespaceTrivia",
                                                "text": " "
                                            }
                                        ]
                                    }
                                }
                            },
                            "block": {
                                "kind": "Block",
                                "fullStart": 707,
                                "fullEnd": 913,
                                "start": 707,
                                "end": 911,
                                "fullWidth": 206,
                                "width": 204,
                                "openBraceToken": {
                                    "kind": "OpenBraceToken",
                                    "fullStart": 707,
                                    "fullEnd": 710,
                                    "start": 707,
                                    "end": 708,
                                    "fullWidth": 3,
                                    "width": 1,
                                    "text": "{",
                                    "value": "{",
                                    "valueText": "{",
                                    "hasTrailingTrivia": true,
                                    "hasTrailingNewLine": true,
                                    "trailingTrivia": [
                                        {
                                            "kind": "NewLineTrivia",
                                            "text": "\r\n"
                                        }
                                    ]
                                },
                                "statements": [
                                    {
                                        "kind": "IfStatement",
                                        "fullStart": 710,
                                        "fullEnd": 791,
                                        "start": 722,
                                        "end": 789,
                                        "fullWidth": 81,
                                        "width": 67,
                                        "ifKeyword": {
                                            "kind": "IfKeyword",
                                            "fullStart": 710,
                                            "fullEnd": 725,
                                            "start": 722,
                                            "end": 724,
                                            "fullWidth": 15,
                                            "width": 2,
                                            "text": "if",
                                            "value": "if",
                                            "valueText": "if",
                                            "hasLeadingTrivia": true,
                                            "hasTrailingTrivia": true,
                                            "leadingTrivia": [
                                                {
                                                    "kind": "WhitespaceTrivia",
                                                    "text": "            "
                                                }
                                            ],
                                            "trailingTrivia": [
                                                {
                                                    "kind": "WhitespaceTrivia",
                                                    "text": " "
                                                }
                                            ]
                                        },
                                        "openParenToken": {
                                            "kind": "OpenParenToken",
                                            "fullStart": 725,
                                            "fullEnd": 726,
                                            "start": 725,
                                            "end": 726,
                                            "fullWidth": 1,
                                            "width": 1,
                                            "text": "(",
                                            "value": "(",
                                            "valueText": "("
                                        },
                                        "condition": {
                                            "kind": "GreaterThanExpression",
                                            "fullStart": 726,
                                            "fullEnd": 733,
                                            "start": 726,
                                            "end": 733,
                                            "fullWidth": 7,
                                            "width": 7,
                                            "left": {
                                                "kind": "IdentifierName",
                                                "fullStart": 726,
                                                "fullEnd": 730,
                                                "start": 726,
                                                "end": 729,
                                                "fullWidth": 4,
                                                "width": 3,
                                                "text": "idx",
                                                "value": "idx",
                                                "valueText": "idx",
                                                "hasTrailingTrivia": true,
                                                "trailingTrivia": [
                                                    {
                                                        "kind": "WhitespaceTrivia",
                                                        "text": " "
                                                    }
                                                ]
                                            },
                                            "operatorToken": {
                                                "kind": "GreaterThanToken",
                                                "fullStart": 730,
                                                "fullEnd": 732,
                                                "start": 730,
                                                "end": 731,
                                                "fullWidth": 2,
                                                "width": 1,
                                                "text": ">",
                                                "value": ">",
                                                "valueText": ">",
                                                "hasTrailingTrivia": true,
                                                "trailingTrivia": [
                                                    {
                                                        "kind": "WhitespaceTrivia",
                                                        "text": " "
                                                    }
                                                ]
                                            },
                                            "right": {
                                                "kind": "NumericLiteral",
                                                "fullStart": 732,
                                                "fullEnd": 733,
                                                "start": 732,
                                                "end": 733,
                                                "fullWidth": 1,
                                                "width": 1,
                                                "text": "1",
                                                "value": 1,
                                                "valueText": "1"
                                            }
                                        },
                                        "closeParenToken": {
                                            "kind": "CloseParenToken",
                                            "fullStart": 733,
                                            "fullEnd": 735,
                                            "start": 733,
                                            "end": 734,
                                            "fullWidth": 2,
                                            "width": 1,
                                            "text": ")",
                                            "value": ")",
                                            "valueText": ")",
                                            "hasTrailingTrivia": true,
                                            "trailingTrivia": [
                                                {
                                                    "kind": "WhitespaceTrivia",
                                                    "text": " "
                                                }
                                            ]
                                        },
                                        "statement": {
                                            "kind": "Block",
                                            "fullStart": 735,
                                            "fullEnd": 791,
                                            "start": 735,
                                            "end": 789,
                                            "fullWidth": 56,
                                            "width": 54,
                                            "openBraceToken": {
                                                "kind": "OpenBraceToken",
                                                "fullStart": 735,
                                                "fullEnd": 738,
                                                "start": 735,
                                                "end": 736,
                                                "fullWidth": 3,
                                                "width": 1,
                                                "text": "{",
                                                "value": "{",
                                                "valueText": "{",
                                                "hasTrailingTrivia": true,
                                                "hasTrailingNewLine": true,
                                                "trailingTrivia": [
                                                    {
                                                        "kind": "NewLineTrivia",
                                                        "text": "\r\n"
                                                    }
                                                ]
                                            },
                                            "statements": [
                                                {
                                                    "kind": "ExpressionStatement",
                                                    "fullStart": 738,
                                                    "fullEnd": 776,
                                                    "start": 754,
                                                    "end": 774,
                                                    "fullWidth": 38,
                                                    "width": 20,
                                                    "expression": {
                                                        "kind": "AssignmentExpression",
                                                        "fullStart": 738,
                                                        "fullEnd": 773,
                                                        "start": 754,
                                                        "end": 773,
                                                        "fullWidth": 35,
                                                        "width": 19,
                                                        "left": {
                                                            "kind": "IdentifierName",
                                                            "fullStart": 738,
                                                            "fullEnd": 766,
                                                            "start": 754,
                                                            "end": 765,
                                                            "fullWidth": 28,
                                                            "width": 11,
                                                            "text": "testResult1",
                                                            "value": "testResult1",
                                                            "valueText": "testResult1",
                                                            "hasLeadingTrivia": true,
                                                            "hasTrailingTrivia": true,
                                                            "leadingTrivia": [
                                                                {
                                                                    "kind": "WhitespaceTrivia",
                                                                    "text": "                "
                                                                }
                                                            ],
                                                            "trailingTrivia": [
                                                                {
                                                                    "kind": "WhitespaceTrivia",
                                                                    "text": " "
                                                                }
                                                            ]
                                                        },
                                                        "operatorToken": {
                                                            "kind": "EqualsToken",
                                                            "fullStart": 766,
                                                            "fullEnd": 768,
                                                            "start": 766,
                                                            "end": 767,
                                                            "fullWidth": 2,
                                                            "width": 1,
                                                            "text": "=",
                                                            "value": "=",
                                                            "valueText": "=",
                                                            "hasTrailingTrivia": true,
                                                            "trailingTrivia": [
                                                                {
                                                                    "kind": "WhitespaceTrivia",
                                                                    "text": " "
                                                                }
                                                            ]
                                                        },
                                                        "right": {
                                                            "kind": "FalseKeyword",
                                                            "fullStart": 768,
                                                            "fullEnd": 773,
                                                            "start": 768,
                                                            "end": 773,
                                                            "fullWidth": 5,
                                                            "width": 5,
                                                            "text": "false",
                                                            "value": false,
                                                            "valueText": "false"
                                                        }
                                                    },
                                                    "semicolonToken": {
                                                        "kind": "SemicolonToken",
                                                        "fullStart": 773,
                                                        "fullEnd": 776,
                                                        "start": 773,
                                                        "end": 774,
                                                        "fullWidth": 3,
                                                        "width": 1,
                                                        "text": ";",
                                                        "value": ";",
                                                        "valueText": ";",
                                                        "hasTrailingTrivia": true,
                                                        "hasTrailingNewLine": true,
                                                        "trailingTrivia": [
                                                            {
                                                                "kind": "NewLineTrivia",
                                                                "text": "\r\n"
                                                            }
                                                        ]
                                                    }
                                                }
                                            ],
                                            "closeBraceToken": {
                                                "kind": "CloseBraceToken",
                                                "fullStart": 776,
                                                "fullEnd": 791,
                                                "start": 788,
                                                "end": 789,
                                                "fullWidth": 15,
                                                "width": 1,
                                                "text": "}",
                                                "value": "}",
                                                "valueText": "}",
                                                "hasLeadingTrivia": true,
                                                "hasTrailingTrivia": true,
                                                "hasTrailingNewLine": true,
                                                "leadingTrivia": [
                                                    {
                                                        "kind": "WhitespaceTrivia",
                                                        "text": "            "
                                                    }
                                                ],
                                                "trailingTrivia": [
                                                    {
                                                        "kind": "NewLineTrivia",
                                                        "text": "\r\n"
                                                    }
                                                ]
                                            }
                                        }
                                    },
                                    {
                                        "kind": "IfStatement",
                                        "fullStart": 791,
                                        "fullEnd": 875,
                                        "start": 805,
                                        "end": 873,
                                        "fullWidth": 84,
                                        "width": 68,
                                        "ifKeyword": {
                                            "kind": "IfKeyword",
                                            "fullStart": 791,
                                            "fullEnd": 808,
                                            "start": 805,
                                            "end": 807,
                                            "fullWidth": 17,
                                            "width": 2,
                                            "text": "if",
                                            "value": "if",
                                            "valueText": "if",
                                            "hasLeadingTrivia": true,
                                            "hasLeadingNewLine": true,
                                            "hasTrailingTrivia": true,
                                            "leadingTrivia": [
                                                {
                                                    "kind": "NewLineTrivia",
                                                    "text": "\r\n"
                                                },
                                                {
                                                    "kind": "WhitespaceTrivia",
                                                    "text": "            "
                                                }
                                            ],
                                            "trailingTrivia": [
                                                {
                                                    "kind": "WhitespaceTrivia",
                                                    "text": " "
                                                }
                                            ]
                                        },
                                        "openParenToken": {
                                            "kind": "OpenParenToken",
                                            "fullStart": 808,
                                            "fullEnd": 809,
                                            "start": 808,
                                            "end": 809,
                                            "fullWidth": 1,
                                            "width": 1,
                                            "text": "(",
                                            "value": "(",
                                            "valueText": "("
                                        },
                                        "condition": {
                                            "kind": "EqualsExpression",
                                            "fullStart": 809,
                                            "fullEnd": 818,
                                            "start": 809,
                                            "end": 818,
                                            "fullWidth": 9,
                                            "width": 9,
                                            "left": {
                                                "kind": "IdentifierName",
                                                "fullStart": 809,
                                                "fullEnd": 813,
                                                "start": 809,
                                                "end": 812,
                                                "fullWidth": 4,
                                                "width": 3,
                                                "text": "idx",
                                                "value": "idx",
                                                "valueText": "idx",
                                                "hasTrailingTrivia": true,
                                                "trailingTrivia": [
                                                    {
                                                        "kind": "WhitespaceTrivia",
                                                        "text": " "
                                                    }
                                                ]
                                            },
                                            "operatorToken": {
                                                "kind": "EqualsEqualsEqualsToken",
                                                "fullStart": 813,
                                                "fullEnd": 817,
                                                "start": 813,
                                                "end": 816,
                                                "fullWidth": 4,
                                                "width": 3,
                                                "text": "===",
                                                "value": "===",
                                                "valueText": "===",
                                                "hasTrailingTrivia": true,
                                                "trailingTrivia": [
                                                    {
                                                        "kind": "WhitespaceTrivia",
                                                        "text": " "
                                                    }
                                                ]
                                            },
                                            "right": {
                                                "kind": "NumericLiteral",
                                                "fullStart": 817,
                                                "fullEnd": 818,
                                                "start": 817,
                                                "end": 818,
                                                "fullWidth": 1,
                                                "width": 1,
                                                "text": "1",
                                                "value": 1,
                                                "valueText": "1"
                                            }
                                        },
                                        "closeParenToken": {
                                            "kind": "CloseParenToken",
                                            "fullStart": 818,
                                            "fullEnd": 820,
                                            "start": 818,
                                            "end": 819,
                                            "fullWidth": 2,
                                            "width": 1,
                                            "text": ")",
                                            "value": ")",
                                            "valueText": ")",
                                            "hasTrailingTrivia": true,
                                            "trailingTrivia": [
                                                {
                                                    "kind": "WhitespaceTrivia",
                                                    "text": " "
                                                }
                                            ]
                                        },
                                        "statement": {
                                            "kind": "Block",
                                            "fullStart": 820,
                                            "fullEnd": 875,
                                            "start": 820,
                                            "end": 873,
                                            "fullWidth": 55,
                                            "width": 53,
                                            "openBraceToken": {
                                                "kind": "OpenBraceToken",
                                                "fullStart": 820,
                                                "fullEnd": 823,
                                                "start": 820,
                                                "end": 821,
                                                "fullWidth": 3,
                                                "width": 1,
                                                "text": "{",
                                                "value": "{",
                                                "valueText": "{",
                                                "hasTrailingTrivia": true,
                                                "hasTrailingNewLine": true,
                                                "trailingTrivia": [
                                                    {
                                                        "kind": "NewLineTrivia",
                                                        "text": "\r\n"
                                                    }
                                                ]
                                            },
                                            "statements": [
                                                {
                                                    "kind": "ExpressionStatement",
                                                    "fullStart": 823,
                                                    "fullEnd": 860,
                                                    "start": 839,
                                                    "end": 858,
                                                    "fullWidth": 37,
                                                    "width": 19,
                                                    "expression": {
                                                        "kind": "AssignmentExpression",
                                                        "fullStart": 823,
                                                        "fullEnd": 857,
                                                        "start": 839,
                                                        "end": 857,
                                                        "fullWidth": 34,
                                                        "width": 18,
                                                        "left": {
                                                            "kind": "IdentifierName",
                                                            "fullStart": 823,
                                                            "fullEnd": 851,
                                                            "start": 839,
                                                            "end": 850,
                                                            "fullWidth": 28,
                                                            "width": 11,
                                                            "text": "testResult2",
                                                            "value": "testResult2",
                                                            "valueText": "testResult2",
                                                            "hasLeadingTrivia": true,
                                                            "hasTrailingTrivia": true,
                                                            "leadingTrivia": [
                                                                {
                                                                    "kind": "WhitespaceTrivia",
                                                                    "text": "                "
                                                                }
                                                            ],
                                                            "trailingTrivia": [
                                                                {
                                                                    "kind": "WhitespaceTrivia",
                                                                    "text": " "
                                                                }
                                                            ]
                                                        },
                                                        "operatorToken": {
                                                            "kind": "EqualsToken",
                                                            "fullStart": 851,
                                                            "fullEnd": 853,
                                                            "start": 851,
                                                            "end": 852,
                                                            "fullWidth": 2,
                                                            "width": 1,
                                                            "text": "=",
                                                            "value": "=",
                                                            "valueText": "=",
                                                            "hasTrailingTrivia": true,
                                                            "trailingTrivia": [
                                                                {
                                                                    "kind": "WhitespaceTrivia",
                                                                    "text": " "
                                                                }
                                                            ]
                                                        },
                                                        "right": {
                                                            "kind": "TrueKeyword",
                                                            "fullStart": 853,
                                                            "fullEnd": 857,
                                                            "start": 853,
                                                            "end": 857,
                                                            "fullWidth": 4,
                                                            "width": 4,
                                                            "text": "true",
                                                            "value": true,
                                                            "valueText": "true"
                                                        }
                                                    },
                                                    "semicolonToken": {
                                                        "kind": "SemicolonToken",
                                                        "fullStart": 857,
                                                        "fullEnd": 860,
                                                        "start": 857,
                                                        "end": 858,
                                                        "fullWidth": 3,
                                                        "width": 1,
                                                        "text": ";",
                                                        "value": ";",
                                                        "valueText": ";",
                                                        "hasTrailingTrivia": true,
                                                        "hasTrailingNewLine": true,
                                                        "trailingTrivia": [
                                                            {
                                                                "kind": "NewLineTrivia",
                                                                "text": "\r\n"
                                                            }
                                                        ]
                                                    }
                                                }
                                            ],
                                            "closeBraceToken": {
                                                "kind": "CloseBraceToken",
                                                "fullStart": 860,
                                                "fullEnd": 875,
                                                "start": 872,
                                                "end": 873,
                                                "fullWidth": 15,
                                                "width": 1,
                                                "text": "}",
                                                "value": "}",
                                                "valueText": "}",
                                                "hasLeadingTrivia": true,
                                                "hasTrailingTrivia": true,
                                                "hasTrailingNewLine": true,
                                                "leadingTrivia": [
                                                    {
                                                        "kind": "WhitespaceTrivia",
                                                        "text": "            "
                                                    }
                                                ],
                                                "trailingTrivia": [
                                                    {
                                                        "kind": "NewLineTrivia",
                                                        "text": "\r\n"
                                                    }
                                                ]
                                            }
                                        }
                                    },
                                    {
                                        "kind": "ReturnStatement",
                                        "fullStart": 875,
                                        "fullEnd": 902,
                                        "start": 887,
                                        "end": 900,
                                        "fullWidth": 27,
                                        "width": 13,
                                        "returnKeyword": {
                                            "kind": "ReturnKeyword",
                                            "fullStart": 875,
                                            "fullEnd": 894,
                                            "start": 887,
                                            "end": 893,
                                            "fullWidth": 19,
                                            "width": 6,
                                            "text": "return",
                                            "value": "return",
                                            "valueText": "return",
                                            "hasLeadingTrivia": true,
                                            "hasTrailingTrivia": true,
                                            "leadingTrivia": [
                                                {
                                                    "kind": "WhitespaceTrivia",
                                                    "text": "            "
                                                }
                                            ],
                                            "trailingTrivia": [
                                                {
                                                    "kind": "WhitespaceTrivia",
                                                    "text": " "
                                                }
                                            ]
                                        },
                                        "expression": {
                                            "kind": "FalseKeyword",
                                            "fullStart": 894,
                                            "fullEnd": 899,
                                            "start": 894,
                                            "end": 899,
                                            "fullWidth": 5,
                                            "width": 5,
                                            "text": "false",
                                            "value": false,
                                            "valueText": "false"
                                        },
                                        "semicolonToken": {
                                            "kind": "SemicolonToken",
                                            "fullStart": 899,
                                            "fullEnd": 902,
                                            "start": 899,
                                            "end": 900,
                                            "fullWidth": 3,
                                            "width": 1,
                                            "text": ";",
                                            "value": ";",
                                            "valueText": ";",
                                            "hasTrailingTrivia": true,
                                            "hasTrailingNewLine": true,
                                            "trailingTrivia": [
                                                {
                                                    "kind": "NewLineTrivia",
                                                    "text": "\r\n"
                                                }
                                            ]
                                        }
                                    }
                                ],
                                "closeBraceToken": {
                                    "kind": "CloseBraceToken",
                                    "fullStart": 902,
                                    "fullEnd": 913,
                                    "start": 910,
                                    "end": 911,
                                    "fullWidth": 11,
                                    "width": 1,
                                    "text": "}",
                                    "value": "}",
                                    "valueText": "}",
                                    "hasLeadingTrivia": true,
                                    "hasTrailingTrivia": true,
                                    "hasTrailingNewLine": true,
                                    "leadingTrivia": [
                                        {
                                            "kind": "WhitespaceTrivia",
                                            "text": "        "
                                        }
                                    ],
                                    "trailingTrivia": [
                                        {
                                            "kind": "NewLineTrivia",
                                            "text": "\r\n"
                                        }
                                    ]
                                }
                            }
                        },
                        {
                            "kind": "VariableStatement",
                            "fullStart": 913,
                            "fullEnd": 954,
                            "start": 923,
                            "end": 952,
                            "fullWidth": 41,
                            "width": 29,
                            "modifiers": [],
                            "variableDeclaration": {
                                "kind": "VariableDeclaration",
                                "fullStart": 913,
                                "fullEnd": 951,
                                "start": 923,
                                "end": 951,
                                "fullWidth": 38,
                                "width": 28,
                                "varKeyword": {
                                    "kind": "VarKeyword",
                                    "fullStart": 913,
                                    "fullEnd": 927,
                                    "start": 923,
                                    "end": 926,
                                    "fullWidth": 14,
                                    "width": 3,
                                    "text": "var",
                                    "value": "var",
                                    "valueText": "var",
                                    "hasLeadingTrivia": true,
                                    "hasLeadingNewLine": true,
                                    "hasTrailingTrivia": true,
                                    "leadingTrivia": [
                                        {
                                            "kind": "NewLineTrivia",
                                            "text": "\r\n"
                                        },
                                        {
                                            "kind": "WhitespaceTrivia",
                                            "text": "        "
                                        }
                                    ],
                                    "trailingTrivia": [
                                        {
                                            "kind": "WhitespaceTrivia",
                                            "text": " "
                                        }
                                    ]
                                },
                                "variableDeclarators": [
                                    {
                                        "kind": "VariableDeclarator",
                                        "fullStart": 927,
                                        "fullEnd": 951,
                                        "start": 927,
                                        "end": 951,
                                        "fullWidth": 24,
<<<<<<< HEAD
                                        "width": 24,
                                        "identifier": {
=======
                                        "propertyName": {
>>>>>>> 85e84683
                                            "kind": "IdentifierName",
                                            "fullStart": 927,
                                            "fullEnd": 944,
                                            "start": 927,
                                            "end": 943,
                                            "fullWidth": 17,
                                            "width": 16,
                                            "text": "toStringAccessed",
                                            "value": "toStringAccessed",
                                            "valueText": "toStringAccessed",
                                            "hasTrailingTrivia": true,
                                            "trailingTrivia": [
                                                {
                                                    "kind": "WhitespaceTrivia",
                                                    "text": " "
                                                }
                                            ]
                                        },
                                        "equalsValueClause": {
                                            "kind": "EqualsValueClause",
                                            "fullStart": 944,
                                            "fullEnd": 951,
                                            "start": 944,
                                            "end": 951,
                                            "fullWidth": 7,
                                            "width": 7,
                                            "equalsToken": {
                                                "kind": "EqualsToken",
                                                "fullStart": 944,
                                                "fullEnd": 946,
                                                "start": 944,
                                                "end": 945,
                                                "fullWidth": 2,
                                                "width": 1,
                                                "text": "=",
                                                "value": "=",
                                                "valueText": "=",
                                                "hasTrailingTrivia": true,
                                                "trailingTrivia": [
                                                    {
                                                        "kind": "WhitespaceTrivia",
                                                        "text": " "
                                                    }
                                                ]
                                            },
                                            "value": {
                                                "kind": "FalseKeyword",
                                                "fullStart": 946,
                                                "fullEnd": 951,
                                                "start": 946,
                                                "end": 951,
                                                "fullWidth": 5,
                                                "width": 5,
                                                "text": "false",
                                                "value": false,
                                                "valueText": "false"
                                            }
                                        }
                                    }
                                ]
                            },
                            "semicolonToken": {
                                "kind": "SemicolonToken",
                                "fullStart": 951,
                                "fullEnd": 954,
                                "start": 951,
                                "end": 952,
                                "fullWidth": 3,
                                "width": 1,
                                "text": ";",
                                "value": ";",
                                "valueText": ";",
                                "hasTrailingTrivia": true,
                                "hasTrailingNewLine": true,
                                "trailingTrivia": [
                                    {
                                        "kind": "NewLineTrivia",
                                        "text": "\r\n"
                                    }
                                ]
                            }
                        },
                        {
                            "kind": "VariableStatement",
                            "fullStart": 954,
                            "fullEnd": 1223,
                            "start": 962,
                            "end": 1221,
                            "fullWidth": 269,
                            "width": 259,
                            "modifiers": [],
                            "variableDeclaration": {
                                "kind": "VariableDeclaration",
                                "fullStart": 954,
                                "fullEnd": 1220,
                                "start": 962,
                                "end": 1220,
                                "fullWidth": 266,
                                "width": 258,
                                "varKeyword": {
                                    "kind": "VarKeyword",
                                    "fullStart": 954,
                                    "fullEnd": 966,
                                    "start": 962,
                                    "end": 965,
                                    "fullWidth": 12,
                                    "width": 3,
                                    "text": "var",
                                    "value": "var",
                                    "valueText": "var",
                                    "hasLeadingTrivia": true,
                                    "hasTrailingTrivia": true,
                                    "leadingTrivia": [
                                        {
                                            "kind": "WhitespaceTrivia",
                                            "text": "        "
                                        }
                                    ],
                                    "trailingTrivia": [
                                        {
                                            "kind": "WhitespaceTrivia",
                                            "text": " "
                                        }
                                    ]
                                },
                                "variableDeclarators": [
                                    {
                                        "kind": "VariableDeclarator",
                                        "fullStart": 966,
                                        "fullEnd": 1220,
                                        "start": 966,
                                        "end": 1220,
                                        "fullWidth": 254,
<<<<<<< HEAD
                                        "width": 254,
                                        "identifier": {
=======
                                        "propertyName": {
>>>>>>> 85e84683
                                            "kind": "IdentifierName",
                                            "fullStart": 966,
                                            "fullEnd": 970,
                                            "start": 966,
                                            "end": 969,
                                            "fullWidth": 4,
                                            "width": 3,
                                            "text": "obj",
                                            "value": "obj",
                                            "valueText": "obj",
                                            "hasTrailingTrivia": true,
                                            "trailingTrivia": [
                                                {
                                                    "kind": "WhitespaceTrivia",
                                                    "text": " "
                                                }
                                            ]
                                        },
                                        "equalsValueClause": {
                                            "kind": "EqualsValueClause",
                                            "fullStart": 970,
                                            "fullEnd": 1220,
                                            "start": 970,
                                            "end": 1220,
                                            "fullWidth": 250,
                                            "width": 250,
                                            "equalsToken": {
                                                "kind": "EqualsToken",
                                                "fullStart": 970,
                                                "fullEnd": 972,
                                                "start": 970,
                                                "end": 971,
                                                "fullWidth": 2,
                                                "width": 1,
                                                "text": "=",
                                                "value": "=",
                                                "valueText": "=",
                                                "hasTrailingTrivia": true,
                                                "trailingTrivia": [
                                                    {
                                                        "kind": "WhitespaceTrivia",
                                                        "text": " "
                                                    }
                                                ]
                                            },
                                            "value": {
                                                "kind": "ObjectLiteralExpression",
                                                "fullStart": 972,
                                                "fullEnd": 1220,
                                                "start": 972,
                                                "end": 1220,
                                                "fullWidth": 248,
                                                "width": 248,
                                                "openBraceToken": {
                                                    "kind": "OpenBraceToken",
                                                    "fullStart": 972,
                                                    "fullEnd": 975,
                                                    "start": 972,
                                                    "end": 973,
                                                    "fullWidth": 3,
                                                    "width": 1,
                                                    "text": "{",
                                                    "value": "{",
                                                    "valueText": "{",
                                                    "hasTrailingTrivia": true,
                                                    "hasTrailingNewLine": true,
                                                    "trailingTrivia": [
                                                        {
                                                            "kind": "NewLineTrivia",
                                                            "text": "\r\n"
                                                        }
                                                    ]
                                                },
                                                "propertyAssignments": [
                                                    {
                                                        "kind": "SimplePropertyAssignment",
                                                        "fullStart": 975,
                                                        "fullEnd": 992,
                                                        "start": 987,
                                                        "end": 992,
                                                        "fullWidth": 17,
                                                        "width": 5,
                                                        "propertyName": {
                                                            "kind": "NumericLiteral",
                                                            "fullStart": 975,
                                                            "fullEnd": 988,
                                                            "start": 987,
                                                            "end": 988,
                                                            "fullWidth": 13,
                                                            "width": 1,
                                                            "text": "0",
                                                            "value": 0,
                                                            "valueText": "0",
                                                            "hasLeadingTrivia": true,
                                                            "leadingTrivia": [
                                                                {
                                                                    "kind": "WhitespaceTrivia",
                                                                    "text": "            "
                                                                }
                                                            ]
                                                        },
                                                        "colonToken": {
                                                            "kind": "ColonToken",
                                                            "fullStart": 988,
                                                            "fullEnd": 990,
                                                            "start": 988,
                                                            "end": 989,
                                                            "fullWidth": 2,
                                                            "width": 1,
                                                            "text": ":",
                                                            "value": ":",
                                                            "valueText": ":",
                                                            "hasTrailingTrivia": true,
                                                            "trailingTrivia": [
                                                                {
                                                                    "kind": "WhitespaceTrivia",
                                                                    "text": " "
                                                                }
                                                            ]
                                                        },
                                                        "expression": {
                                                            "kind": "NumericLiteral",
                                                            "fullStart": 990,
                                                            "fullEnd": 992,
                                                            "start": 990,
                                                            "end": 992,
                                                            "fullWidth": 2,
                                                            "width": 2,
                                                            "text": "12",
                                                            "value": 12,
                                                            "valueText": "12"
                                                        }
                                                    },
                                                    {
                                                        "kind": "CommaToken",
                                                        "fullStart": 992,
                                                        "fullEnd": 995,
                                                        "start": 992,
                                                        "end": 993,
                                                        "fullWidth": 3,
                                                        "width": 1,
                                                        "text": ",",
                                                        "value": ",",
                                                        "valueText": ",",
                                                        "hasTrailingTrivia": true,
                                                        "hasTrailingNewLine": true,
                                                        "trailingTrivia": [
                                                            {
                                                                "kind": "NewLineTrivia",
                                                                "text": "\r\n"
                                                            }
                                                        ]
                                                    },
                                                    {
                                                        "kind": "SimplePropertyAssignment",
                                                        "fullStart": 995,
                                                        "fullEnd": 1012,
                                                        "start": 1007,
                                                        "end": 1012,
                                                        "fullWidth": 17,
                                                        "width": 5,
                                                        "propertyName": {
                                                            "kind": "NumericLiteral",
                                                            "fullStart": 995,
                                                            "fullEnd": 1008,
                                                            "start": 1007,
                                                            "end": 1008,
                                                            "fullWidth": 13,
                                                            "width": 1,
                                                            "text": "1",
                                                            "value": 1,
                                                            "valueText": "1",
                                                            "hasLeadingTrivia": true,
                                                            "leadingTrivia": [
                                                                {
                                                                    "kind": "WhitespaceTrivia",
                                                                    "text": "            "
                                                                }
                                                            ]
                                                        },
                                                        "colonToken": {
                                                            "kind": "ColonToken",
                                                            "fullStart": 1008,
                                                            "fullEnd": 1010,
                                                            "start": 1008,
                                                            "end": 1009,
                                                            "fullWidth": 2,
                                                            "width": 1,
                                                            "text": ":",
                                                            "value": ":",
                                                            "valueText": ":",
                                                            "hasTrailingTrivia": true,
                                                            "trailingTrivia": [
                                                                {
                                                                    "kind": "WhitespaceTrivia",
                                                                    "text": " "
                                                                }
                                                            ]
                                                        },
                                                        "expression": {
                                                            "kind": "NumericLiteral",
                                                            "fullStart": 1010,
                                                            "fullEnd": 1012,
                                                            "start": 1010,
                                                            "end": 1012,
                                                            "fullWidth": 2,
                                                            "width": 2,
                                                            "text": "11",
                                                            "value": 11,
                                                            "valueText": "11"
                                                        }
                                                    },
                                                    {
                                                        "kind": "CommaToken",
                                                        "fullStart": 1012,
                                                        "fullEnd": 1015,
                                                        "start": 1012,
                                                        "end": 1013,
                                                        "fullWidth": 3,
                                                        "width": 1,
                                                        "text": ",",
                                                        "value": ",",
                                                        "valueText": ",",
                                                        "hasTrailingTrivia": true,
                                                        "hasTrailingNewLine": true,
                                                        "trailingTrivia": [
                                                            {
                                                                "kind": "NewLineTrivia",
                                                                "text": "\r\n"
                                                            }
                                                        ]
                                                    },
                                                    {
                                                        "kind": "SimplePropertyAssignment",
                                                        "fullStart": 1015,
                                                        "fullEnd": 1031,
                                                        "start": 1027,
                                                        "end": 1031,
                                                        "fullWidth": 16,
                                                        "width": 4,
                                                        "propertyName": {
                                                            "kind": "NumericLiteral",
                                                            "fullStart": 1015,
                                                            "fullEnd": 1028,
                                                            "start": 1027,
                                                            "end": 1028,
                                                            "fullWidth": 13,
                                                            "width": 1,
                                                            "text": "2",
                                                            "value": 2,
                                                            "valueText": "2",
                                                            "hasLeadingTrivia": true,
                                                            "leadingTrivia": [
                                                                {
                                                                    "kind": "WhitespaceTrivia",
                                                                    "text": "            "
                                                                }
                                                            ]
                                                        },
                                                        "colonToken": {
                                                            "kind": "ColonToken",
                                                            "fullStart": 1028,
                                                            "fullEnd": 1030,
                                                            "start": 1028,
                                                            "end": 1029,
                                                            "fullWidth": 2,
                                                            "width": 1,
                                                            "text": ":",
                                                            "value": ":",
                                                            "valueText": ":",
                                                            "hasTrailingTrivia": true,
                                                            "trailingTrivia": [
                                                                {
                                                                    "kind": "WhitespaceTrivia",
                                                                    "text": " "
                                                                }
                                                            ]
                                                        },
                                                        "expression": {
                                                            "kind": "NumericLiteral",
                                                            "fullStart": 1030,
                                                            "fullEnd": 1031,
                                                            "start": 1030,
                                                            "end": 1031,
                                                            "fullWidth": 1,
                                                            "width": 1,
                                                            "text": "9",
                                                            "value": 9,
                                                            "valueText": "9"
                                                        }
                                                    },
                                                    {
                                                        "kind": "CommaToken",
                                                        "fullStart": 1031,
                                                        "fullEnd": 1034,
                                                        "start": 1031,
                                                        "end": 1032,
                                                        "fullWidth": 3,
                                                        "width": 1,
                                                        "text": ",",
                                                        "value": ",",
                                                        "valueText": ",",
                                                        "hasTrailingTrivia": true,
                                                        "hasTrailingNewLine": true,
                                                        "trailingTrivia": [
                                                            {
                                                                "kind": "NewLineTrivia",
                                                                "text": "\r\n"
                                                            }
                                                        ]
                                                    },
                                                    {
                                                        "kind": "SimplePropertyAssignment",
                                                        "fullStart": 1034,
                                                        "fullEnd": 1211,
                                                        "start": 1046,
                                                        "end": 1209,
                                                        "fullWidth": 177,
                                                        "width": 163,
                                                        "propertyName": {
                                                            "kind": "IdentifierName",
                                                            "fullStart": 1034,
                                                            "fullEnd": 1052,
                                                            "start": 1046,
                                                            "end": 1052,
                                                            "fullWidth": 18,
                                                            "width": 6,
                                                            "text": "length",
                                                            "value": "length",
                                                            "valueText": "length",
                                                            "hasLeadingTrivia": true,
                                                            "leadingTrivia": [
                                                                {
                                                                    "kind": "WhitespaceTrivia",
                                                                    "text": "            "
                                                                }
                                                            ]
                                                        },
                                                        "colonToken": {
                                                            "kind": "ColonToken",
                                                            "fullStart": 1052,
                                                            "fullEnd": 1054,
                                                            "start": 1052,
                                                            "end": 1053,
                                                            "fullWidth": 2,
                                                            "width": 1,
                                                            "text": ":",
                                                            "value": ":",
                                                            "valueText": ":",
                                                            "hasTrailingTrivia": true,
                                                            "trailingTrivia": [
                                                                {
                                                                    "kind": "WhitespaceTrivia",
                                                                    "text": " "
                                                                }
                                                            ]
                                                        },
                                                        "expression": {
                                                            "kind": "ObjectLiteralExpression",
                                                            "fullStart": 1054,
                                                            "fullEnd": 1211,
                                                            "start": 1054,
                                                            "end": 1209,
                                                            "fullWidth": 157,
                                                            "width": 155,
                                                            "openBraceToken": {
                                                                "kind": "OpenBraceToken",
                                                                "fullStart": 1054,
                                                                "fullEnd": 1057,
                                                                "start": 1054,
                                                                "end": 1055,
                                                                "fullWidth": 3,
                                                                "width": 1,
                                                                "text": "{",
                                                                "value": "{",
                                                                "valueText": "{",
                                                                "hasTrailingTrivia": true,
                                                                "hasTrailingNewLine": true,
                                                                "trailingTrivia": [
                                                                    {
                                                                        "kind": "NewLineTrivia",
                                                                        "text": "\r\n"
                                                                    }
                                                                ]
                                                            },
                                                            "propertyAssignments": [
                                                                {
                                                                    "kind": "SimplePropertyAssignment",
                                                                    "fullStart": 1057,
                                                                    "fullEnd": 1196,
                                                                    "start": 1073,
                                                                    "end": 1194,
                                                                    "fullWidth": 139,
                                                                    "width": 121,
                                                                    "propertyName": {
                                                                        "kind": "IdentifierName",
                                                                        "fullStart": 1057,
                                                                        "fullEnd": 1081,
                                                                        "start": 1073,
                                                                        "end": 1081,
                                                                        "fullWidth": 24,
                                                                        "width": 8,
                                                                        "text": "toString",
                                                                        "value": "toString",
                                                                        "valueText": "toString",
                                                                        "hasLeadingTrivia": true,
                                                                        "leadingTrivia": [
                                                                            {
                                                                                "kind": "WhitespaceTrivia",
                                                                                "text": "                "
                                                                            }
                                                                        ]
                                                                    },
                                                                    "colonToken": {
                                                                        "kind": "ColonToken",
                                                                        "fullStart": 1081,
                                                                        "fullEnd": 1083,
                                                                        "start": 1081,
                                                                        "end": 1082,
                                                                        "fullWidth": 2,
                                                                        "width": 1,
                                                                        "text": ":",
                                                                        "value": ":",
                                                                        "valueText": ":",
                                                                        "hasTrailingTrivia": true,
                                                                        "trailingTrivia": [
                                                                            {
                                                                                "kind": "WhitespaceTrivia",
                                                                                "text": " "
                                                                            }
                                                                        ]
                                                                    },
                                                                    "expression": {
                                                                        "kind": "FunctionExpression",
                                                                        "fullStart": 1083,
                                                                        "fullEnd": 1196,
                                                                        "start": 1083,
                                                                        "end": 1194,
                                                                        "fullWidth": 113,
                                                                        "width": 111,
                                                                        "functionKeyword": {
                                                                            "kind": "FunctionKeyword",
                                                                            "fullStart": 1083,
                                                                            "fullEnd": 1092,
                                                                            "start": 1083,
                                                                            "end": 1091,
                                                                            "fullWidth": 9,
                                                                            "width": 8,
                                                                            "text": "function",
                                                                            "value": "function",
                                                                            "valueText": "function",
                                                                            "hasTrailingTrivia": true,
                                                                            "trailingTrivia": [
                                                                                {
                                                                                    "kind": "WhitespaceTrivia",
                                                                                    "text": " "
                                                                                }
                                                                            ]
                                                                        },
                                                                        "callSignature": {
                                                                            "kind": "CallSignature",
                                                                            "fullStart": 1092,
                                                                            "fullEnd": 1095,
                                                                            "start": 1092,
                                                                            "end": 1094,
                                                                            "fullWidth": 3,
                                                                            "width": 2,
                                                                            "parameterList": {
                                                                                "kind": "ParameterList",
                                                                                "fullStart": 1092,
                                                                                "fullEnd": 1095,
                                                                                "start": 1092,
                                                                                "end": 1094,
                                                                                "fullWidth": 3,
                                                                                "width": 2,
                                                                                "openParenToken": {
                                                                                    "kind": "OpenParenToken",
                                                                                    "fullStart": 1092,
                                                                                    "fullEnd": 1093,
                                                                                    "start": 1092,
                                                                                    "end": 1093,
                                                                                    "fullWidth": 1,
                                                                                    "width": 1,
                                                                                    "text": "(",
                                                                                    "value": "(",
                                                                                    "valueText": "("
                                                                                },
                                                                                "parameters": [],
                                                                                "closeParenToken": {
                                                                                    "kind": "CloseParenToken",
                                                                                    "fullStart": 1093,
                                                                                    "fullEnd": 1095,
                                                                                    "start": 1093,
                                                                                    "end": 1094,
                                                                                    "fullWidth": 2,
                                                                                    "width": 1,
                                                                                    "text": ")",
                                                                                    "value": ")",
                                                                                    "valueText": ")",
                                                                                    "hasTrailingTrivia": true,
                                                                                    "trailingTrivia": [
                                                                                        {
                                                                                            "kind": "WhitespaceTrivia",
                                                                                            "text": " "
                                                                                        }
                                                                                    ]
                                                                                }
                                                                            }
                                                                        },
                                                                        "block": {
                                                                            "kind": "Block",
                                                                            "fullStart": 1095,
                                                                            "fullEnd": 1196,
                                                                            "start": 1095,
                                                                            "end": 1194,
                                                                            "fullWidth": 101,
                                                                            "width": 99,
                                                                            "openBraceToken": {
                                                                                "kind": "OpenBraceToken",
                                                                                "fullStart": 1095,
                                                                                "fullEnd": 1098,
                                                                                "start": 1095,
                                                                                "end": 1096,
                                                                                "fullWidth": 3,
                                                                                "width": 1,
                                                                                "text": "{",
                                                                                "value": "{",
                                                                                "valueText": "{",
                                                                                "hasTrailingTrivia": true,
                                                                                "hasTrailingNewLine": true,
                                                                                "trailingTrivia": [
                                                                                    {
                                                                                        "kind": "NewLineTrivia",
                                                                                        "text": "\r\n"
                                                                                    }
                                                                                ]
                                                                            },
                                                                            "statements": [
                                                                                {
                                                                                    "kind": "ExpressionStatement",
                                                                                    "fullStart": 1098,
                                                                                    "fullEnd": 1144,
                                                                                    "start": 1118,
                                                                                    "end": 1142,
                                                                                    "fullWidth": 46,
                                                                                    "width": 24,
                                                                                    "expression": {
                                                                                        "kind": "AssignmentExpression",
                                                                                        "fullStart": 1098,
                                                                                        "fullEnd": 1141,
                                                                                        "start": 1118,
                                                                                        "end": 1141,
                                                                                        "fullWidth": 43,
                                                                                        "width": 23,
                                                                                        "left": {
                                                                                            "kind": "IdentifierName",
                                                                                            "fullStart": 1098,
                                                                                            "fullEnd": 1135,
                                                                                            "start": 1118,
                                                                                            "end": 1134,
                                                                                            "fullWidth": 37,
                                                                                            "width": 16,
                                                                                            "text": "toStringAccessed",
                                                                                            "value": "toStringAccessed",
                                                                                            "valueText": "toStringAccessed",
                                                                                            "hasLeadingTrivia": true,
                                                                                            "hasTrailingTrivia": true,
                                                                                            "leadingTrivia": [
                                                                                                {
                                                                                                    "kind": "WhitespaceTrivia",
                                                                                                    "text": "                    "
                                                                                                }
                                                                                            ],
                                                                                            "trailingTrivia": [
                                                                                                {
                                                                                                    "kind": "WhitespaceTrivia",
                                                                                                    "text": " "
                                                                                                }
                                                                                            ]
                                                                                        },
                                                                                        "operatorToken": {
                                                                                            "kind": "EqualsToken",
                                                                                            "fullStart": 1135,
                                                                                            "fullEnd": 1137,
                                                                                            "start": 1135,
                                                                                            "end": 1136,
                                                                                            "fullWidth": 2,
                                                                                            "width": 1,
                                                                                            "text": "=",
                                                                                            "value": "=",
                                                                                            "valueText": "=",
                                                                                            "hasTrailingTrivia": true,
                                                                                            "trailingTrivia": [
                                                                                                {
                                                                                                    "kind": "WhitespaceTrivia",
                                                                                                    "text": " "
                                                                                                }
                                                                                            ]
                                                                                        },
                                                                                        "right": {
                                                                                            "kind": "TrueKeyword",
                                                                                            "fullStart": 1137,
                                                                                            "fullEnd": 1141,
                                                                                            "start": 1137,
                                                                                            "end": 1141,
                                                                                            "fullWidth": 4,
                                                                                            "width": 4,
                                                                                            "text": "true",
                                                                                            "value": true,
                                                                                            "valueText": "true"
                                                                                        }
                                                                                    },
                                                                                    "semicolonToken": {
                                                                                        "kind": "SemicolonToken",
                                                                                        "fullStart": 1141,
                                                                                        "fullEnd": 1144,
                                                                                        "start": 1141,
                                                                                        "end": 1142,
                                                                                        "fullWidth": 3,
                                                                                        "width": 1,
                                                                                        "text": ";",
                                                                                        "value": ";",
                                                                                        "valueText": ";",
                                                                                        "hasTrailingTrivia": true,
                                                                                        "hasTrailingNewLine": true,
                                                                                        "trailingTrivia": [
                                                                                            {
                                                                                                "kind": "NewLineTrivia",
                                                                                                "text": "\r\n"
                                                                                            }
                                                                                        ]
                                                                                    }
                                                                                },
                                                                                {
                                                                                    "kind": "ReturnStatement",
                                                                                    "fullStart": 1144,
                                                                                    "fullEnd": 1177,
                                                                                    "start": 1164,
                                                                                    "end": 1175,
                                                                                    "fullWidth": 33,
                                                                                    "width": 11,
                                                                                    "returnKeyword": {
                                                                                        "kind": "ReturnKeyword",
                                                                                        "fullStart": 1144,
                                                                                        "fullEnd": 1171,
                                                                                        "start": 1164,
                                                                                        "end": 1170,
                                                                                        "fullWidth": 27,
                                                                                        "width": 6,
                                                                                        "text": "return",
                                                                                        "value": "return",
                                                                                        "valueText": "return",
                                                                                        "hasLeadingTrivia": true,
                                                                                        "hasTrailingTrivia": true,
                                                                                        "leadingTrivia": [
                                                                                            {
                                                                                                "kind": "WhitespaceTrivia",
                                                                                                "text": "                    "
                                                                                            }
                                                                                        ],
                                                                                        "trailingTrivia": [
                                                                                            {
                                                                                                "kind": "WhitespaceTrivia",
                                                                                                "text": " "
                                                                                            }
                                                                                        ]
                                                                                    },
                                                                                    "expression": {
                                                                                        "kind": "StringLiteral",
                                                                                        "fullStart": 1171,
                                                                                        "fullEnd": 1174,
                                                                                        "start": 1171,
                                                                                        "end": 1174,
                                                                                        "fullWidth": 3,
                                                                                        "width": 3,
                                                                                        "text": "'2'",
                                                                                        "value": "2",
                                                                                        "valueText": "2"
                                                                                    },
                                                                                    "semicolonToken": {
                                                                                        "kind": "SemicolonToken",
                                                                                        "fullStart": 1174,
                                                                                        "fullEnd": 1177,
                                                                                        "start": 1174,
                                                                                        "end": 1175,
                                                                                        "fullWidth": 3,
                                                                                        "width": 1,
                                                                                        "text": ";",
                                                                                        "value": ";",
                                                                                        "valueText": ";",
                                                                                        "hasTrailingTrivia": true,
                                                                                        "hasTrailingNewLine": true,
                                                                                        "trailingTrivia": [
                                                                                            {
                                                                                                "kind": "NewLineTrivia",
                                                                                                "text": "\r\n"
                                                                                            }
                                                                                        ]
                                                                                    }
                                                                                }
                                                                            ],
                                                                            "closeBraceToken": {
                                                                                "kind": "CloseBraceToken",
                                                                                "fullStart": 1177,
                                                                                "fullEnd": 1196,
                                                                                "start": 1193,
                                                                                "end": 1194,
                                                                                "fullWidth": 19,
                                                                                "width": 1,
                                                                                "text": "}",
                                                                                "value": "}",
                                                                                "valueText": "}",
                                                                                "hasLeadingTrivia": true,
                                                                                "hasTrailingTrivia": true,
                                                                                "hasTrailingNewLine": true,
                                                                                "leadingTrivia": [
                                                                                    {
                                                                                        "kind": "WhitespaceTrivia",
                                                                                        "text": "                "
                                                                                    }
                                                                                ],
                                                                                "trailingTrivia": [
                                                                                    {
                                                                                        "kind": "NewLineTrivia",
                                                                                        "text": "\r\n"
                                                                                    }
                                                                                ]
                                                                            }
                                                                        }
                                                                    }
                                                                }
                                                            ],
                                                            "closeBraceToken": {
                                                                "kind": "CloseBraceToken",
                                                                "fullStart": 1196,
                                                                "fullEnd": 1211,
                                                                "start": 1208,
                                                                "end": 1209,
                                                                "fullWidth": 15,
                                                                "width": 1,
                                                                "text": "}",
                                                                "value": "}",
                                                                "valueText": "}",
                                                                "hasLeadingTrivia": true,
                                                                "hasTrailingTrivia": true,
                                                                "hasTrailingNewLine": true,
                                                                "leadingTrivia": [
                                                                    {
                                                                        "kind": "WhitespaceTrivia",
                                                                        "text": "            "
                                                                    }
                                                                ],
                                                                "trailingTrivia": [
                                                                    {
                                                                        "kind": "NewLineTrivia",
                                                                        "text": "\r\n"
                                                                    }
                                                                ]
                                                            }
                                                        }
                                                    }
                                                ],
                                                "closeBraceToken": {
                                                    "kind": "CloseBraceToken",
                                                    "fullStart": 1211,
                                                    "fullEnd": 1220,
                                                    "start": 1219,
                                                    "end": 1220,
                                                    "fullWidth": 9,
                                                    "width": 1,
                                                    "text": "}",
                                                    "value": "}",
                                                    "valueText": "}",
                                                    "hasLeadingTrivia": true,
                                                    "leadingTrivia": [
                                                        {
                                                            "kind": "WhitespaceTrivia",
                                                            "text": "        "
                                                        }
                                                    ]
                                                }
                                            }
                                        }
                                    }
                                ]
                            },
                            "semicolonToken": {
                                "kind": "SemicolonToken",
                                "fullStart": 1220,
                                "fullEnd": 1223,
                                "start": 1220,
                                "end": 1221,
                                "fullWidth": 3,
                                "width": 1,
                                "text": ";",
                                "value": ";",
                                "valueText": ";",
                                "hasTrailingTrivia": true,
                                "hasTrailingNewLine": true,
                                "trailingTrivia": [
                                    {
                                        "kind": "NewLineTrivia",
                                        "text": "\r\n"
                                    }
                                ]
                            }
                        },
                        {
                            "kind": "ExpressionStatement",
                            "fullStart": 1223,
                            "fullEnd": 1635,
                            "start": 1580,
                            "end": 1633,
                            "fullWidth": 412,
                            "width": 53,
                            "expression": {
                                "kind": "InvocationExpression",
                                "fullStart": 1223,
                                "fullEnd": 1632,
                                "start": 1580,
                                "end": 1632,
                                "fullWidth": 409,
                                "width": 52,
                                "expression": {
                                    "kind": "MemberAccessExpression",
                                    "fullStart": 1223,
                                    "fullEnd": 1612,
                                    "start": 1580,
                                    "end": 1612,
                                    "fullWidth": 389,
                                    "width": 32,
                                    "expression": {
                                        "kind": "MemberAccessExpression",
                                        "fullStart": 1223,
                                        "fullEnd": 1607,
                                        "start": 1580,
                                        "end": 1607,
                                        "fullWidth": 384,
                                        "width": 27,
                                        "expression": {
                                            "kind": "MemberAccessExpression",
                                            "fullStart": 1223,
                                            "fullEnd": 1595,
                                            "start": 1580,
                                            "end": 1595,
                                            "fullWidth": 372,
                                            "width": 15,
                                            "expression": {
                                                "kind": "IdentifierName",
                                                "fullStart": 1223,
                                                "fullEnd": 1585,
                                                "start": 1580,
                                                "end": 1585,
                                                "fullWidth": 362,
                                                "width": 5,
                                                "text": "Array",
                                                "value": "Array",
                                                "valueText": "Array",
                                                "hasLeadingTrivia": true,
                                                "hasLeadingComment": true,
                                                "hasLeadingNewLine": true,
                                                "leadingTrivia": [
                                                    {
                                                        "kind": "NewLineTrivia",
                                                        "text": "\r\n"
                                                    },
                                                    {
                                                        "kind": "WhitespaceTrivia",
                                                        "text": "        "
                                                    },
                                                    {
                                                        "kind": "SingleLineCommentTrivia",
                                                        "text": "// objects inherit the default valueOf() method from Object"
                                                    },
                                                    {
                                                        "kind": "NewLineTrivia",
                                                        "text": "\r\n"
                                                    },
                                                    {
                                                        "kind": "WhitespaceTrivia",
                                                        "text": "        "
                                                    },
                                                    {
                                                        "kind": "SingleLineCommentTrivia",
                                                        "text": "// that simply returns itself. Since the default valueOf() method"
                                                    },
                                                    {
                                                        "kind": "NewLineTrivia",
                                                        "text": "\r\n"
                                                    },
                                                    {
                                                        "kind": "WhitespaceTrivia",
                                                        "text": "        "
                                                    },
                                                    {
                                                        "kind": "SingleLineCommentTrivia",
                                                        "text": "// does not return a primitive value, ES next tries to convert the object"
                                                    },
                                                    {
                                                        "kind": "NewLineTrivia",
                                                        "text": "\r\n"
                                                    },
                                                    {
                                                        "kind": "WhitespaceTrivia",
                                                        "text": "        "
                                                    },
                                                    {
                                                        "kind": "SingleLineCommentTrivia",
                                                        "text": "// to a number by calling its toString() method and converting the"
                                                    },
                                                    {
                                                        "kind": "NewLineTrivia",
                                                        "text": "\r\n"
                                                    },
                                                    {
                                                        "kind": "WhitespaceTrivia",
                                                        "text": "        "
                                                    },
                                                    {
                                                        "kind": "SingleLineCommentTrivia",
                                                        "text": "// resulting string to a number."
                                                    },
                                                    {
                                                        "kind": "NewLineTrivia",
                                                        "text": "\r\n"
                                                    },
                                                    {
                                                        "kind": "NewLineTrivia",
                                                        "text": "\r\n"
                                                    },
                                                    {
                                                        "kind": "WhitespaceTrivia",
                                                        "text": "        "
                                                    }
                                                ]
                                            },
                                            "dotToken": {
                                                "kind": "DotToken",
                                                "fullStart": 1585,
                                                "fullEnd": 1586,
                                                "start": 1585,
                                                "end": 1586,
                                                "fullWidth": 1,
                                                "width": 1,
                                                "text": ".",
                                                "value": ".",
                                                "valueText": "."
                                            },
                                            "name": {
                                                "kind": "IdentifierName",
                                                "fullStart": 1586,
                                                "fullEnd": 1595,
                                                "start": 1586,
                                                "end": 1595,
                                                "fullWidth": 9,
                                                "width": 9,
                                                "text": "prototype",
                                                "value": "prototype",
                                                "valueText": "prototype"
                                            }
                                        },
                                        "dotToken": {
                                            "kind": "DotToken",
                                            "fullStart": 1595,
                                            "fullEnd": 1596,
                                            "start": 1595,
                                            "end": 1596,
                                            "fullWidth": 1,
                                            "width": 1,
                                            "text": ".",
                                            "value": ".",
                                            "valueText": "."
                                        },
                                        "name": {
                                            "kind": "IdentifierName",
                                            "fullStart": 1596,
                                            "fullEnd": 1607,
                                            "start": 1596,
                                            "end": 1607,
                                            "fullWidth": 11,
                                            "width": 11,
                                            "text": "reduceRight",
                                            "value": "reduceRight",
                                            "valueText": "reduceRight"
                                        }
                                    },
                                    "dotToken": {
                                        "kind": "DotToken",
                                        "fullStart": 1607,
                                        "fullEnd": 1608,
                                        "start": 1607,
                                        "end": 1608,
                                        "fullWidth": 1,
                                        "width": 1,
                                        "text": ".",
                                        "value": ".",
                                        "valueText": "."
                                    },
                                    "name": {
                                        "kind": "IdentifierName",
                                        "fullStart": 1608,
                                        "fullEnd": 1612,
                                        "start": 1608,
                                        "end": 1612,
                                        "fullWidth": 4,
                                        "width": 4,
                                        "text": "call",
                                        "value": "call",
                                        "valueText": "call"
                                    }
                                },
                                "argumentList": {
                                    "kind": "ArgumentList",
                                    "fullStart": 1612,
                                    "fullEnd": 1632,
                                    "start": 1612,
                                    "end": 1632,
                                    "fullWidth": 20,
                                    "width": 20,
                                    "openParenToken": {
                                        "kind": "OpenParenToken",
                                        "fullStart": 1612,
                                        "fullEnd": 1613,
                                        "start": 1612,
                                        "end": 1613,
                                        "fullWidth": 1,
                                        "width": 1,
                                        "text": "(",
                                        "value": "(",
                                        "valueText": "("
                                    },
                                    "arguments": [
                                        {
                                            "kind": "IdentifierName",
                                            "fullStart": 1613,
                                            "fullEnd": 1616,
                                            "start": 1613,
                                            "end": 1616,
                                            "fullWidth": 3,
                                            "width": 3,
                                            "text": "obj",
                                            "value": "obj",
                                            "valueText": "obj"
                                        },
                                        {
                                            "kind": "CommaToken",
                                            "fullStart": 1616,
                                            "fullEnd": 1618,
                                            "start": 1616,
                                            "end": 1617,
                                            "fullWidth": 2,
                                            "width": 1,
                                            "text": ",",
                                            "value": ",",
                                            "valueText": ",",
                                            "hasTrailingTrivia": true,
                                            "trailingTrivia": [
                                                {
                                                    "kind": "WhitespaceTrivia",
                                                    "text": " "
                                                }
                                            ]
                                        },
                                        {
                                            "kind": "IdentifierName",
                                            "fullStart": 1618,
                                            "fullEnd": 1628,
                                            "start": 1618,
                                            "end": 1628,
                                            "fullWidth": 10,
                                            "width": 10,
                                            "text": "callbackfn",
                                            "value": "callbackfn",
                                            "valueText": "callbackfn"
                                        },
                                        {
                                            "kind": "CommaToken",
                                            "fullStart": 1628,
                                            "fullEnd": 1630,
                                            "start": 1628,
                                            "end": 1629,
                                            "fullWidth": 2,
                                            "width": 1,
                                            "text": ",",
                                            "value": ",",
                                            "valueText": ",",
                                            "hasTrailingTrivia": true,
                                            "trailingTrivia": [
                                                {
                                                    "kind": "WhitespaceTrivia",
                                                    "text": " "
                                                }
                                            ]
                                        },
                                        {
                                            "kind": "NumericLiteral",
                                            "fullStart": 1630,
                                            "fullEnd": 1631,
                                            "start": 1630,
                                            "end": 1631,
                                            "fullWidth": 1,
                                            "width": 1,
                                            "text": "1",
                                            "value": 1,
                                            "valueText": "1"
                                        }
                                    ],
                                    "closeParenToken": {
                                        "kind": "CloseParenToken",
                                        "fullStart": 1631,
                                        "fullEnd": 1632,
                                        "start": 1631,
                                        "end": 1632,
                                        "fullWidth": 1,
                                        "width": 1,
                                        "text": ")",
                                        "value": ")",
                                        "valueText": ")"
                                    }
                                }
                            },
                            "semicolonToken": {
                                "kind": "SemicolonToken",
                                "fullStart": 1632,
                                "fullEnd": 1635,
                                "start": 1632,
                                "end": 1633,
                                "fullWidth": 3,
                                "width": 1,
                                "text": ";",
                                "value": ";",
                                "valueText": ";",
                                "hasTrailingTrivia": true,
                                "hasTrailingNewLine": true,
                                "trailingTrivia": [
                                    {
                                        "kind": "NewLineTrivia",
                                        "text": "\r\n"
                                    }
                                ]
                            }
                        },
                        {
                            "kind": "ReturnStatement",
                            "fullStart": 1635,
                            "fullEnd": 1699,
                            "start": 1643,
                            "end": 1697,
                            "fullWidth": 64,
                            "width": 54,
                            "returnKeyword": {
                                "kind": "ReturnKeyword",
                                "fullStart": 1635,
                                "fullEnd": 1650,
                                "start": 1643,
                                "end": 1649,
                                "fullWidth": 15,
                                "width": 6,
                                "text": "return",
                                "value": "return",
                                "valueText": "return",
                                "hasLeadingTrivia": true,
                                "hasTrailingTrivia": true,
                                "leadingTrivia": [
                                    {
                                        "kind": "WhitespaceTrivia",
                                        "text": "        "
                                    }
                                ],
                                "trailingTrivia": [
                                    {
                                        "kind": "WhitespaceTrivia",
                                        "text": " "
                                    }
                                ]
                            },
                            "expression": {
                                "kind": "LogicalAndExpression",
                                "fullStart": 1650,
                                "fullEnd": 1696,
                                "start": 1650,
                                "end": 1696,
                                "fullWidth": 46,
                                "width": 46,
                                "left": {
                                    "kind": "LogicalAndExpression",
                                    "fullStart": 1650,
                                    "fullEnd": 1677,
                                    "start": 1650,
                                    "end": 1676,
                                    "fullWidth": 27,
                                    "width": 26,
                                    "left": {
                                        "kind": "IdentifierName",
                                        "fullStart": 1650,
                                        "fullEnd": 1662,
                                        "start": 1650,
                                        "end": 1661,
                                        "fullWidth": 12,
                                        "width": 11,
                                        "text": "testResult1",
                                        "value": "testResult1",
                                        "valueText": "testResult1",
                                        "hasTrailingTrivia": true,
                                        "trailingTrivia": [
                                            {
                                                "kind": "WhitespaceTrivia",
                                                "text": " "
                                            }
                                        ]
                                    },
                                    "operatorToken": {
                                        "kind": "AmpersandAmpersandToken",
                                        "fullStart": 1662,
                                        "fullEnd": 1665,
                                        "start": 1662,
                                        "end": 1664,
                                        "fullWidth": 3,
                                        "width": 2,
                                        "text": "&&",
                                        "value": "&&",
                                        "valueText": "&&",
                                        "hasTrailingTrivia": true,
                                        "trailingTrivia": [
                                            {
                                                "kind": "WhitespaceTrivia",
                                                "text": " "
                                            }
                                        ]
                                    },
                                    "right": {
                                        "kind": "IdentifierName",
                                        "fullStart": 1665,
                                        "fullEnd": 1677,
                                        "start": 1665,
                                        "end": 1676,
                                        "fullWidth": 12,
                                        "width": 11,
                                        "text": "testResult2",
                                        "value": "testResult2",
                                        "valueText": "testResult2",
                                        "hasTrailingTrivia": true,
                                        "trailingTrivia": [
                                            {
                                                "kind": "WhitespaceTrivia",
                                                "text": " "
                                            }
                                        ]
                                    }
                                },
                                "operatorToken": {
                                    "kind": "AmpersandAmpersandToken",
                                    "fullStart": 1677,
                                    "fullEnd": 1680,
                                    "start": 1677,
                                    "end": 1679,
                                    "fullWidth": 3,
                                    "width": 2,
                                    "text": "&&",
                                    "value": "&&",
                                    "valueText": "&&",
                                    "hasTrailingTrivia": true,
                                    "trailingTrivia": [
                                        {
                                            "kind": "WhitespaceTrivia",
                                            "text": " "
                                        }
                                    ]
                                },
                                "right": {
                                    "kind": "IdentifierName",
                                    "fullStart": 1680,
                                    "fullEnd": 1696,
                                    "start": 1680,
                                    "end": 1696,
                                    "fullWidth": 16,
                                    "width": 16,
                                    "text": "toStringAccessed",
                                    "value": "toStringAccessed",
                                    "valueText": "toStringAccessed"
                                }
                            },
                            "semicolonToken": {
                                "kind": "SemicolonToken",
                                "fullStart": 1696,
                                "fullEnd": 1699,
                                "start": 1696,
                                "end": 1697,
                                "fullWidth": 3,
                                "width": 1,
                                "text": ";",
                                "value": ";",
                                "valueText": ";",
                                "hasTrailingTrivia": true,
                                "hasTrailingNewLine": true,
                                "trailingTrivia": [
                                    {
                                        "kind": "NewLineTrivia",
                                        "text": "\r\n"
                                    }
                                ]
                            }
                        }
                    ],
                    "closeBraceToken": {
                        "kind": "CloseBraceToken",
                        "fullStart": 1699,
                        "fullEnd": 1706,
                        "start": 1703,
                        "end": 1704,
                        "fullWidth": 7,
                        "width": 1,
                        "text": "}",
                        "value": "}",
                        "valueText": "}",
                        "hasLeadingTrivia": true,
                        "hasTrailingTrivia": true,
                        "hasTrailingNewLine": true,
                        "leadingTrivia": [
                            {
                                "kind": "WhitespaceTrivia",
                                "text": "    "
                            }
                        ],
                        "trailingTrivia": [
                            {
                                "kind": "NewLineTrivia",
                                "text": "\r\n"
                            }
                        ]
                    }
                }
            },
            {
                "kind": "ExpressionStatement",
                "fullStart": 1706,
                "fullEnd": 1730,
                "start": 1706,
                "end": 1728,
                "fullWidth": 24,
                "width": 22,
                "expression": {
                    "kind": "InvocationExpression",
                    "fullStart": 1706,
                    "fullEnd": 1727,
                    "start": 1706,
                    "end": 1727,
                    "fullWidth": 21,
                    "width": 21,
                    "expression": {
                        "kind": "IdentifierName",
                        "fullStart": 1706,
                        "fullEnd": 1717,
                        "start": 1706,
                        "end": 1717,
                        "fullWidth": 11,
                        "width": 11,
                        "text": "runTestCase",
                        "value": "runTestCase",
                        "valueText": "runTestCase"
                    },
                    "argumentList": {
                        "kind": "ArgumentList",
                        "fullStart": 1717,
                        "fullEnd": 1727,
                        "start": 1717,
                        "end": 1727,
                        "fullWidth": 10,
                        "width": 10,
                        "openParenToken": {
                            "kind": "OpenParenToken",
                            "fullStart": 1717,
                            "fullEnd": 1718,
                            "start": 1717,
                            "end": 1718,
                            "fullWidth": 1,
                            "width": 1,
                            "text": "(",
                            "value": "(",
                            "valueText": "("
                        },
                        "arguments": [
                            {
                                "kind": "IdentifierName",
                                "fullStart": 1718,
                                "fullEnd": 1726,
                                "start": 1718,
                                "end": 1726,
                                "fullWidth": 8,
                                "width": 8,
                                "text": "testcase",
                                "value": "testcase",
                                "valueText": "testcase"
                            }
                        ],
                        "closeParenToken": {
                            "kind": "CloseParenToken",
                            "fullStart": 1726,
                            "fullEnd": 1727,
                            "start": 1726,
                            "end": 1727,
                            "fullWidth": 1,
                            "width": 1,
                            "text": ")",
                            "value": ")",
                            "valueText": ")"
                        }
                    }
                },
                "semicolonToken": {
                    "kind": "SemicolonToken",
                    "fullStart": 1727,
                    "fullEnd": 1730,
                    "start": 1727,
                    "end": 1728,
                    "fullWidth": 3,
                    "width": 1,
                    "text": ";",
                    "value": ";",
                    "valueText": ";",
                    "hasTrailingTrivia": true,
                    "hasTrailingNewLine": true,
                    "trailingTrivia": [
                        {
                            "kind": "NewLineTrivia",
                            "text": "\r\n"
                        }
                    ]
                }
            }
        ],
        "endOfFileToken": {
            "kind": "EndOfFileToken",
            "fullStart": 1730,
            "fullEnd": 1730,
            "start": 1730,
            "end": 1730,
            "fullWidth": 0,
            "width": 0,
            "text": ""
        }
    },
    "lineMap": {
        "lineStarts": [
            0,
            67,
            152,
            232,
            308,
            380,
            385,
            440,
            551,
            556,
            558,
            560,
            583,
            585,
            618,
            652,
            710,
            738,
            776,
            791,
            793,
            823,
            860,
            875,
            902,
            913,
            915,
            954,
            975,
            995,
            1015,
            1034,
            1057,
            1098,
            1144,
            1177,
            1196,
            1211,
            1223,
            1225,
            1294,
            1369,
            1452,
            1528,
            1570,
            1572,
            1635,
            1699,
            1706,
            1730
        ],
        "length": 1730
    }
}<|MERGE_RESOLUTION|>--- conflicted
+++ resolved
@@ -250,12 +250,8 @@
                                         "start": 597,
                                         "end": 615,
                                         "fullWidth": 18,
-<<<<<<< HEAD
                                         "width": 18,
-                                        "identifier": {
-=======
                                         "propertyName": {
->>>>>>> 85e84683
                                             "kind": "IdentifierName",
                                             "fullStart": 597,
                                             "fullEnd": 609,
@@ -389,12 +385,8 @@
                                         "start": 630,
                                         "end": 649,
                                         "fullWidth": 19,
-<<<<<<< HEAD
                                         "width": 19,
-                                        "identifier": {
-=======
                                         "propertyName": {
->>>>>>> 85e84683
                                             "kind": "IdentifierName",
                                             "fullStart": 630,
                                             "fullEnd": 642,
@@ -1463,12 +1455,8 @@
                                         "start": 927,
                                         "end": 951,
                                         "fullWidth": 24,
-<<<<<<< HEAD
                                         "width": 24,
-                                        "identifier": {
-=======
                                         "propertyName": {
->>>>>>> 85e84683
                                             "kind": "IdentifierName",
                                             "fullStart": 927,
                                             "fullEnd": 944,
@@ -1602,12 +1590,8 @@
                                         "start": 966,
                                         "end": 1220,
                                         "fullWidth": 254,
-<<<<<<< HEAD
                                         "width": 254,
-                                        "identifier": {
-=======
                                         "propertyName": {
->>>>>>> 85e84683
                                             "kind": "IdentifierName",
                                             "fullStart": 966,
                                             "fullEnd": 970,
