--- conflicted
+++ resolved
@@ -250,12 +250,8 @@
                                         "start": 681,
                                         "end": 699,
                                         "fullWidth": 18,
-<<<<<<< HEAD
                                         "width": 18,
-                                        "identifier": {
-=======
                                         "propertyName": {
->>>>>>> 85e84683
                                             "kind": "IdentifierName",
                                             "fullStart": 681,
                                             "fullEnd": 692,
@@ -1054,12 +1050,8 @@
                                         "start": 877,
                                         "end": 985,
                                         "fullWidth": 108,
-<<<<<<< HEAD
                                         "width": 108,
-                                        "identifier": {
-=======
                                         "propertyName": {
->>>>>>> 85e84683
                                             "kind": "IdentifierName",
                                             "fullStart": 877,
                                             "fullEnd": 882,
