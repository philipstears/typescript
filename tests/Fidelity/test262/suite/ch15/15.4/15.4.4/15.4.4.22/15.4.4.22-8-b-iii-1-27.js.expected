--- conflicted
+++ resolved
@@ -417,11 +417,8 @@
                                             "start": 730,
                                             "end": 737,
                                             "fullWidth": 7,
-<<<<<<< HEAD
                                             "width": 7,
-=======
                                             "modifiers": [],
->>>>>>> e3c38734
                                             "identifier": {
                                                 "kind": "IdentifierName",
                                                 "fullStart": 730,
@@ -461,11 +458,8 @@
                                             "start": 739,
                                             "end": 745,
                                             "fullWidth": 6,
-<<<<<<< HEAD
                                             "width": 6,
-=======
                                             "modifiers": [],
->>>>>>> e3c38734
                                             "identifier": {
                                                 "kind": "IdentifierName",
                                                 "fullStart": 739,
@@ -505,11 +499,8 @@
                                             "start": 747,
                                             "end": 750,
                                             "fullWidth": 3,
-<<<<<<< HEAD
                                             "width": 3,
-=======
                                             "modifiers": [],
->>>>>>> e3c38734
                                             "identifier": {
                                                 "kind": "IdentifierName",
                                                 "fullStart": 747,
@@ -549,11 +540,8 @@
                                             "start": 752,
                                             "end": 755,
                                             "fullWidth": 3,
-<<<<<<< HEAD
                                             "width": 3,
-=======
                                             "modifiers": [],
->>>>>>> e3c38734
                                             "identifier": {
                                                 "kind": "IdentifierName",
                                                 "fullStart": 752,
@@ -1172,11 +1160,8 @@
                                                                 "start": 894,
                                                                 "end": 895,
                                                                 "fullWidth": 1,
-<<<<<<< HEAD
                                                                 "width": 1,
-=======
                                                                 "modifiers": [],
->>>>>>> e3c38734
                                                                 "identifier": {
                                                                     "kind": "IdentifierName",
                                                                     "fullStart": 894,
@@ -1216,11 +1201,8 @@
                                                                 "start": 897,
                                                                 "end": 898,
                                                                 "fullWidth": 1,
-<<<<<<< HEAD
                                                                 "width": 1,
-=======
                                                                 "modifiers": [],
->>>>>>> e3c38734
                                                                 "identifier": {
                                                                     "kind": "IdentifierName",
                                                                     "fullStart": 897,
@@ -1260,11 +1242,8 @@
                                                                 "start": 900,
                                                                 "end": 901,
                                                                 "fullWidth": 1,
-<<<<<<< HEAD
                                                                 "width": 1,
-=======
                                                                 "modifiers": [],
->>>>>>> e3c38734
                                                                 "identifier": {
                                                                     "kind": "IdentifierName",
                                                                     "fullStart": 900,
