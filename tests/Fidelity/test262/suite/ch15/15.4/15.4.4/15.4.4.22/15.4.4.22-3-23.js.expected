--- conflicted
+++ resolved
@@ -250,12 +250,8 @@
                                         "start": 639,
                                         "end": 657,
                                         "fullWidth": 18,
-<<<<<<< HEAD
                                         "width": 18,
-                                        "identifier": {
-=======
                                         "propertyName": {
->>>>>>> 85e84683
                                             "kind": "IdentifierName",
                                             "fullStart": 639,
                                             "fullEnd": 651,
@@ -389,12 +385,8 @@
                                         "start": 672,
                                         "end": 691,
                                         "fullWidth": 19,
-<<<<<<< HEAD
                                         "width": 19,
-                                        "identifier": {
-=======
                                         "propertyName": {
->>>>>>> 85e84683
                                             "kind": "IdentifierName",
                                             "fullStart": 672,
                                             "fullEnd": 684,
@@ -528,12 +520,8 @@
                                         "start": 706,
                                         "end": 729,
                                         "fullWidth": 23,
-<<<<<<< HEAD
                                         "width": 23,
-                                        "identifier": {
-=======
                                         "propertyName": {
->>>>>>> 85e84683
                                             "kind": "IdentifierName",
                                             "fullStart": 706,
                                             "fullEnd": 722,
@@ -667,12 +655,8 @@
                                         "start": 744,
                                         "end": 768,
                                         "fullWidth": 24,
-<<<<<<< HEAD
                                         "width": 24,
-                                        "identifier": {
-=======
                                         "propertyName": {
->>>>>>> 85e84683
                                             "kind": "IdentifierName",
                                             "fullStart": 744,
                                             "fullEnd": 761,
@@ -811,12 +795,8 @@
                                         "start": 785,
                                         "end": 924,
                                         "fullWidth": 139,
-<<<<<<< HEAD
                                         "width": 139,
-                                        "identifier": {
-=======
                                         "propertyName": {
->>>>>>> 85e84683
                                             "kind": "IdentifierName",
                                             "fullStart": 785,
                                             "fullEnd": 791,
@@ -1333,12 +1313,8 @@
                                         "start": 939,
                                         "end": 960,
                                         "fullWidth": 21,
-<<<<<<< HEAD
                                         "width": 21,
-                                        "identifier": {
-=======
                                         "propertyName": {
->>>>>>> 85e84683
                                             "kind": "IdentifierName",
                                             "fullStart": 939,
                                             "fullEnd": 943,
@@ -1707,12 +1683,8 @@
                                         "start": 1007,
                                         "end": 1024,
                                         "fullWidth": 17,
-<<<<<<< HEAD
                                         "width": 17,
-                                        "identifier": {
-=======
                                         "propertyName": {
->>>>>>> 85e84683
                                             "kind": "IdentifierName",
                                             "fullStart": 1007,
                                             "fullEnd": 1013,
@@ -3259,12 +3231,8 @@
                                         "start": 1421,
                                         "end": 1525,
                                         "fullWidth": 104,
-<<<<<<< HEAD
                                         "width": 104,
-                                        "identifier": {
-=======
                                         "propertyName": {
->>>>>>> 85e84683
                                             "kind": "IdentifierName",
                                             "fullStart": 1421,
                                             "fullEnd": 1425,
