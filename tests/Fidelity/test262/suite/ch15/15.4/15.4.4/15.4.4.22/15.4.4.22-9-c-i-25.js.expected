--- conflicted
+++ resolved
@@ -417,11 +417,8 @@
                                             "start": 723,
                                             "end": 730,
                                             "fullWidth": 7,
-<<<<<<< HEAD
                                             "width": 7,
-=======
                                             "modifiers": [],
->>>>>>> e3c38734
                                             "identifier": {
                                                 "kind": "IdentifierName",
                                                 "fullStart": 723,
@@ -461,11 +458,8 @@
                                             "start": 732,
                                             "end": 738,
                                             "fullWidth": 6,
-<<<<<<< HEAD
                                             "width": 6,
-=======
                                             "modifiers": [],
->>>>>>> e3c38734
                                             "identifier": {
                                                 "kind": "IdentifierName",
                                                 "fullStart": 732,
@@ -505,11 +499,8 @@
                                             "start": 740,
                                             "end": 743,
                                             "fullWidth": 3,
-<<<<<<< HEAD
                                             "width": 3,
-=======
                                             "modifiers": [],
->>>>>>> e3c38734
                                             "identifier": {
                                                 "kind": "IdentifierName",
                                                 "fullStart": 740,
@@ -549,11 +540,8 @@
                                             "start": 745,
                                             "end": 748,
                                             "fullWidth": 3,
-<<<<<<< HEAD
                                             "width": 3,
-=======
                                             "modifiers": [],
->>>>>>> e3c38734
                                             "identifier": {
                                                 "kind": "IdentifierName",
                                                 "fullStart": 745,
@@ -1172,11 +1160,8 @@
                                                                 "start": 886,
                                                                 "end": 887,
                                                                 "fullWidth": 1,
-<<<<<<< HEAD
                                                                 "width": 1,
-=======
                                                                 "modifiers": [],
->>>>>>> e3c38734
                                                                 "identifier": {
                                                                     "kind": "IdentifierName",
                                                                     "fullStart": 886,
@@ -1216,11 +1201,8 @@
                                                                 "start": 889,
                                                                 "end": 890,
                                                                 "fullWidth": 1,
-<<<<<<< HEAD
                                                                 "width": 1,
-=======
                                                                 "modifiers": [],
->>>>>>> e3c38734
                                                                 "identifier": {
                                                                     "kind": "IdentifierName",
                                                                     "fullStart": 889,
@@ -1260,11 +1242,8 @@
                                                                 "start": 892,
                                                                 "end": 893,
                                                                 "fullWidth": 1,
-<<<<<<< HEAD
                                                                 "width": 1,
-=======
                                                                 "modifiers": [],
->>>>>>> e3c38734
                                                                 "identifier": {
                                                                     "kind": "IdentifierName",
                                                                     "fullStart": 892,
