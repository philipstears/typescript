--- conflicted
+++ resolved
@@ -417,11 +417,8 @@
                                             "start": 629,
                                             "end": 636,
                                             "fullWidth": 7,
-<<<<<<< HEAD
                                             "width": 7,
-=======
                                             "modifiers": [],
->>>>>>> e3c38734
                                             "identifier": {
                                                 "kind": "IdentifierName",
                                                 "fullStart": 629,
@@ -461,11 +458,8 @@
                                             "start": 638,
                                             "end": 644,
                                             "fullWidth": 6,
-<<<<<<< HEAD
                                             "width": 6,
-=======
                                             "modifiers": [],
->>>>>>> e3c38734
                                             "identifier": {
                                                 "kind": "IdentifierName",
                                                 "fullStart": 638,
@@ -505,11 +499,8 @@
                                             "start": 646,
                                             "end": 649,
                                             "fullWidth": 3,
-<<<<<<< HEAD
                                             "width": 3,
-=======
                                             "modifiers": [],
->>>>>>> e3c38734
                                             "identifier": {
                                                 "kind": "IdentifierName",
                                                 "fullStart": 646,
@@ -549,11 +540,8 @@
                                             "start": 651,
                                             "end": 654,
                                             "fullWidth": 3,
-<<<<<<< HEAD
                                             "width": 3,
-=======
                                             "modifiers": [],
->>>>>>> e3c38734
                                             "identifier": {
                                                 "kind": "IdentifierName",
                                                 "fullStart": 651,
