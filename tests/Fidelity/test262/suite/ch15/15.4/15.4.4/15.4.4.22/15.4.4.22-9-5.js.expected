{
    "isDeclaration": false,
    "languageVersion": "EcmaScript5",
    "parseOptions": {
        "allowAutomaticSemicolonInsertion": true
    },
    "sourceUnit": {
        "kind": "SourceUnit",
        "fullStart": 0,
        "fullEnd": 811,
        "start": 544,
        "end": 811,
        "fullWidth": 811,
        "width": 267,
        "isIncrementallyUnusable": true,
        "moduleElements": [
            {
                "kind": "FunctionDeclaration",
                "fullStart": 0,
                "fullEnd": 787,
                "start": 544,
                "end": 785,
                "fullWidth": 787,
                "width": 241,
                "modifiers": [],
                "functionKeyword": {
                    "kind": "FunctionKeyword",
                    "fullStart": 0,
                    "fullEnd": 553,
                    "start": 544,
                    "end": 552,
                    "fullWidth": 553,
                    "width": 8,
                    "text": "function",
                    "value": "function",
                    "valueText": "function",
                    "hasLeadingTrivia": true,
                    "hasLeadingComment": true,
                    "hasLeadingNewLine": true,
                    "hasTrailingTrivia": true,
                    "leadingTrivia": [
                        {
                            "kind": "SingleLineCommentTrivia",
                            "text": "/// Copyright (c) 2012 Ecma International.  All rights reserved. "
                        },
                        {
                            "kind": "NewLineTrivia",
                            "text": "\r\n"
                        },
                        {
                            "kind": "SingleLineCommentTrivia",
                            "text": "/// Ecma International makes this code available under the terms and conditions set"
                        },
                        {
                            "kind": "NewLineTrivia",
                            "text": "\r\n"
                        },
                        {
                            "kind": "SingleLineCommentTrivia",
                            "text": "/// forth on http://hg.ecmascript.org/tests/test262/raw-file/tip/LICENSE (the "
                        },
                        {
                            "kind": "NewLineTrivia",
                            "text": "\r\n"
                        },
                        {
                            "kind": "SingleLineCommentTrivia",
                            "text": "/// \"Use Terms\").   Any redistribution of this code must retain the above "
                        },
                        {
                            "kind": "NewLineTrivia",
                            "text": "\r\n"
                        },
                        {
                            "kind": "SingleLineCommentTrivia",
                            "text": "/// copyright and this notice and otherwise comply with the Use Terms."
                        },
                        {
                            "kind": "NewLineTrivia",
                            "text": "\r\n"
                        },
                        {
                            "kind": "MultiLineCommentTrivia",
                            "text": "/**\r\n * @path ch15/15.4/15.4.4/15.4.4.22/15.4.4.22-9-5.js\r\n * @description Array.prototype.reduceRight - callbackfn not called for array with one element\r\n */"
                        },
                        {
                            "kind": "NewLineTrivia",
                            "text": "\r\n"
                        },
                        {
                            "kind": "NewLineTrivia",
                            "text": "\r\n"
                        },
                        {
                            "kind": "NewLineTrivia",
                            "text": "\r\n"
                        }
                    ],
                    "trailingTrivia": [
                        {
                            "kind": "WhitespaceTrivia",
                            "text": " "
                        }
                    ]
                },
                "identifier": {
                    "kind": "IdentifierName",
                    "fullStart": 553,
                    "fullEnd": 561,
                    "start": 553,
                    "end": 561,
                    "fullWidth": 8,
                    "width": 8,
                    "text": "testcase",
                    "value": "testcase",
                    "valueText": "testcase"
                },
                "callSignature": {
                    "kind": "CallSignature",
                    "fullStart": 561,
                    "fullEnd": 564,
                    "start": 561,
                    "end": 563,
                    "fullWidth": 3,
                    "width": 2,
                    "parameterList": {
                        "kind": "ParameterList",
                        "fullStart": 561,
                        "fullEnd": 564,
                        "start": 561,
                        "end": 563,
                        "fullWidth": 3,
                        "width": 2,
                        "openParenToken": {
                            "kind": "OpenParenToken",
                            "fullStart": 561,
                            "fullEnd": 562,
                            "start": 561,
                            "end": 562,
                            "fullWidth": 1,
                            "width": 1,
                            "text": "(",
                            "value": "(",
                            "valueText": "("
                        },
                        "parameters": [],
                        "closeParenToken": {
                            "kind": "CloseParenToken",
                            "fullStart": 562,
                            "fullEnd": 564,
                            "start": 562,
                            "end": 563,
                            "fullWidth": 2,
                            "width": 1,
                            "text": ")",
                            "value": ")",
                            "valueText": ")",
                            "hasTrailingTrivia": true,
                            "trailingTrivia": [
                                {
                                    "kind": "WhitespaceTrivia",
                                    "text": " "
                                }
                            ]
                        }
                    }
                },
                "block": {
                    "kind": "Block",
                    "fullStart": 564,
                    "fullEnd": 787,
                    "start": 564,
                    "end": 785,
                    "fullWidth": 223,
                    "width": 221,
                    "openBraceToken": {
                        "kind": "OpenBraceToken",
                        "fullStart": 564,
                        "fullEnd": 568,
                        "start": 564,
                        "end": 565,
                        "fullWidth": 4,
                        "width": 1,
                        "text": "{",
                        "value": "{",
                        "valueText": "{",
                        "hasTrailingTrivia": true,
                        "hasTrailingNewLine": true,
                        "trailingTrivia": [
                            {
                                "kind": "WhitespaceTrivia",
                                "text": " "
                            },
                            {
                                "kind": "NewLineTrivia",
                                "text": "\r\n"
                            }
                        ]
                    },
                    "statements": [
                        {
                            "kind": "VariableStatement",
                            "fullStart": 568,
                            "fullEnd": 591,
                            "start": 573,
                            "end": 589,
                            "fullWidth": 23,
                            "width": 16,
                            "modifiers": [],
                            "variableDeclaration": {
                                "kind": "VariableDeclaration",
                                "fullStart": 568,
                                "fullEnd": 588,
                                "start": 573,
                                "end": 588,
                                "fullWidth": 20,
                                "width": 15,
                                "varKeyword": {
                                    "kind": "VarKeyword",
                                    "fullStart": 568,
                                    "fullEnd": 577,
                                    "start": 573,
                                    "end": 576,
                                    "fullWidth": 9,
                                    "width": 3,
                                    "text": "var",
                                    "value": "var",
                                    "valueText": "var",
                                    "hasLeadingTrivia": true,
                                    "hasLeadingNewLine": true,
                                    "hasTrailingTrivia": true,
                                    "leadingTrivia": [
                                        {
                                            "kind": "WhitespaceTrivia",
                                            "text": " "
                                        },
                                        {
                                            "kind": "NewLineTrivia",
                                            "text": "\r\n"
                                        },
                                        {
                                            "kind": "WhitespaceTrivia",
                                            "text": "  "
                                        }
                                    ],
                                    "trailingTrivia": [
                                        {
                                            "kind": "WhitespaceTrivia",
                                            "text": " "
                                        }
                                    ]
                                },
                                "variableDeclarators": [
                                    {
                                        "kind": "VariableDeclarator",
                                        "fullStart": 577,
                                        "fullEnd": 588,
                                        "start": 577,
                                        "end": 588,
                                        "fullWidth": 11,
<<<<<<< HEAD
                                        "width": 11,
                                        "identifier": {
=======
                                        "propertyName": {
>>>>>>> 85e84683
                                            "kind": "IdentifierName",
                                            "fullStart": 577,
                                            "fullEnd": 585,
                                            "start": 577,
                                            "end": 584,
                                            "fullWidth": 8,
                                            "width": 7,
                                            "text": "callCnt",
                                            "value": "callCnt",
                                            "valueText": "callCnt",
                                            "hasTrailingTrivia": true,
                                            "trailingTrivia": [
                                                {
                                                    "kind": "WhitespaceTrivia",
                                                    "text": " "
                                                }
                                            ]
                                        },
                                        "equalsValueClause": {
                                            "kind": "EqualsValueClause",
                                            "fullStart": 585,
                                            "fullEnd": 588,
                                            "start": 585,
                                            "end": 588,
                                            "fullWidth": 3,
                                            "width": 3,
                                            "equalsToken": {
                                                "kind": "EqualsToken",
                                                "fullStart": 585,
                                                "fullEnd": 587,
                                                "start": 585,
                                                "end": 586,
                                                "fullWidth": 2,
                                                "width": 1,
                                                "text": "=",
                                                "value": "=",
                                                "valueText": "=",
                                                "hasTrailingTrivia": true,
                                                "trailingTrivia": [
                                                    {
                                                        "kind": "WhitespaceTrivia",
                                                        "text": " "
                                                    }
                                                ]
                                            },
                                            "value": {
                                                "kind": "NumericLiteral",
                                                "fullStart": 587,
                                                "fullEnd": 588,
                                                "start": 587,
                                                "end": 588,
                                                "fullWidth": 1,
                                                "width": 1,
                                                "text": "0",
                                                "value": 0,
                                                "valueText": "0"
                                            }
                                        }
                                    }
                                ]
                            },
                            "semicolonToken": {
                                "kind": "SemicolonToken",
                                "fullStart": 588,
                                "fullEnd": 591,
                                "start": 588,
                                "end": 589,
                                "fullWidth": 3,
                                "width": 1,
                                "text": ";",
                                "value": ";",
                                "valueText": ";",
                                "hasTrailingTrivia": true,
                                "hasTrailingNewLine": true,
                                "trailingTrivia": [
                                    {
                                        "kind": "NewLineTrivia",
                                        "text": "\r\n"
                                    }
                                ]
                            }
                        },
                        {
                            "kind": "FunctionDeclaration",
                            "fullStart": 591,
                            "fullEnd": 682,
                            "start": 593,
                            "end": 680,
                            "fullWidth": 91,
                            "width": 87,
                            "modifiers": [],
                            "functionKeyword": {
                                "kind": "FunctionKeyword",
                                "fullStart": 591,
                                "fullEnd": 602,
                                "start": 593,
                                "end": 601,
                                "fullWidth": 11,
                                "width": 8,
                                "text": "function",
                                "value": "function",
                                "valueText": "function",
                                "hasLeadingTrivia": true,
                                "hasTrailingTrivia": true,
                                "leadingTrivia": [
                                    {
                                        "kind": "WhitespaceTrivia",
                                        "text": "  "
                                    }
                                ],
                                "trailingTrivia": [
                                    {
                                        "kind": "WhitespaceTrivia",
                                        "text": " "
                                    }
                                ]
                            },
                            "identifier": {
                                "kind": "IdentifierName",
                                "fullStart": 602,
                                "fullEnd": 612,
                                "start": 602,
                                "end": 612,
                                "fullWidth": 10,
                                "width": 10,
                                "text": "callbackfn",
                                "value": "callbackfn",
                                "valueText": "callbackfn"
                            },
                            "callSignature": {
                                "kind": "CallSignature",
                                "fullStart": 612,
                                "fullEnd": 641,
                                "start": 612,
                                "end": 639,
                                "fullWidth": 29,
                                "width": 27,
                                "parameterList": {
                                    "kind": "ParameterList",
                                    "fullStart": 612,
                                    "fullEnd": 641,
                                    "start": 612,
                                    "end": 639,
                                    "fullWidth": 29,
                                    "width": 27,
                                    "openParenToken": {
                                        "kind": "OpenParenToken",
                                        "fullStart": 612,
                                        "fullEnd": 613,
                                        "start": 612,
                                        "end": 613,
                                        "fullWidth": 1,
                                        "width": 1,
                                        "text": "(",
                                        "value": "(",
                                        "valueText": "("
                                    },
                                    "parameters": [
                                        {
                                            "kind": "Parameter",
                                            "fullStart": 613,
                                            "fullEnd": 620,
                                            "start": 613,
                                            "end": 620,
                                            "fullWidth": 7,
                                            "width": 7,
                                            "modifiers": [],
                                            "identifier": {
                                                "kind": "IdentifierName",
                                                "fullStart": 613,
                                                "fullEnd": 620,
                                                "start": 613,
                                                "end": 620,
                                                "fullWidth": 7,
                                                "width": 7,
                                                "text": "prevVal",
                                                "value": "prevVal",
                                                "valueText": "prevVal"
                                            }
                                        },
                                        {
                                            "kind": "CommaToken",
                                            "fullStart": 620,
                                            "fullEnd": 622,
                                            "start": 620,
                                            "end": 621,
                                            "fullWidth": 2,
                                            "width": 1,
                                            "text": ",",
                                            "value": ",",
                                            "valueText": ",",
                                            "hasTrailingTrivia": true,
                                            "trailingTrivia": [
                                                {
                                                    "kind": "WhitespaceTrivia",
                                                    "text": " "
                                                }
                                            ]
                                        },
                                        {
                                            "kind": "Parameter",
                                            "fullStart": 622,
                                            "fullEnd": 628,
                                            "start": 622,
                                            "end": 628,
                                            "fullWidth": 6,
                                            "width": 6,
                                            "modifiers": [],
                                            "identifier": {
                                                "kind": "IdentifierName",
                                                "fullStart": 622,
                                                "fullEnd": 628,
                                                "start": 622,
                                                "end": 628,
                                                "fullWidth": 6,
                                                "width": 6,
                                                "text": "curVal",
                                                "value": "curVal",
                                                "valueText": "curVal"
                                            }
                                        },
                                        {
                                            "kind": "CommaToken",
                                            "fullStart": 628,
                                            "fullEnd": 630,
                                            "start": 628,
                                            "end": 629,
                                            "fullWidth": 2,
                                            "width": 1,
                                            "text": ",",
                                            "value": ",",
                                            "valueText": ",",
                                            "hasTrailingTrivia": true,
                                            "trailingTrivia": [
                                                {
                                                    "kind": "WhitespaceTrivia",
                                                    "text": " "
                                                }
                                            ]
                                        },
                                        {
                                            "kind": "Parameter",
                                            "fullStart": 630,
                                            "fullEnd": 633,
                                            "start": 630,
                                            "end": 633,
                                            "fullWidth": 3,
                                            "width": 3,
                                            "modifiers": [],
                                            "identifier": {
                                                "kind": "IdentifierName",
                                                "fullStart": 630,
                                                "fullEnd": 633,
                                                "start": 630,
                                                "end": 633,
                                                "fullWidth": 3,
                                                "width": 3,
                                                "text": "idx",
                                                "value": "idx",
                                                "valueText": "idx"
                                            }
                                        },
                                        {
                                            "kind": "CommaToken",
                                            "fullStart": 633,
                                            "fullEnd": 635,
                                            "start": 633,
                                            "end": 634,
                                            "fullWidth": 2,
                                            "width": 1,
                                            "text": ",",
                                            "value": ",",
                                            "valueText": ",",
                                            "hasTrailingTrivia": true,
                                            "trailingTrivia": [
                                                {
                                                    "kind": "WhitespaceTrivia",
                                                    "text": " "
                                                }
                                            ]
                                        },
                                        {
                                            "kind": "Parameter",
                                            "fullStart": 635,
                                            "fullEnd": 638,
                                            "start": 635,
                                            "end": 638,
                                            "fullWidth": 3,
                                            "width": 3,
                                            "modifiers": [],
                                            "identifier": {
                                                "kind": "IdentifierName",
                                                "fullStart": 635,
                                                "fullEnd": 638,
                                                "start": 635,
                                                "end": 638,
                                                "fullWidth": 3,
                                                "width": 3,
                                                "text": "obj",
                                                "value": "obj",
                                                "valueText": "obj"
                                            }
                                        }
                                    ],
                                    "closeParenToken": {
                                        "kind": "CloseParenToken",
                                        "fullStart": 638,
                                        "fullEnd": 641,
                                        "start": 638,
                                        "end": 639,
                                        "fullWidth": 3,
                                        "width": 1,
                                        "text": ")",
                                        "value": ")",
                                        "valueText": ")",
                                        "hasTrailingTrivia": true,
                                        "hasTrailingNewLine": true,
                                        "trailingTrivia": [
                                            {
                                                "kind": "NewLineTrivia",
                                                "text": "\r\n"
                                            }
                                        ]
                                    }
                                }
                            },
                            "block": {
                                "kind": "Block",
                                "fullStart": 641,
                                "fullEnd": 682,
                                "start": 643,
                                "end": 680,
                                "fullWidth": 41,
                                "width": 37,
                                "openBraceToken": {
                                    "kind": "OpenBraceToken",
                                    "fullStart": 641,
                                    "fullEnd": 646,
                                    "start": 643,
                                    "end": 644,
                                    "fullWidth": 5,
                                    "width": 1,
                                    "text": "{",
                                    "value": "{",
                                    "valueText": "{",
                                    "hasLeadingTrivia": true,
                                    "hasTrailingTrivia": true,
                                    "hasTrailingNewLine": true,
                                    "leadingTrivia": [
                                        {
                                            "kind": "WhitespaceTrivia",
                                            "text": "  "
                                        }
                                    ],
                                    "trailingTrivia": [
                                        {
                                            "kind": "NewLineTrivia",
                                            "text": "\r\n"
                                        }
                                    ]
                                },
                                "statements": [
                                    {
                                        "kind": "ExpressionStatement",
                                        "fullStart": 646,
                                        "fullEnd": 662,
                                        "start": 650,
                                        "end": 660,
                                        "fullWidth": 16,
                                        "width": 10,
                                        "expression": {
                                            "kind": "PostIncrementExpression",
                                            "fullStart": 646,
                                            "fullEnd": 659,
                                            "start": 650,
                                            "end": 659,
                                            "fullWidth": 13,
                                            "width": 9,
                                            "operand": {
                                                "kind": "IdentifierName",
                                                "fullStart": 646,
                                                "fullEnd": 657,
                                                "start": 650,
                                                "end": 657,
                                                "fullWidth": 11,
                                                "width": 7,
                                                "text": "callCnt",
                                                "value": "callCnt",
                                                "valueText": "callCnt",
                                                "hasLeadingTrivia": true,
                                                "leadingTrivia": [
                                                    {
                                                        "kind": "WhitespaceTrivia",
                                                        "text": "    "
                                                    }
                                                ]
                                            },
                                            "operatorToken": {
                                                "kind": "PlusPlusToken",
                                                "fullStart": 657,
                                                "fullEnd": 659,
                                                "start": 657,
                                                "end": 659,
                                                "fullWidth": 2,
                                                "width": 2,
                                                "text": "++",
                                                "value": "++",
                                                "valueText": "++"
                                            }
                                        },
                                        "semicolonToken": {
                                            "kind": "SemicolonToken",
                                            "fullStart": 659,
                                            "fullEnd": 662,
                                            "start": 659,
                                            "end": 660,
                                            "fullWidth": 3,
                                            "width": 1,
                                            "text": ";",
                                            "value": ";",
                                            "valueText": ";",
                                            "hasTrailingTrivia": true,
                                            "hasTrailingNewLine": true,
                                            "trailingTrivia": [
                                                {
                                                    "kind": "NewLineTrivia",
                                                    "text": "\r\n"
                                                }
                                            ]
                                        }
                                    },
                                    {
                                        "kind": "ReturnStatement",
                                        "fullStart": 662,
                                        "fullEnd": 677,
                                        "start": 666,
                                        "end": 675,
                                        "fullWidth": 15,
                                        "width": 9,
                                        "returnKeyword": {
                                            "kind": "ReturnKeyword",
                                            "fullStart": 662,
                                            "fullEnd": 673,
                                            "start": 666,
                                            "end": 672,
                                            "fullWidth": 11,
                                            "width": 6,
                                            "text": "return",
                                            "value": "return",
                                            "valueText": "return",
                                            "hasLeadingTrivia": true,
                                            "hasTrailingTrivia": true,
                                            "leadingTrivia": [
                                                {
                                                    "kind": "WhitespaceTrivia",
                                                    "text": "    "
                                                }
                                            ],
                                            "trailingTrivia": [
                                                {
                                                    "kind": "WhitespaceTrivia",
                                                    "text": " "
                                                }
                                            ]
                                        },
                                        "expression": {
                                            "kind": "NumericLiteral",
                                            "fullStart": 673,
                                            "fullEnd": 674,
                                            "start": 673,
                                            "end": 674,
                                            "fullWidth": 1,
                                            "width": 1,
                                            "text": "2",
                                            "value": 2,
                                            "valueText": "2"
                                        },
                                        "semicolonToken": {
                                            "kind": "SemicolonToken",
                                            "fullStart": 674,
                                            "fullEnd": 677,
                                            "start": 674,
                                            "end": 675,
                                            "fullWidth": 3,
                                            "width": 1,
                                            "text": ";",
                                            "value": ";",
                                            "valueText": ";",
                                            "hasTrailingTrivia": true,
                                            "hasTrailingNewLine": true,
                                            "trailingTrivia": [
                                                {
                                                    "kind": "NewLineTrivia",
                                                    "text": "\r\n"
                                                }
                                            ]
                                        }
                                    }
                                ],
                                "closeBraceToken": {
                                    "kind": "CloseBraceToken",
                                    "fullStart": 677,
                                    "fullEnd": 682,
                                    "start": 679,
                                    "end": 680,
                                    "fullWidth": 5,
                                    "width": 1,
                                    "text": "}",
                                    "value": "}",
                                    "valueText": "}",
                                    "hasLeadingTrivia": true,
                                    "hasTrailingTrivia": true,
                                    "hasTrailingNewLine": true,
                                    "leadingTrivia": [
                                        {
                                            "kind": "WhitespaceTrivia",
                                            "text": "  "
                                        }
                                    ],
                                    "trailingTrivia": [
                                        {
                                            "kind": "NewLineTrivia",
                                            "text": "\r\n"
                                        }
                                    ]
                                }
                            }
                        },
                        {
                            "kind": "VariableStatement",
                            "fullStart": 682,
                            "fullEnd": 702,
                            "start": 686,
                            "end": 700,
                            "fullWidth": 20,
                            "width": 14,
                            "modifiers": [],
                            "variableDeclaration": {
                                "kind": "VariableDeclaration",
                                "fullStart": 682,
                                "fullEnd": 699,
                                "start": 686,
                                "end": 699,
                                "fullWidth": 17,
                                "width": 13,
                                "varKeyword": {
                                    "kind": "VarKeyword",
                                    "fullStart": 682,
                                    "fullEnd": 690,
                                    "start": 686,
                                    "end": 689,
                                    "fullWidth": 8,
                                    "width": 3,
                                    "text": "var",
                                    "value": "var",
                                    "valueText": "var",
                                    "hasLeadingTrivia": true,
                                    "hasLeadingNewLine": true,
                                    "hasTrailingTrivia": true,
                                    "leadingTrivia": [
                                        {
                                            "kind": "NewLineTrivia",
                                            "text": "\r\n"
                                        },
                                        {
                                            "kind": "WhitespaceTrivia",
                                            "text": "  "
                                        }
                                    ],
                                    "trailingTrivia": [
                                        {
                                            "kind": "WhitespaceTrivia",
                                            "text": " "
                                        }
                                    ]
                                },
                                "variableDeclarators": [
                                    {
                                        "kind": "VariableDeclarator",
                                        "fullStart": 690,
                                        "fullEnd": 699,
                                        "start": 690,
                                        "end": 699,
                                        "fullWidth": 9,
<<<<<<< HEAD
                                        "width": 9,
                                        "identifier": {
=======
                                        "propertyName": {
>>>>>>> 85e84683
                                            "kind": "IdentifierName",
                                            "fullStart": 690,
                                            "fullEnd": 694,
                                            "start": 690,
                                            "end": 693,
                                            "fullWidth": 4,
                                            "width": 3,
                                            "text": "arr",
                                            "value": "arr",
                                            "valueText": "arr",
                                            "hasTrailingTrivia": true,
                                            "trailingTrivia": [
                                                {
                                                    "kind": "WhitespaceTrivia",
                                                    "text": " "
                                                }
                                            ]
                                        },
                                        "equalsValueClause": {
                                            "kind": "EqualsValueClause",
                                            "fullStart": 694,
                                            "fullEnd": 699,
                                            "start": 694,
                                            "end": 699,
                                            "fullWidth": 5,
                                            "width": 5,
                                            "equalsToken": {
                                                "kind": "EqualsToken",
                                                "fullStart": 694,
                                                "fullEnd": 696,
                                                "start": 694,
                                                "end": 695,
                                                "fullWidth": 2,
                                                "width": 1,
                                                "text": "=",
                                                "value": "=",
                                                "valueText": "=",
                                                "hasTrailingTrivia": true,
                                                "trailingTrivia": [
                                                    {
                                                        "kind": "WhitespaceTrivia",
                                                        "text": " "
                                                    }
                                                ]
                                            },
                                            "value": {
                                                "kind": "ArrayLiteralExpression",
                                                "fullStart": 696,
                                                "fullEnd": 699,
                                                "start": 696,
                                                "end": 699,
                                                "fullWidth": 3,
                                                "width": 3,
                                                "openBracketToken": {
                                                    "kind": "OpenBracketToken",
                                                    "fullStart": 696,
                                                    "fullEnd": 697,
                                                    "start": 696,
                                                    "end": 697,
                                                    "fullWidth": 1,
                                                    "width": 1,
                                                    "text": "[",
                                                    "value": "[",
                                                    "valueText": "["
                                                },
                                                "expressions": [
                                                    {
                                                        "kind": "NumericLiteral",
                                                        "fullStart": 697,
                                                        "fullEnd": 698,
                                                        "start": 697,
                                                        "end": 698,
                                                        "fullWidth": 1,
                                                        "width": 1,
                                                        "text": "1",
                                                        "value": 1,
                                                        "valueText": "1"
                                                    }
                                                ],
                                                "closeBracketToken": {
                                                    "kind": "CloseBracketToken",
                                                    "fullStart": 698,
                                                    "fullEnd": 699,
                                                    "start": 698,
                                                    "end": 699,
                                                    "fullWidth": 1,
                                                    "width": 1,
                                                    "text": "]",
                                                    "value": "]",
                                                    "valueText": "]"
                                                }
                                            }
                                        }
                                    }
                                ]
                            },
                            "semicolonToken": {
                                "kind": "SemicolonToken",
                                "fullStart": 699,
                                "fullEnd": 702,
                                "start": 699,
                                "end": 700,
                                "fullWidth": 3,
                                "width": 1,
                                "text": ";",
                                "value": ";",
                                "valueText": ";",
                                "hasTrailingTrivia": true,
                                "hasTrailingNewLine": true,
                                "trailingTrivia": [
                                    {
                                        "kind": "NewLineTrivia",
                                        "text": "\r\n"
                                    }
                                ]
                            }
                        },
                        {
                            "kind": "IfStatement",
                            "fullStart": 702,
                            "fullEnd": 783,
                            "start": 704,
                            "end": 777,
                            "fullWidth": 81,
                            "width": 73,
                            "ifKeyword": {
                                "kind": "IfKeyword",
                                "fullStart": 702,
                                "fullEnd": 706,
                                "start": 704,
                                "end": 706,
                                "fullWidth": 4,
                                "width": 2,
                                "text": "if",
                                "value": "if",
                                "valueText": "if",
                                "hasLeadingTrivia": true,
                                "leadingTrivia": [
                                    {
                                        "kind": "WhitespaceTrivia",
                                        "text": "  "
                                    }
                                ]
                            },
                            "openParenToken": {
                                "kind": "OpenParenToken",
                                "fullStart": 706,
                                "fullEnd": 707,
                                "start": 706,
                                "end": 707,
                                "fullWidth": 1,
                                "width": 1,
                                "text": "(",
                                "value": "(",
                                "valueText": "("
                            },
                            "condition": {
                                "kind": "LogicalAndExpression",
                                "fullStart": 707,
                                "fullEnd": 758,
                                "start": 707,
                                "end": 757,
                                "fullWidth": 51,
                                "width": 50,
                                "left": {
                                    "kind": "EqualsExpression",
                                    "fullStart": 707,
                                    "fullEnd": 741,
                                    "start": 707,
                                    "end": 740,
                                    "fullWidth": 34,
                                    "width": 33,
                                    "left": {
                                        "kind": "InvocationExpression",
                                        "fullStart": 707,
                                        "fullEnd": 735,
                                        "start": 707,
                                        "end": 734,
                                        "fullWidth": 28,
                                        "width": 27,
                                        "expression": {
                                            "kind": "MemberAccessExpression",
                                            "fullStart": 707,
                                            "fullEnd": 722,
                                            "start": 707,
                                            "end": 722,
                                            "fullWidth": 15,
                                            "width": 15,
                                            "expression": {
                                                "kind": "IdentifierName",
                                                "fullStart": 707,
                                                "fullEnd": 710,
                                                "start": 707,
                                                "end": 710,
                                                "fullWidth": 3,
                                                "width": 3,
                                                "text": "arr",
                                                "value": "arr",
                                                "valueText": "arr"
                                            },
                                            "dotToken": {
                                                "kind": "DotToken",
                                                "fullStart": 710,
                                                "fullEnd": 711,
                                                "start": 710,
                                                "end": 711,
                                                "fullWidth": 1,
                                                "width": 1,
                                                "text": ".",
                                                "value": ".",
                                                "valueText": "."
                                            },
                                            "name": {
                                                "kind": "IdentifierName",
                                                "fullStart": 711,
                                                "fullEnd": 722,
                                                "start": 711,
                                                "end": 722,
                                                "fullWidth": 11,
                                                "width": 11,
                                                "text": "reduceRight",
                                                "value": "reduceRight",
                                                "valueText": "reduceRight"
                                            }
                                        },
                                        "argumentList": {
                                            "kind": "ArgumentList",
                                            "fullStart": 722,
                                            "fullEnd": 735,
                                            "start": 722,
                                            "end": 734,
                                            "fullWidth": 13,
                                            "width": 12,
                                            "openParenToken": {
                                                "kind": "OpenParenToken",
                                                "fullStart": 722,
                                                "fullEnd": 723,
                                                "start": 722,
                                                "end": 723,
                                                "fullWidth": 1,
                                                "width": 1,
                                                "text": "(",
                                                "value": "(",
                                                "valueText": "("
                                            },
                                            "arguments": [
                                                {
                                                    "kind": "IdentifierName",
                                                    "fullStart": 723,
                                                    "fullEnd": 733,
                                                    "start": 723,
                                                    "end": 733,
                                                    "fullWidth": 10,
                                                    "width": 10,
                                                    "text": "callbackfn",
                                                    "value": "callbackfn",
                                                    "valueText": "callbackfn"
                                                }
                                            ],
                                            "closeParenToken": {
                                                "kind": "CloseParenToken",
                                                "fullStart": 733,
                                                "fullEnd": 735,
                                                "start": 733,
                                                "end": 734,
                                                "fullWidth": 2,
                                                "width": 1,
                                                "text": ")",
                                                "value": ")",
                                                "valueText": ")",
                                                "hasTrailingTrivia": true,
                                                "trailingTrivia": [
                                                    {
                                                        "kind": "WhitespaceTrivia",
                                                        "text": " "
                                                    }
                                                ]
                                            }
                                        }
                                    },
                                    "operatorToken": {
                                        "kind": "EqualsEqualsEqualsToken",
                                        "fullStart": 735,
                                        "fullEnd": 739,
                                        "start": 735,
                                        "end": 738,
                                        "fullWidth": 4,
                                        "width": 3,
                                        "text": "===",
                                        "value": "===",
                                        "valueText": "===",
                                        "hasTrailingTrivia": true,
                                        "trailingTrivia": [
                                            {
                                                "kind": "WhitespaceTrivia",
                                                "text": " "
                                            }
                                        ]
                                    },
                                    "right": {
                                        "kind": "NumericLiteral",
                                        "fullStart": 739,
                                        "fullEnd": 741,
                                        "start": 739,
                                        "end": 740,
                                        "fullWidth": 2,
                                        "width": 1,
                                        "text": "1",
                                        "value": 1,
                                        "valueText": "1",
                                        "hasTrailingTrivia": true,
                                        "trailingTrivia": [
                                            {
                                                "kind": "WhitespaceTrivia",
                                                "text": " "
                                            }
                                        ]
                                    }
                                },
                                "operatorToken": {
                                    "kind": "AmpersandAmpersandToken",
                                    "fullStart": 741,
                                    "fullEnd": 744,
                                    "start": 741,
                                    "end": 743,
                                    "fullWidth": 3,
                                    "width": 2,
                                    "text": "&&",
                                    "value": "&&",
                                    "valueText": "&&",
                                    "hasTrailingTrivia": true,
                                    "trailingTrivia": [
                                        {
                                            "kind": "WhitespaceTrivia",
                                            "text": " "
                                        }
                                    ]
                                },
                                "right": {
                                    "kind": "EqualsExpression",
                                    "fullStart": 744,
                                    "fullEnd": 758,
                                    "start": 744,
                                    "end": 757,
                                    "fullWidth": 14,
                                    "width": 13,
                                    "left": {
                                        "kind": "IdentifierName",
                                        "fullStart": 744,
                                        "fullEnd": 752,
                                        "start": 744,
                                        "end": 751,
                                        "fullWidth": 8,
                                        "width": 7,
                                        "text": "callCnt",
                                        "value": "callCnt",
                                        "valueText": "callCnt",
                                        "hasTrailingTrivia": true,
                                        "trailingTrivia": [
                                            {
                                                "kind": "WhitespaceTrivia",
                                                "text": " "
                                            }
                                        ]
                                    },
                                    "operatorToken": {
                                        "kind": "EqualsEqualsEqualsToken",
                                        "fullStart": 752,
                                        "fullEnd": 756,
                                        "start": 752,
                                        "end": 755,
                                        "fullWidth": 4,
                                        "width": 3,
                                        "text": "===",
                                        "value": "===",
                                        "valueText": "===",
                                        "hasTrailingTrivia": true,
                                        "trailingTrivia": [
                                            {
                                                "kind": "WhitespaceTrivia",
                                                "text": " "
                                            }
                                        ]
                                    },
                                    "right": {
                                        "kind": "NumericLiteral",
                                        "fullStart": 756,
                                        "fullEnd": 758,
                                        "start": 756,
                                        "end": 757,
                                        "fullWidth": 2,
                                        "width": 1,
                                        "text": "0",
                                        "value": 0,
                                        "valueText": "0",
                                        "hasTrailingTrivia": true,
                                        "trailingTrivia": [
                                            {
                                                "kind": "WhitespaceTrivia",
                                                "text": " "
                                            }
                                        ]
                                    }
                                }
                            },
                            "closeParenToken": {
                                "kind": "CloseParenToken",
                                "fullStart": 758,
                                "fullEnd": 761,
                                "start": 758,
                                "end": 759,
                                "fullWidth": 3,
                                "width": 1,
                                "text": ")",
                                "value": ")",
                                "valueText": ")",
                                "hasTrailingTrivia": true,
                                "hasTrailingNewLine": true,
                                "trailingTrivia": [
                                    {
                                        "kind": "NewLineTrivia",
                                        "text": "\r\n"
                                    }
                                ]
                            },
                            "statement": {
                                "kind": "ReturnStatement",
                                "fullStart": 761,
                                "fullEnd": 783,
                                "start": 765,
                                "end": 777,
                                "fullWidth": 22,
                                "width": 12,
                                "returnKeyword": {
                                    "kind": "ReturnKeyword",
                                    "fullStart": 761,
                                    "fullEnd": 772,
                                    "start": 765,
                                    "end": 771,
                                    "fullWidth": 11,
                                    "width": 6,
                                    "text": "return",
                                    "value": "return",
                                    "valueText": "return",
                                    "hasLeadingTrivia": true,
                                    "hasTrailingTrivia": true,
                                    "leadingTrivia": [
                                        {
                                            "kind": "WhitespaceTrivia",
                                            "text": "    "
                                        }
                                    ],
                                    "trailingTrivia": [
                                        {
                                            "kind": "WhitespaceTrivia",
                                            "text": " "
                                        }
                                    ]
                                },
                                "expression": {
                                    "kind": "TrueKeyword",
                                    "fullStart": 772,
                                    "fullEnd": 776,
                                    "start": 772,
                                    "end": 776,
                                    "fullWidth": 4,
                                    "width": 4,
                                    "text": "true",
                                    "value": true,
                                    "valueText": "true"
                                },
                                "semicolonToken": {
                                    "kind": "SemicolonToken",
                                    "fullStart": 776,
                                    "fullEnd": 783,
                                    "start": 776,
                                    "end": 777,
                                    "fullWidth": 7,
                                    "width": 1,
                                    "text": ";",
                                    "value": ";",
                                    "valueText": ";",
                                    "hasTrailingTrivia": true,
                                    "hasTrailingNewLine": true,
                                    "trailingTrivia": [
                                        {
                                            "kind": "WhitespaceTrivia",
                                            "text": "    "
                                        },
                                        {
                                            "kind": "NewLineTrivia",
                                            "text": "\r\n"
                                        }
                                    ]
                                }
                            }
                        }
                    ],
                    "closeBraceToken": {
                        "kind": "CloseBraceToken",
                        "fullStart": 783,
                        "fullEnd": 787,
                        "start": 784,
                        "end": 785,
                        "fullWidth": 4,
                        "width": 1,
                        "text": "}",
                        "value": "}",
                        "valueText": "}",
                        "hasLeadingTrivia": true,
                        "hasTrailingTrivia": true,
                        "hasTrailingNewLine": true,
                        "leadingTrivia": [
                            {
                                "kind": "WhitespaceTrivia",
                                "text": " "
                            }
                        ],
                        "trailingTrivia": [
                            {
                                "kind": "NewLineTrivia",
                                "text": "\r\n"
                            }
                        ]
                    }
                }
            },
            {
                "kind": "ExpressionStatement",
                "fullStart": 787,
                "fullEnd": 811,
                "start": 787,
                "end": 809,
                "fullWidth": 24,
                "width": 22,
                "expression": {
                    "kind": "InvocationExpression",
                    "fullStart": 787,
                    "fullEnd": 808,
                    "start": 787,
                    "end": 808,
                    "fullWidth": 21,
                    "width": 21,
                    "expression": {
                        "kind": "IdentifierName",
                        "fullStart": 787,
                        "fullEnd": 798,
                        "start": 787,
                        "end": 798,
                        "fullWidth": 11,
                        "width": 11,
                        "text": "runTestCase",
                        "value": "runTestCase",
                        "valueText": "runTestCase"
                    },
                    "argumentList": {
                        "kind": "ArgumentList",
                        "fullStart": 798,
                        "fullEnd": 808,
                        "start": 798,
                        "end": 808,
                        "fullWidth": 10,
                        "width": 10,
                        "openParenToken": {
                            "kind": "OpenParenToken",
                            "fullStart": 798,
                            "fullEnd": 799,
                            "start": 798,
                            "end": 799,
                            "fullWidth": 1,
                            "width": 1,
                            "text": "(",
                            "value": "(",
                            "valueText": "("
                        },
                        "arguments": [
                            {
                                "kind": "IdentifierName",
                                "fullStart": 799,
                                "fullEnd": 807,
                                "start": 799,
                                "end": 807,
                                "fullWidth": 8,
                                "width": 8,
                                "text": "testcase",
                                "value": "testcase",
                                "valueText": "testcase"
                            }
                        ],
                        "closeParenToken": {
                            "kind": "CloseParenToken",
                            "fullStart": 807,
                            "fullEnd": 808,
                            "start": 807,
                            "end": 808,
                            "fullWidth": 1,
                            "width": 1,
                            "text": ")",
                            "value": ")",
                            "valueText": ")"
                        }
                    }
                },
                "semicolonToken": {
                    "kind": "SemicolonToken",
                    "fullStart": 808,
                    "fullEnd": 811,
                    "start": 808,
                    "end": 809,
                    "fullWidth": 3,
                    "width": 1,
                    "text": ";",
                    "value": ";",
                    "valueText": ";",
                    "hasTrailingTrivia": true,
                    "hasTrailingNewLine": true,
                    "trailingTrivia": [
                        {
                            "kind": "NewLineTrivia",
                            "text": "\r\n"
                        }
                    ]
                }
            }
        ],
        "endOfFileToken": {
            "kind": "EndOfFileToken",
            "fullStart": 811,
            "fullEnd": 811,
            "start": 811,
            "end": 811,
            "fullWidth": 0,
            "width": 0,
            "text": ""
        }
    },
    "lineMap": {
        "lineStarts": [
            0,
            67,
            152,
            232,
            308,
            380,
            385,
            439,
            535,
            540,
            542,
            544,
            568,
            571,
            591,
            641,
            646,
            662,
            677,
            682,
            684,
            702,
            761,
            783,
            787,
            811
        ],
        "length": 811
    }
}<|MERGE_RESOLUTION|>--- conflicted
+++ resolved
@@ -258,12 +258,8 @@
                                         "start": 577,
                                         "end": 588,
                                         "fullWidth": 11,
-<<<<<<< HEAD
                                         "width": 11,
-                                        "identifier": {
-=======
                                         "propertyName": {
->>>>>>> 85e84683
                                             "kind": "IdentifierName",
                                             "fullStart": 577,
                                             "fullEnd": 585,
@@ -848,12 +844,8 @@
                                         "start": 690,
                                         "end": 699,
                                         "fullWidth": 9,
-<<<<<<< HEAD
                                         "width": 9,
-                                        "identifier": {
-=======
                                         "propertyName": {
->>>>>>> 85e84683
                                             "kind": "IdentifierName",
                                             "fullStart": 690,
                                             "fullEnd": 694,
