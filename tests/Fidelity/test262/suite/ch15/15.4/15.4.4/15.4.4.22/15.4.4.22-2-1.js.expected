{
    "isDeclaration": false,
    "languageVersion": "EcmaScript5",
    "parseOptions": {
        "allowAutomaticSemicolonInsertion": true
    },
    "sourceUnit": {
        "kind": "SourceUnit",
        "fullStart": 0,
        "fullEnd": 982,
        "start": 556,
        "end": 982,
        "fullWidth": 982,
        "width": 426,
        "isIncrementallyUnusable": true,
        "moduleElements": [
            {
                "kind": "FunctionDeclaration",
                "fullStart": 0,
                "fullEnd": 958,
                "start": 556,
                "end": 956,
                "fullWidth": 958,
                "width": 400,
                "modifiers": [],
                "functionKeyword": {
                    "kind": "FunctionKeyword",
                    "fullStart": 0,
                    "fullEnd": 565,
                    "start": 556,
                    "end": 564,
                    "fullWidth": 565,
                    "width": 8,
                    "text": "function",
                    "value": "function",
                    "valueText": "function",
                    "hasLeadingTrivia": true,
                    "hasLeadingComment": true,
                    "hasLeadingNewLine": true,
                    "hasTrailingTrivia": true,
                    "leadingTrivia": [
                        {
                            "kind": "SingleLineCommentTrivia",
                            "text": "/// Copyright (c) 2012 Ecma International.  All rights reserved. "
                        },
                        {
                            "kind": "NewLineTrivia",
                            "text": "\r\n"
                        },
                        {
                            "kind": "SingleLineCommentTrivia",
                            "text": "/// Ecma International makes this code available under the terms and conditions set"
                        },
                        {
                            "kind": "NewLineTrivia",
                            "text": "\r\n"
                        },
                        {
                            "kind": "SingleLineCommentTrivia",
                            "text": "/// forth on http://hg.ecmascript.org/tests/test262/raw-file/tip/LICENSE (the "
                        },
                        {
                            "kind": "NewLineTrivia",
                            "text": "\r\n"
                        },
                        {
                            "kind": "SingleLineCommentTrivia",
                            "text": "/// \"Use Terms\").   Any redistribution of this code must retain the above "
                        },
                        {
                            "kind": "NewLineTrivia",
                            "text": "\r\n"
                        },
                        {
                            "kind": "SingleLineCommentTrivia",
                            "text": "/// copyright and this notice and otherwise comply with the Use Terms."
                        },
                        {
                            "kind": "NewLineTrivia",
                            "text": "\r\n"
                        },
                        {
                            "kind": "MultiLineCommentTrivia",
                            "text": "/**\r\n * @path ch15/15.4/15.4.4/15.4.4.22/15.4.4.22-2-1.js\r\n * @description Array.prototype.reduceRight applied to Array-like object, 'length' is an own data property\r\n */"
                        },
                        {
                            "kind": "NewLineTrivia",
                            "text": "\r\n"
                        },
                        {
                            "kind": "NewLineTrivia",
                            "text": "\r\n"
                        },
                        {
                            "kind": "NewLineTrivia",
                            "text": "\r\n"
                        }
                    ],
                    "trailingTrivia": [
                        {
                            "kind": "WhitespaceTrivia",
                            "text": " "
                        }
                    ]
                },
                "identifier": {
                    "kind": "IdentifierName",
                    "fullStart": 565,
                    "fullEnd": 573,
                    "start": 565,
                    "end": 573,
                    "fullWidth": 8,
                    "width": 8,
                    "text": "testcase",
                    "value": "testcase",
                    "valueText": "testcase"
                },
                "callSignature": {
                    "kind": "CallSignature",
                    "fullStart": 573,
                    "fullEnd": 576,
                    "start": 573,
                    "end": 575,
                    "fullWidth": 3,
                    "width": 2,
                    "parameterList": {
                        "kind": "ParameterList",
                        "fullStart": 573,
                        "fullEnd": 576,
                        "start": 573,
                        "end": 575,
                        "fullWidth": 3,
                        "width": 2,
                        "openParenToken": {
                            "kind": "OpenParenToken",
                            "fullStart": 573,
                            "fullEnd": 574,
                            "start": 573,
                            "end": 574,
                            "fullWidth": 1,
                            "width": 1,
                            "text": "(",
                            "value": "(",
                            "valueText": "("
                        },
                        "parameters": [],
                        "closeParenToken": {
                            "kind": "CloseParenToken",
                            "fullStart": 574,
                            "fullEnd": 576,
                            "start": 574,
                            "end": 575,
                            "fullWidth": 2,
                            "width": 1,
                            "text": ")",
                            "value": ")",
                            "valueText": ")",
                            "hasTrailingTrivia": true,
                            "trailingTrivia": [
                                {
                                    "kind": "WhitespaceTrivia",
                                    "text": " "
                                }
                            ]
                        }
                    }
                },
                "block": {
                    "kind": "Block",
                    "fullStart": 576,
                    "fullEnd": 958,
                    "start": 576,
                    "end": 956,
                    "fullWidth": 382,
                    "width": 380,
                    "openBraceToken": {
                        "kind": "OpenBraceToken",
                        "fullStart": 576,
                        "fullEnd": 579,
                        "start": 576,
                        "end": 577,
                        "fullWidth": 3,
                        "width": 1,
                        "text": "{",
                        "value": "{",
                        "valueText": "{",
                        "hasTrailingTrivia": true,
                        "hasTrailingNewLine": true,
                        "trailingTrivia": [
                            {
                                "kind": "NewLineTrivia",
                                "text": "\r\n"
                            }
                        ]
                    },
                    "statements": [
                        {
                            "kind": "VariableStatement",
                            "fullStart": 579,
                            "fullEnd": 612,
                            "start": 589,
                            "end": 610,
                            "fullWidth": 33,
                            "width": 21,
                            "modifiers": [],
                            "variableDeclaration": {
                                "kind": "VariableDeclaration",
                                "fullStart": 579,
                                "fullEnd": 609,
                                "start": 589,
                                "end": 609,
                                "fullWidth": 30,
                                "width": 20,
                                "varKeyword": {
                                    "kind": "VarKeyword",
                                    "fullStart": 579,
                                    "fullEnd": 593,
                                    "start": 589,
                                    "end": 592,
                                    "fullWidth": 14,
                                    "width": 3,
                                    "text": "var",
                                    "value": "var",
                                    "valueText": "var",
                                    "hasLeadingTrivia": true,
                                    "hasLeadingNewLine": true,
                                    "hasTrailingTrivia": true,
                                    "leadingTrivia": [
                                        {
                                            "kind": "NewLineTrivia",
                                            "text": "\r\n"
                                        },
                                        {
                                            "kind": "WhitespaceTrivia",
                                            "text": "        "
                                        }
                                    ],
                                    "trailingTrivia": [
                                        {
                                            "kind": "WhitespaceTrivia",
                                            "text": " "
                                        }
                                    ]
                                },
                                "variableDeclarators": [
                                    {
                                        "kind": "VariableDeclarator",
                                        "fullStart": 593,
                                        "fullEnd": 609,
                                        "start": 593,
                                        "end": 609,
                                        "fullWidth": 16,
<<<<<<< HEAD
                                        "width": 16,
                                        "identifier": {
=======
                                        "propertyName": {
>>>>>>> 85e84683
                                            "kind": "IdentifierName",
                                            "fullStart": 593,
                                            "fullEnd": 602,
                                            "start": 593,
                                            "end": 601,
                                            "fullWidth": 9,
                                            "width": 8,
                                            "text": "accessed",
                                            "value": "accessed",
                                            "valueText": "accessed",
                                            "hasTrailingTrivia": true,
                                            "trailingTrivia": [
                                                {
                                                    "kind": "WhitespaceTrivia",
                                                    "text": " "
                                                }
                                            ]
                                        },
                                        "equalsValueClause": {
                                            "kind": "EqualsValueClause",
                                            "fullStart": 602,
                                            "fullEnd": 609,
                                            "start": 602,
                                            "end": 609,
                                            "fullWidth": 7,
                                            "width": 7,
                                            "equalsToken": {
                                                "kind": "EqualsToken",
                                                "fullStart": 602,
                                                "fullEnd": 604,
                                                "start": 602,
                                                "end": 603,
                                                "fullWidth": 2,
                                                "width": 1,
                                                "text": "=",
                                                "value": "=",
                                                "valueText": "=",
                                                "hasTrailingTrivia": true,
                                                "trailingTrivia": [
                                                    {
                                                        "kind": "WhitespaceTrivia",
                                                        "text": " "
                                                    }
                                                ]
                                            },
                                            "value": {
                                                "kind": "FalseKeyword",
                                                "fullStart": 604,
                                                "fullEnd": 609,
                                                "start": 604,
                                                "end": 609,
                                                "fullWidth": 5,
                                                "width": 5,
                                                "text": "false",
                                                "value": false,
                                                "valueText": "false"
                                            }
                                        }
                                    }
                                ]
                            },
                            "semicolonToken": {
                                "kind": "SemicolonToken",
                                "fullStart": 609,
                                "fullEnd": 612,
                                "start": 609,
                                "end": 610,
                                "fullWidth": 3,
                                "width": 1,
                                "text": ";",
                                "value": ";",
                                "valueText": ";",
                                "hasTrailingTrivia": true,
                                "hasTrailingNewLine": true,
                                "trailingTrivia": [
                                    {
                                        "kind": "NewLineTrivia",
                                        "text": "\r\n"
                                    }
                                ]
                            }
                        },
                        {
                            "kind": "VariableStatement",
                            "fullStart": 612,
                            "fullEnd": 727,
                            "start": 620,
                            "end": 725,
                            "fullWidth": 115,
                            "width": 105,
                            "modifiers": [],
                            "variableDeclaration": {
                                "kind": "VariableDeclaration",
                                "fullStart": 612,
                                "fullEnd": 724,
                                "start": 620,
                                "end": 724,
                                "fullWidth": 112,
                                "width": 104,
                                "varKeyword": {
                                    "kind": "VarKeyword",
                                    "fullStart": 612,
                                    "fullEnd": 624,
                                    "start": 620,
                                    "end": 623,
                                    "fullWidth": 12,
                                    "width": 3,
                                    "text": "var",
                                    "value": "var",
                                    "valueText": "var",
                                    "hasLeadingTrivia": true,
                                    "hasTrailingTrivia": true,
                                    "leadingTrivia": [
                                        {
                                            "kind": "WhitespaceTrivia",
                                            "text": "        "
                                        }
                                    ],
                                    "trailingTrivia": [
                                        {
                                            "kind": "WhitespaceTrivia",
                                            "text": " "
                                        }
                                    ]
                                },
                                "variableDeclarators": [
                                    {
                                        "kind": "VariableDeclarator",
                                        "fullStart": 624,
                                        "fullEnd": 724,
                                        "start": 624,
                                        "end": 724,
                                        "fullWidth": 100,
<<<<<<< HEAD
                                        "width": 100,
                                        "identifier": {
=======
                                        "propertyName": {
>>>>>>> 85e84683
                                            "kind": "IdentifierName",
                                            "fullStart": 624,
                                            "fullEnd": 628,
                                            "start": 624,
                                            "end": 627,
                                            "fullWidth": 4,
                                            "width": 3,
                                            "text": "obj",
                                            "value": "obj",
                                            "valueText": "obj",
                                            "hasTrailingTrivia": true,
                                            "trailingTrivia": [
                                                {
                                                    "kind": "WhitespaceTrivia",
                                                    "text": " "
                                                }
                                            ]
                                        },
                                        "equalsValueClause": {
                                            "kind": "EqualsValueClause",
                                            "fullStart": 628,
                                            "fullEnd": 724,
                                            "start": 628,
                                            "end": 724,
                                            "fullWidth": 96,
                                            "width": 96,
                                            "equalsToken": {
                                                "kind": "EqualsToken",
                                                "fullStart": 628,
                                                "fullEnd": 630,
                                                "start": 628,
                                                "end": 629,
                                                "fullWidth": 2,
                                                "width": 1,
                                                "text": "=",
                                                "value": "=",
                                                "valueText": "=",
                                                "hasTrailingTrivia": true,
                                                "trailingTrivia": [
                                                    {
                                                        "kind": "WhitespaceTrivia",
                                                        "text": " "
                                                    }
                                                ]
                                            },
                                            "value": {
                                                "kind": "ObjectLiteralExpression",
                                                "fullStart": 630,
                                                "fullEnd": 724,
                                                "start": 630,
                                                "end": 724,
                                                "fullWidth": 94,
                                                "width": 94,
                                                "openBraceToken": {
                                                    "kind": "OpenBraceToken",
                                                    "fullStart": 630,
                                                    "fullEnd": 633,
                                                    "start": 630,
                                                    "end": 631,
                                                    "fullWidth": 3,
                                                    "width": 1,
                                                    "text": "{",
                                                    "value": "{",
                                                    "valueText": "{",
                                                    "hasTrailingTrivia": true,
                                                    "hasTrailingNewLine": true,
                                                    "trailingTrivia": [
                                                        {
                                                            "kind": "NewLineTrivia",
                                                            "text": "\r\n"
                                                        }
                                                    ]
                                                },
                                                "propertyAssignments": [
                                                    {
                                                        "kind": "SimplePropertyAssignment",
                                                        "fullStart": 633,
                                                        "fullEnd": 650,
                                                        "start": 645,
                                                        "end": 650,
                                                        "fullWidth": 17,
                                                        "width": 5,
                                                        "propertyName": {
                                                            "kind": "NumericLiteral",
                                                            "fullStart": 633,
                                                            "fullEnd": 646,
                                                            "start": 645,
                                                            "end": 646,
                                                            "fullWidth": 13,
                                                            "width": 1,
                                                            "text": "0",
                                                            "value": 0,
                                                            "valueText": "0",
                                                            "hasLeadingTrivia": true,
                                                            "leadingTrivia": [
                                                                {
                                                                    "kind": "WhitespaceTrivia",
                                                                    "text": "            "
                                                                }
                                                            ]
                                                        },
                                                        "colonToken": {
                                                            "kind": "ColonToken",
                                                            "fullStart": 646,
                                                            "fullEnd": 648,
                                                            "start": 646,
                                                            "end": 647,
                                                            "fullWidth": 2,
                                                            "width": 1,
                                                            "text": ":",
                                                            "value": ":",
                                                            "valueText": ":",
                                                            "hasTrailingTrivia": true,
                                                            "trailingTrivia": [
                                                                {
                                                                    "kind": "WhitespaceTrivia",
                                                                    "text": " "
                                                                }
                                                            ]
                                                        },
                                                        "expression": {
                                                            "kind": "NumericLiteral",
                                                            "fullStart": 648,
                                                            "fullEnd": 650,
                                                            "start": 648,
                                                            "end": 650,
                                                            "fullWidth": 2,
                                                            "width": 2,
                                                            "text": "12",
                                                            "value": 12,
                                                            "valueText": "12"
                                                        }
                                                    },
                                                    {
                                                        "kind": "CommaToken",
                                                        "fullStart": 650,
                                                        "fullEnd": 653,
                                                        "start": 650,
                                                        "end": 651,
                                                        "fullWidth": 3,
                                                        "width": 1,
                                                        "text": ",",
                                                        "value": ",",
                                                        "valueText": ",",
                                                        "hasTrailingTrivia": true,
                                                        "hasTrailingNewLine": true,
                                                        "trailingTrivia": [
                                                            {
                                                                "kind": "NewLineTrivia",
                                                                "text": "\r\n"
                                                            }
                                                        ]
                                                    },
                                                    {
                                                        "kind": "SimplePropertyAssignment",
                                                        "fullStart": 653,
                                                        "fullEnd": 670,
                                                        "start": 665,
                                                        "end": 670,
                                                        "fullWidth": 17,
                                                        "width": 5,
                                                        "propertyName": {
                                                            "kind": "NumericLiteral",
                                                            "fullStart": 653,
                                                            "fullEnd": 666,
                                                            "start": 665,
                                                            "end": 666,
                                                            "fullWidth": 13,
                                                            "width": 1,
                                                            "text": "1",
                                                            "value": 1,
                                                            "valueText": "1",
                                                            "hasLeadingTrivia": true,
                                                            "leadingTrivia": [
                                                                {
                                                                    "kind": "WhitespaceTrivia",
                                                                    "text": "            "
                                                                }
                                                            ]
                                                        },
                                                        "colonToken": {
                                                            "kind": "ColonToken",
                                                            "fullStart": 666,
                                                            "fullEnd": 668,
                                                            "start": 666,
                                                            "end": 667,
                                                            "fullWidth": 2,
                                                            "width": 1,
                                                            "text": ":",
                                                            "value": ":",
                                                            "valueText": ":",
                                                            "hasTrailingTrivia": true,
                                                            "trailingTrivia": [
                                                                {
                                                                    "kind": "WhitespaceTrivia",
                                                                    "text": " "
                                                                }
                                                            ]
                                                        },
                                                        "expression": {
                                                            "kind": "NumericLiteral",
                                                            "fullStart": 668,
                                                            "fullEnd": 670,
                                                            "start": 668,
                                                            "end": 670,
                                                            "fullWidth": 2,
                                                            "width": 2,
                                                            "text": "11",
                                                            "value": 11,
                                                            "valueText": "11"
                                                        }
                                                    },
                                                    {
                                                        "kind": "CommaToken",
                                                        "fullStart": 670,
                                                        "fullEnd": 673,
                                                        "start": 670,
                                                        "end": 671,
                                                        "fullWidth": 3,
                                                        "width": 1,
                                                        "text": ",",
                                                        "value": ",",
                                                        "valueText": ",",
                                                        "hasTrailingTrivia": true,
                                                        "hasTrailingNewLine": true,
                                                        "trailingTrivia": [
                                                            {
                                                                "kind": "NewLineTrivia",
                                                                "text": "\r\n"
                                                            }
                                                        ]
                                                    },
                                                    {
                                                        "kind": "SimplePropertyAssignment",
                                                        "fullStart": 673,
                                                        "fullEnd": 689,
                                                        "start": 685,
                                                        "end": 689,
                                                        "fullWidth": 16,
                                                        "width": 4,
                                                        "propertyName": {
                                                            "kind": "NumericLiteral",
                                                            "fullStart": 673,
                                                            "fullEnd": 686,
                                                            "start": 685,
                                                            "end": 686,
                                                            "fullWidth": 13,
                                                            "width": 1,
                                                            "text": "2",
                                                            "value": 2,
                                                            "valueText": "2",
                                                            "hasLeadingTrivia": true,
                                                            "leadingTrivia": [
                                                                {
                                                                    "kind": "WhitespaceTrivia",
                                                                    "text": "            "
                                                                }
                                                            ]
                                                        },
                                                        "colonToken": {
                                                            "kind": "ColonToken",
                                                            "fullStart": 686,
                                                            "fullEnd": 688,
                                                            "start": 686,
                                                            "end": 687,
                                                            "fullWidth": 2,
                                                            "width": 1,
                                                            "text": ":",
                                                            "value": ":",
                                                            "valueText": ":",
                                                            "hasTrailingTrivia": true,
                                                            "trailingTrivia": [
                                                                {
                                                                    "kind": "WhitespaceTrivia",
                                                                    "text": " "
                                                                }
                                                            ]
                                                        },
                                                        "expression": {
                                                            "kind": "NumericLiteral",
                                                            "fullStart": 688,
                                                            "fullEnd": 689,
                                                            "start": 688,
                                                            "end": 689,
                                                            "fullWidth": 1,
                                                            "width": 1,
                                                            "text": "9",
                                                            "value": 9,
                                                            "valueText": "9"
                                                        }
                                                    },
                                                    {
                                                        "kind": "CommaToken",
                                                        "fullStart": 689,
                                                        "fullEnd": 692,
                                                        "start": 689,
                                                        "end": 690,
                                                        "fullWidth": 3,
                                                        "width": 1,
                                                        "text": ",",
                                                        "value": ",",
                                                        "valueText": ",",
                                                        "hasTrailingTrivia": true,
                                                        "hasTrailingNewLine": true,
                                                        "trailingTrivia": [
                                                            {
                                                                "kind": "NewLineTrivia",
                                                                "text": "\r\n"
                                                            }
                                                        ]
                                                    },
                                                    {
                                                        "kind": "SimplePropertyAssignment",
                                                        "fullStart": 692,
                                                        "fullEnd": 715,
                                                        "start": 704,
                                                        "end": 713,
                                                        "fullWidth": 23,
                                                        "width": 9,
                                                        "propertyName": {
                                                            "kind": "IdentifierName",
                                                            "fullStart": 692,
                                                            "fullEnd": 710,
                                                            "start": 704,
                                                            "end": 710,
                                                            "fullWidth": 18,
                                                            "width": 6,
                                                            "text": "length",
                                                            "value": "length",
                                                            "valueText": "length",
                                                            "hasLeadingTrivia": true,
                                                            "leadingTrivia": [
                                                                {
                                                                    "kind": "WhitespaceTrivia",
                                                                    "text": "            "
                                                                }
                                                            ]
                                                        },
                                                        "colonToken": {
                                                            "kind": "ColonToken",
                                                            "fullStart": 710,
                                                            "fullEnd": 712,
                                                            "start": 710,
                                                            "end": 711,
                                                            "fullWidth": 2,
                                                            "width": 1,
                                                            "text": ":",
                                                            "value": ":",
                                                            "valueText": ":",
                                                            "hasTrailingTrivia": true,
                                                            "trailingTrivia": [
                                                                {
                                                                    "kind": "WhitespaceTrivia",
                                                                    "text": " "
                                                                }
                                                            ]
                                                        },
                                                        "expression": {
                                                            "kind": "NumericLiteral",
                                                            "fullStart": 712,
                                                            "fullEnd": 715,
                                                            "start": 712,
                                                            "end": 713,
                                                            "fullWidth": 3,
                                                            "width": 1,
                                                            "text": "2",
                                                            "value": 2,
                                                            "valueText": "2",
                                                            "hasTrailingTrivia": true,
                                                            "hasTrailingNewLine": true,
                                                            "trailingTrivia": [
                                                                {
                                                                    "kind": "NewLineTrivia",
                                                                    "text": "\r\n"
                                                                }
                                                            ]
                                                        }
                                                    }
                                                ],
                                                "closeBraceToken": {
                                                    "kind": "CloseBraceToken",
                                                    "fullStart": 715,
                                                    "fullEnd": 724,
                                                    "start": 723,
                                                    "end": 724,
                                                    "fullWidth": 9,
                                                    "width": 1,
                                                    "text": "}",
                                                    "value": "}",
                                                    "valueText": "}",
                                                    "hasLeadingTrivia": true,
                                                    "leadingTrivia": [
                                                        {
                                                            "kind": "WhitespaceTrivia",
                                                            "text": "        "
                                                        }
                                                    ]
                                                }
                                            }
                                        }
                                    }
                                ]
                            },
                            "semicolonToken": {
                                "kind": "SemicolonToken",
                                "fullStart": 724,
                                "fullEnd": 727,
                                "start": 724,
                                "end": 725,
                                "fullWidth": 3,
                                "width": 1,
                                "text": ";",
                                "value": ";",
                                "valueText": ";",
                                "hasTrailingTrivia": true,
                                "hasTrailingNewLine": true,
                                "trailingTrivia": [
                                    {
                                        "kind": "NewLineTrivia",
                                        "text": "\r\n"
                                    }
                                ]
                            }
                        },
                        {
                            "kind": "FunctionDeclaration",
                            "fullStart": 727,
                            "fullEnd": 866,
                            "start": 737,
                            "end": 864,
                            "fullWidth": 139,
                            "width": 127,
                            "modifiers": [],
                            "functionKeyword": {
                                "kind": "FunctionKeyword",
                                "fullStart": 727,
                                "fullEnd": 746,
                                "start": 737,
                                "end": 745,
                                "fullWidth": 19,
                                "width": 8,
                                "text": "function",
                                "value": "function",
                                "valueText": "function",
                                "hasLeadingTrivia": true,
                                "hasLeadingNewLine": true,
                                "hasTrailingTrivia": true,
                                "leadingTrivia": [
                                    {
                                        "kind": "NewLineTrivia",
                                        "text": "\r\n"
                                    },
                                    {
                                        "kind": "WhitespaceTrivia",
                                        "text": "        "
                                    }
                                ],
                                "trailingTrivia": [
                                    {
                                        "kind": "WhitespaceTrivia",
                                        "text": " "
                                    }
                                ]
                            },
                            "identifier": {
                                "kind": "IdentifierName",
                                "fullStart": 746,
                                "fullEnd": 756,
                                "start": 746,
                                "end": 756,
                                "fullWidth": 10,
                                "width": 10,
                                "text": "callbackfn",
                                "value": "callbackfn",
                                "valueText": "callbackfn"
                            },
                            "callSignature": {
                                "kind": "CallSignature",
                                "fullStart": 756,
                                "fullEnd": 784,
                                "start": 756,
                                "end": 783,
                                "fullWidth": 28,
                                "width": 27,
                                "parameterList": {
                                    "kind": "ParameterList",
                                    "fullStart": 756,
                                    "fullEnd": 784,
                                    "start": 756,
                                    "end": 783,
                                    "fullWidth": 28,
                                    "width": 27,
                                    "openParenToken": {
                                        "kind": "OpenParenToken",
                                        "fullStart": 756,
                                        "fullEnd": 757,
                                        "start": 756,
                                        "end": 757,
                                        "fullWidth": 1,
                                        "width": 1,
                                        "text": "(",
                                        "value": "(",
                                        "valueText": "("
                                    },
                                    "parameters": [
                                        {
                                            "kind": "Parameter",
                                            "fullStart": 757,
                                            "fullEnd": 764,
                                            "start": 757,
                                            "end": 764,
                                            "fullWidth": 7,
                                            "width": 7,
                                            "modifiers": [],
                                            "identifier": {
                                                "kind": "IdentifierName",
                                                "fullStart": 757,
                                                "fullEnd": 764,
                                                "start": 757,
                                                "end": 764,
                                                "fullWidth": 7,
                                                "width": 7,
                                                "text": "prevVal",
                                                "value": "prevVal",
                                                "valueText": "prevVal"
                                            }
                                        },
                                        {
                                            "kind": "CommaToken",
                                            "fullStart": 764,
                                            "fullEnd": 766,
                                            "start": 764,
                                            "end": 765,
                                            "fullWidth": 2,
                                            "width": 1,
                                            "text": ",",
                                            "value": ",",
                                            "valueText": ",",
                                            "hasTrailingTrivia": true,
                                            "trailingTrivia": [
                                                {
                                                    "kind": "WhitespaceTrivia",
                                                    "text": " "
                                                }
                                            ]
                                        },
                                        {
                                            "kind": "Parameter",
                                            "fullStart": 766,
                                            "fullEnd": 772,
                                            "start": 766,
                                            "end": 772,
                                            "fullWidth": 6,
                                            "width": 6,
                                            "modifiers": [],
                                            "identifier": {
                                                "kind": "IdentifierName",
                                                "fullStart": 766,
                                                "fullEnd": 772,
                                                "start": 766,
                                                "end": 772,
                                                "fullWidth": 6,
                                                "width": 6,
                                                "text": "curVal",
                                                "value": "curVal",
                                                "valueText": "curVal"
                                            }
                                        },
                                        {
                                            "kind": "CommaToken",
                                            "fullStart": 772,
                                            "fullEnd": 774,
                                            "start": 772,
                                            "end": 773,
                                            "fullWidth": 2,
                                            "width": 1,
                                            "text": ",",
                                            "value": ",",
                                            "valueText": ",",
                                            "hasTrailingTrivia": true,
                                            "trailingTrivia": [
                                                {
                                                    "kind": "WhitespaceTrivia",
                                                    "text": " "
                                                }
                                            ]
                                        },
                                        {
                                            "kind": "Parameter",
                                            "fullStart": 774,
                                            "fullEnd": 777,
                                            "start": 774,
                                            "end": 777,
                                            "fullWidth": 3,
                                            "width": 3,
                                            "modifiers": [],
                                            "identifier": {
                                                "kind": "IdentifierName",
                                                "fullStart": 774,
                                                "fullEnd": 777,
                                                "start": 774,
                                                "end": 777,
                                                "fullWidth": 3,
                                                "width": 3,
                                                "text": "idx",
                                                "value": "idx",
                                                "valueText": "idx"
                                            }
                                        },
                                        {
                                            "kind": "CommaToken",
                                            "fullStart": 777,
                                            "fullEnd": 779,
                                            "start": 777,
                                            "end": 778,
                                            "fullWidth": 2,
                                            "width": 1,
                                            "text": ",",
                                            "value": ",",
                                            "valueText": ",",
                                            "hasTrailingTrivia": true,
                                            "trailingTrivia": [
                                                {
                                                    "kind": "WhitespaceTrivia",
                                                    "text": " "
                                                }
                                            ]
                                        },
                                        {
                                            "kind": "Parameter",
                                            "fullStart": 779,
                                            "fullEnd": 782,
                                            "start": 779,
                                            "end": 782,
                                            "fullWidth": 3,
                                            "width": 3,
                                            "modifiers": [],
                                            "identifier": {
                                                "kind": "IdentifierName",
                                                "fullStart": 779,
                                                "fullEnd": 782,
                                                "start": 779,
                                                "end": 782,
                                                "fullWidth": 3,
                                                "width": 3,
                                                "text": "obj",
                                                "value": "obj",
                                                "valueText": "obj"
                                            }
                                        }
                                    ],
                                    "closeParenToken": {
                                        "kind": "CloseParenToken",
                                        "fullStart": 782,
                                        "fullEnd": 784,
                                        "start": 782,
                                        "end": 783,
                                        "fullWidth": 2,
                                        "width": 1,
                                        "text": ")",
                                        "value": ")",
                                        "valueText": ")",
                                        "hasTrailingTrivia": true,
                                        "trailingTrivia": [
                                            {
                                                "kind": "WhitespaceTrivia",
                                                "text": " "
                                            }
                                        ]
                                    }
                                }
                            },
                            "block": {
                                "kind": "Block",
                                "fullStart": 784,
                                "fullEnd": 866,
                                "start": 784,
                                "end": 864,
                                "fullWidth": 82,
                                "width": 80,
                                "openBraceToken": {
                                    "kind": "OpenBraceToken",
                                    "fullStart": 784,
                                    "fullEnd": 787,
                                    "start": 784,
                                    "end": 785,
                                    "fullWidth": 3,
                                    "width": 1,
                                    "text": "{",
                                    "value": "{",
                                    "valueText": "{",
                                    "hasTrailingTrivia": true,
                                    "hasTrailingNewLine": true,
                                    "trailingTrivia": [
                                        {
                                            "kind": "NewLineTrivia",
                                            "text": "\r\n"
                                        }
                                    ]
                                },
                                "statements": [
                                    {
                                        "kind": "ExpressionStatement",
                                        "fullStart": 787,
                                        "fullEnd": 817,
                                        "start": 799,
                                        "end": 815,
                                        "fullWidth": 30,
                                        "width": 16,
                                        "expression": {
                                            "kind": "AssignmentExpression",
                                            "fullStart": 787,
                                            "fullEnd": 814,
                                            "start": 799,
                                            "end": 814,
                                            "fullWidth": 27,
                                            "width": 15,
                                            "left": {
                                                "kind": "IdentifierName",
                                                "fullStart": 787,
                                                "fullEnd": 808,
                                                "start": 799,
                                                "end": 807,
                                                "fullWidth": 21,
                                                "width": 8,
                                                "text": "accessed",
                                                "value": "accessed",
                                                "valueText": "accessed",
                                                "hasLeadingTrivia": true,
                                                "hasTrailingTrivia": true,
                                                "leadingTrivia": [
                                                    {
                                                        "kind": "WhitespaceTrivia",
                                                        "text": "            "
                                                    }
                                                ],
                                                "trailingTrivia": [
                                                    {
                                                        "kind": "WhitespaceTrivia",
                                                        "text": " "
                                                    }
                                                ]
                                            },
                                            "operatorToken": {
                                                "kind": "EqualsToken",
                                                "fullStart": 808,
                                                "fullEnd": 810,
                                                "start": 808,
                                                "end": 809,
                                                "fullWidth": 2,
                                                "width": 1,
                                                "text": "=",
                                                "value": "=",
                                                "valueText": "=",
                                                "hasTrailingTrivia": true,
                                                "trailingTrivia": [
                                                    {
                                                        "kind": "WhitespaceTrivia",
                                                        "text": " "
                                                    }
                                                ]
                                            },
                                            "right": {
                                                "kind": "TrueKeyword",
                                                "fullStart": 810,
                                                "fullEnd": 814,
                                                "start": 810,
                                                "end": 814,
                                                "fullWidth": 4,
                                                "width": 4,
                                                "text": "true",
                                                "value": true,
                                                "valueText": "true"
                                            }
                                        },
                                        "semicolonToken": {
                                            "kind": "SemicolonToken",
                                            "fullStart": 814,
                                            "fullEnd": 817,
                                            "start": 814,
                                            "end": 815,
                                            "fullWidth": 3,
                                            "width": 1,
                                            "text": ";",
                                            "value": ";",
                                            "valueText": ";",
                                            "hasTrailingTrivia": true,
                                            "hasTrailingNewLine": true,
                                            "trailingTrivia": [
                                                {
                                                    "kind": "NewLineTrivia",
                                                    "text": "\r\n"
                                                }
                                            ]
                                        }
                                    },
                                    {
                                        "kind": "ReturnStatement",
                                        "fullStart": 817,
                                        "fullEnd": 855,
                                        "start": 829,
                                        "end": 853,
                                        "fullWidth": 38,
                                        "width": 24,
                                        "returnKeyword": {
                                            "kind": "ReturnKeyword",
                                            "fullStart": 817,
                                            "fullEnd": 836,
                                            "start": 829,
                                            "end": 835,
                                            "fullWidth": 19,
                                            "width": 6,
                                            "text": "return",
                                            "value": "return",
                                            "valueText": "return",
                                            "hasLeadingTrivia": true,
                                            "hasTrailingTrivia": true,
                                            "leadingTrivia": [
                                                {
                                                    "kind": "WhitespaceTrivia",
                                                    "text": "            "
                                                }
                                            ],
                                            "trailingTrivia": [
                                                {
                                                    "kind": "WhitespaceTrivia",
                                                    "text": " "
                                                }
                                            ]
                                        },
                                        "expression": {
                                            "kind": "EqualsExpression",
                                            "fullStart": 836,
                                            "fullEnd": 852,
                                            "start": 836,
                                            "end": 852,
                                            "fullWidth": 16,
                                            "width": 16,
                                            "left": {
                                                "kind": "MemberAccessExpression",
                                                "fullStart": 836,
                                                "fullEnd": 847,
                                                "start": 836,
                                                "end": 846,
                                                "fullWidth": 11,
                                                "width": 10,
                                                "expression": {
                                                    "kind": "IdentifierName",
                                                    "fullStart": 836,
                                                    "fullEnd": 839,
                                                    "start": 836,
                                                    "end": 839,
                                                    "fullWidth": 3,
                                                    "width": 3,
                                                    "text": "obj",
                                                    "value": "obj",
                                                    "valueText": "obj"
                                                },
                                                "dotToken": {
                                                    "kind": "DotToken",
                                                    "fullStart": 839,
                                                    "fullEnd": 840,
                                                    "start": 839,
                                                    "end": 840,
                                                    "fullWidth": 1,
                                                    "width": 1,
                                                    "text": ".",
                                                    "value": ".",
                                                    "valueText": "."
                                                },
                                                "name": {
                                                    "kind": "IdentifierName",
                                                    "fullStart": 840,
                                                    "fullEnd": 847,
                                                    "start": 840,
                                                    "end": 846,
                                                    "fullWidth": 7,
                                                    "width": 6,
                                                    "text": "length",
                                                    "value": "length",
                                                    "valueText": "length",
                                                    "hasTrailingTrivia": true,
                                                    "trailingTrivia": [
                                                        {
                                                            "kind": "WhitespaceTrivia",
                                                            "text": " "
                                                        }
                                                    ]
                                                }
                                            },
                                            "operatorToken": {
                                                "kind": "EqualsEqualsEqualsToken",
                                                "fullStart": 847,
                                                "fullEnd": 851,
                                                "start": 847,
                                                "end": 850,
                                                "fullWidth": 4,
                                                "width": 3,
                                                "text": "===",
                                                "value": "===",
                                                "valueText": "===",
                                                "hasTrailingTrivia": true,
                                                "trailingTrivia": [
                                                    {
                                                        "kind": "WhitespaceTrivia",
                                                        "text": " "
                                                    }
                                                ]
                                            },
                                            "right": {
                                                "kind": "NumericLiteral",
                                                "fullStart": 851,
                                                "fullEnd": 852,
                                                "start": 851,
                                                "end": 852,
                                                "fullWidth": 1,
                                                "width": 1,
                                                "text": "2",
                                                "value": 2,
                                                "valueText": "2"
                                            }
                                        },
                                        "semicolonToken": {
                                            "kind": "SemicolonToken",
                                            "fullStart": 852,
                                            "fullEnd": 855,
                                            "start": 852,
                                            "end": 853,
                                            "fullWidth": 3,
                                            "width": 1,
                                            "text": ";",
                                            "value": ";",
                                            "valueText": ";",
                                            "hasTrailingTrivia": true,
                                            "hasTrailingNewLine": true,
                                            "trailingTrivia": [
                                                {
                                                    "kind": "NewLineTrivia",
                                                    "text": "\r\n"
                                                }
                                            ]
                                        }
                                    }
                                ],
                                "closeBraceToken": {
                                    "kind": "CloseBraceToken",
                                    "fullStart": 855,
                                    "fullEnd": 866,
                                    "start": 863,
                                    "end": 864,
                                    "fullWidth": 11,
                                    "width": 1,
                                    "text": "}",
                                    "value": "}",
                                    "valueText": "}",
                                    "hasLeadingTrivia": true,
                                    "hasTrailingTrivia": true,
                                    "hasTrailingNewLine": true,
                                    "leadingTrivia": [
                                        {
                                            "kind": "WhitespaceTrivia",
                                            "text": "        "
                                        }
                                    ],
                                    "trailingTrivia": [
                                        {
                                            "kind": "NewLineTrivia",
                                            "text": "\r\n"
                                        }
                                    ]
                                }
                            }
                        },
                        {
                            "kind": "ReturnStatement",
                            "fullStart": 866,
                            "fullEnd": 951,
                            "start": 876,
                            "end": 949,
                            "fullWidth": 85,
                            "width": 73,
                            "returnKeyword": {
                                "kind": "ReturnKeyword",
                                "fullStart": 866,
                                "fullEnd": 883,
                                "start": 876,
                                "end": 882,
                                "fullWidth": 17,
                                "width": 6,
                                "text": "return",
                                "value": "return",
                                "valueText": "return",
                                "hasLeadingTrivia": true,
                                "hasLeadingNewLine": true,
                                "hasTrailingTrivia": true,
                                "leadingTrivia": [
                                    {
                                        "kind": "NewLineTrivia",
                                        "text": "\r\n"
                                    },
                                    {
                                        "kind": "WhitespaceTrivia",
                                        "text": "        "
                                    }
                                ],
                                "trailingTrivia": [
                                    {
                                        "kind": "WhitespaceTrivia",
                                        "text": " "
                                    }
                                ]
                            },
                            "expression": {
                                "kind": "LogicalAndExpression",
                                "fullStart": 883,
                                "fullEnd": 948,
                                "start": 883,
                                "end": 948,
                                "fullWidth": 65,
                                "width": 65,
                                "left": {
                                    "kind": "InvocationExpression",
                                    "fullStart": 883,
                                    "fullEnd": 937,
                                    "start": 883,
                                    "end": 936,
                                    "fullWidth": 54,
                                    "width": 53,
                                    "expression": {
                                        "kind": "MemberAccessExpression",
                                        "fullStart": 883,
                                        "fullEnd": 915,
                                        "start": 883,
                                        "end": 915,
                                        "fullWidth": 32,
                                        "width": 32,
                                        "expression": {
                                            "kind": "MemberAccessExpression",
                                            "fullStart": 883,
                                            "fullEnd": 910,
                                            "start": 883,
                                            "end": 910,
                                            "fullWidth": 27,
                                            "width": 27,
                                            "expression": {
                                                "kind": "MemberAccessExpression",
                                                "fullStart": 883,
                                                "fullEnd": 898,
                                                "start": 883,
                                                "end": 898,
                                                "fullWidth": 15,
                                                "width": 15,
                                                "expression": {
                                                    "kind": "IdentifierName",
                                                    "fullStart": 883,
                                                    "fullEnd": 888,
                                                    "start": 883,
                                                    "end": 888,
                                                    "fullWidth": 5,
                                                    "width": 5,
                                                    "text": "Array",
                                                    "value": "Array",
                                                    "valueText": "Array"
                                                },
                                                "dotToken": {
                                                    "kind": "DotToken",
                                                    "fullStart": 888,
                                                    "fullEnd": 889,
                                                    "start": 888,
                                                    "end": 889,
                                                    "fullWidth": 1,
                                                    "width": 1,
                                                    "text": ".",
                                                    "value": ".",
                                                    "valueText": "."
                                                },
                                                "name": {
                                                    "kind": "IdentifierName",
                                                    "fullStart": 889,
                                                    "fullEnd": 898,
                                                    "start": 889,
                                                    "end": 898,
                                                    "fullWidth": 9,
                                                    "width": 9,
                                                    "text": "prototype",
                                                    "value": "prototype",
                                                    "valueText": "prototype"
                                                }
                                            },
                                            "dotToken": {
                                                "kind": "DotToken",
                                                "fullStart": 898,
                                                "fullEnd": 899,
                                                "start": 898,
                                                "end": 899,
                                                "fullWidth": 1,
                                                "width": 1,
                                                "text": ".",
                                                "value": ".",
                                                "valueText": "."
                                            },
                                            "name": {
                                                "kind": "IdentifierName",
                                                "fullStart": 899,
                                                "fullEnd": 910,
                                                "start": 899,
                                                "end": 910,
                                                "fullWidth": 11,
                                                "width": 11,
                                                "text": "reduceRight",
                                                "value": "reduceRight",
                                                "valueText": "reduceRight"
                                            }
                                        },
                                        "dotToken": {
                                            "kind": "DotToken",
                                            "fullStart": 910,
                                            "fullEnd": 911,
                                            "start": 910,
                                            "end": 911,
                                            "fullWidth": 1,
                                            "width": 1,
                                            "text": ".",
                                            "value": ".",
                                            "valueText": "."
                                        },
                                        "name": {
                                            "kind": "IdentifierName",
                                            "fullStart": 911,
                                            "fullEnd": 915,
                                            "start": 911,
                                            "end": 915,
                                            "fullWidth": 4,
                                            "width": 4,
                                            "text": "call",
                                            "value": "call",
                                            "valueText": "call"
                                        }
                                    },
                                    "argumentList": {
                                        "kind": "ArgumentList",
                                        "fullStart": 915,
                                        "fullEnd": 937,
                                        "start": 915,
                                        "end": 936,
                                        "fullWidth": 22,
                                        "width": 21,
                                        "openParenToken": {
                                            "kind": "OpenParenToken",
                                            "fullStart": 915,
                                            "fullEnd": 916,
                                            "start": 915,
                                            "end": 916,
                                            "fullWidth": 1,
                                            "width": 1,
                                            "text": "(",
                                            "value": "(",
                                            "valueText": "("
                                        },
                                        "arguments": [
                                            {
                                                "kind": "IdentifierName",
                                                "fullStart": 916,
                                                "fullEnd": 919,
                                                "start": 916,
                                                "end": 919,
                                                "fullWidth": 3,
                                                "width": 3,
                                                "text": "obj",
                                                "value": "obj",
                                                "valueText": "obj"
                                            },
                                            {
                                                "kind": "CommaToken",
                                                "fullStart": 919,
                                                "fullEnd": 921,
                                                "start": 919,
                                                "end": 920,
                                                "fullWidth": 2,
                                                "width": 1,
                                                "text": ",",
                                                "value": ",",
                                                "valueText": ",",
                                                "hasTrailingTrivia": true,
                                                "trailingTrivia": [
                                                    {
                                                        "kind": "WhitespaceTrivia",
                                                        "text": " "
                                                    }
                                                ]
                                            },
                                            {
                                                "kind": "IdentifierName",
                                                "fullStart": 921,
                                                "fullEnd": 931,
                                                "start": 921,
                                                "end": 931,
                                                "fullWidth": 10,
                                                "width": 10,
                                                "text": "callbackfn",
                                                "value": "callbackfn",
                                                "valueText": "callbackfn"
                                            },
                                            {
                                                "kind": "CommaToken",
                                                "fullStart": 931,
                                                "fullEnd": 933,
                                                "start": 931,
                                                "end": 932,
                                                "fullWidth": 2,
                                                "width": 1,
                                                "text": ",",
                                                "value": ",",
                                                "valueText": ",",
                                                "hasTrailingTrivia": true,
                                                "trailingTrivia": [
                                                    {
                                                        "kind": "WhitespaceTrivia",
                                                        "text": " "
                                                    }
                                                ]
                                            },
                                            {
                                                "kind": "NumericLiteral",
                                                "fullStart": 933,
                                                "fullEnd": 935,
                                                "start": 933,
                                                "end": 935,
                                                "fullWidth": 2,
                                                "width": 2,
                                                "text": "11",
                                                "value": 11,
                                                "valueText": "11"
                                            }
                                        ],
                                        "closeParenToken": {
                                            "kind": "CloseParenToken",
                                            "fullStart": 935,
                                            "fullEnd": 937,
                                            "start": 935,
                                            "end": 936,
                                            "fullWidth": 2,
                                            "width": 1,
                                            "text": ")",
                                            "value": ")",
                                            "valueText": ")",
                                            "hasTrailingTrivia": true,
                                            "trailingTrivia": [
                                                {
                                                    "kind": "WhitespaceTrivia",
                                                    "text": " "
                                                }
                                            ]
                                        }
                                    }
                                },
                                "operatorToken": {
                                    "kind": "AmpersandAmpersandToken",
                                    "fullStart": 937,
                                    "fullEnd": 940,
                                    "start": 937,
                                    "end": 939,
                                    "fullWidth": 3,
                                    "width": 2,
                                    "text": "&&",
                                    "value": "&&",
                                    "valueText": "&&",
                                    "hasTrailingTrivia": true,
                                    "trailingTrivia": [
                                        {
                                            "kind": "WhitespaceTrivia",
                                            "text": " "
                                        }
                                    ]
                                },
                                "right": {
                                    "kind": "IdentifierName",
                                    "fullStart": 940,
                                    "fullEnd": 948,
                                    "start": 940,
                                    "end": 948,
                                    "fullWidth": 8,
                                    "width": 8,
                                    "text": "accessed",
                                    "value": "accessed",
                                    "valueText": "accessed"
                                }
                            },
                            "semicolonToken": {
                                "kind": "SemicolonToken",
                                "fullStart": 948,
                                "fullEnd": 951,
                                "start": 948,
                                "end": 949,
                                "fullWidth": 3,
                                "width": 1,
                                "text": ";",
                                "value": ";",
                                "valueText": ";",
                                "hasTrailingTrivia": true,
                                "hasTrailingNewLine": true,
                                "trailingTrivia": [
                                    {
                                        "kind": "NewLineTrivia",
                                        "text": "\r\n"
                                    }
                                ]
                            }
                        }
                    ],
                    "closeBraceToken": {
                        "kind": "CloseBraceToken",
                        "fullStart": 951,
                        "fullEnd": 958,
                        "start": 955,
                        "end": 956,
                        "fullWidth": 7,
                        "width": 1,
                        "text": "}",
                        "value": "}",
                        "valueText": "}",
                        "hasLeadingTrivia": true,
                        "hasTrailingTrivia": true,
                        "hasTrailingNewLine": true,
                        "leadingTrivia": [
                            {
                                "kind": "WhitespaceTrivia",
                                "text": "    "
                            }
                        ],
                        "trailingTrivia": [
                            {
                                "kind": "NewLineTrivia",
                                "text": "\r\n"
                            }
                        ]
                    }
                }
            },
            {
                "kind": "ExpressionStatement",
                "fullStart": 958,
                "fullEnd": 982,
                "start": 958,
                "end": 980,
                "fullWidth": 24,
                "width": 22,
                "expression": {
                    "kind": "InvocationExpression",
                    "fullStart": 958,
                    "fullEnd": 979,
                    "start": 958,
                    "end": 979,
                    "fullWidth": 21,
                    "width": 21,
                    "expression": {
                        "kind": "IdentifierName",
                        "fullStart": 958,
                        "fullEnd": 969,
                        "start": 958,
                        "end": 969,
                        "fullWidth": 11,
                        "width": 11,
                        "text": "runTestCase",
                        "value": "runTestCase",
                        "valueText": "runTestCase"
                    },
                    "argumentList": {
                        "kind": "ArgumentList",
                        "fullStart": 969,
                        "fullEnd": 979,
                        "start": 969,
                        "end": 979,
                        "fullWidth": 10,
                        "width": 10,
                        "openParenToken": {
                            "kind": "OpenParenToken",
                            "fullStart": 969,
                            "fullEnd": 970,
                            "start": 969,
                            "end": 970,
                            "fullWidth": 1,
                            "width": 1,
                            "text": "(",
                            "value": "(",
                            "valueText": "("
                        },
                        "arguments": [
                            {
                                "kind": "IdentifierName",
                                "fullStart": 970,
                                "fullEnd": 978,
                                "start": 970,
                                "end": 978,
                                "fullWidth": 8,
                                "width": 8,
                                "text": "testcase",
                                "value": "testcase",
                                "valueText": "testcase"
                            }
                        ],
                        "closeParenToken": {
                            "kind": "CloseParenToken",
                            "fullStart": 978,
                            "fullEnd": 979,
                            "start": 978,
                            "end": 979,
                            "fullWidth": 1,
                            "width": 1,
                            "text": ")",
                            "value": ")",
                            "valueText": ")"
                        }
                    }
                },
                "semicolonToken": {
                    "kind": "SemicolonToken",
                    "fullStart": 979,
                    "fullEnd": 982,
                    "start": 979,
                    "end": 980,
                    "fullWidth": 3,
                    "width": 1,
                    "text": ";",
                    "value": ";",
                    "valueText": ";",
                    "hasTrailingTrivia": true,
                    "hasTrailingNewLine": true,
                    "trailingTrivia": [
                        {
                            "kind": "NewLineTrivia",
                            "text": "\r\n"
                        }
                    ]
                }
            }
        ],
        "endOfFileToken": {
            "kind": "EndOfFileToken",
            "fullStart": 982,
            "fullEnd": 982,
            "start": 982,
            "end": 982,
            "fullWidth": 0,
            "width": 0,
            "text": ""
        }
    },
    "lineMap": {
        "lineStarts": [
            0,
            67,
            152,
            232,
            308,
            380,
            385,
            439,
            547,
            552,
            554,
            556,
            579,
            581,
            612,
            633,
            653,
            673,
            692,
            715,
            727,
            729,
            787,
            817,
            855,
            866,
            868,
            951,
            958,
            982
        ],
        "length": 982
    }
}<|MERGE_RESOLUTION|>--- conflicted
+++ resolved
@@ -250,12 +250,8 @@
                                         "start": 593,
                                         "end": 609,
                                         "fullWidth": 16,
-<<<<<<< HEAD
                                         "width": 16,
-                                        "identifier": {
-=======
                                         "propertyName": {
->>>>>>> 85e84683
                                             "kind": "IdentifierName",
                                             "fullStart": 593,
                                             "fullEnd": 602,
@@ -389,12 +385,8 @@
                                         "start": 624,
                                         "end": 724,
                                         "fullWidth": 100,
-<<<<<<< HEAD
                                         "width": 100,
-                                        "identifier": {
-=======
                                         "propertyName": {
->>>>>>> 85e84683
                                             "kind": "IdentifierName",
                                             "fullStart": 624,
                                             "fullEnd": 628,
