--- conflicted
+++ resolved
@@ -419,11 +419,8 @@
                                             "start": 701,
                                             "end": 708,
                                             "fullWidth": 7,
-<<<<<<< HEAD
                                             "width": 7,
-=======
                                             "modifiers": [],
->>>>>>> e3c38734
                                             "identifier": {
                                                 "kind": "IdentifierName",
                                                 "fullStart": 701,
@@ -463,11 +460,8 @@
                                             "start": 710,
                                             "end": 716,
                                             "fullWidth": 6,
-<<<<<<< HEAD
                                             "width": 6,
-=======
                                             "modifiers": [],
->>>>>>> e3c38734
                                             "identifier": {
                                                 "kind": "IdentifierName",
                                                 "fullStart": 710,
@@ -507,11 +501,8 @@
                                             "start": 718,
                                             "end": 721,
                                             "fullWidth": 3,
-<<<<<<< HEAD
                                             "width": 3,
-=======
                                             "modifiers": [],
->>>>>>> e3c38734
                                             "identifier": {
                                                 "kind": "IdentifierName",
                                                 "fullStart": 718,
@@ -551,11 +542,8 @@
                                             "start": 723,
                                             "end": 726,
                                             "fullWidth": 3,
-<<<<<<< HEAD
                                             "width": 3,
-=======
                                             "modifiers": [],
->>>>>>> e3c38734
                                             "identifier": {
                                                 "kind": "IdentifierName",
                                                 "fullStart": 723,
