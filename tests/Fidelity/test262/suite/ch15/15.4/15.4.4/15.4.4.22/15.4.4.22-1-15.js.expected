--- conflicted
+++ resolved
@@ -250,12 +250,8 @@
                                         "start": 563,
                                         "end": 579,
                                         "fullWidth": 16,
-<<<<<<< HEAD
                                         "width": 16,
-                                        "identifier": {
-=======
                                         "propertyName": {
->>>>>>> 85e84683
                                             "kind": "IdentifierName",
                                             "fullStart": 563,
                                             "fullEnd": 572,
@@ -1065,12 +1061,8 @@
                                         "start": 779,
                                         "end": 852,
                                         "fullWidth": 73,
-<<<<<<< HEAD
                                         "width": 73,
-                                        "identifier": {
-=======
                                         "propertyName": {
->>>>>>> 85e84683
                                             "kind": "IdentifierName",
                                             "fullStart": 779,
                                             "fullEnd": 783,
