{
    "isDeclaration": false,
    "languageVersion": "EcmaScript5",
    "parseOptions": {
        "allowAutomaticSemicolonInsertion": true
    },
    "sourceUnit": {
        "kind": "SourceUnit",
        "fullStart": 0,
        "fullEnd": 1270,
        "start": 568,
        "end": 1270,
        "fullWidth": 1270,
        "width": 702,
        "isIncrementallyUnusable": true,
        "moduleElements": [
            {
                "kind": "FunctionDeclaration",
                "fullStart": 0,
                "fullEnd": 1246,
                "start": 568,
                "end": 1244,
                "fullWidth": 1246,
                "width": 676,
                "isIncrementallyUnusable": true,
                "modifiers": [],
                "functionKeyword": {
                    "kind": "FunctionKeyword",
                    "fullStart": 0,
                    "fullEnd": 577,
                    "start": 568,
                    "end": 576,
                    "fullWidth": 577,
                    "width": 8,
                    "text": "function",
                    "value": "function",
                    "valueText": "function",
                    "hasLeadingTrivia": true,
                    "hasLeadingComment": true,
                    "hasLeadingNewLine": true,
                    "hasTrailingTrivia": true,
                    "leadingTrivia": [
                        {
                            "kind": "SingleLineCommentTrivia",
                            "text": "/// Copyright (c) 2012 Ecma International.  All rights reserved. "
                        },
                        {
                            "kind": "NewLineTrivia",
                            "text": "\r\n"
                        },
                        {
                            "kind": "SingleLineCommentTrivia",
                            "text": "/// Ecma International makes this code available under the terms and conditions set"
                        },
                        {
                            "kind": "NewLineTrivia",
                            "text": "\r\n"
                        },
                        {
                            "kind": "SingleLineCommentTrivia",
                            "text": "/// forth on http://hg.ecmascript.org/tests/test262/raw-file/tip/LICENSE (the "
                        },
                        {
                            "kind": "NewLineTrivia",
                            "text": "\r\n"
                        },
                        {
                            "kind": "SingleLineCommentTrivia",
                            "text": "/// \"Use Terms\").   Any redistribution of this code must retain the above "
                        },
                        {
                            "kind": "NewLineTrivia",
                            "text": "\r\n"
                        },
                        {
                            "kind": "SingleLineCommentTrivia",
                            "text": "/// copyright and this notice and otherwise comply with the Use Terms."
                        },
                        {
                            "kind": "NewLineTrivia",
                            "text": "\r\n"
                        },
                        {
                            "kind": "MultiLineCommentTrivia",
                            "text": "/**\r\n * @path ch15/15.4/15.4.4/15.4.4.22/15.4.4.22-8-b-iii-1-32.js\r\n * @description Array.prototype.reduceRight - Exception in getter terminate iteration on an Array-like object\r\n */"
                        },
                        {
                            "kind": "NewLineTrivia",
                            "text": "\r\n"
                        },
                        {
                            "kind": "NewLineTrivia",
                            "text": "\r\n"
                        },
                        {
                            "kind": "NewLineTrivia",
                            "text": "\r\n"
                        }
                    ],
                    "trailingTrivia": [
                        {
                            "kind": "WhitespaceTrivia",
                            "text": " "
                        }
                    ]
                },
                "identifier": {
                    "kind": "IdentifierName",
                    "fullStart": 577,
                    "fullEnd": 585,
                    "start": 577,
                    "end": 585,
                    "fullWidth": 8,
                    "width": 8,
                    "text": "testcase",
                    "value": "testcase",
                    "valueText": "testcase"
                },
                "callSignature": {
                    "kind": "CallSignature",
                    "fullStart": 585,
                    "fullEnd": 588,
                    "start": 585,
                    "end": 587,
                    "fullWidth": 3,
                    "width": 2,
                    "parameterList": {
                        "kind": "ParameterList",
                        "fullStart": 585,
                        "fullEnd": 588,
                        "start": 585,
                        "end": 587,
                        "fullWidth": 3,
                        "width": 2,
                        "openParenToken": {
                            "kind": "OpenParenToken",
                            "fullStart": 585,
                            "fullEnd": 586,
                            "start": 585,
                            "end": 586,
                            "fullWidth": 1,
                            "width": 1,
                            "text": "(",
                            "value": "(",
                            "valueText": "("
                        },
                        "parameters": [],
                        "closeParenToken": {
                            "kind": "CloseParenToken",
                            "fullStart": 586,
                            "fullEnd": 588,
                            "start": 586,
                            "end": 587,
                            "fullWidth": 2,
                            "width": 1,
                            "text": ")",
                            "value": ")",
                            "valueText": ")",
                            "hasTrailingTrivia": true,
                            "trailingTrivia": [
                                {
                                    "kind": "WhitespaceTrivia",
                                    "text": " "
                                }
                            ]
                        }
                    }
                },
                "block": {
                    "kind": "Block",
                    "fullStart": 588,
                    "fullEnd": 1246,
                    "start": 588,
                    "end": 1244,
                    "fullWidth": 658,
                    "width": 656,
                    "isIncrementallyUnusable": true,
                    "openBraceToken": {
                        "kind": "OpenBraceToken",
                        "fullStart": 588,
                        "fullEnd": 591,
                        "start": 588,
                        "end": 589,
                        "fullWidth": 3,
                        "width": 1,
                        "text": "{",
                        "value": "{",
                        "valueText": "{",
                        "hasTrailingTrivia": true,
                        "hasTrailingNewLine": true,
                        "trailingTrivia": [
                            {
                                "kind": "NewLineTrivia",
                                "text": "\r\n"
                            }
                        ]
                    },
                    "statements": [
                        {
                            "kind": "VariableStatement",
                            "fullStart": 591,
                            "fullEnd": 624,
                            "start": 601,
                            "end": 622,
                            "fullWidth": 33,
                            "width": 21,
                            "modifiers": [],
                            "variableDeclaration": {
                                "kind": "VariableDeclaration",
                                "fullStart": 591,
                                "fullEnd": 621,
                                "start": 601,
                                "end": 621,
                                "fullWidth": 30,
                                "width": 20,
                                "varKeyword": {
                                    "kind": "VarKeyword",
                                    "fullStart": 591,
                                    "fullEnd": 605,
                                    "start": 601,
                                    "end": 604,
                                    "fullWidth": 14,
                                    "width": 3,
                                    "text": "var",
                                    "value": "var",
                                    "valueText": "var",
                                    "hasLeadingTrivia": true,
                                    "hasLeadingNewLine": true,
                                    "hasTrailingTrivia": true,
                                    "leadingTrivia": [
                                        {
                                            "kind": "NewLineTrivia",
                                            "text": "\r\n"
                                        },
                                        {
                                            "kind": "WhitespaceTrivia",
                                            "text": "        "
                                        }
                                    ],
                                    "trailingTrivia": [
                                        {
                                            "kind": "WhitespaceTrivia",
                                            "text": " "
                                        }
                                    ]
                                },
                                "variableDeclarators": [
                                    {
                                        "kind": "VariableDeclarator",
                                        "fullStart": 605,
                                        "fullEnd": 621,
                                        "start": 605,
                                        "end": 621,
                                        "fullWidth": 16,
<<<<<<< HEAD
                                        "width": 16,
                                        "identifier": {
=======
                                        "propertyName": {
>>>>>>> 85e84683
                                            "kind": "IdentifierName",
                                            "fullStart": 605,
                                            "fullEnd": 614,
                                            "start": 605,
                                            "end": 613,
                                            "fullWidth": 9,
                                            "width": 8,
                                            "text": "accessed",
                                            "value": "accessed",
                                            "valueText": "accessed",
                                            "hasTrailingTrivia": true,
                                            "trailingTrivia": [
                                                {
                                                    "kind": "WhitespaceTrivia",
                                                    "text": " "
                                                }
                                            ]
                                        },
                                        "equalsValueClause": {
                                            "kind": "EqualsValueClause",
                                            "fullStart": 614,
                                            "fullEnd": 621,
                                            "start": 614,
                                            "end": 621,
                                            "fullWidth": 7,
                                            "width": 7,
                                            "equalsToken": {
                                                "kind": "EqualsToken",
                                                "fullStart": 614,
                                                "fullEnd": 616,
                                                "start": 614,
                                                "end": 615,
                                                "fullWidth": 2,
                                                "width": 1,
                                                "text": "=",
                                                "value": "=",
                                                "valueText": "=",
                                                "hasTrailingTrivia": true,
                                                "trailingTrivia": [
                                                    {
                                                        "kind": "WhitespaceTrivia",
                                                        "text": " "
                                                    }
                                                ]
                                            },
                                            "value": {
                                                "kind": "FalseKeyword",
                                                "fullStart": 616,
                                                "fullEnd": 621,
                                                "start": 616,
                                                "end": 621,
                                                "fullWidth": 5,
                                                "width": 5,
                                                "text": "false",
                                                "value": false,
                                                "valueText": "false"
                                            }
                                        }
                                    }
                                ]
                            },
                            "semicolonToken": {
                                "kind": "SemicolonToken",
                                "fullStart": 621,
                                "fullEnd": 624,
                                "start": 621,
                                "end": 622,
                                "fullWidth": 3,
                                "width": 1,
                                "text": ";",
                                "value": ";",
                                "valueText": ";",
                                "hasTrailingTrivia": true,
                                "hasTrailingNewLine": true,
                                "trailingTrivia": [
                                    {
                                        "kind": "NewLineTrivia",
                                        "text": "\r\n"
                                    }
                                ]
                            }
                        },
                        {
                            "kind": "FunctionDeclaration",
                            "fullStart": 624,
                            "fullEnd": 771,
                            "start": 632,
                            "end": 769,
                            "fullWidth": 147,
                            "width": 137,
                            "modifiers": [],
                            "functionKeyword": {
                                "kind": "FunctionKeyword",
                                "fullStart": 624,
                                "fullEnd": 641,
                                "start": 632,
                                "end": 640,
                                "fullWidth": 17,
                                "width": 8,
                                "text": "function",
                                "value": "function",
                                "valueText": "function",
                                "hasLeadingTrivia": true,
                                "hasTrailingTrivia": true,
                                "leadingTrivia": [
                                    {
                                        "kind": "WhitespaceTrivia",
                                        "text": "        "
                                    }
                                ],
                                "trailingTrivia": [
                                    {
                                        "kind": "WhitespaceTrivia",
                                        "text": " "
                                    }
                                ]
                            },
                            "identifier": {
                                "kind": "IdentifierName",
                                "fullStart": 641,
                                "fullEnd": 651,
                                "start": 641,
                                "end": 651,
                                "fullWidth": 10,
                                "width": 10,
                                "text": "callbackfn",
                                "value": "callbackfn",
                                "valueText": "callbackfn"
                            },
                            "callSignature": {
                                "kind": "CallSignature",
                                "fullStart": 651,
                                "fullEnd": 679,
                                "start": 651,
                                "end": 678,
                                "fullWidth": 28,
                                "width": 27,
                                "parameterList": {
                                    "kind": "ParameterList",
                                    "fullStart": 651,
                                    "fullEnd": 679,
                                    "start": 651,
                                    "end": 678,
                                    "fullWidth": 28,
                                    "width": 27,
                                    "openParenToken": {
                                        "kind": "OpenParenToken",
                                        "fullStart": 651,
                                        "fullEnd": 652,
                                        "start": 651,
                                        "end": 652,
                                        "fullWidth": 1,
                                        "width": 1,
                                        "text": "(",
                                        "value": "(",
                                        "valueText": "("
                                    },
                                    "parameters": [
                                        {
                                            "kind": "Parameter",
                                            "fullStart": 652,
                                            "fullEnd": 659,
                                            "start": 652,
                                            "end": 659,
                                            "fullWidth": 7,
                                            "width": 7,
                                            "modifiers": [],
                                            "identifier": {
                                                "kind": "IdentifierName",
                                                "fullStart": 652,
                                                "fullEnd": 659,
                                                "start": 652,
                                                "end": 659,
                                                "fullWidth": 7,
                                                "width": 7,
                                                "text": "prevVal",
                                                "value": "prevVal",
                                                "valueText": "prevVal"
                                            }
                                        },
                                        {
                                            "kind": "CommaToken",
                                            "fullStart": 659,
                                            "fullEnd": 661,
                                            "start": 659,
                                            "end": 660,
                                            "fullWidth": 2,
                                            "width": 1,
                                            "text": ",",
                                            "value": ",",
                                            "valueText": ",",
                                            "hasTrailingTrivia": true,
                                            "trailingTrivia": [
                                                {
                                                    "kind": "WhitespaceTrivia",
                                                    "text": " "
                                                }
                                            ]
                                        },
                                        {
                                            "kind": "Parameter",
                                            "fullStart": 661,
                                            "fullEnd": 667,
                                            "start": 661,
                                            "end": 667,
                                            "fullWidth": 6,
                                            "width": 6,
                                            "modifiers": [],
                                            "identifier": {
                                                "kind": "IdentifierName",
                                                "fullStart": 661,
                                                "fullEnd": 667,
                                                "start": 661,
                                                "end": 667,
                                                "fullWidth": 6,
                                                "width": 6,
                                                "text": "curVal",
                                                "value": "curVal",
                                                "valueText": "curVal"
                                            }
                                        },
                                        {
                                            "kind": "CommaToken",
                                            "fullStart": 667,
                                            "fullEnd": 669,
                                            "start": 667,
                                            "end": 668,
                                            "fullWidth": 2,
                                            "width": 1,
                                            "text": ",",
                                            "value": ",",
                                            "valueText": ",",
                                            "hasTrailingTrivia": true,
                                            "trailingTrivia": [
                                                {
                                                    "kind": "WhitespaceTrivia",
                                                    "text": " "
                                                }
                                            ]
                                        },
                                        {
                                            "kind": "Parameter",
                                            "fullStart": 669,
                                            "fullEnd": 672,
                                            "start": 669,
                                            "end": 672,
                                            "fullWidth": 3,
                                            "width": 3,
                                            "modifiers": [],
                                            "identifier": {
                                                "kind": "IdentifierName",
                                                "fullStart": 669,
                                                "fullEnd": 672,
                                                "start": 669,
                                                "end": 672,
                                                "fullWidth": 3,
                                                "width": 3,
                                                "text": "idx",
                                                "value": "idx",
                                                "valueText": "idx"
                                            }
                                        },
                                        {
                                            "kind": "CommaToken",
                                            "fullStart": 672,
                                            "fullEnd": 674,
                                            "start": 672,
                                            "end": 673,
                                            "fullWidth": 2,
                                            "width": 1,
                                            "text": ",",
                                            "value": ",",
                                            "valueText": ",",
                                            "hasTrailingTrivia": true,
                                            "trailingTrivia": [
                                                {
                                                    "kind": "WhitespaceTrivia",
                                                    "text": " "
                                                }
                                            ]
                                        },
                                        {
                                            "kind": "Parameter",
                                            "fullStart": 674,
                                            "fullEnd": 677,
                                            "start": 674,
                                            "end": 677,
                                            "fullWidth": 3,
                                            "width": 3,
                                            "modifiers": [],
                                            "identifier": {
                                                "kind": "IdentifierName",
                                                "fullStart": 674,
                                                "fullEnd": 677,
                                                "start": 674,
                                                "end": 677,
                                                "fullWidth": 3,
                                                "width": 3,
                                                "text": "obj",
                                                "value": "obj",
                                                "valueText": "obj"
                                            }
                                        }
                                    ],
                                    "closeParenToken": {
                                        "kind": "CloseParenToken",
                                        "fullStart": 677,
                                        "fullEnd": 679,
                                        "start": 677,
                                        "end": 678,
                                        "fullWidth": 2,
                                        "width": 1,
                                        "text": ")",
                                        "value": ")",
                                        "valueText": ")",
                                        "hasTrailingTrivia": true,
                                        "trailingTrivia": [
                                            {
                                                "kind": "WhitespaceTrivia",
                                                "text": " "
                                            }
                                        ]
                                    }
                                }
                            },
                            "block": {
                                "kind": "Block",
                                "fullStart": 679,
                                "fullEnd": 771,
                                "start": 679,
                                "end": 769,
                                "fullWidth": 92,
                                "width": 90,
                                "openBraceToken": {
                                    "kind": "OpenBraceToken",
                                    "fullStart": 679,
                                    "fullEnd": 682,
                                    "start": 679,
                                    "end": 680,
                                    "fullWidth": 3,
                                    "width": 1,
                                    "text": "{",
                                    "value": "{",
                                    "valueText": "{",
                                    "hasTrailingTrivia": true,
                                    "hasTrailingNewLine": true,
                                    "trailingTrivia": [
                                        {
                                            "kind": "NewLineTrivia",
                                            "text": "\r\n"
                                        }
                                    ]
                                },
                                "statements": [
                                    {
                                        "kind": "IfStatement",
                                        "fullStart": 682,
                                        "fullEnd": 760,
                                        "start": 694,
                                        "end": 758,
                                        "fullWidth": 78,
                                        "width": 64,
                                        "ifKeyword": {
                                            "kind": "IfKeyword",
                                            "fullStart": 682,
                                            "fullEnd": 697,
                                            "start": 694,
                                            "end": 696,
                                            "fullWidth": 15,
                                            "width": 2,
                                            "text": "if",
                                            "value": "if",
                                            "valueText": "if",
                                            "hasLeadingTrivia": true,
                                            "hasTrailingTrivia": true,
                                            "leadingTrivia": [
                                                {
                                                    "kind": "WhitespaceTrivia",
                                                    "text": "            "
                                                }
                                            ],
                                            "trailingTrivia": [
                                                {
                                                    "kind": "WhitespaceTrivia",
                                                    "text": " "
                                                }
                                            ]
                                        },
                                        "openParenToken": {
                                            "kind": "OpenParenToken",
                                            "fullStart": 697,
                                            "fullEnd": 698,
                                            "start": 697,
                                            "end": 698,
                                            "fullWidth": 1,
                                            "width": 1,
                                            "text": "(",
                                            "value": "(",
                                            "valueText": "("
                                        },
                                        "condition": {
                                            "kind": "LessThanOrEqualExpression",
                                            "fullStart": 698,
                                            "fullEnd": 706,
                                            "start": 698,
                                            "end": 706,
                                            "fullWidth": 8,
                                            "width": 8,
                                            "left": {
                                                "kind": "IdentifierName",
                                                "fullStart": 698,
                                                "fullEnd": 702,
                                                "start": 698,
                                                "end": 701,
                                                "fullWidth": 4,
                                                "width": 3,
                                                "text": "idx",
                                                "value": "idx",
                                                "valueText": "idx",
                                                "hasTrailingTrivia": true,
                                                "trailingTrivia": [
                                                    {
                                                        "kind": "WhitespaceTrivia",
                                                        "text": " "
                                                    }
                                                ]
                                            },
                                            "operatorToken": {
                                                "kind": "LessThanEqualsToken",
                                                "fullStart": 702,
                                                "fullEnd": 705,
                                                "start": 702,
                                                "end": 704,
                                                "fullWidth": 3,
                                                "width": 2,
                                                "text": "<=",
                                                "value": "<=",
                                                "valueText": "<=",
                                                "hasTrailingTrivia": true,
                                                "trailingTrivia": [
                                                    {
                                                        "kind": "WhitespaceTrivia",
                                                        "text": " "
                                                    }
                                                ]
                                            },
                                            "right": {
                                                "kind": "NumericLiteral",
                                                "fullStart": 705,
                                                "fullEnd": 706,
                                                "start": 705,
                                                "end": 706,
                                                "fullWidth": 1,
                                                "width": 1,
                                                "text": "1",
                                                "value": 1,
                                                "valueText": "1"
                                            }
                                        },
                                        "closeParenToken": {
                                            "kind": "CloseParenToken",
                                            "fullStart": 706,
                                            "fullEnd": 708,
                                            "start": 706,
                                            "end": 707,
                                            "fullWidth": 2,
                                            "width": 1,
                                            "text": ")",
                                            "value": ")",
                                            "valueText": ")",
                                            "hasTrailingTrivia": true,
                                            "trailingTrivia": [
                                                {
                                                    "kind": "WhitespaceTrivia",
                                                    "text": " "
                                                }
                                            ]
                                        },
                                        "statement": {
                                            "kind": "Block",
                                            "fullStart": 708,
                                            "fullEnd": 760,
                                            "start": 708,
                                            "end": 758,
                                            "fullWidth": 52,
                                            "width": 50,
                                            "openBraceToken": {
                                                "kind": "OpenBraceToken",
                                                "fullStart": 708,
                                                "fullEnd": 711,
                                                "start": 708,
                                                "end": 709,
                                                "fullWidth": 3,
                                                "width": 1,
                                                "text": "{",
                                                "value": "{",
                                                "valueText": "{",
                                                "hasTrailingTrivia": true,
                                                "hasTrailingNewLine": true,
                                                "trailingTrivia": [
                                                    {
                                                        "kind": "NewLineTrivia",
                                                        "text": "\r\n"
                                                    }
                                                ]
                                            },
                                            "statements": [
                                                {
                                                    "kind": "ExpressionStatement",
                                                    "fullStart": 711,
                                                    "fullEnd": 745,
                                                    "start": 727,
                                                    "end": 743,
                                                    "fullWidth": 34,
                                                    "width": 16,
                                                    "expression": {
                                                        "kind": "AssignmentExpression",
                                                        "fullStart": 711,
                                                        "fullEnd": 742,
                                                        "start": 727,
                                                        "end": 742,
                                                        "fullWidth": 31,
                                                        "width": 15,
                                                        "left": {
                                                            "kind": "IdentifierName",
                                                            "fullStart": 711,
                                                            "fullEnd": 736,
                                                            "start": 727,
                                                            "end": 735,
                                                            "fullWidth": 25,
                                                            "width": 8,
                                                            "text": "accessed",
                                                            "value": "accessed",
                                                            "valueText": "accessed",
                                                            "hasLeadingTrivia": true,
                                                            "hasTrailingTrivia": true,
                                                            "leadingTrivia": [
                                                                {
                                                                    "kind": "WhitespaceTrivia",
                                                                    "text": "                "
                                                                }
                                                            ],
                                                            "trailingTrivia": [
                                                                {
                                                                    "kind": "WhitespaceTrivia",
                                                                    "text": " "
                                                                }
                                                            ]
                                                        },
                                                        "operatorToken": {
                                                            "kind": "EqualsToken",
                                                            "fullStart": 736,
                                                            "fullEnd": 738,
                                                            "start": 736,
                                                            "end": 737,
                                                            "fullWidth": 2,
                                                            "width": 1,
                                                            "text": "=",
                                                            "value": "=",
                                                            "valueText": "=",
                                                            "hasTrailingTrivia": true,
                                                            "trailingTrivia": [
                                                                {
                                                                    "kind": "WhitespaceTrivia",
                                                                    "text": " "
                                                                }
                                                            ]
                                                        },
                                                        "right": {
                                                            "kind": "TrueKeyword",
                                                            "fullStart": 738,
                                                            "fullEnd": 742,
                                                            "start": 738,
                                                            "end": 742,
                                                            "fullWidth": 4,
                                                            "width": 4,
                                                            "text": "true",
                                                            "value": true,
                                                            "valueText": "true"
                                                        }
                                                    },
                                                    "semicolonToken": {
                                                        "kind": "SemicolonToken",
                                                        "fullStart": 742,
                                                        "fullEnd": 745,
                                                        "start": 742,
                                                        "end": 743,
                                                        "fullWidth": 3,
                                                        "width": 1,
                                                        "text": ";",
                                                        "value": ";",
                                                        "valueText": ";",
                                                        "hasTrailingTrivia": true,
                                                        "hasTrailingNewLine": true,
                                                        "trailingTrivia": [
                                                            {
                                                                "kind": "NewLineTrivia",
                                                                "text": "\r\n"
                                                            }
                                                        ]
                                                    }
                                                }
                                            ],
                                            "closeBraceToken": {
                                                "kind": "CloseBraceToken",
                                                "fullStart": 745,
                                                "fullEnd": 760,
                                                "start": 757,
                                                "end": 758,
                                                "fullWidth": 15,
                                                "width": 1,
                                                "text": "}",
                                                "value": "}",
                                                "valueText": "}",
                                                "hasLeadingTrivia": true,
                                                "hasTrailingTrivia": true,
                                                "hasTrailingNewLine": true,
                                                "leadingTrivia": [
                                                    {
                                                        "kind": "WhitespaceTrivia",
                                                        "text": "            "
                                                    }
                                                ],
                                                "trailingTrivia": [
                                                    {
                                                        "kind": "NewLineTrivia",
                                                        "text": "\r\n"
                                                    }
                                                ]
                                            }
                                        }
                                    }
                                ],
                                "closeBraceToken": {
                                    "kind": "CloseBraceToken",
                                    "fullStart": 760,
                                    "fullEnd": 771,
                                    "start": 768,
                                    "end": 769,
                                    "fullWidth": 11,
                                    "width": 1,
                                    "text": "}",
                                    "value": "}",
                                    "valueText": "}",
                                    "hasLeadingTrivia": true,
                                    "hasTrailingTrivia": true,
                                    "hasTrailingNewLine": true,
                                    "leadingTrivia": [
                                        {
                                            "kind": "WhitespaceTrivia",
                                            "text": "        "
                                        }
                                    ],
                                    "trailingTrivia": [
                                        {
                                            "kind": "NewLineTrivia",
                                            "text": "\r\n"
                                        }
                                    ]
                                }
                            }
                        },
                        {
                            "kind": "VariableStatement",
                            "fullStart": 771,
                            "fullEnd": 819,
                            "start": 781,
                            "end": 817,
                            "fullWidth": 48,
                            "width": 36,
                            "modifiers": [],
                            "variableDeclaration": {
                                "kind": "VariableDeclaration",
                                "fullStart": 771,
                                "fullEnd": 816,
                                "start": 781,
                                "end": 816,
                                "fullWidth": 45,
                                "width": 35,
                                "varKeyword": {
                                    "kind": "VarKeyword",
                                    "fullStart": 771,
                                    "fullEnd": 785,
                                    "start": 781,
                                    "end": 784,
                                    "fullWidth": 14,
                                    "width": 3,
                                    "text": "var",
                                    "value": "var",
                                    "valueText": "var",
                                    "hasLeadingTrivia": true,
                                    "hasLeadingNewLine": true,
                                    "hasTrailingTrivia": true,
                                    "leadingTrivia": [
                                        {
                                            "kind": "NewLineTrivia",
                                            "text": "\r\n"
                                        },
                                        {
                                            "kind": "WhitespaceTrivia",
                                            "text": "        "
                                        }
                                    ],
                                    "trailingTrivia": [
                                        {
                                            "kind": "WhitespaceTrivia",
                                            "text": " "
                                        }
                                    ]
                                },
                                "variableDeclarators": [
                                    {
                                        "kind": "VariableDeclarator",
                                        "fullStart": 785,
                                        "fullEnd": 816,
                                        "start": 785,
                                        "end": 816,
                                        "fullWidth": 31,
<<<<<<< HEAD
                                        "width": 31,
                                        "identifier": {
=======
                                        "propertyName": {
>>>>>>> 85e84683
                                            "kind": "IdentifierName",
                                            "fullStart": 785,
                                            "fullEnd": 789,
                                            "start": 785,
                                            "end": 788,
                                            "fullWidth": 4,
                                            "width": 3,
                                            "text": "obj",
                                            "value": "obj",
                                            "valueText": "obj",
                                            "hasTrailingTrivia": true,
                                            "trailingTrivia": [
                                                {
                                                    "kind": "WhitespaceTrivia",
                                                    "text": " "
                                                }
                                            ]
                                        },
                                        "equalsValueClause": {
                                            "kind": "EqualsValueClause",
                                            "fullStart": 789,
                                            "fullEnd": 816,
                                            "start": 789,
                                            "end": 816,
                                            "fullWidth": 27,
                                            "width": 27,
                                            "equalsToken": {
                                                "kind": "EqualsToken",
                                                "fullStart": 789,
                                                "fullEnd": 791,
                                                "start": 789,
                                                "end": 790,
                                                "fullWidth": 2,
                                                "width": 1,
                                                "text": "=",
                                                "value": "=",
                                                "valueText": "=",
                                                "hasTrailingTrivia": true,
                                                "trailingTrivia": [
                                                    {
                                                        "kind": "WhitespaceTrivia",
                                                        "text": " "
                                                    }
                                                ]
                                            },
                                            "value": {
                                                "kind": "ObjectLiteralExpression",
                                                "fullStart": 791,
                                                "fullEnd": 816,
                                                "start": 791,
                                                "end": 816,
                                                "fullWidth": 25,
                                                "width": 25,
                                                "openBraceToken": {
                                                    "kind": "OpenBraceToken",
                                                    "fullStart": 791,
                                                    "fullEnd": 793,
                                                    "start": 791,
                                                    "end": 792,
                                                    "fullWidth": 2,
                                                    "width": 1,
                                                    "text": "{",
                                                    "value": "{",
                                                    "valueText": "{",
                                                    "hasTrailingTrivia": true,
                                                    "trailingTrivia": [
                                                        {
                                                            "kind": "WhitespaceTrivia",
                                                            "text": " "
                                                        }
                                                    ]
                                                },
                                                "propertyAssignments": [
                                                    {
                                                        "kind": "SimplePropertyAssignment",
                                                        "fullStart": 793,
                                                        "fullEnd": 797,
                                                        "start": 793,
                                                        "end": 797,
                                                        "fullWidth": 4,
                                                        "width": 4,
                                                        "propertyName": {
                                                            "kind": "NumericLiteral",
                                                            "fullStart": 793,
                                                            "fullEnd": 794,
                                                            "start": 793,
                                                            "end": 794,
                                                            "fullWidth": 1,
                                                            "width": 1,
                                                            "text": "0",
                                                            "value": 0,
                                                            "valueText": "0"
                                                        },
                                                        "colonToken": {
                                                            "kind": "ColonToken",
                                                            "fullStart": 794,
                                                            "fullEnd": 796,
                                                            "start": 794,
                                                            "end": 795,
                                                            "fullWidth": 2,
                                                            "width": 1,
                                                            "text": ":",
                                                            "value": ":",
                                                            "valueText": ":",
                                                            "hasTrailingTrivia": true,
                                                            "trailingTrivia": [
                                                                {
                                                                    "kind": "WhitespaceTrivia",
                                                                    "text": " "
                                                                }
                                                            ]
                                                        },
                                                        "expression": {
                                                            "kind": "NumericLiteral",
                                                            "fullStart": 796,
                                                            "fullEnd": 797,
                                                            "start": 796,
                                                            "end": 797,
                                                            "fullWidth": 1,
                                                            "width": 1,
                                                            "text": "0",
                                                            "value": 0,
                                                            "valueText": "0"
                                                        }
                                                    },
                                                    {
                                                        "kind": "CommaToken",
                                                        "fullStart": 797,
                                                        "fullEnd": 799,
                                                        "start": 797,
                                                        "end": 798,
                                                        "fullWidth": 2,
                                                        "width": 1,
                                                        "text": ",",
                                                        "value": ",",
                                                        "valueText": ",",
                                                        "hasTrailingTrivia": true,
                                                        "trailingTrivia": [
                                                            {
                                                                "kind": "WhitespaceTrivia",
                                                                "text": " "
                                                            }
                                                        ]
                                                    },
                                                    {
                                                        "kind": "SimplePropertyAssignment",
                                                        "fullStart": 799,
                                                        "fullEnd": 803,
                                                        "start": 799,
                                                        "end": 803,
                                                        "fullWidth": 4,
                                                        "width": 4,
                                                        "propertyName": {
                                                            "kind": "NumericLiteral",
                                                            "fullStart": 799,
                                                            "fullEnd": 800,
                                                            "start": 799,
                                                            "end": 800,
                                                            "fullWidth": 1,
                                                            "width": 1,
                                                            "text": "1",
                                                            "value": 1,
                                                            "valueText": "1"
                                                        },
                                                        "colonToken": {
                                                            "kind": "ColonToken",
                                                            "fullStart": 800,
                                                            "fullEnd": 802,
                                                            "start": 800,
                                                            "end": 801,
                                                            "fullWidth": 2,
                                                            "width": 1,
                                                            "text": ":",
                                                            "value": ":",
                                                            "valueText": ":",
                                                            "hasTrailingTrivia": true,
                                                            "trailingTrivia": [
                                                                {
                                                                    "kind": "WhitespaceTrivia",
                                                                    "text": " "
                                                                }
                                                            ]
                                                        },
                                                        "expression": {
                                                            "kind": "NumericLiteral",
                                                            "fullStart": 802,
                                                            "fullEnd": 803,
                                                            "start": 802,
                                                            "end": 803,
                                                            "fullWidth": 1,
                                                            "width": 1,
                                                            "text": "1",
                                                            "value": 1,
                                                            "valueText": "1"
                                                        }
                                                    },
                                                    {
                                                        "kind": "CommaToken",
                                                        "fullStart": 803,
                                                        "fullEnd": 805,
                                                        "start": 803,
                                                        "end": 804,
                                                        "fullWidth": 2,
                                                        "width": 1,
                                                        "text": ",",
                                                        "value": ",",
                                                        "valueText": ",",
                                                        "hasTrailingTrivia": true,
                                                        "trailingTrivia": [
                                                            {
                                                                "kind": "WhitespaceTrivia",
                                                                "text": " "
                                                            }
                                                        ]
                                                    },
                                                    {
                                                        "kind": "SimplePropertyAssignment",
                                                        "fullStart": 805,
                                                        "fullEnd": 815,
                                                        "start": 805,
                                                        "end": 814,
                                                        "fullWidth": 10,
                                                        "width": 9,
                                                        "propertyName": {
                                                            "kind": "IdentifierName",
                                                            "fullStart": 805,
                                                            "fullEnd": 811,
                                                            "start": 805,
                                                            "end": 811,
                                                            "fullWidth": 6,
                                                            "width": 6,
                                                            "text": "length",
                                                            "value": "length",
                                                            "valueText": "length"
                                                        },
                                                        "colonToken": {
                                                            "kind": "ColonToken",
                                                            "fullStart": 811,
                                                            "fullEnd": 813,
                                                            "start": 811,
                                                            "end": 812,
                                                            "fullWidth": 2,
                                                            "width": 1,
                                                            "text": ":",
                                                            "value": ":",
                                                            "valueText": ":",
                                                            "hasTrailingTrivia": true,
                                                            "trailingTrivia": [
                                                                {
                                                                    "kind": "WhitespaceTrivia",
                                                                    "text": " "
                                                                }
                                                            ]
                                                        },
                                                        "expression": {
                                                            "kind": "NumericLiteral",
                                                            "fullStart": 813,
                                                            "fullEnd": 815,
                                                            "start": 813,
                                                            "end": 814,
                                                            "fullWidth": 2,
                                                            "width": 1,
                                                            "text": "3",
                                                            "value": 3,
                                                            "valueText": "3",
                                                            "hasTrailingTrivia": true,
                                                            "trailingTrivia": [
                                                                {
                                                                    "kind": "WhitespaceTrivia",
                                                                    "text": " "
                                                                }
                                                            ]
                                                        }
                                                    }
                                                ],
                                                "closeBraceToken": {
                                                    "kind": "CloseBraceToken",
                                                    "fullStart": 815,
                                                    "fullEnd": 816,
                                                    "start": 815,
                                                    "end": 816,
                                                    "fullWidth": 1,
                                                    "width": 1,
                                                    "text": "}",
                                                    "value": "}",
                                                    "valueText": "}"
                                                }
                                            }
                                        }
                                    }
                                ]
                            },
                            "semicolonToken": {
                                "kind": "SemicolonToken",
                                "fullStart": 816,
                                "fullEnd": 819,
                                "start": 816,
                                "end": 817,
                                "fullWidth": 3,
                                "width": 1,
                                "text": ";",
                                "value": ";",
                                "valueText": ";",
                                "hasTrailingTrivia": true,
                                "hasTrailingNewLine": true,
                                "trailingTrivia": [
                                    {
                                        "kind": "NewLineTrivia",
                                        "text": "\r\n"
                                    }
                                ]
                            }
                        },
                        {
                            "kind": "ExpressionStatement",
                            "fullStart": 819,
                            "fullEnd": 1035,
                            "start": 827,
                            "end": 1033,
                            "fullWidth": 216,
                            "width": 206,
                            "isIncrementallyUnusable": true,
                            "expression": {
                                "kind": "InvocationExpression",
                                "fullStart": 819,
                                "fullEnd": 1032,
                                "start": 827,
                                "end": 1032,
                                "fullWidth": 213,
                                "width": 205,
                                "isIncrementallyUnusable": true,
                                "expression": {
                                    "kind": "MemberAccessExpression",
                                    "fullStart": 819,
                                    "fullEnd": 848,
                                    "start": 827,
                                    "end": 848,
                                    "fullWidth": 29,
                                    "width": 21,
                                    "expression": {
                                        "kind": "IdentifierName",
                                        "fullStart": 819,
                                        "fullEnd": 833,
                                        "start": 827,
                                        "end": 833,
                                        "fullWidth": 14,
                                        "width": 6,
                                        "text": "Object",
                                        "value": "Object",
                                        "valueText": "Object",
                                        "hasLeadingTrivia": true,
                                        "leadingTrivia": [
                                            {
                                                "kind": "WhitespaceTrivia",
                                                "text": "        "
                                            }
                                        ]
                                    },
                                    "dotToken": {
                                        "kind": "DotToken",
                                        "fullStart": 833,
                                        "fullEnd": 834,
                                        "start": 833,
                                        "end": 834,
                                        "fullWidth": 1,
                                        "width": 1,
                                        "text": ".",
                                        "value": ".",
                                        "valueText": "."
                                    },
                                    "name": {
                                        "kind": "IdentifierName",
                                        "fullStart": 834,
                                        "fullEnd": 848,
                                        "start": 834,
                                        "end": 848,
                                        "fullWidth": 14,
                                        "width": 14,
                                        "text": "defineProperty",
                                        "value": "defineProperty",
                                        "valueText": "defineProperty"
                                    }
                                },
                                "argumentList": {
                                    "kind": "ArgumentList",
                                    "fullStart": 848,
                                    "fullEnd": 1032,
                                    "start": 848,
                                    "end": 1032,
                                    "fullWidth": 184,
                                    "width": 184,
                                    "isIncrementallyUnusable": true,
                                    "openParenToken": {
                                        "kind": "OpenParenToken",
                                        "fullStart": 848,
                                        "fullEnd": 849,
                                        "start": 848,
                                        "end": 849,
                                        "fullWidth": 1,
                                        "width": 1,
                                        "text": "(",
                                        "value": "(",
                                        "valueText": "("
                                    },
                                    "arguments": [
                                        {
                                            "kind": "IdentifierName",
                                            "fullStart": 849,
                                            "fullEnd": 852,
                                            "start": 849,
                                            "end": 852,
                                            "fullWidth": 3,
                                            "width": 3,
                                            "text": "obj",
                                            "value": "obj",
                                            "valueText": "obj"
                                        },
                                        {
                                            "kind": "CommaToken",
                                            "fullStart": 852,
                                            "fullEnd": 854,
                                            "start": 852,
                                            "end": 853,
                                            "fullWidth": 2,
                                            "width": 1,
                                            "text": ",",
                                            "value": ",",
                                            "valueText": ",",
                                            "hasTrailingTrivia": true,
                                            "trailingTrivia": [
                                                {
                                                    "kind": "WhitespaceTrivia",
                                                    "text": " "
                                                }
                                            ]
                                        },
                                        {
                                            "kind": "StringLiteral",
                                            "fullStart": 854,
                                            "fullEnd": 857,
                                            "start": 854,
                                            "end": 857,
                                            "fullWidth": 3,
                                            "width": 3,
                                            "text": "\"2\"",
                                            "value": "2",
                                            "valueText": "2"
                                        },
                                        {
                                            "kind": "CommaToken",
                                            "fullStart": 857,
                                            "fullEnd": 859,
                                            "start": 857,
                                            "end": 858,
                                            "fullWidth": 2,
                                            "width": 1,
                                            "text": ",",
                                            "value": ",",
                                            "valueText": ",",
                                            "hasTrailingTrivia": true,
                                            "trailingTrivia": [
                                                {
                                                    "kind": "WhitespaceTrivia",
                                                    "text": " "
                                                }
                                            ]
                                        },
                                        {
                                            "kind": "ObjectLiteralExpression",
                                            "fullStart": 859,
                                            "fullEnd": 1031,
                                            "start": 859,
                                            "end": 1031,
                                            "fullWidth": 172,
                                            "width": 172,
                                            "isIncrementallyUnusable": true,
                                            "openBraceToken": {
                                                "kind": "OpenBraceToken",
                                                "fullStart": 859,
                                                "fullEnd": 862,
                                                "start": 859,
                                                "end": 860,
                                                "fullWidth": 3,
                                                "width": 1,
                                                "text": "{",
                                                "value": "{",
                                                "valueText": "{",
                                                "hasTrailingTrivia": true,
                                                "hasTrailingNewLine": true,
                                                "trailingTrivia": [
                                                    {
                                                        "kind": "NewLineTrivia",
                                                        "text": "\r\n"
                                                    }
                                                ]
                                            },
                                            "propertyAssignments": [
                                                {
                                                    "kind": "SimplePropertyAssignment",
                                                    "fullStart": 862,
                                                    "fullEnd": 987,
                                                    "start": 874,
                                                    "end": 987,
                                                    "fullWidth": 125,
                                                    "width": 113,
                                                    "isIncrementallyUnusable": true,
                                                    "propertyName": {
                                                        "kind": "IdentifierName",
                                                        "fullStart": 862,
                                                        "fullEnd": 877,
                                                        "start": 874,
                                                        "end": 877,
                                                        "fullWidth": 15,
                                                        "width": 3,
                                                        "text": "get",
                                                        "value": "get",
                                                        "valueText": "get",
                                                        "hasLeadingTrivia": true,
                                                        "leadingTrivia": [
                                                            {
                                                                "kind": "WhitespaceTrivia",
                                                                "text": "            "
                                                            }
                                                        ]
                                                    },
                                                    "colonToken": {
                                                        "kind": "ColonToken",
                                                        "fullStart": 877,
                                                        "fullEnd": 879,
                                                        "start": 877,
                                                        "end": 878,
                                                        "fullWidth": 2,
                                                        "width": 1,
                                                        "text": ":",
                                                        "value": ":",
                                                        "valueText": ":",
                                                        "hasTrailingTrivia": true,
                                                        "trailingTrivia": [
                                                            {
                                                                "kind": "WhitespaceTrivia",
                                                                "text": " "
                                                            }
                                                        ]
                                                    },
                                                    "expression": {
                                                        "kind": "FunctionExpression",
                                                        "fullStart": 879,
                                                        "fullEnd": 987,
                                                        "start": 879,
                                                        "end": 987,
                                                        "fullWidth": 108,
                                                        "width": 108,
                                                        "functionKeyword": {
                                                            "kind": "FunctionKeyword",
                                                            "fullStart": 879,
                                                            "fullEnd": 888,
                                                            "start": 879,
                                                            "end": 887,
                                                            "fullWidth": 9,
                                                            "width": 8,
                                                            "text": "function",
                                                            "value": "function",
                                                            "valueText": "function",
                                                            "hasTrailingTrivia": true,
                                                            "trailingTrivia": [
                                                                {
                                                                    "kind": "WhitespaceTrivia",
                                                                    "text": " "
                                                                }
                                                            ]
                                                        },
                                                        "callSignature": {
                                                            "kind": "CallSignature",
                                                            "fullStart": 888,
                                                            "fullEnd": 891,
                                                            "start": 888,
                                                            "end": 890,
                                                            "fullWidth": 3,
                                                            "width": 2,
                                                            "parameterList": {
                                                                "kind": "ParameterList",
                                                                "fullStart": 888,
                                                                "fullEnd": 891,
                                                                "start": 888,
                                                                "end": 890,
                                                                "fullWidth": 3,
                                                                "width": 2,
                                                                "openParenToken": {
                                                                    "kind": "OpenParenToken",
                                                                    "fullStart": 888,
                                                                    "fullEnd": 889,
                                                                    "start": 888,
                                                                    "end": 889,
                                                                    "fullWidth": 1,
                                                                    "width": 1,
                                                                    "text": "(",
                                                                    "value": "(",
                                                                    "valueText": "("
                                                                },
                                                                "parameters": [],
                                                                "closeParenToken": {
                                                                    "kind": "CloseParenToken",
                                                                    "fullStart": 889,
                                                                    "fullEnd": 891,
                                                                    "start": 889,
                                                                    "end": 890,
                                                                    "fullWidth": 2,
                                                                    "width": 1,
                                                                    "text": ")",
                                                                    "value": ")",
                                                                    "valueText": ")",
                                                                    "hasTrailingTrivia": true,
                                                                    "trailingTrivia": [
                                                                        {
                                                                            "kind": "WhitespaceTrivia",
                                                                            "text": " "
                                                                        }
                                                                    ]
                                                                }
                                                            }
                                                        },
                                                        "block": {
                                                            "kind": "Block",
                                                            "fullStart": 891,
                                                            "fullEnd": 987,
                                                            "start": 891,
                                                            "end": 987,
                                                            "fullWidth": 96,
                                                            "width": 96,
                                                            "openBraceToken": {
                                                                "kind": "OpenBraceToken",
                                                                "fullStart": 891,
                                                                "fullEnd": 894,
                                                                "start": 891,
                                                                "end": 892,
                                                                "fullWidth": 3,
                                                                "width": 1,
                                                                "text": "{",
                                                                "value": "{",
                                                                "valueText": "{",
                                                                "hasTrailingTrivia": true,
                                                                "hasTrailingNewLine": true,
                                                                "trailingTrivia": [
                                                                    {
                                                                        "kind": "NewLineTrivia",
                                                                        "text": "\r\n"
                                                                    }
                                                                ]
                                                            },
                                                            "statements": [
                                                                {
                                                                    "kind": "ThrowStatement",
                                                                    "fullStart": 894,
                                                                    "fullEnd": 974,
                                                                    "start": 910,
                                                                    "end": 972,
                                                                    "fullWidth": 80,
                                                                    "width": 62,
                                                                    "throwKeyword": {
                                                                        "kind": "ThrowKeyword",
                                                                        "fullStart": 894,
                                                                        "fullEnd": 916,
                                                                        "start": 910,
                                                                        "end": 915,
                                                                        "fullWidth": 22,
                                                                        "width": 5,
                                                                        "text": "throw",
                                                                        "value": "throw",
                                                                        "valueText": "throw",
                                                                        "hasLeadingTrivia": true,
                                                                        "hasTrailingTrivia": true,
                                                                        "leadingTrivia": [
                                                                            {
                                                                                "kind": "WhitespaceTrivia",
                                                                                "text": "                "
                                                                            }
                                                                        ],
                                                                        "trailingTrivia": [
                                                                            {
                                                                                "kind": "WhitespaceTrivia",
                                                                                "text": " "
                                                                            }
                                                                        ]
                                                                    },
                                                                    "expression": {
                                                                        "kind": "ObjectCreationExpression",
                                                                        "fullStart": 916,
                                                                        "fullEnd": 971,
                                                                        "start": 916,
                                                                        "end": 971,
                                                                        "fullWidth": 55,
                                                                        "width": 55,
                                                                        "newKeyword": {
                                                                            "kind": "NewKeyword",
                                                                            "fullStart": 916,
                                                                            "fullEnd": 920,
                                                                            "start": 916,
                                                                            "end": 919,
                                                                            "fullWidth": 4,
                                                                            "width": 3,
                                                                            "text": "new",
                                                                            "value": "new",
                                                                            "valueText": "new",
                                                                            "hasTrailingTrivia": true,
                                                                            "trailingTrivia": [
                                                                                {
                                                                                    "kind": "WhitespaceTrivia",
                                                                                    "text": " "
                                                                                }
                                                                            ]
                                                                        },
                                                                        "expression": {
                                                                            "kind": "IdentifierName",
                                                                            "fullStart": 920,
                                                                            "fullEnd": 930,
                                                                            "start": 920,
                                                                            "end": 930,
                                                                            "fullWidth": 10,
                                                                            "width": 10,
                                                                            "text": "RangeError",
                                                                            "value": "RangeError",
                                                                            "valueText": "RangeError"
                                                                        },
                                                                        "argumentList": {
                                                                            "kind": "ArgumentList",
                                                                            "fullStart": 930,
                                                                            "fullEnd": 971,
                                                                            "start": 930,
                                                                            "end": 971,
                                                                            "fullWidth": 41,
                                                                            "width": 41,
                                                                            "openParenToken": {
                                                                                "kind": "OpenParenToken",
                                                                                "fullStart": 930,
                                                                                "fullEnd": 931,
                                                                                "start": 930,
                                                                                "end": 931,
                                                                                "fullWidth": 1,
                                                                                "width": 1,
                                                                                "text": "(",
                                                                                "value": "(",
                                                                                "valueText": "("
                                                                            },
                                                                            "arguments": [
                                                                                {
                                                                                    "kind": "StringLiteral",
                                                                                    "fullStart": 931,
                                                                                    "fullEnd": 970,
                                                                                    "start": 931,
                                                                                    "end": 970,
                                                                                    "fullWidth": 39,
                                                                                    "width": 39,
                                                                                    "text": "\"unhandle exception happened in getter\"",
                                                                                    "value": "unhandle exception happened in getter",
                                                                                    "valueText": "unhandle exception happened in getter"
                                                                                }
                                                                            ],
                                                                            "closeParenToken": {
                                                                                "kind": "CloseParenToken",
                                                                                "fullStart": 970,
                                                                                "fullEnd": 971,
                                                                                "start": 970,
                                                                                "end": 971,
                                                                                "fullWidth": 1,
                                                                                "width": 1,
                                                                                "text": ")",
                                                                                "value": ")",
                                                                                "valueText": ")"
                                                                            }
                                                                        }
                                                                    },
                                                                    "semicolonToken": {
                                                                        "kind": "SemicolonToken",
                                                                        "fullStart": 971,
                                                                        "fullEnd": 974,
                                                                        "start": 971,
                                                                        "end": 972,
                                                                        "fullWidth": 3,
                                                                        "width": 1,
                                                                        "text": ";",
                                                                        "value": ";",
                                                                        "valueText": ";",
                                                                        "hasTrailingTrivia": true,
                                                                        "hasTrailingNewLine": true,
                                                                        "trailingTrivia": [
                                                                            {
                                                                                "kind": "NewLineTrivia",
                                                                                "text": "\r\n"
                                                                            }
                                                                        ]
                                                                    }
                                                                }
                                                            ],
                                                            "closeBraceToken": {
                                                                "kind": "CloseBraceToken",
                                                                "fullStart": 974,
                                                                "fullEnd": 987,
                                                                "start": 986,
                                                                "end": 987,
                                                                "fullWidth": 13,
                                                                "width": 1,
                                                                "text": "}",
                                                                "value": "}",
                                                                "valueText": "}",
                                                                "hasLeadingTrivia": true,
                                                                "leadingTrivia": [
                                                                    {
                                                                        "kind": "WhitespaceTrivia",
                                                                        "text": "            "
                                                                    }
                                                                ]
                                                            }
                                                        }
                                                    }
                                                },
                                                {
                                                    "kind": "CommaToken",
                                                    "fullStart": 987,
                                                    "fullEnd": 990,
                                                    "start": 987,
                                                    "end": 988,
                                                    "fullWidth": 3,
                                                    "width": 1,
                                                    "text": ",",
                                                    "value": ",",
                                                    "valueText": ",",
                                                    "hasTrailingTrivia": true,
                                                    "hasTrailingNewLine": true,
                                                    "trailingTrivia": [
                                                        {
                                                            "kind": "NewLineTrivia",
                                                            "text": "\r\n"
                                                        }
                                                    ]
                                                },
                                                {
                                                    "kind": "SimplePropertyAssignment",
                                                    "fullStart": 990,
                                                    "fullEnd": 1022,
                                                    "start": 1002,
                                                    "end": 1020,
                                                    "fullWidth": 32,
                                                    "width": 18,
                                                    "propertyName": {
                                                        "kind": "IdentifierName",
                                                        "fullStart": 990,
                                                        "fullEnd": 1014,
                                                        "start": 1002,
                                                        "end": 1014,
                                                        "fullWidth": 24,
                                                        "width": 12,
                                                        "text": "configurable",
                                                        "value": "configurable",
                                                        "valueText": "configurable",
                                                        "hasLeadingTrivia": true,
                                                        "leadingTrivia": [
                                                            {
                                                                "kind": "WhitespaceTrivia",
                                                                "text": "            "
                                                            }
                                                        ]
                                                    },
                                                    "colonToken": {
                                                        "kind": "ColonToken",
                                                        "fullStart": 1014,
                                                        "fullEnd": 1016,
                                                        "start": 1014,
                                                        "end": 1015,
                                                        "fullWidth": 2,
                                                        "width": 1,
                                                        "text": ":",
                                                        "value": ":",
                                                        "valueText": ":",
                                                        "hasTrailingTrivia": true,
                                                        "trailingTrivia": [
                                                            {
                                                                "kind": "WhitespaceTrivia",
                                                                "text": " "
                                                            }
                                                        ]
                                                    },
                                                    "expression": {
                                                        "kind": "TrueKeyword",
                                                        "fullStart": 1016,
                                                        "fullEnd": 1022,
                                                        "start": 1016,
                                                        "end": 1020,
                                                        "fullWidth": 6,
                                                        "width": 4,
                                                        "text": "true",
                                                        "value": true,
                                                        "valueText": "true",
                                                        "hasTrailingTrivia": true,
                                                        "hasTrailingNewLine": true,
                                                        "trailingTrivia": [
                                                            {
                                                                "kind": "NewLineTrivia",
                                                                "text": "\r\n"
                                                            }
                                                        ]
                                                    }
                                                }
                                            ],
                                            "closeBraceToken": {
                                                "kind": "CloseBraceToken",
                                                "fullStart": 1022,
                                                "fullEnd": 1031,
                                                "start": 1030,
                                                "end": 1031,
                                                "fullWidth": 9,
                                                "width": 1,
                                                "text": "}",
                                                "value": "}",
                                                "valueText": "}",
                                                "hasLeadingTrivia": true,
                                                "leadingTrivia": [
                                                    {
                                                        "kind": "WhitespaceTrivia",
                                                        "text": "        "
                                                    }
                                                ]
                                            }
                                        }
                                    ],
                                    "closeParenToken": {
                                        "kind": "CloseParenToken",
                                        "fullStart": 1031,
                                        "fullEnd": 1032,
                                        "start": 1031,
                                        "end": 1032,
                                        "fullWidth": 1,
                                        "width": 1,
                                        "text": ")",
                                        "value": ")",
                                        "valueText": ")"
                                    }
                                }
                            },
                            "semicolonToken": {
                                "kind": "SemicolonToken",
                                "fullStart": 1032,
                                "fullEnd": 1035,
                                "start": 1032,
                                "end": 1033,
                                "fullWidth": 3,
                                "width": 1,
                                "text": ";",
                                "value": ";",
                                "valueText": ";",
                                "hasTrailingTrivia": true,
                                "hasTrailingNewLine": true,
                                "trailingTrivia": [
                                    {
                                        "kind": "NewLineTrivia",
                                        "text": "\r\n"
                                    }
                                ]
                            }
                        },
                        {
                            "kind": "TryStatement",
                            "fullStart": 1035,
                            "fullEnd": 1239,
                            "start": 1045,
                            "end": 1237,
                            "fullWidth": 204,
                            "width": 192,
                            "tryKeyword": {
                                "kind": "TryKeyword",
                                "fullStart": 1035,
                                "fullEnd": 1049,
                                "start": 1045,
                                "end": 1048,
                                "fullWidth": 14,
                                "width": 3,
                                "text": "try",
                                "value": "try",
                                "valueText": "try",
                                "hasLeadingTrivia": true,
                                "hasLeadingNewLine": true,
                                "hasTrailingTrivia": true,
                                "leadingTrivia": [
                                    {
                                        "kind": "NewLineTrivia",
                                        "text": "\r\n"
                                    },
                                    {
                                        "kind": "WhitespaceTrivia",
                                        "text": "        "
                                    }
                                ],
                                "trailingTrivia": [
                                    {
                                        "kind": "WhitespaceTrivia",
                                        "text": " "
                                    }
                                ]
                            },
                            "block": {
                                "kind": "Block",
                                "fullStart": 1049,
                                "fullEnd": 1153,
                                "start": 1049,
                                "end": 1152,
                                "fullWidth": 104,
                                "width": 103,
                                "openBraceToken": {
                                    "kind": "OpenBraceToken",
                                    "fullStart": 1049,
                                    "fullEnd": 1052,
                                    "start": 1049,
                                    "end": 1050,
                                    "fullWidth": 3,
                                    "width": 1,
                                    "text": "{",
                                    "value": "{",
                                    "valueText": "{",
                                    "hasTrailingTrivia": true,
                                    "hasTrailingNewLine": true,
                                    "trailingTrivia": [
                                        {
                                            "kind": "NewLineTrivia",
                                            "text": "\r\n"
                                        }
                                    ]
                                },
                                "statements": [
                                    {
                                        "kind": "ExpressionStatement",
                                        "fullStart": 1052,
                                        "fullEnd": 1116,
                                        "start": 1064,
                                        "end": 1114,
                                        "fullWidth": 64,
                                        "width": 50,
                                        "expression": {
                                            "kind": "InvocationExpression",
                                            "fullStart": 1052,
                                            "fullEnd": 1113,
                                            "start": 1064,
                                            "end": 1113,
                                            "fullWidth": 61,
                                            "width": 49,
                                            "expression": {
                                                "kind": "MemberAccessExpression",
                                                "fullStart": 1052,
                                                "fullEnd": 1096,
                                                "start": 1064,
                                                "end": 1096,
                                                "fullWidth": 44,
                                                "width": 32,
                                                "expression": {
                                                    "kind": "MemberAccessExpression",
                                                    "fullStart": 1052,
                                                    "fullEnd": 1091,
                                                    "start": 1064,
                                                    "end": 1091,
                                                    "fullWidth": 39,
                                                    "width": 27,
                                                    "expression": {
                                                        "kind": "MemberAccessExpression",
                                                        "fullStart": 1052,
                                                        "fullEnd": 1079,
                                                        "start": 1064,
                                                        "end": 1079,
                                                        "fullWidth": 27,
                                                        "width": 15,
                                                        "expression": {
                                                            "kind": "IdentifierName",
                                                            "fullStart": 1052,
                                                            "fullEnd": 1069,
                                                            "start": 1064,
                                                            "end": 1069,
                                                            "fullWidth": 17,
                                                            "width": 5,
                                                            "text": "Array",
                                                            "value": "Array",
                                                            "valueText": "Array",
                                                            "hasLeadingTrivia": true,
                                                            "leadingTrivia": [
                                                                {
                                                                    "kind": "WhitespaceTrivia",
                                                                    "text": "            "
                                                                }
                                                            ]
                                                        },
                                                        "dotToken": {
                                                            "kind": "DotToken",
                                                            "fullStart": 1069,
                                                            "fullEnd": 1070,
                                                            "start": 1069,
                                                            "end": 1070,
                                                            "fullWidth": 1,
                                                            "width": 1,
                                                            "text": ".",
                                                            "value": ".",
                                                            "valueText": "."
                                                        },
                                                        "name": {
                                                            "kind": "IdentifierName",
                                                            "fullStart": 1070,
                                                            "fullEnd": 1079,
                                                            "start": 1070,
                                                            "end": 1079,
                                                            "fullWidth": 9,
                                                            "width": 9,
                                                            "text": "prototype",
                                                            "value": "prototype",
                                                            "valueText": "prototype"
                                                        }
                                                    },
                                                    "dotToken": {
                                                        "kind": "DotToken",
                                                        "fullStart": 1079,
                                                        "fullEnd": 1080,
                                                        "start": 1079,
                                                        "end": 1080,
                                                        "fullWidth": 1,
                                                        "width": 1,
                                                        "text": ".",
                                                        "value": ".",
                                                        "valueText": "."
                                                    },
                                                    "name": {
                                                        "kind": "IdentifierName",
                                                        "fullStart": 1080,
                                                        "fullEnd": 1091,
                                                        "start": 1080,
                                                        "end": 1091,
                                                        "fullWidth": 11,
                                                        "width": 11,
                                                        "text": "reduceRight",
                                                        "value": "reduceRight",
                                                        "valueText": "reduceRight"
                                                    }
                                                },
                                                "dotToken": {
                                                    "kind": "DotToken",
                                                    "fullStart": 1091,
                                                    "fullEnd": 1092,
                                                    "start": 1091,
                                                    "end": 1092,
                                                    "fullWidth": 1,
                                                    "width": 1,
                                                    "text": ".",
                                                    "value": ".",
                                                    "valueText": "."
                                                },
                                                "name": {
                                                    "kind": "IdentifierName",
                                                    "fullStart": 1092,
                                                    "fullEnd": 1096,
                                                    "start": 1092,
                                                    "end": 1096,
                                                    "fullWidth": 4,
                                                    "width": 4,
                                                    "text": "call",
                                                    "value": "call",
                                                    "valueText": "call"
                                                }
                                            },
                                            "argumentList": {
                                                "kind": "ArgumentList",
                                                "fullStart": 1096,
                                                "fullEnd": 1113,
                                                "start": 1096,
                                                "end": 1113,
                                                "fullWidth": 17,
                                                "width": 17,
                                                "openParenToken": {
                                                    "kind": "OpenParenToken",
                                                    "fullStart": 1096,
                                                    "fullEnd": 1097,
                                                    "start": 1096,
                                                    "end": 1097,
                                                    "fullWidth": 1,
                                                    "width": 1,
                                                    "text": "(",
                                                    "value": "(",
                                                    "valueText": "("
                                                },
                                                "arguments": [
                                                    {
                                                        "kind": "IdentifierName",
                                                        "fullStart": 1097,
                                                        "fullEnd": 1100,
                                                        "start": 1097,
                                                        "end": 1100,
                                                        "fullWidth": 3,
                                                        "width": 3,
                                                        "text": "obj",
                                                        "value": "obj",
                                                        "valueText": "obj"
                                                    },
                                                    {
                                                        "kind": "CommaToken",
                                                        "fullStart": 1100,
                                                        "fullEnd": 1102,
                                                        "start": 1100,
                                                        "end": 1101,
                                                        "fullWidth": 2,
                                                        "width": 1,
                                                        "text": ",",
                                                        "value": ",",
                                                        "valueText": ",",
                                                        "hasTrailingTrivia": true,
                                                        "trailingTrivia": [
                                                            {
                                                                "kind": "WhitespaceTrivia",
                                                                "text": " "
                                                            }
                                                        ]
                                                    },
                                                    {
                                                        "kind": "IdentifierName",
                                                        "fullStart": 1102,
                                                        "fullEnd": 1112,
                                                        "start": 1102,
                                                        "end": 1112,
                                                        "fullWidth": 10,
                                                        "width": 10,
                                                        "text": "callbackfn",
                                                        "value": "callbackfn",
                                                        "valueText": "callbackfn"
                                                    }
                                                ],
                                                "closeParenToken": {
                                                    "kind": "CloseParenToken",
                                                    "fullStart": 1112,
                                                    "fullEnd": 1113,
                                                    "start": 1112,
                                                    "end": 1113,
                                                    "fullWidth": 1,
                                                    "width": 1,
                                                    "text": ")",
                                                    "value": ")",
                                                    "valueText": ")"
                                                }
                                            }
                                        },
                                        "semicolonToken": {
                                            "kind": "SemicolonToken",
                                            "fullStart": 1113,
                                            "fullEnd": 1116,
                                            "start": 1113,
                                            "end": 1114,
                                            "fullWidth": 3,
                                            "width": 1,
                                            "text": ";",
                                            "value": ";",
                                            "valueText": ";",
                                            "hasTrailingTrivia": true,
                                            "hasTrailingNewLine": true,
                                            "trailingTrivia": [
                                                {
                                                    "kind": "NewLineTrivia",
                                                    "text": "\r\n"
                                                }
                                            ]
                                        }
                                    },
                                    {
                                        "kind": "ReturnStatement",
                                        "fullStart": 1116,
                                        "fullEnd": 1143,
                                        "start": 1128,
                                        "end": 1141,
                                        "fullWidth": 27,
                                        "width": 13,
                                        "returnKeyword": {
                                            "kind": "ReturnKeyword",
                                            "fullStart": 1116,
                                            "fullEnd": 1135,
                                            "start": 1128,
                                            "end": 1134,
                                            "fullWidth": 19,
                                            "width": 6,
                                            "text": "return",
                                            "value": "return",
                                            "valueText": "return",
                                            "hasLeadingTrivia": true,
                                            "hasTrailingTrivia": true,
                                            "leadingTrivia": [
                                                {
                                                    "kind": "WhitespaceTrivia",
                                                    "text": "            "
                                                }
                                            ],
                                            "trailingTrivia": [
                                                {
                                                    "kind": "WhitespaceTrivia",
                                                    "text": " "
                                                }
                                            ]
                                        },
                                        "expression": {
                                            "kind": "FalseKeyword",
                                            "fullStart": 1135,
                                            "fullEnd": 1140,
                                            "start": 1135,
                                            "end": 1140,
                                            "fullWidth": 5,
                                            "width": 5,
                                            "text": "false",
                                            "value": false,
                                            "valueText": "false"
                                        },
                                        "semicolonToken": {
                                            "kind": "SemicolonToken",
                                            "fullStart": 1140,
                                            "fullEnd": 1143,
                                            "start": 1140,
                                            "end": 1141,
                                            "fullWidth": 3,
                                            "width": 1,
                                            "text": ";",
                                            "value": ";",
                                            "valueText": ";",
                                            "hasTrailingTrivia": true,
                                            "hasTrailingNewLine": true,
                                            "trailingTrivia": [
                                                {
                                                    "kind": "NewLineTrivia",
                                                    "text": "\r\n"
                                                }
                                            ]
                                        }
                                    }
                                ],
                                "closeBraceToken": {
                                    "kind": "CloseBraceToken",
                                    "fullStart": 1143,
                                    "fullEnd": 1153,
                                    "start": 1151,
                                    "end": 1152,
                                    "fullWidth": 10,
                                    "width": 1,
                                    "text": "}",
                                    "value": "}",
                                    "valueText": "}",
                                    "hasLeadingTrivia": true,
                                    "hasTrailingTrivia": true,
                                    "leadingTrivia": [
                                        {
                                            "kind": "WhitespaceTrivia",
                                            "text": "        "
                                        }
                                    ],
                                    "trailingTrivia": [
                                        {
                                            "kind": "WhitespaceTrivia",
                                            "text": " "
                                        }
                                    ]
                                }
                            },
                            "catchClause": {
                                "kind": "CatchClause",
                                "fullStart": 1153,
                                "fullEnd": 1239,
                                "start": 1153,
                                "end": 1237,
                                "fullWidth": 86,
                                "width": 84,
                                "catchKeyword": {
                                    "kind": "CatchKeyword",
                                    "fullStart": 1153,
                                    "fullEnd": 1159,
                                    "start": 1153,
                                    "end": 1158,
                                    "fullWidth": 6,
                                    "width": 5,
                                    "text": "catch",
                                    "value": "catch",
                                    "valueText": "catch",
                                    "hasTrailingTrivia": true,
                                    "trailingTrivia": [
                                        {
                                            "kind": "WhitespaceTrivia",
                                            "text": " "
                                        }
                                    ]
                                },
                                "openParenToken": {
                                    "kind": "OpenParenToken",
                                    "fullStart": 1159,
                                    "fullEnd": 1160,
                                    "start": 1159,
                                    "end": 1160,
                                    "fullWidth": 1,
                                    "width": 1,
                                    "text": "(",
                                    "value": "(",
                                    "valueText": "("
                                },
                                "identifier": {
                                    "kind": "IdentifierName",
                                    "fullStart": 1160,
                                    "fullEnd": 1162,
                                    "start": 1160,
                                    "end": 1162,
                                    "fullWidth": 2,
                                    "width": 2,
                                    "text": "ex",
                                    "value": "ex",
                                    "valueText": "ex"
                                },
                                "closeParenToken": {
                                    "kind": "CloseParenToken",
                                    "fullStart": 1162,
                                    "fullEnd": 1164,
                                    "start": 1162,
                                    "end": 1163,
                                    "fullWidth": 2,
                                    "width": 1,
                                    "text": ")",
                                    "value": ")",
                                    "valueText": ")",
                                    "hasTrailingTrivia": true,
                                    "trailingTrivia": [
                                        {
                                            "kind": "WhitespaceTrivia",
                                            "text": " "
                                        }
                                    ]
                                },
                                "block": {
                                    "kind": "Block",
                                    "fullStart": 1164,
                                    "fullEnd": 1239,
                                    "start": 1164,
                                    "end": 1237,
                                    "fullWidth": 75,
                                    "width": 73,
                                    "openBraceToken": {
                                        "kind": "OpenBraceToken",
                                        "fullStart": 1164,
                                        "fullEnd": 1167,
                                        "start": 1164,
                                        "end": 1165,
                                        "fullWidth": 3,
                                        "width": 1,
                                        "text": "{",
                                        "value": "{",
                                        "valueText": "{",
                                        "hasTrailingTrivia": true,
                                        "hasTrailingNewLine": true,
                                        "trailingTrivia": [
                                            {
                                                "kind": "NewLineTrivia",
                                                "text": "\r\n"
                                            }
                                        ]
                                    },
                                    "statements": [
                                        {
                                            "kind": "ReturnStatement",
                                            "fullStart": 1167,
                                            "fullEnd": 1228,
                                            "start": 1179,
                                            "end": 1226,
                                            "fullWidth": 61,
                                            "width": 47,
                                            "returnKeyword": {
                                                "kind": "ReturnKeyword",
                                                "fullStart": 1167,
                                                "fullEnd": 1186,
                                                "start": 1179,
                                                "end": 1185,
                                                "fullWidth": 19,
                                                "width": 6,
                                                "text": "return",
                                                "value": "return",
                                                "valueText": "return",
                                                "hasLeadingTrivia": true,
                                                "hasTrailingTrivia": true,
                                                "leadingTrivia": [
                                                    {
                                                        "kind": "WhitespaceTrivia",
                                                        "text": "            "
                                                    }
                                                ],
                                                "trailingTrivia": [
                                                    {
                                                        "kind": "WhitespaceTrivia",
                                                        "text": " "
                                                    }
                                                ]
                                            },
                                            "expression": {
                                                "kind": "LogicalAndExpression",
                                                "fullStart": 1186,
                                                "fullEnd": 1225,
                                                "start": 1186,
                                                "end": 1225,
                                                "fullWidth": 39,
                                                "width": 39,
                                                "left": {
                                                    "kind": "ParenthesizedExpression",
                                                    "fullStart": 1186,
                                                    "fullEnd": 1213,
                                                    "start": 1186,
                                                    "end": 1212,
                                                    "fullWidth": 27,
                                                    "width": 26,
                                                    "openParenToken": {
                                                        "kind": "OpenParenToken",
                                                        "fullStart": 1186,
                                                        "fullEnd": 1187,
                                                        "start": 1186,
                                                        "end": 1187,
                                                        "fullWidth": 1,
                                                        "width": 1,
                                                        "text": "(",
                                                        "value": "(",
                                                        "valueText": "("
                                                    },
                                                    "expression": {
                                                        "kind": "InstanceOfExpression",
                                                        "fullStart": 1187,
                                                        "fullEnd": 1211,
                                                        "start": 1187,
                                                        "end": 1211,
                                                        "fullWidth": 24,
                                                        "width": 24,
                                                        "left": {
                                                            "kind": "IdentifierName",
                                                            "fullStart": 1187,
                                                            "fullEnd": 1190,
                                                            "start": 1187,
                                                            "end": 1189,
                                                            "fullWidth": 3,
                                                            "width": 2,
                                                            "text": "ex",
                                                            "value": "ex",
                                                            "valueText": "ex",
                                                            "hasTrailingTrivia": true,
                                                            "trailingTrivia": [
                                                                {
                                                                    "kind": "WhitespaceTrivia",
                                                                    "text": " "
                                                                }
                                                            ]
                                                        },
                                                        "operatorToken": {
                                                            "kind": "InstanceOfKeyword",
                                                            "fullStart": 1190,
                                                            "fullEnd": 1201,
                                                            "start": 1190,
                                                            "end": 1200,
                                                            "fullWidth": 11,
                                                            "width": 10,
                                                            "text": "instanceof",
                                                            "value": "instanceof",
                                                            "valueText": "instanceof",
                                                            "hasTrailingTrivia": true,
                                                            "trailingTrivia": [
                                                                {
                                                                    "kind": "WhitespaceTrivia",
                                                                    "text": " "
                                                                }
                                                            ]
                                                        },
                                                        "right": {
                                                            "kind": "IdentifierName",
                                                            "fullStart": 1201,
                                                            "fullEnd": 1211,
                                                            "start": 1201,
                                                            "end": 1211,
                                                            "fullWidth": 10,
                                                            "width": 10,
                                                            "text": "RangeError",
                                                            "value": "RangeError",
                                                            "valueText": "RangeError"
                                                        }
                                                    },
                                                    "closeParenToken": {
                                                        "kind": "CloseParenToken",
                                                        "fullStart": 1211,
                                                        "fullEnd": 1213,
                                                        "start": 1211,
                                                        "end": 1212,
                                                        "fullWidth": 2,
                                                        "width": 1,
                                                        "text": ")",
                                                        "value": ")",
                                                        "valueText": ")",
                                                        "hasTrailingTrivia": true,
                                                        "trailingTrivia": [
                                                            {
                                                                "kind": "WhitespaceTrivia",
                                                                "text": " "
                                                            }
                                                        ]
                                                    }
                                                },
                                                "operatorToken": {
                                                    "kind": "AmpersandAmpersandToken",
                                                    "fullStart": 1213,
                                                    "fullEnd": 1216,
                                                    "start": 1213,
                                                    "end": 1215,
                                                    "fullWidth": 3,
                                                    "width": 2,
                                                    "text": "&&",
                                                    "value": "&&",
                                                    "valueText": "&&",
                                                    "hasTrailingTrivia": true,
                                                    "trailingTrivia": [
                                                        {
                                                            "kind": "WhitespaceTrivia",
                                                            "text": " "
                                                        }
                                                    ]
                                                },
                                                "right": {
                                                    "kind": "LogicalNotExpression",
                                                    "fullStart": 1216,
                                                    "fullEnd": 1225,
                                                    "start": 1216,
                                                    "end": 1225,
                                                    "fullWidth": 9,
                                                    "width": 9,
                                                    "operatorToken": {
                                                        "kind": "ExclamationToken",
                                                        "fullStart": 1216,
                                                        "fullEnd": 1217,
                                                        "start": 1216,
                                                        "end": 1217,
                                                        "fullWidth": 1,
                                                        "width": 1,
                                                        "text": "!",
                                                        "value": "!",
                                                        "valueText": "!"
                                                    },
                                                    "operand": {
                                                        "kind": "IdentifierName",
                                                        "fullStart": 1217,
                                                        "fullEnd": 1225,
                                                        "start": 1217,
                                                        "end": 1225,
                                                        "fullWidth": 8,
                                                        "width": 8,
                                                        "text": "accessed",
                                                        "value": "accessed",
                                                        "valueText": "accessed"
                                                    }
                                                }
                                            },
                                            "semicolonToken": {
                                                "kind": "SemicolonToken",
                                                "fullStart": 1225,
                                                "fullEnd": 1228,
                                                "start": 1225,
                                                "end": 1226,
                                                "fullWidth": 3,
                                                "width": 1,
                                                "text": ";",
                                                "value": ";",
                                                "valueText": ";",
                                                "hasTrailingTrivia": true,
                                                "hasTrailingNewLine": true,
                                                "trailingTrivia": [
                                                    {
                                                        "kind": "NewLineTrivia",
                                                        "text": "\r\n"
                                                    }
                                                ]
                                            }
                                        }
                                    ],
                                    "closeBraceToken": {
                                        "kind": "CloseBraceToken",
                                        "fullStart": 1228,
                                        "fullEnd": 1239,
                                        "start": 1236,
                                        "end": 1237,
                                        "fullWidth": 11,
                                        "width": 1,
                                        "text": "}",
                                        "value": "}",
                                        "valueText": "}",
                                        "hasLeadingTrivia": true,
                                        "hasTrailingTrivia": true,
                                        "hasTrailingNewLine": true,
                                        "leadingTrivia": [
                                            {
                                                "kind": "WhitespaceTrivia",
                                                "text": "        "
                                            }
                                        ],
                                        "trailingTrivia": [
                                            {
                                                "kind": "NewLineTrivia",
                                                "text": "\r\n"
                                            }
                                        ]
                                    }
                                }
                            }
                        }
                    ],
                    "closeBraceToken": {
                        "kind": "CloseBraceToken",
                        "fullStart": 1239,
                        "fullEnd": 1246,
                        "start": 1243,
                        "end": 1244,
                        "fullWidth": 7,
                        "width": 1,
                        "text": "}",
                        "value": "}",
                        "valueText": "}",
                        "hasLeadingTrivia": true,
                        "hasTrailingTrivia": true,
                        "hasTrailingNewLine": true,
                        "leadingTrivia": [
                            {
                                "kind": "WhitespaceTrivia",
                                "text": "    "
                            }
                        ],
                        "trailingTrivia": [
                            {
                                "kind": "NewLineTrivia",
                                "text": "\r\n"
                            }
                        ]
                    }
                }
            },
            {
                "kind": "ExpressionStatement",
                "fullStart": 1246,
                "fullEnd": 1270,
                "start": 1246,
                "end": 1268,
                "fullWidth": 24,
                "width": 22,
                "expression": {
                    "kind": "InvocationExpression",
                    "fullStart": 1246,
                    "fullEnd": 1267,
                    "start": 1246,
                    "end": 1267,
                    "fullWidth": 21,
                    "width": 21,
                    "expression": {
                        "kind": "IdentifierName",
                        "fullStart": 1246,
                        "fullEnd": 1257,
                        "start": 1246,
                        "end": 1257,
                        "fullWidth": 11,
                        "width": 11,
                        "text": "runTestCase",
                        "value": "runTestCase",
                        "valueText": "runTestCase"
                    },
                    "argumentList": {
                        "kind": "ArgumentList",
                        "fullStart": 1257,
                        "fullEnd": 1267,
                        "start": 1257,
                        "end": 1267,
                        "fullWidth": 10,
                        "width": 10,
                        "openParenToken": {
                            "kind": "OpenParenToken",
                            "fullStart": 1257,
                            "fullEnd": 1258,
                            "start": 1257,
                            "end": 1258,
                            "fullWidth": 1,
                            "width": 1,
                            "text": "(",
                            "value": "(",
                            "valueText": "("
                        },
                        "arguments": [
                            {
                                "kind": "IdentifierName",
                                "fullStart": 1258,
                                "fullEnd": 1266,
                                "start": 1258,
                                "end": 1266,
                                "fullWidth": 8,
                                "width": 8,
                                "text": "testcase",
                                "value": "testcase",
                                "valueText": "testcase"
                            }
                        ],
                        "closeParenToken": {
                            "kind": "CloseParenToken",
                            "fullStart": 1266,
                            "fullEnd": 1267,
                            "start": 1266,
                            "end": 1267,
                            "fullWidth": 1,
                            "width": 1,
                            "text": ")",
                            "value": ")",
                            "valueText": ")"
                        }
                    }
                },
                "semicolonToken": {
                    "kind": "SemicolonToken",
                    "fullStart": 1267,
                    "fullEnd": 1270,
                    "start": 1267,
                    "end": 1268,
                    "fullWidth": 3,
                    "width": 1,
                    "text": ";",
                    "value": ";",
                    "valueText": ";",
                    "hasTrailingTrivia": true,
                    "hasTrailingNewLine": true,
                    "trailingTrivia": [
                        {
                            "kind": "NewLineTrivia",
                            "text": "\r\n"
                        }
                    ]
                }
            }
        ],
        "endOfFileToken": {
            "kind": "EndOfFileToken",
            "fullStart": 1270,
            "fullEnd": 1270,
            "start": 1270,
            "end": 1270,
            "fullWidth": 0,
            "width": 0,
            "text": ""
        }
    },
    "lineMap": {
        "lineStarts": [
            0,
            67,
            152,
            232,
            308,
            380,
            385,
            448,
            559,
            564,
            566,
            568,
            591,
            593,
            624,
            682,
            711,
            745,
            760,
            771,
            773,
            819,
            862,
            894,
            974,
            990,
            1022,
            1035,
            1037,
            1052,
            1116,
            1143,
            1167,
            1228,
            1239,
            1246,
            1270
        ],
        "length": 1270
    }
}<|MERGE_RESOLUTION|>--- conflicted
+++ resolved
@@ -252,12 +252,8 @@
                                         "start": 605,
                                         "end": 621,
                                         "fullWidth": 16,
-<<<<<<< HEAD
                                         "width": 16,
-                                        "identifier": {
-=======
                                         "propertyName": {
->>>>>>> 85e84683
                                             "kind": "IdentifierName",
                                             "fullStart": 605,
                                             "fullEnd": 614,
@@ -976,12 +972,8 @@
                                         "start": 785,
                                         "end": 816,
                                         "fullWidth": 31,
-<<<<<<< HEAD
                                         "width": 31,
-                                        "identifier": {
-=======
                                         "propertyName": {
->>>>>>> 85e84683
                                             "kind": "IdentifierName",
                                             "fullStart": 785,
                                             "fullEnd": 789,
