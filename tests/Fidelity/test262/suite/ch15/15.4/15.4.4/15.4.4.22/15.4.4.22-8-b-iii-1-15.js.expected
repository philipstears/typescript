{
    "isDeclaration": false,
    "languageVersion": "EcmaScript5",
    "parseOptions": {
        "allowAutomaticSemicolonInsertion": true
    },
    "sourceUnit": {
        "kind": "SourceUnit",
        "fullStart": 0,
        "fullEnd": 1262,
        "start": 583,
        "end": 1262,
        "fullWidth": 1262,
        "width": 679,
        "isIncrementallyUnusable": true,
        "moduleElements": [
            {
                "kind": "FunctionDeclaration",
                "fullStart": 0,
                "fullEnd": 1238,
                "start": 583,
                "end": 1236,
                "fullWidth": 1238,
                "width": 653,
                "isIncrementallyUnusable": true,
                "modifiers": [],
                "functionKeyword": {
                    "kind": "FunctionKeyword",
                    "fullStart": 0,
                    "fullEnd": 592,
                    "start": 583,
                    "end": 591,
                    "fullWidth": 592,
                    "width": 8,
                    "text": "function",
                    "value": "function",
                    "valueText": "function",
                    "hasLeadingTrivia": true,
                    "hasLeadingComment": true,
                    "hasLeadingNewLine": true,
                    "hasTrailingTrivia": true,
                    "leadingTrivia": [
                        {
                            "kind": "SingleLineCommentTrivia",
                            "text": "/// Copyright (c) 2012 Ecma International.  All rights reserved. "
                        },
                        {
                            "kind": "NewLineTrivia",
                            "text": "\r\n"
                        },
                        {
                            "kind": "SingleLineCommentTrivia",
                            "text": "/// Ecma International makes this code available under the terms and conditions set"
                        },
                        {
                            "kind": "NewLineTrivia",
                            "text": "\r\n"
                        },
                        {
                            "kind": "SingleLineCommentTrivia",
                            "text": "/// forth on http://hg.ecmascript.org/tests/test262/raw-file/tip/LICENSE (the "
                        },
                        {
                            "kind": "NewLineTrivia",
                            "text": "\r\n"
                        },
                        {
                            "kind": "SingleLineCommentTrivia",
                            "text": "/// \"Use Terms\").   Any redistribution of this code must retain the above "
                        },
                        {
                            "kind": "NewLineTrivia",
                            "text": "\r\n"
                        },
                        {
                            "kind": "SingleLineCommentTrivia",
                            "text": "/// copyright and this notice and otherwise comply with the Use Terms."
                        },
                        {
                            "kind": "NewLineTrivia",
                            "text": "\r\n"
                        },
                        {
                            "kind": "MultiLineCommentTrivia",
                            "text": "/**\r\n * @path ch15/15.4/15.4.4/15.4.4.22/15.4.4.22-8-b-iii-1-15.js\r\n * @description Array.prototype.reduceRight - element to be retrieved is inherited accessor property on an Array-like object\r\n */"
                        },
                        {
                            "kind": "NewLineTrivia",
                            "text": "\r\n"
                        },
                        {
                            "kind": "NewLineTrivia",
                            "text": "\r\n"
                        },
                        {
                            "kind": "NewLineTrivia",
                            "text": "\r\n"
                        }
                    ],
                    "trailingTrivia": [
                        {
                            "kind": "WhitespaceTrivia",
                            "text": " "
                        }
                    ]
                },
                "identifier": {
                    "kind": "IdentifierName",
                    "fullStart": 592,
                    "fullEnd": 600,
                    "start": 592,
                    "end": 600,
                    "fullWidth": 8,
                    "width": 8,
                    "text": "testcase",
                    "value": "testcase",
                    "valueText": "testcase"
                },
                "callSignature": {
                    "kind": "CallSignature",
                    "fullStart": 600,
                    "fullEnd": 603,
                    "start": 600,
                    "end": 602,
                    "fullWidth": 3,
                    "width": 2,
                    "parameterList": {
                        "kind": "ParameterList",
                        "fullStart": 600,
                        "fullEnd": 603,
                        "start": 600,
                        "end": 602,
                        "fullWidth": 3,
                        "width": 2,
                        "openParenToken": {
                            "kind": "OpenParenToken",
                            "fullStart": 600,
                            "fullEnd": 601,
                            "start": 600,
                            "end": 601,
                            "fullWidth": 1,
                            "width": 1,
                            "text": "(",
                            "value": "(",
                            "valueText": "("
                        },
                        "parameters": [],
                        "closeParenToken": {
                            "kind": "CloseParenToken",
                            "fullStart": 601,
                            "fullEnd": 603,
                            "start": 601,
                            "end": 602,
                            "fullWidth": 2,
                            "width": 1,
                            "text": ")",
                            "value": ")",
                            "valueText": ")",
                            "hasTrailingTrivia": true,
                            "trailingTrivia": [
                                {
                                    "kind": "WhitespaceTrivia",
                                    "text": " "
                                }
                            ]
                        }
                    }
                },
                "block": {
                    "kind": "Block",
                    "fullStart": 603,
                    "fullEnd": 1238,
                    "start": 603,
                    "end": 1236,
                    "fullWidth": 635,
                    "width": 633,
                    "isIncrementallyUnusable": true,
                    "openBraceToken": {
                        "kind": "OpenBraceToken",
                        "fullStart": 603,
                        "fullEnd": 606,
                        "start": 603,
                        "end": 604,
                        "fullWidth": 3,
                        "width": 1,
                        "text": "{",
                        "value": "{",
                        "valueText": "{",
                        "hasTrailingTrivia": true,
                        "hasTrailingNewLine": true,
                        "trailingTrivia": [
                            {
                                "kind": "NewLineTrivia",
                                "text": "\r\n"
                            }
                        ]
                    },
                    "statements": [
                        {
                            "kind": "VariableStatement",
                            "fullStart": 606,
                            "fullEnd": 641,
                            "start": 616,
                            "end": 639,
                            "fullWidth": 35,
                            "width": 23,
                            "modifiers": [],
                            "variableDeclaration": {
                                "kind": "VariableDeclaration",
                                "fullStart": 606,
                                "fullEnd": 638,
                                "start": 616,
                                "end": 638,
                                "fullWidth": 32,
                                "width": 22,
                                "varKeyword": {
                                    "kind": "VarKeyword",
                                    "fullStart": 606,
                                    "fullEnd": 620,
                                    "start": 616,
                                    "end": 619,
                                    "fullWidth": 14,
                                    "width": 3,
                                    "text": "var",
                                    "value": "var",
                                    "valueText": "var",
                                    "hasLeadingTrivia": true,
                                    "hasLeadingNewLine": true,
                                    "hasTrailingTrivia": true,
                                    "leadingTrivia": [
                                        {
                                            "kind": "NewLineTrivia",
                                            "text": "\r\n"
                                        },
                                        {
                                            "kind": "WhitespaceTrivia",
                                            "text": "        "
                                        }
                                    ],
                                    "trailingTrivia": [
                                        {
                                            "kind": "WhitespaceTrivia",
                                            "text": " "
                                        }
                                    ]
                                },
                                "variableDeclarators": [
                                    {
                                        "kind": "VariableDeclarator",
                                        "fullStart": 620,
                                        "fullEnd": 638,
                                        "start": 620,
                                        "end": 638,
                                        "fullWidth": 18,
<<<<<<< HEAD
                                        "width": 18,
                                        "identifier": {
=======
                                        "propertyName": {
>>>>>>> 85e84683
                                            "kind": "IdentifierName",
                                            "fullStart": 620,
                                            "fullEnd": 631,
                                            "start": 620,
                                            "end": 630,
                                            "fullWidth": 11,
                                            "width": 10,
                                            "text": "testResult",
                                            "value": "testResult",
                                            "valueText": "testResult",
                                            "hasTrailingTrivia": true,
                                            "trailingTrivia": [
                                                {
                                                    "kind": "WhitespaceTrivia",
                                                    "text": " "
                                                }
                                            ]
                                        },
                                        "equalsValueClause": {
                                            "kind": "EqualsValueClause",
                                            "fullStart": 631,
                                            "fullEnd": 638,
                                            "start": 631,
                                            "end": 638,
                                            "fullWidth": 7,
                                            "width": 7,
                                            "equalsToken": {
                                                "kind": "EqualsToken",
                                                "fullStart": 631,
                                                "fullEnd": 633,
                                                "start": 631,
                                                "end": 632,
                                                "fullWidth": 2,
                                                "width": 1,
                                                "text": "=",
                                                "value": "=",
                                                "valueText": "=",
                                                "hasTrailingTrivia": true,
                                                "trailingTrivia": [
                                                    {
                                                        "kind": "WhitespaceTrivia",
                                                        "text": " "
                                                    }
                                                ]
                                            },
                                            "value": {
                                                "kind": "FalseKeyword",
                                                "fullStart": 633,
                                                "fullEnd": 638,
                                                "start": 633,
                                                "end": 638,
                                                "fullWidth": 5,
                                                "width": 5,
                                                "text": "false",
                                                "value": false,
                                                "valueText": "false"
                                            }
                                        }
                                    }
                                ]
                            },
                            "semicolonToken": {
                                "kind": "SemicolonToken",
                                "fullStart": 638,
                                "fullEnd": 641,
                                "start": 638,
                                "end": 639,
                                "fullWidth": 3,
                                "width": 1,
                                "text": ";",
                                "value": ";",
                                "valueText": ";",
                                "hasTrailingTrivia": true,
                                "hasTrailingNewLine": true,
                                "trailingTrivia": [
                                    {
                                        "kind": "NewLineTrivia",
                                        "text": "\r\n"
                                    }
                                ]
                            }
                        },
                        {
                            "kind": "FunctionDeclaration",
                            "fullStart": 641,
                            "fullEnd": 802,
                            "start": 649,
                            "end": 800,
                            "fullWidth": 161,
                            "width": 151,
                            "modifiers": [],
                            "functionKeyword": {
                                "kind": "FunctionKeyword",
                                "fullStart": 641,
                                "fullEnd": 658,
                                "start": 649,
                                "end": 657,
                                "fullWidth": 17,
                                "width": 8,
                                "text": "function",
                                "value": "function",
                                "valueText": "function",
                                "hasLeadingTrivia": true,
                                "hasTrailingTrivia": true,
                                "leadingTrivia": [
                                    {
                                        "kind": "WhitespaceTrivia",
                                        "text": "        "
                                    }
                                ],
                                "trailingTrivia": [
                                    {
                                        "kind": "WhitespaceTrivia",
                                        "text": " "
                                    }
                                ]
                            },
                            "identifier": {
                                "kind": "IdentifierName",
                                "fullStart": 658,
                                "fullEnd": 668,
                                "start": 658,
                                "end": 668,
                                "fullWidth": 10,
                                "width": 10,
                                "text": "callbackfn",
                                "value": "callbackfn",
                                "valueText": "callbackfn"
                            },
                            "callSignature": {
                                "kind": "CallSignature",
                                "fullStart": 668,
                                "fullEnd": 696,
                                "start": 668,
                                "end": 695,
                                "fullWidth": 28,
                                "width": 27,
                                "parameterList": {
                                    "kind": "ParameterList",
                                    "fullStart": 668,
                                    "fullEnd": 696,
                                    "start": 668,
                                    "end": 695,
                                    "fullWidth": 28,
                                    "width": 27,
                                    "openParenToken": {
                                        "kind": "OpenParenToken",
                                        "fullStart": 668,
                                        "fullEnd": 669,
                                        "start": 668,
                                        "end": 669,
                                        "fullWidth": 1,
                                        "width": 1,
                                        "text": "(",
                                        "value": "(",
                                        "valueText": "("
                                    },
                                    "parameters": [
                                        {
                                            "kind": "Parameter",
                                            "fullStart": 669,
                                            "fullEnd": 676,
                                            "start": 669,
                                            "end": 676,
                                            "fullWidth": 7,
                                            "width": 7,
                                            "modifiers": [],
                                            "identifier": {
                                                "kind": "IdentifierName",
                                                "fullStart": 669,
                                                "fullEnd": 676,
                                                "start": 669,
                                                "end": 676,
                                                "fullWidth": 7,
                                                "width": 7,
                                                "text": "prevVal",
                                                "value": "prevVal",
                                                "valueText": "prevVal"
                                            }
                                        },
                                        {
                                            "kind": "CommaToken",
                                            "fullStart": 676,
                                            "fullEnd": 678,
                                            "start": 676,
                                            "end": 677,
                                            "fullWidth": 2,
                                            "width": 1,
                                            "text": ",",
                                            "value": ",",
                                            "valueText": ",",
                                            "hasTrailingTrivia": true,
                                            "trailingTrivia": [
                                                {
                                                    "kind": "WhitespaceTrivia",
                                                    "text": " "
                                                }
                                            ]
                                        },
                                        {
                                            "kind": "Parameter",
                                            "fullStart": 678,
                                            "fullEnd": 684,
                                            "start": 678,
                                            "end": 684,
                                            "fullWidth": 6,
                                            "width": 6,
                                            "modifiers": [],
                                            "identifier": {
                                                "kind": "IdentifierName",
                                                "fullStart": 678,
                                                "fullEnd": 684,
                                                "start": 678,
                                                "end": 684,
                                                "fullWidth": 6,
                                                "width": 6,
                                                "text": "curVal",
                                                "value": "curVal",
                                                "valueText": "curVal"
                                            }
                                        },
                                        {
                                            "kind": "CommaToken",
                                            "fullStart": 684,
                                            "fullEnd": 686,
                                            "start": 684,
                                            "end": 685,
                                            "fullWidth": 2,
                                            "width": 1,
                                            "text": ",",
                                            "value": ",",
                                            "valueText": ",",
                                            "hasTrailingTrivia": true,
                                            "trailingTrivia": [
                                                {
                                                    "kind": "WhitespaceTrivia",
                                                    "text": " "
                                                }
                                            ]
                                        },
                                        {
                                            "kind": "Parameter",
                                            "fullStart": 686,
                                            "fullEnd": 689,
                                            "start": 686,
                                            "end": 689,
                                            "fullWidth": 3,
                                            "width": 3,
                                            "modifiers": [],
                                            "identifier": {
                                                "kind": "IdentifierName",
                                                "fullStart": 686,
                                                "fullEnd": 689,
                                                "start": 686,
                                                "end": 689,
                                                "fullWidth": 3,
                                                "width": 3,
                                                "text": "idx",
                                                "value": "idx",
                                                "valueText": "idx"
                                            }
                                        },
                                        {
                                            "kind": "CommaToken",
                                            "fullStart": 689,
                                            "fullEnd": 691,
                                            "start": 689,
                                            "end": 690,
                                            "fullWidth": 2,
                                            "width": 1,
                                            "text": ",",
                                            "value": ",",
                                            "valueText": ",",
                                            "hasTrailingTrivia": true,
                                            "trailingTrivia": [
                                                {
                                                    "kind": "WhitespaceTrivia",
                                                    "text": " "
                                                }
                                            ]
                                        },
                                        {
                                            "kind": "Parameter",
                                            "fullStart": 691,
                                            "fullEnd": 694,
                                            "start": 691,
                                            "end": 694,
                                            "fullWidth": 3,
                                            "width": 3,
                                            "modifiers": [],
                                            "identifier": {
                                                "kind": "IdentifierName",
                                                "fullStart": 691,
                                                "fullEnd": 694,
                                                "start": 691,
                                                "end": 694,
                                                "fullWidth": 3,
                                                "width": 3,
                                                "text": "obj",
                                                "value": "obj",
                                                "valueText": "obj"
                                            }
                                        }
                                    ],
                                    "closeParenToken": {
                                        "kind": "CloseParenToken",
                                        "fullStart": 694,
                                        "fullEnd": 696,
                                        "start": 694,
                                        "end": 695,
                                        "fullWidth": 2,
                                        "width": 1,
                                        "text": ")",
                                        "value": ")",
                                        "valueText": ")",
                                        "hasTrailingTrivia": true,
                                        "trailingTrivia": [
                                            {
                                                "kind": "WhitespaceTrivia",
                                                "text": " "
                                            }
                                        ]
                                    }
                                }
                            },
                            "block": {
                                "kind": "Block",
                                "fullStart": 696,
                                "fullEnd": 802,
                                "start": 696,
                                "end": 800,
                                "fullWidth": 106,
                                "width": 104,
                                "openBraceToken": {
                                    "kind": "OpenBraceToken",
                                    "fullStart": 696,
                                    "fullEnd": 699,
                                    "start": 696,
                                    "end": 697,
                                    "fullWidth": 3,
                                    "width": 1,
                                    "text": "{",
                                    "value": "{",
                                    "valueText": "{",
                                    "hasTrailingTrivia": true,
                                    "hasTrailingNewLine": true,
                                    "trailingTrivia": [
                                        {
                                            "kind": "NewLineTrivia",
                                            "text": "\r\n"
                                        }
                                    ]
                                },
                                "statements": [
                                    {
                                        "kind": "IfStatement",
                                        "fullStart": 699,
                                        "fullEnd": 791,
                                        "start": 711,
                                        "end": 789,
                                        "fullWidth": 92,
                                        "width": 78,
                                        "ifKeyword": {
                                            "kind": "IfKeyword",
                                            "fullStart": 699,
                                            "fullEnd": 714,
                                            "start": 711,
                                            "end": 713,
                                            "fullWidth": 15,
                                            "width": 2,
                                            "text": "if",
                                            "value": "if",
                                            "valueText": "if",
                                            "hasLeadingTrivia": true,
                                            "hasTrailingTrivia": true,
                                            "leadingTrivia": [
                                                {
                                                    "kind": "WhitespaceTrivia",
                                                    "text": "            "
                                                }
                                            ],
                                            "trailingTrivia": [
                                                {
                                                    "kind": "WhitespaceTrivia",
                                                    "text": " "
                                                }
                                            ]
                                        },
                                        "openParenToken": {
                                            "kind": "OpenParenToken",
                                            "fullStart": 714,
                                            "fullEnd": 715,
                                            "start": 714,
                                            "end": 715,
                                            "fullWidth": 1,
                                            "width": 1,
                                            "text": "(",
                                            "value": "(",
                                            "valueText": "("
                                        },
                                        "condition": {
                                            "kind": "EqualsExpression",
                                            "fullStart": 715,
                                            "fullEnd": 724,
                                            "start": 715,
                                            "end": 724,
                                            "fullWidth": 9,
                                            "width": 9,
                                            "left": {
                                                "kind": "IdentifierName",
                                                "fullStart": 715,
                                                "fullEnd": 719,
                                                "start": 715,
                                                "end": 718,
                                                "fullWidth": 4,
                                                "width": 3,
                                                "text": "idx",
                                                "value": "idx",
                                                "valueText": "idx",
                                                "hasTrailingTrivia": true,
                                                "trailingTrivia": [
                                                    {
                                                        "kind": "WhitespaceTrivia",
                                                        "text": " "
                                                    }
                                                ]
                                            },
                                            "operatorToken": {
                                                "kind": "EqualsEqualsEqualsToken",
                                                "fullStart": 719,
                                                "fullEnd": 723,
                                                "start": 719,
                                                "end": 722,
                                                "fullWidth": 4,
                                                "width": 3,
                                                "text": "===",
                                                "value": "===",
                                                "valueText": "===",
                                                "hasTrailingTrivia": true,
                                                "trailingTrivia": [
                                                    {
                                                        "kind": "WhitespaceTrivia",
                                                        "text": " "
                                                    }
                                                ]
                                            },
                                            "right": {
                                                "kind": "NumericLiteral",
                                                "fullStart": 723,
                                                "fullEnd": 724,
                                                "start": 723,
                                                "end": 724,
                                                "fullWidth": 1,
                                                "width": 1,
                                                "text": "1",
                                                "value": 1,
                                                "valueText": "1"
                                            }
                                        },
                                        "closeParenToken": {
                                            "kind": "CloseParenToken",
                                            "fullStart": 724,
                                            "fullEnd": 726,
                                            "start": 724,
                                            "end": 725,
                                            "fullWidth": 2,
                                            "width": 1,
                                            "text": ")",
                                            "value": ")",
                                            "valueText": ")",
                                            "hasTrailingTrivia": true,
                                            "trailingTrivia": [
                                                {
                                                    "kind": "WhitespaceTrivia",
                                                    "text": " "
                                                }
                                            ]
                                        },
                                        "statement": {
                                            "kind": "Block",
                                            "fullStart": 726,
                                            "fullEnd": 791,
                                            "start": 726,
                                            "end": 789,
                                            "fullWidth": 65,
                                            "width": 63,
                                            "openBraceToken": {
                                                "kind": "OpenBraceToken",
                                                "fullStart": 726,
                                                "fullEnd": 729,
                                                "start": 726,
                                                "end": 727,
                                                "fullWidth": 3,
                                                "width": 1,
                                                "text": "{",
                                                "value": "{",
                                                "valueText": "{",
                                                "hasTrailingTrivia": true,
                                                "hasTrailingNewLine": true,
                                                "trailingTrivia": [
                                                    {
                                                        "kind": "NewLineTrivia",
                                                        "text": "\r\n"
                                                    }
                                                ]
                                            },
                                            "statements": [
                                                {
                                                    "kind": "ExpressionStatement",
                                                    "fullStart": 729,
                                                    "fullEnd": 776,
                                                    "start": 745,
                                                    "end": 774,
                                                    "fullWidth": 47,
                                                    "width": 29,
                                                    "expression": {
                                                        "kind": "AssignmentExpression",
                                                        "fullStart": 729,
                                                        "fullEnd": 773,
                                                        "start": 745,
                                                        "end": 773,
                                                        "fullWidth": 44,
                                                        "width": 28,
                                                        "left": {
                                                            "kind": "IdentifierName",
                                                            "fullStart": 729,
                                                            "fullEnd": 756,
                                                            "start": 745,
                                                            "end": 755,
                                                            "fullWidth": 27,
                                                            "width": 10,
                                                            "text": "testResult",
                                                            "value": "testResult",
                                                            "valueText": "testResult",
                                                            "hasLeadingTrivia": true,
                                                            "hasTrailingTrivia": true,
                                                            "leadingTrivia": [
                                                                {
                                                                    "kind": "WhitespaceTrivia",
                                                                    "text": "                "
                                                                }
                                                            ],
                                                            "trailingTrivia": [
                                                                {
                                                                    "kind": "WhitespaceTrivia",
                                                                    "text": " "
                                                                }
                                                            ]
                                                        },
                                                        "operatorToken": {
                                                            "kind": "EqualsToken",
                                                            "fullStart": 756,
                                                            "fullEnd": 758,
                                                            "start": 756,
                                                            "end": 757,
                                                            "fullWidth": 2,
                                                            "width": 1,
                                                            "text": "=",
                                                            "value": "=",
                                                            "valueText": "=",
                                                            "hasTrailingTrivia": true,
                                                            "trailingTrivia": [
                                                                {
                                                                    "kind": "WhitespaceTrivia",
                                                                    "text": " "
                                                                }
                                                            ]
                                                        },
                                                        "right": {
                                                            "kind": "ParenthesizedExpression",
                                                            "fullStart": 758,
                                                            "fullEnd": 773,
                                                            "start": 758,
                                                            "end": 773,
                                                            "fullWidth": 15,
                                                            "width": 15,
                                                            "openParenToken": {
                                                                "kind": "OpenParenToken",
                                                                "fullStart": 758,
                                                                "fullEnd": 759,
                                                                "start": 758,
                                                                "end": 759,
                                                                "fullWidth": 1,
                                                                "width": 1,
                                                                "text": "(",
                                                                "value": "(",
                                                                "valueText": "("
                                                            },
                                                            "expression": {
                                                                "kind": "EqualsExpression",
                                                                "fullStart": 759,
                                                                "fullEnd": 772,
                                                                "start": 759,
                                                                "end": 772,
                                                                "fullWidth": 13,
                                                                "width": 13,
                                                                "left": {
                                                                    "kind": "IdentifierName",
                                                                    "fullStart": 759,
                                                                    "fullEnd": 767,
                                                                    "start": 759,
                                                                    "end": 766,
                                                                    "fullWidth": 8,
                                                                    "width": 7,
                                                                    "text": "prevVal",
                                                                    "value": "prevVal",
                                                                    "valueText": "prevVal",
                                                                    "hasTrailingTrivia": true,
                                                                    "trailingTrivia": [
                                                                        {
                                                                            "kind": "WhitespaceTrivia",
                                                                            "text": " "
                                                                        }
                                                                    ]
                                                                },
                                                                "operatorToken": {
                                                                    "kind": "EqualsEqualsEqualsToken",
                                                                    "fullStart": 767,
                                                                    "fullEnd": 771,
                                                                    "start": 767,
                                                                    "end": 770,
                                                                    "fullWidth": 4,
                                                                    "width": 3,
                                                                    "text": "===",
                                                                    "value": "===",
                                                                    "valueText": "===",
                                                                    "hasTrailingTrivia": true,
                                                                    "trailingTrivia": [
                                                                        {
                                                                            "kind": "WhitespaceTrivia",
                                                                            "text": " "
                                                                        }
                                                                    ]
                                                                },
                                                                "right": {
                                                                    "kind": "NumericLiteral",
                                                                    "fullStart": 771,
                                                                    "fullEnd": 772,
                                                                    "start": 771,
                                                                    "end": 772,
                                                                    "fullWidth": 1,
                                                                    "width": 1,
                                                                    "text": "2",
                                                                    "value": 2,
                                                                    "valueText": "2"
                                                                }
                                                            },
                                                            "closeParenToken": {
                                                                "kind": "CloseParenToken",
                                                                "fullStart": 772,
                                                                "fullEnd": 773,
                                                                "start": 772,
                                                                "end": 773,
                                                                "fullWidth": 1,
                                                                "width": 1,
                                                                "text": ")",
                                                                "value": ")",
                                                                "valueText": ")"
                                                            }
                                                        }
                                                    },
                                                    "semicolonToken": {
                                                        "kind": "SemicolonToken",
                                                        "fullStart": 773,
                                                        "fullEnd": 776,
                                                        "start": 773,
                                                        "end": 774,
                                                        "fullWidth": 3,
                                                        "width": 1,
                                                        "text": ";",
                                                        "value": ";",
                                                        "valueText": ";",
                                                        "hasTrailingTrivia": true,
                                                        "hasTrailingNewLine": true,
                                                        "trailingTrivia": [
                                                            {
                                                                "kind": "NewLineTrivia",
                                                                "text": "\r\n"
                                                            }
                                                        ]
                                                    }
                                                }
                                            ],
                                            "closeBraceToken": {
                                                "kind": "CloseBraceToken",
                                                "fullStart": 776,
                                                "fullEnd": 791,
                                                "start": 788,
                                                "end": 789,
                                                "fullWidth": 15,
                                                "width": 1,
                                                "text": "}",
                                                "value": "}",
                                                "valueText": "}",
                                                "hasLeadingTrivia": true,
                                                "hasTrailingTrivia": true,
                                                "hasTrailingNewLine": true,
                                                "leadingTrivia": [
                                                    {
                                                        "kind": "WhitespaceTrivia",
                                                        "text": "            "
                                                    }
                                                ],
                                                "trailingTrivia": [
                                                    {
                                                        "kind": "NewLineTrivia",
                                                        "text": "\r\n"
                                                    }
                                                ]
                                            }
                                        }
                                    }
                                ],
                                "closeBraceToken": {
                                    "kind": "CloseBraceToken",
                                    "fullStart": 791,
                                    "fullEnd": 802,
                                    "start": 799,
                                    "end": 800,
                                    "fullWidth": 11,
                                    "width": 1,
                                    "text": "}",
                                    "value": "}",
                                    "valueText": "}",
                                    "hasLeadingTrivia": true,
                                    "hasTrailingTrivia": true,
                                    "hasTrailingNewLine": true,
                                    "leadingTrivia": [
                                        {
                                            "kind": "WhitespaceTrivia",
                                            "text": "        "
                                        }
                                    ],
                                    "trailingTrivia": [
                                        {
                                            "kind": "NewLineTrivia",
                                            "text": "\r\n"
                                        }
                                    ]
                                }
                            }
                        },
                        {
                            "kind": "VariableStatement",
                            "fullStart": 802,
                            "fullEnd": 841,
                            "start": 812,
                            "end": 839,
                            "fullWidth": 39,
                            "width": 27,
                            "modifiers": [],
                            "variableDeclaration": {
                                "kind": "VariableDeclaration",
                                "fullStart": 802,
                                "fullEnd": 838,
                                "start": 812,
                                "end": 838,
                                "fullWidth": 36,
                                "width": 26,
                                "varKeyword": {
                                    "kind": "VarKeyword",
                                    "fullStart": 802,
                                    "fullEnd": 816,
                                    "start": 812,
                                    "end": 815,
                                    "fullWidth": 14,
                                    "width": 3,
                                    "text": "var",
                                    "value": "var",
                                    "valueText": "var",
                                    "hasLeadingTrivia": true,
                                    "hasLeadingNewLine": true,
                                    "hasTrailingTrivia": true,
                                    "leadingTrivia": [
                                        {
                                            "kind": "NewLineTrivia",
                                            "text": "\r\n"
                                        },
                                        {
                                            "kind": "WhitespaceTrivia",
                                            "text": "        "
                                        }
                                    ],
                                    "trailingTrivia": [
                                        {
                                            "kind": "WhitespaceTrivia",
                                            "text": " "
                                        }
                                    ]
                                },
                                "variableDeclarators": [
                                    {
                                        "kind": "VariableDeclarator",
                                        "fullStart": 816,
                                        "fullEnd": 838,
                                        "start": 816,
                                        "end": 838,
                                        "fullWidth": 22,
<<<<<<< HEAD
                                        "width": 22,
                                        "identifier": {
=======
                                        "propertyName": {
>>>>>>> 85e84683
                                            "kind": "IdentifierName",
                                            "fullStart": 816,
                                            "fullEnd": 822,
                                            "start": 816,
                                            "end": 821,
                                            "fullWidth": 6,
                                            "width": 5,
                                            "text": "proto",
                                            "value": "proto",
                                            "valueText": "proto",
                                            "hasTrailingTrivia": true,
                                            "trailingTrivia": [
                                                {
                                                    "kind": "WhitespaceTrivia",
                                                    "text": " "
                                                }
                                            ]
                                        },
                                        "equalsValueClause": {
                                            "kind": "EqualsValueClause",
                                            "fullStart": 822,
                                            "fullEnd": 838,
                                            "start": 822,
                                            "end": 838,
                                            "fullWidth": 16,
                                            "width": 16,
                                            "equalsToken": {
                                                "kind": "EqualsToken",
                                                "fullStart": 822,
                                                "fullEnd": 824,
                                                "start": 822,
                                                "end": 823,
                                                "fullWidth": 2,
                                                "width": 1,
                                                "text": "=",
                                                "value": "=",
                                                "valueText": "=",
                                                "hasTrailingTrivia": true,
                                                "trailingTrivia": [
                                                    {
                                                        "kind": "WhitespaceTrivia",
                                                        "text": " "
                                                    }
                                                ]
                                            },
                                            "value": {
                                                "kind": "ObjectLiteralExpression",
                                                "fullStart": 824,
                                                "fullEnd": 838,
                                                "start": 824,
                                                "end": 838,
                                                "fullWidth": 14,
                                                "width": 14,
                                                "openBraceToken": {
                                                    "kind": "OpenBraceToken",
                                                    "fullStart": 824,
                                                    "fullEnd": 826,
                                                    "start": 824,
                                                    "end": 825,
                                                    "fullWidth": 2,
                                                    "width": 1,
                                                    "text": "{",
                                                    "value": "{",
                                                    "valueText": "{",
                                                    "hasTrailingTrivia": true,
                                                    "trailingTrivia": [
                                                        {
                                                            "kind": "WhitespaceTrivia",
                                                            "text": " "
                                                        }
                                                    ]
                                                },
                                                "propertyAssignments": [
                                                    {
                                                        "kind": "SimplePropertyAssignment",
                                                        "fullStart": 826,
                                                        "fullEnd": 830,
                                                        "start": 826,
                                                        "end": 830,
                                                        "fullWidth": 4,
                                                        "width": 4,
                                                        "propertyName": {
                                                            "kind": "NumericLiteral",
                                                            "fullStart": 826,
                                                            "fullEnd": 827,
                                                            "start": 826,
                                                            "end": 827,
                                                            "fullWidth": 1,
                                                            "width": 1,
                                                            "text": "0",
                                                            "value": 0,
                                                            "valueText": "0"
                                                        },
                                                        "colonToken": {
                                                            "kind": "ColonToken",
                                                            "fullStart": 827,
                                                            "fullEnd": 829,
                                                            "start": 827,
                                                            "end": 828,
                                                            "fullWidth": 2,
                                                            "width": 1,
                                                            "text": ":",
                                                            "value": ":",
                                                            "valueText": ":",
                                                            "hasTrailingTrivia": true,
                                                            "trailingTrivia": [
                                                                {
                                                                    "kind": "WhitespaceTrivia",
                                                                    "text": " "
                                                                }
                                                            ]
                                                        },
                                                        "expression": {
                                                            "kind": "NumericLiteral",
                                                            "fullStart": 829,
                                                            "fullEnd": 830,
                                                            "start": 829,
                                                            "end": 830,
                                                            "fullWidth": 1,
                                                            "width": 1,
                                                            "text": "0",
                                                            "value": 0,
                                                            "valueText": "0"
                                                        }
                                                    },
                                                    {
                                                        "kind": "CommaToken",
                                                        "fullStart": 830,
                                                        "fullEnd": 832,
                                                        "start": 830,
                                                        "end": 831,
                                                        "fullWidth": 2,
                                                        "width": 1,
                                                        "text": ",",
                                                        "value": ",",
                                                        "valueText": ",",
                                                        "hasTrailingTrivia": true,
                                                        "trailingTrivia": [
                                                            {
                                                                "kind": "WhitespaceTrivia",
                                                                "text": " "
                                                            }
                                                        ]
                                                    },
                                                    {
                                                        "kind": "SimplePropertyAssignment",
                                                        "fullStart": 832,
                                                        "fullEnd": 837,
                                                        "start": 832,
                                                        "end": 836,
                                                        "fullWidth": 5,
                                                        "width": 4,
                                                        "propertyName": {
                                                            "kind": "NumericLiteral",
                                                            "fullStart": 832,
                                                            "fullEnd": 833,
                                                            "start": 832,
                                                            "end": 833,
                                                            "fullWidth": 1,
                                                            "width": 1,
                                                            "text": "1",
                                                            "value": 1,
                                                            "valueText": "1"
                                                        },
                                                        "colonToken": {
                                                            "kind": "ColonToken",
                                                            "fullStart": 833,
                                                            "fullEnd": 835,
                                                            "start": 833,
                                                            "end": 834,
                                                            "fullWidth": 2,
                                                            "width": 1,
                                                            "text": ":",
                                                            "value": ":",
                                                            "valueText": ":",
                                                            "hasTrailingTrivia": true,
                                                            "trailingTrivia": [
                                                                {
                                                                    "kind": "WhitespaceTrivia",
                                                                    "text": " "
                                                                }
                                                            ]
                                                        },
                                                        "expression": {
                                                            "kind": "NumericLiteral",
                                                            "fullStart": 835,
                                                            "fullEnd": 837,
                                                            "start": 835,
                                                            "end": 836,
                                                            "fullWidth": 2,
                                                            "width": 1,
                                                            "text": "1",
                                                            "value": 1,
                                                            "valueText": "1",
                                                            "hasTrailingTrivia": true,
                                                            "trailingTrivia": [
                                                                {
                                                                    "kind": "WhitespaceTrivia",
                                                                    "text": " "
                                                                }
                                                            ]
                                                        }
                                                    }
                                                ],
                                                "closeBraceToken": {
                                                    "kind": "CloseBraceToken",
                                                    "fullStart": 837,
                                                    "fullEnd": 838,
                                                    "start": 837,
                                                    "end": 838,
                                                    "fullWidth": 1,
                                                    "width": 1,
                                                    "text": "}",
                                                    "value": "}",
                                                    "valueText": "}"
                                                }
                                            }
                                        }
                                    }
                                ]
                            },
                            "semicolonToken": {
                                "kind": "SemicolonToken",
                                "fullStart": 838,
                                "fullEnd": 841,
                                "start": 838,
                                "end": 839,
                                "fullWidth": 3,
                                "width": 1,
                                "text": ";",
                                "value": ";",
                                "valueText": ";",
                                "hasTrailingTrivia": true,
                                "hasTrailingNewLine": true,
                                "trailingTrivia": [
                                    {
                                        "kind": "NewLineTrivia",
                                        "text": "\r\n"
                                    }
                                ]
                            }
                        },
                        {
                            "kind": "ExpressionStatement",
                            "fullStart": 841,
                            "fullEnd": 1008,
                            "start": 851,
                            "end": 1006,
                            "fullWidth": 167,
                            "width": 155,
                            "isIncrementallyUnusable": true,
                            "expression": {
                                "kind": "InvocationExpression",
                                "fullStart": 841,
                                "fullEnd": 1005,
                                "start": 851,
                                "end": 1005,
                                "fullWidth": 164,
                                "width": 154,
                                "isIncrementallyUnusable": true,
                                "expression": {
                                    "kind": "MemberAccessExpression",
                                    "fullStart": 841,
                                    "fullEnd": 872,
                                    "start": 851,
                                    "end": 872,
                                    "fullWidth": 31,
                                    "width": 21,
                                    "expression": {
                                        "kind": "IdentifierName",
                                        "fullStart": 841,
                                        "fullEnd": 857,
                                        "start": 851,
                                        "end": 857,
                                        "fullWidth": 16,
                                        "width": 6,
                                        "text": "Object",
                                        "value": "Object",
                                        "valueText": "Object",
                                        "hasLeadingTrivia": true,
                                        "hasLeadingNewLine": true,
                                        "leadingTrivia": [
                                            {
                                                "kind": "NewLineTrivia",
                                                "text": "\r\n"
                                            },
                                            {
                                                "kind": "WhitespaceTrivia",
                                                "text": "        "
                                            }
                                        ]
                                    },
                                    "dotToken": {
                                        "kind": "DotToken",
                                        "fullStart": 857,
                                        "fullEnd": 858,
                                        "start": 857,
                                        "end": 858,
                                        "fullWidth": 1,
                                        "width": 1,
                                        "text": ".",
                                        "value": ".",
                                        "valueText": "."
                                    },
                                    "name": {
                                        "kind": "IdentifierName",
                                        "fullStart": 858,
                                        "fullEnd": 872,
                                        "start": 858,
                                        "end": 872,
                                        "fullWidth": 14,
                                        "width": 14,
                                        "text": "defineProperty",
                                        "value": "defineProperty",
                                        "valueText": "defineProperty"
                                    }
                                },
                                "argumentList": {
                                    "kind": "ArgumentList",
                                    "fullStart": 872,
                                    "fullEnd": 1005,
                                    "start": 872,
                                    "end": 1005,
                                    "fullWidth": 133,
                                    "width": 133,
                                    "isIncrementallyUnusable": true,
                                    "openParenToken": {
                                        "kind": "OpenParenToken",
                                        "fullStart": 872,
                                        "fullEnd": 873,
                                        "start": 872,
                                        "end": 873,
                                        "fullWidth": 1,
                                        "width": 1,
                                        "text": "(",
                                        "value": "(",
                                        "valueText": "("
                                    },
                                    "arguments": [
                                        {
                                            "kind": "IdentifierName",
                                            "fullStart": 873,
                                            "fullEnd": 878,
                                            "start": 873,
                                            "end": 878,
                                            "fullWidth": 5,
                                            "width": 5,
                                            "text": "proto",
                                            "value": "proto",
                                            "valueText": "proto"
                                        },
                                        {
                                            "kind": "CommaToken",
                                            "fullStart": 878,
                                            "fullEnd": 880,
                                            "start": 878,
                                            "end": 879,
                                            "fullWidth": 2,
                                            "width": 1,
                                            "text": ",",
                                            "value": ",",
                                            "valueText": ",",
                                            "hasTrailingTrivia": true,
                                            "trailingTrivia": [
                                                {
                                                    "kind": "WhitespaceTrivia",
                                                    "text": " "
                                                }
                                            ]
                                        },
                                        {
                                            "kind": "StringLiteral",
                                            "fullStart": 880,
                                            "fullEnd": 883,
                                            "start": 880,
                                            "end": 883,
                                            "fullWidth": 3,
                                            "width": 3,
                                            "text": "\"2\"",
                                            "value": "2",
                                            "valueText": "2"
                                        },
                                        {
                                            "kind": "CommaToken",
                                            "fullStart": 883,
                                            "fullEnd": 885,
                                            "start": 883,
                                            "end": 884,
                                            "fullWidth": 2,
                                            "width": 1,
                                            "text": ",",
                                            "value": ",",
                                            "valueText": ",",
                                            "hasTrailingTrivia": true,
                                            "trailingTrivia": [
                                                {
                                                    "kind": "WhitespaceTrivia",
                                                    "text": " "
                                                }
                                            ]
                                        },
                                        {
                                            "kind": "ObjectLiteralExpression",
                                            "fullStart": 885,
                                            "fullEnd": 1004,
                                            "start": 885,
                                            "end": 1004,
                                            "fullWidth": 119,
                                            "width": 119,
                                            "isIncrementallyUnusable": true,
                                            "openBraceToken": {
                                                "kind": "OpenBraceToken",
                                                "fullStart": 885,
                                                "fullEnd": 888,
                                                "start": 885,
                                                "end": 886,
                                                "fullWidth": 3,
                                                "width": 1,
                                                "text": "{",
                                                "value": "{",
                                                "valueText": "{",
                                                "hasTrailingTrivia": true,
                                                "hasTrailingNewLine": true,
                                                "trailingTrivia": [
                                                    {
                                                        "kind": "NewLineTrivia",
                                                        "text": "\r\n"
                                                    }
                                                ]
                                            },
                                            "propertyAssignments": [
                                                {
                                                    "kind": "SimplePropertyAssignment",
                                                    "fullStart": 888,
                                                    "fullEnd": 960,
                                                    "start": 900,
                                                    "end": 960,
                                                    "fullWidth": 72,
                                                    "width": 60,
                                                    "isIncrementallyUnusable": true,
                                                    "propertyName": {
                                                        "kind": "IdentifierName",
                                                        "fullStart": 888,
                                                        "fullEnd": 903,
                                                        "start": 900,
                                                        "end": 903,
                                                        "fullWidth": 15,
                                                        "width": 3,
                                                        "text": "get",
                                                        "value": "get",
                                                        "valueText": "get",
                                                        "hasLeadingTrivia": true,
                                                        "leadingTrivia": [
                                                            {
                                                                "kind": "WhitespaceTrivia",
                                                                "text": "            "
                                                            }
                                                        ]
                                                    },
                                                    "colonToken": {
                                                        "kind": "ColonToken",
                                                        "fullStart": 903,
                                                        "fullEnd": 905,
                                                        "start": 903,
                                                        "end": 904,
                                                        "fullWidth": 2,
                                                        "width": 1,
                                                        "text": ":",
                                                        "value": ":",
                                                        "valueText": ":",
                                                        "hasTrailingTrivia": true,
                                                        "trailingTrivia": [
                                                            {
                                                                "kind": "WhitespaceTrivia",
                                                                "text": " "
                                                            }
                                                        ]
                                                    },
                                                    "expression": {
                                                        "kind": "FunctionExpression",
                                                        "fullStart": 905,
                                                        "fullEnd": 960,
                                                        "start": 905,
                                                        "end": 960,
                                                        "fullWidth": 55,
                                                        "width": 55,
                                                        "functionKeyword": {
                                                            "kind": "FunctionKeyword",
                                                            "fullStart": 905,
                                                            "fullEnd": 914,
                                                            "start": 905,
                                                            "end": 913,
                                                            "fullWidth": 9,
                                                            "width": 8,
                                                            "text": "function",
                                                            "value": "function",
                                                            "valueText": "function",
                                                            "hasTrailingTrivia": true,
                                                            "trailingTrivia": [
                                                                {
                                                                    "kind": "WhitespaceTrivia",
                                                                    "text": " "
                                                                }
                                                            ]
                                                        },
                                                        "callSignature": {
                                                            "kind": "CallSignature",
                                                            "fullStart": 914,
                                                            "fullEnd": 917,
                                                            "start": 914,
                                                            "end": 916,
                                                            "fullWidth": 3,
                                                            "width": 2,
                                                            "parameterList": {
                                                                "kind": "ParameterList",
                                                                "fullStart": 914,
                                                                "fullEnd": 917,
                                                                "start": 914,
                                                                "end": 916,
                                                                "fullWidth": 3,
                                                                "width": 2,
                                                                "openParenToken": {
                                                                    "kind": "OpenParenToken",
                                                                    "fullStart": 914,
                                                                    "fullEnd": 915,
                                                                    "start": 914,
                                                                    "end": 915,
                                                                    "fullWidth": 1,
                                                                    "width": 1,
                                                                    "text": "(",
                                                                    "value": "(",
                                                                    "valueText": "("
                                                                },
                                                                "parameters": [],
                                                                "closeParenToken": {
                                                                    "kind": "CloseParenToken",
                                                                    "fullStart": 915,
                                                                    "fullEnd": 917,
                                                                    "start": 915,
                                                                    "end": 916,
                                                                    "fullWidth": 2,
                                                                    "width": 1,
                                                                    "text": ")",
                                                                    "value": ")",
                                                                    "valueText": ")",
                                                                    "hasTrailingTrivia": true,
                                                                    "trailingTrivia": [
                                                                        {
                                                                            "kind": "WhitespaceTrivia",
                                                                            "text": " "
                                                                        }
                                                                    ]
                                                                }
                                                            }
                                                        },
                                                        "block": {
                                                            "kind": "Block",
                                                            "fullStart": 917,
                                                            "fullEnd": 960,
                                                            "start": 917,
                                                            "end": 960,
                                                            "fullWidth": 43,
                                                            "width": 43,
                                                            "openBraceToken": {
                                                                "kind": "OpenBraceToken",
                                                                "fullStart": 917,
                                                                "fullEnd": 920,
                                                                "start": 917,
                                                                "end": 918,
                                                                "fullWidth": 3,
                                                                "width": 1,
                                                                "text": "{",
                                                                "value": "{",
                                                                "valueText": "{",
                                                                "hasTrailingTrivia": true,
                                                                "hasTrailingNewLine": true,
                                                                "trailingTrivia": [
                                                                    {
                                                                        "kind": "NewLineTrivia",
                                                                        "text": "\r\n"
                                                                    }
                                                                ]
                                                            },
                                                            "statements": [
                                                                {
                                                                    "kind": "ReturnStatement",
                                                                    "fullStart": 920,
                                                                    "fullEnd": 947,
                                                                    "start": 936,
                                                                    "end": 945,
                                                                    "fullWidth": 27,
                                                                    "width": 9,
                                                                    "returnKeyword": {
                                                                        "kind": "ReturnKeyword",
                                                                        "fullStart": 920,
                                                                        "fullEnd": 943,
                                                                        "start": 936,
                                                                        "end": 942,
                                                                        "fullWidth": 23,
                                                                        "width": 6,
                                                                        "text": "return",
                                                                        "value": "return",
                                                                        "valueText": "return",
                                                                        "hasLeadingTrivia": true,
                                                                        "hasTrailingTrivia": true,
                                                                        "leadingTrivia": [
                                                                            {
                                                                                "kind": "WhitespaceTrivia",
                                                                                "text": "                "
                                                                            }
                                                                        ],
                                                                        "trailingTrivia": [
                                                                            {
                                                                                "kind": "WhitespaceTrivia",
                                                                                "text": " "
                                                                            }
                                                                        ]
                                                                    },
                                                                    "expression": {
                                                                        "kind": "NumericLiteral",
                                                                        "fullStart": 943,
                                                                        "fullEnd": 944,
                                                                        "start": 943,
                                                                        "end": 944,
                                                                        "fullWidth": 1,
                                                                        "width": 1,
                                                                        "text": "2",
                                                                        "value": 2,
                                                                        "valueText": "2"
                                                                    },
                                                                    "semicolonToken": {
                                                                        "kind": "SemicolonToken",
                                                                        "fullStart": 944,
                                                                        "fullEnd": 947,
                                                                        "start": 944,
                                                                        "end": 945,
                                                                        "fullWidth": 3,
                                                                        "width": 1,
                                                                        "text": ";",
                                                                        "value": ";",
                                                                        "valueText": ";",
                                                                        "hasTrailingTrivia": true,
                                                                        "hasTrailingNewLine": true,
                                                                        "trailingTrivia": [
                                                                            {
                                                                                "kind": "NewLineTrivia",
                                                                                "text": "\r\n"
                                                                            }
                                                                        ]
                                                                    }
                                                                }
                                                            ],
                                                            "closeBraceToken": {
                                                                "kind": "CloseBraceToken",
                                                                "fullStart": 947,
                                                                "fullEnd": 960,
                                                                "start": 959,
                                                                "end": 960,
                                                                "fullWidth": 13,
                                                                "width": 1,
                                                                "text": "}",
                                                                "value": "}",
                                                                "valueText": "}",
                                                                "hasLeadingTrivia": true,
                                                                "leadingTrivia": [
                                                                    {
                                                                        "kind": "WhitespaceTrivia",
                                                                        "text": "            "
                                                                    }
                                                                ]
                                                            }
                                                        }
                                                    }
                                                },
                                                {
                                                    "kind": "CommaToken",
                                                    "fullStart": 960,
                                                    "fullEnd": 963,
                                                    "start": 960,
                                                    "end": 961,
                                                    "fullWidth": 3,
                                                    "width": 1,
                                                    "text": ",",
                                                    "value": ",",
                                                    "valueText": ",",
                                                    "hasTrailingTrivia": true,
                                                    "hasTrailingNewLine": true,
                                                    "trailingTrivia": [
                                                        {
                                                            "kind": "NewLineTrivia",
                                                            "text": "\r\n"
                                                        }
                                                    ]
                                                },
                                                {
                                                    "kind": "SimplePropertyAssignment",
                                                    "fullStart": 963,
                                                    "fullEnd": 995,
                                                    "start": 975,
                                                    "end": 993,
                                                    "fullWidth": 32,
                                                    "width": 18,
                                                    "propertyName": {
                                                        "kind": "IdentifierName",
                                                        "fullStart": 963,
                                                        "fullEnd": 987,
                                                        "start": 975,
                                                        "end": 987,
                                                        "fullWidth": 24,
                                                        "width": 12,
                                                        "text": "configurable",
                                                        "value": "configurable",
                                                        "valueText": "configurable",
                                                        "hasLeadingTrivia": true,
                                                        "leadingTrivia": [
                                                            {
                                                                "kind": "WhitespaceTrivia",
                                                                "text": "            "
                                                            }
                                                        ]
                                                    },
                                                    "colonToken": {
                                                        "kind": "ColonToken",
                                                        "fullStart": 987,
                                                        "fullEnd": 989,
                                                        "start": 987,
                                                        "end": 988,
                                                        "fullWidth": 2,
                                                        "width": 1,
                                                        "text": ":",
                                                        "value": ":",
                                                        "valueText": ":",
                                                        "hasTrailingTrivia": true,
                                                        "trailingTrivia": [
                                                            {
                                                                "kind": "WhitespaceTrivia",
                                                                "text": " "
                                                            }
                                                        ]
                                                    },
                                                    "expression": {
                                                        "kind": "TrueKeyword",
                                                        "fullStart": 989,
                                                        "fullEnd": 995,
                                                        "start": 989,
                                                        "end": 993,
                                                        "fullWidth": 6,
                                                        "width": 4,
                                                        "text": "true",
                                                        "value": true,
                                                        "valueText": "true",
                                                        "hasTrailingTrivia": true,
                                                        "hasTrailingNewLine": true,
                                                        "trailingTrivia": [
                                                            {
                                                                "kind": "NewLineTrivia",
                                                                "text": "\r\n"
                                                            }
                                                        ]
                                                    }
                                                }
                                            ],
                                            "closeBraceToken": {
                                                "kind": "CloseBraceToken",
                                                "fullStart": 995,
                                                "fullEnd": 1004,
                                                "start": 1003,
                                                "end": 1004,
                                                "fullWidth": 9,
                                                "width": 1,
                                                "text": "}",
                                                "value": "}",
                                                "valueText": "}",
                                                "hasLeadingTrivia": true,
                                                "leadingTrivia": [
                                                    {
                                                        "kind": "WhitespaceTrivia",
                                                        "text": "        "
                                                    }
                                                ]
                                            }
                                        }
                                    ],
                                    "closeParenToken": {
                                        "kind": "CloseParenToken",
                                        "fullStart": 1004,
                                        "fullEnd": 1005,
                                        "start": 1004,
                                        "end": 1005,
                                        "fullWidth": 1,
                                        "width": 1,
                                        "text": ")",
                                        "value": ")",
                                        "valueText": ")"
                                    }
                                }
                            },
                            "semicolonToken": {
                                "kind": "SemicolonToken",
                                "fullStart": 1005,
                                "fullEnd": 1008,
                                "start": 1005,
                                "end": 1006,
                                "fullWidth": 3,
                                "width": 1,
                                "text": ";",
                                "value": ";",
                                "valueText": ";",
                                "hasTrailingTrivia": true,
                                "hasTrailingNewLine": true,
                                "trailingTrivia": [
                                    {
                                        "kind": "NewLineTrivia",
                                        "text": "\r\n"
                                    }
                                ]
                            }
                        },
                        {
                            "kind": "VariableStatement",
                            "fullStart": 1008,
                            "fullEnd": 1046,
                            "start": 1018,
                            "end": 1044,
                            "fullWidth": 38,
                            "width": 26,
                            "modifiers": [],
                            "variableDeclaration": {
                                "kind": "VariableDeclaration",
                                "fullStart": 1008,
                                "fullEnd": 1043,
                                "start": 1018,
                                "end": 1043,
                                "fullWidth": 35,
                                "width": 25,
                                "varKeyword": {
                                    "kind": "VarKeyword",
                                    "fullStart": 1008,
                                    "fullEnd": 1022,
                                    "start": 1018,
                                    "end": 1021,
                                    "fullWidth": 14,
                                    "width": 3,
                                    "text": "var",
                                    "value": "var",
                                    "valueText": "var",
                                    "hasLeadingTrivia": true,
                                    "hasLeadingNewLine": true,
                                    "hasTrailingTrivia": true,
                                    "leadingTrivia": [
                                        {
                                            "kind": "NewLineTrivia",
                                            "text": "\r\n"
                                        },
                                        {
                                            "kind": "WhitespaceTrivia",
                                            "text": "        "
                                        }
                                    ],
                                    "trailingTrivia": [
                                        {
                                            "kind": "WhitespaceTrivia",
                                            "text": " "
                                        }
                                    ]
                                },
                                "variableDeclarators": [
                                    {
                                        "kind": "VariableDeclarator",
                                        "fullStart": 1022,
                                        "fullEnd": 1043,
                                        "start": 1022,
                                        "end": 1043,
                                        "fullWidth": 21,
<<<<<<< HEAD
                                        "width": 21,
                                        "identifier": {
=======
                                        "propertyName": {
>>>>>>> 85e84683
                                            "kind": "IdentifierName",
                                            "fullStart": 1022,
                                            "fullEnd": 1026,
                                            "start": 1022,
                                            "end": 1025,
                                            "fullWidth": 4,
                                            "width": 3,
                                            "text": "Con",
                                            "value": "Con",
                                            "valueText": "Con",
                                            "hasTrailingTrivia": true,
                                            "trailingTrivia": [
                                                {
                                                    "kind": "WhitespaceTrivia",
                                                    "text": " "
                                                }
                                            ]
                                        },
                                        "equalsValueClause": {
                                            "kind": "EqualsValueClause",
                                            "fullStart": 1026,
                                            "fullEnd": 1043,
                                            "start": 1026,
                                            "end": 1043,
                                            "fullWidth": 17,
                                            "width": 17,
                                            "equalsToken": {
                                                "kind": "EqualsToken",
                                                "fullStart": 1026,
                                                "fullEnd": 1028,
                                                "start": 1026,
                                                "end": 1027,
                                                "fullWidth": 2,
                                                "width": 1,
                                                "text": "=",
                                                "value": "=",
                                                "valueText": "=",
                                                "hasTrailingTrivia": true,
                                                "trailingTrivia": [
                                                    {
                                                        "kind": "WhitespaceTrivia",
                                                        "text": " "
                                                    }
                                                ]
                                            },
                                            "value": {
                                                "kind": "FunctionExpression",
                                                "fullStart": 1028,
                                                "fullEnd": 1043,
                                                "start": 1028,
                                                "end": 1043,
                                                "fullWidth": 15,
                                                "width": 15,
                                                "functionKeyword": {
                                                    "kind": "FunctionKeyword",
                                                    "fullStart": 1028,
                                                    "fullEnd": 1037,
                                                    "start": 1028,
                                                    "end": 1036,
                                                    "fullWidth": 9,
                                                    "width": 8,
                                                    "text": "function",
                                                    "value": "function",
                                                    "valueText": "function",
                                                    "hasTrailingTrivia": true,
                                                    "trailingTrivia": [
                                                        {
                                                            "kind": "WhitespaceTrivia",
                                                            "text": " "
                                                        }
                                                    ]
                                                },
                                                "callSignature": {
                                                    "kind": "CallSignature",
                                                    "fullStart": 1037,
                                                    "fullEnd": 1040,
                                                    "start": 1037,
                                                    "end": 1039,
                                                    "fullWidth": 3,
                                                    "width": 2,
                                                    "parameterList": {
                                                        "kind": "ParameterList",
                                                        "fullStart": 1037,
                                                        "fullEnd": 1040,
                                                        "start": 1037,
                                                        "end": 1039,
                                                        "fullWidth": 3,
                                                        "width": 2,
                                                        "openParenToken": {
                                                            "kind": "OpenParenToken",
                                                            "fullStart": 1037,
                                                            "fullEnd": 1038,
                                                            "start": 1037,
                                                            "end": 1038,
                                                            "fullWidth": 1,
                                                            "width": 1,
                                                            "text": "(",
                                                            "value": "(",
                                                            "valueText": "("
                                                        },
                                                        "parameters": [],
                                                        "closeParenToken": {
                                                            "kind": "CloseParenToken",
                                                            "fullStart": 1038,
                                                            "fullEnd": 1040,
                                                            "start": 1038,
                                                            "end": 1039,
                                                            "fullWidth": 2,
                                                            "width": 1,
                                                            "text": ")",
                                                            "value": ")",
                                                            "valueText": ")",
                                                            "hasTrailingTrivia": true,
                                                            "trailingTrivia": [
                                                                {
                                                                    "kind": "WhitespaceTrivia",
                                                                    "text": " "
                                                                }
                                                            ]
                                                        }
                                                    }
                                                },
                                                "block": {
                                                    "kind": "Block",
                                                    "fullStart": 1040,
                                                    "fullEnd": 1043,
                                                    "start": 1040,
                                                    "end": 1043,
                                                    "fullWidth": 3,
                                                    "width": 3,
                                                    "openBraceToken": {
                                                        "kind": "OpenBraceToken",
                                                        "fullStart": 1040,
                                                        "fullEnd": 1042,
                                                        "start": 1040,
                                                        "end": 1041,
                                                        "fullWidth": 2,
                                                        "width": 1,
                                                        "text": "{",
                                                        "value": "{",
                                                        "valueText": "{",
                                                        "hasTrailingTrivia": true,
                                                        "trailingTrivia": [
                                                            {
                                                                "kind": "WhitespaceTrivia",
                                                                "text": " "
                                                            }
                                                        ]
                                                    },
                                                    "statements": [],
                                                    "closeBraceToken": {
                                                        "kind": "CloseBraceToken",
                                                        "fullStart": 1042,
                                                        "fullEnd": 1043,
                                                        "start": 1042,
                                                        "end": 1043,
                                                        "fullWidth": 1,
                                                        "width": 1,
                                                        "text": "}",
                                                        "value": "}",
                                                        "valueText": "}"
                                                    }
                                                }
                                            }
                                        }
                                    }
                                ]
                            },
                            "semicolonToken": {
                                "kind": "SemicolonToken",
                                "fullStart": 1043,
                                "fullEnd": 1046,
                                "start": 1043,
                                "end": 1044,
                                "fullWidth": 3,
                                "width": 1,
                                "text": ";",
                                "value": ";",
                                "valueText": ";",
                                "hasTrailingTrivia": true,
                                "hasTrailingNewLine": true,
                                "trailingTrivia": [
                                    {
                                        "kind": "NewLineTrivia",
                                        "text": "\r\n"
                                    }
                                ]
                            }
                        },
                        {
                            "kind": "ExpressionStatement",
                            "fullStart": 1046,
                            "fullEnd": 1078,
                            "start": 1054,
                            "end": 1076,
                            "fullWidth": 32,
                            "width": 22,
                            "expression": {
                                "kind": "AssignmentExpression",
                                "fullStart": 1046,
                                "fullEnd": 1075,
                                "start": 1054,
                                "end": 1075,
                                "fullWidth": 29,
                                "width": 21,
                                "left": {
                                    "kind": "MemberAccessExpression",
                                    "fullStart": 1046,
                                    "fullEnd": 1068,
                                    "start": 1054,
                                    "end": 1067,
                                    "fullWidth": 22,
                                    "width": 13,
                                    "expression": {
                                        "kind": "IdentifierName",
                                        "fullStart": 1046,
                                        "fullEnd": 1057,
                                        "start": 1054,
                                        "end": 1057,
                                        "fullWidth": 11,
                                        "width": 3,
                                        "text": "Con",
                                        "value": "Con",
                                        "valueText": "Con",
                                        "hasLeadingTrivia": true,
                                        "leadingTrivia": [
                                            {
                                                "kind": "WhitespaceTrivia",
                                                "text": "        "
                                            }
                                        ]
                                    },
                                    "dotToken": {
                                        "kind": "DotToken",
                                        "fullStart": 1057,
                                        "fullEnd": 1058,
                                        "start": 1057,
                                        "end": 1058,
                                        "fullWidth": 1,
                                        "width": 1,
                                        "text": ".",
                                        "value": ".",
                                        "valueText": "."
                                    },
                                    "name": {
                                        "kind": "IdentifierName",
                                        "fullStart": 1058,
                                        "fullEnd": 1068,
                                        "start": 1058,
                                        "end": 1067,
                                        "fullWidth": 10,
                                        "width": 9,
                                        "text": "prototype",
                                        "value": "prototype",
                                        "valueText": "prototype",
                                        "hasTrailingTrivia": true,
                                        "trailingTrivia": [
                                            {
                                                "kind": "WhitespaceTrivia",
                                                "text": " "
                                            }
                                        ]
                                    }
                                },
                                "operatorToken": {
                                    "kind": "EqualsToken",
                                    "fullStart": 1068,
                                    "fullEnd": 1070,
                                    "start": 1068,
                                    "end": 1069,
                                    "fullWidth": 2,
                                    "width": 1,
                                    "text": "=",
                                    "value": "=",
                                    "valueText": "=",
                                    "hasTrailingTrivia": true,
                                    "trailingTrivia": [
                                        {
                                            "kind": "WhitespaceTrivia",
                                            "text": " "
                                        }
                                    ]
                                },
                                "right": {
                                    "kind": "IdentifierName",
                                    "fullStart": 1070,
                                    "fullEnd": 1075,
                                    "start": 1070,
                                    "end": 1075,
                                    "fullWidth": 5,
                                    "width": 5,
                                    "text": "proto",
                                    "value": "proto",
                                    "valueText": "proto"
                                }
                            },
                            "semicolonToken": {
                                "kind": "SemicolonToken",
                                "fullStart": 1075,
                                "fullEnd": 1078,
                                "start": 1075,
                                "end": 1076,
                                "fullWidth": 3,
                                "width": 1,
                                "text": ";",
                                "value": ";",
                                "valueText": ";",
                                "hasTrailingTrivia": true,
                                "hasTrailingNewLine": true,
                                "trailingTrivia": [
                                    {
                                        "kind": "NewLineTrivia",
                                        "text": "\r\n"
                                    }
                                ]
                            }
                        },
                        {
                            "kind": "VariableStatement",
                            "fullStart": 1078,
                            "fullEnd": 1112,
                            "start": 1088,
                            "end": 1110,
                            "fullWidth": 34,
                            "width": 22,
                            "modifiers": [],
                            "variableDeclaration": {
                                "kind": "VariableDeclaration",
                                "fullStart": 1078,
                                "fullEnd": 1109,
                                "start": 1088,
                                "end": 1109,
                                "fullWidth": 31,
                                "width": 21,
                                "varKeyword": {
                                    "kind": "VarKeyword",
                                    "fullStart": 1078,
                                    "fullEnd": 1092,
                                    "start": 1088,
                                    "end": 1091,
                                    "fullWidth": 14,
                                    "width": 3,
                                    "text": "var",
                                    "value": "var",
                                    "valueText": "var",
                                    "hasLeadingTrivia": true,
                                    "hasLeadingNewLine": true,
                                    "hasTrailingTrivia": true,
                                    "leadingTrivia": [
                                        {
                                            "kind": "NewLineTrivia",
                                            "text": "\r\n"
                                        },
                                        {
                                            "kind": "WhitespaceTrivia",
                                            "text": "        "
                                        }
                                    ],
                                    "trailingTrivia": [
                                        {
                                            "kind": "WhitespaceTrivia",
                                            "text": " "
                                        }
                                    ]
                                },
                                "variableDeclarators": [
                                    {
                                        "kind": "VariableDeclarator",
                                        "fullStart": 1092,
                                        "fullEnd": 1109,
                                        "start": 1092,
                                        "end": 1109,
                                        "fullWidth": 17,
<<<<<<< HEAD
                                        "width": 17,
                                        "identifier": {
=======
                                        "propertyName": {
>>>>>>> 85e84683
                                            "kind": "IdentifierName",
                                            "fullStart": 1092,
                                            "fullEnd": 1098,
                                            "start": 1092,
                                            "end": 1097,
                                            "fullWidth": 6,
                                            "width": 5,
                                            "text": "child",
                                            "value": "child",
                                            "valueText": "child",
                                            "hasTrailingTrivia": true,
                                            "trailingTrivia": [
                                                {
                                                    "kind": "WhitespaceTrivia",
                                                    "text": " "
                                                }
                                            ]
                                        },
                                        "equalsValueClause": {
                                            "kind": "EqualsValueClause",
                                            "fullStart": 1098,
                                            "fullEnd": 1109,
                                            "start": 1098,
                                            "end": 1109,
                                            "fullWidth": 11,
                                            "width": 11,
                                            "equalsToken": {
                                                "kind": "EqualsToken",
                                                "fullStart": 1098,
                                                "fullEnd": 1100,
                                                "start": 1098,
                                                "end": 1099,
                                                "fullWidth": 2,
                                                "width": 1,
                                                "text": "=",
                                                "value": "=",
                                                "valueText": "=",
                                                "hasTrailingTrivia": true,
                                                "trailingTrivia": [
                                                    {
                                                        "kind": "WhitespaceTrivia",
                                                        "text": " "
                                                    }
                                                ]
                                            },
                                            "value": {
                                                "kind": "ObjectCreationExpression",
                                                "fullStart": 1100,
                                                "fullEnd": 1109,
                                                "start": 1100,
                                                "end": 1109,
                                                "fullWidth": 9,
                                                "width": 9,
                                                "newKeyword": {
                                                    "kind": "NewKeyword",
                                                    "fullStart": 1100,
                                                    "fullEnd": 1104,
                                                    "start": 1100,
                                                    "end": 1103,
                                                    "fullWidth": 4,
                                                    "width": 3,
                                                    "text": "new",
                                                    "value": "new",
                                                    "valueText": "new",
                                                    "hasTrailingTrivia": true,
                                                    "trailingTrivia": [
                                                        {
                                                            "kind": "WhitespaceTrivia",
                                                            "text": " "
                                                        }
                                                    ]
                                                },
                                                "expression": {
                                                    "kind": "IdentifierName",
                                                    "fullStart": 1104,
                                                    "fullEnd": 1107,
                                                    "start": 1104,
                                                    "end": 1107,
                                                    "fullWidth": 3,
                                                    "width": 3,
                                                    "text": "Con",
                                                    "value": "Con",
                                                    "valueText": "Con"
                                                },
                                                "argumentList": {
                                                    "kind": "ArgumentList",
                                                    "fullStart": 1107,
                                                    "fullEnd": 1109,
                                                    "start": 1107,
                                                    "end": 1109,
                                                    "fullWidth": 2,
                                                    "width": 2,
                                                    "openParenToken": {
                                                        "kind": "OpenParenToken",
                                                        "fullStart": 1107,
                                                        "fullEnd": 1108,
                                                        "start": 1107,
                                                        "end": 1108,
                                                        "fullWidth": 1,
                                                        "width": 1,
                                                        "text": "(",
                                                        "value": "(",
                                                        "valueText": "("
                                                    },
                                                    "arguments": [],
                                                    "closeParenToken": {
                                                        "kind": "CloseParenToken",
                                                        "fullStart": 1108,
                                                        "fullEnd": 1109,
                                                        "start": 1108,
                                                        "end": 1109,
                                                        "fullWidth": 1,
                                                        "width": 1,
                                                        "text": ")",
                                                        "value": ")",
                                                        "valueText": ")"
                                                    }
                                                }
                                            }
                                        }
                                    }
                                ]
                            },
                            "semicolonToken": {
                                "kind": "SemicolonToken",
                                "fullStart": 1109,
                                "fullEnd": 1112,
                                "start": 1109,
                                "end": 1110,
                                "fullWidth": 3,
                                "width": 1,
                                "text": ";",
                                "value": ";",
                                "valueText": ";",
                                "hasTrailingTrivia": true,
                                "hasTrailingNewLine": true,
                                "trailingTrivia": [
                                    {
                                        "kind": "NewLineTrivia",
                                        "text": "\r\n"
                                    }
                                ]
                            }
                        },
                        {
                            "kind": "ExpressionStatement",
                            "fullStart": 1112,
                            "fullEnd": 1139,
                            "start": 1120,
                            "end": 1137,
                            "fullWidth": 27,
                            "width": 17,
                            "expression": {
                                "kind": "AssignmentExpression",
                                "fullStart": 1112,
                                "fullEnd": 1136,
                                "start": 1120,
                                "end": 1136,
                                "fullWidth": 24,
                                "width": 16,
                                "left": {
                                    "kind": "MemberAccessExpression",
                                    "fullStart": 1112,
                                    "fullEnd": 1133,
                                    "start": 1120,
                                    "end": 1132,
                                    "fullWidth": 21,
                                    "width": 12,
                                    "expression": {
                                        "kind": "IdentifierName",
                                        "fullStart": 1112,
                                        "fullEnd": 1125,
                                        "start": 1120,
                                        "end": 1125,
                                        "fullWidth": 13,
                                        "width": 5,
                                        "text": "child",
                                        "value": "child",
                                        "valueText": "child",
                                        "hasLeadingTrivia": true,
                                        "leadingTrivia": [
                                            {
                                                "kind": "WhitespaceTrivia",
                                                "text": "        "
                                            }
                                        ]
                                    },
                                    "dotToken": {
                                        "kind": "DotToken",
                                        "fullStart": 1125,
                                        "fullEnd": 1126,
                                        "start": 1125,
                                        "end": 1126,
                                        "fullWidth": 1,
                                        "width": 1,
                                        "text": ".",
                                        "value": ".",
                                        "valueText": "."
                                    },
                                    "name": {
                                        "kind": "IdentifierName",
                                        "fullStart": 1126,
                                        "fullEnd": 1133,
                                        "start": 1126,
                                        "end": 1132,
                                        "fullWidth": 7,
                                        "width": 6,
                                        "text": "length",
                                        "value": "length",
                                        "valueText": "length",
                                        "hasTrailingTrivia": true,
                                        "trailingTrivia": [
                                            {
                                                "kind": "WhitespaceTrivia",
                                                "text": " "
                                            }
                                        ]
                                    }
                                },
                                "operatorToken": {
                                    "kind": "EqualsToken",
                                    "fullStart": 1133,
                                    "fullEnd": 1135,
                                    "start": 1133,
                                    "end": 1134,
                                    "fullWidth": 2,
                                    "width": 1,
                                    "text": "=",
                                    "value": "=",
                                    "valueText": "=",
                                    "hasTrailingTrivia": true,
                                    "trailingTrivia": [
                                        {
                                            "kind": "WhitespaceTrivia",
                                            "text": " "
                                        }
                                    ]
                                },
                                "right": {
                                    "kind": "NumericLiteral",
                                    "fullStart": 1135,
                                    "fullEnd": 1136,
                                    "start": 1135,
                                    "end": 1136,
                                    "fullWidth": 1,
                                    "width": 1,
                                    "text": "3",
                                    "value": 3,
                                    "valueText": "3"
                                }
                            },
                            "semicolonToken": {
                                "kind": "SemicolonToken",
                                "fullStart": 1136,
                                "fullEnd": 1139,
                                "start": 1136,
                                "end": 1137,
                                "fullWidth": 3,
                                "width": 1,
                                "text": ";",
                                "value": ";",
                                "valueText": ";",
                                "hasTrailingTrivia": true,
                                "hasTrailingNewLine": true,
                                "trailingTrivia": [
                                    {
                                        "kind": "NewLineTrivia",
                                        "text": "\r\n"
                                    }
                                ]
                            }
                        },
                        {
                            "kind": "ExpressionStatement",
                            "fullStart": 1139,
                            "fullEnd": 1203,
                            "start": 1149,
                            "end": 1201,
                            "fullWidth": 64,
                            "width": 52,
                            "expression": {
                                "kind": "InvocationExpression",
                                "fullStart": 1139,
                                "fullEnd": 1200,
                                "start": 1149,
                                "end": 1200,
                                "fullWidth": 61,
                                "width": 51,
                                "expression": {
                                    "kind": "MemberAccessExpression",
                                    "fullStart": 1139,
                                    "fullEnd": 1181,
                                    "start": 1149,
                                    "end": 1181,
                                    "fullWidth": 42,
                                    "width": 32,
                                    "expression": {
                                        "kind": "MemberAccessExpression",
                                        "fullStart": 1139,
                                        "fullEnd": 1176,
                                        "start": 1149,
                                        "end": 1176,
                                        "fullWidth": 37,
                                        "width": 27,
                                        "expression": {
                                            "kind": "MemberAccessExpression",
                                            "fullStart": 1139,
                                            "fullEnd": 1164,
                                            "start": 1149,
                                            "end": 1164,
                                            "fullWidth": 25,
                                            "width": 15,
                                            "expression": {
                                                "kind": "IdentifierName",
                                                "fullStart": 1139,
                                                "fullEnd": 1154,
                                                "start": 1149,
                                                "end": 1154,
                                                "fullWidth": 15,
                                                "width": 5,
                                                "text": "Array",
                                                "value": "Array",
                                                "valueText": "Array",
                                                "hasLeadingTrivia": true,
                                                "hasLeadingNewLine": true,
                                                "leadingTrivia": [
                                                    {
                                                        "kind": "NewLineTrivia",
                                                        "text": "\r\n"
                                                    },
                                                    {
                                                        "kind": "WhitespaceTrivia",
                                                        "text": "        "
                                                    }
                                                ]
                                            },
                                            "dotToken": {
                                                "kind": "DotToken",
                                                "fullStart": 1154,
                                                "fullEnd": 1155,
                                                "start": 1154,
                                                "end": 1155,
                                                "fullWidth": 1,
                                                "width": 1,
                                                "text": ".",
                                                "value": ".",
                                                "valueText": "."
                                            },
                                            "name": {
                                                "kind": "IdentifierName",
                                                "fullStart": 1155,
                                                "fullEnd": 1164,
                                                "start": 1155,
                                                "end": 1164,
                                                "fullWidth": 9,
                                                "width": 9,
                                                "text": "prototype",
                                                "value": "prototype",
                                                "valueText": "prototype"
                                            }
                                        },
                                        "dotToken": {
                                            "kind": "DotToken",
                                            "fullStart": 1164,
                                            "fullEnd": 1165,
                                            "start": 1164,
                                            "end": 1165,
                                            "fullWidth": 1,
                                            "width": 1,
                                            "text": ".",
                                            "value": ".",
                                            "valueText": "."
                                        },
                                        "name": {
                                            "kind": "IdentifierName",
                                            "fullStart": 1165,
                                            "fullEnd": 1176,
                                            "start": 1165,
                                            "end": 1176,
                                            "fullWidth": 11,
                                            "width": 11,
                                            "text": "reduceRight",
                                            "value": "reduceRight",
                                            "valueText": "reduceRight"
                                        }
                                    },
                                    "dotToken": {
                                        "kind": "DotToken",
                                        "fullStart": 1176,
                                        "fullEnd": 1177,
                                        "start": 1176,
                                        "end": 1177,
                                        "fullWidth": 1,
                                        "width": 1,
                                        "text": ".",
                                        "value": ".",
                                        "valueText": "."
                                    },
                                    "name": {
                                        "kind": "IdentifierName",
                                        "fullStart": 1177,
                                        "fullEnd": 1181,
                                        "start": 1177,
                                        "end": 1181,
                                        "fullWidth": 4,
                                        "width": 4,
                                        "text": "call",
                                        "value": "call",
                                        "valueText": "call"
                                    }
                                },
                                "argumentList": {
                                    "kind": "ArgumentList",
                                    "fullStart": 1181,
                                    "fullEnd": 1200,
                                    "start": 1181,
                                    "end": 1200,
                                    "fullWidth": 19,
                                    "width": 19,
                                    "openParenToken": {
                                        "kind": "OpenParenToken",
                                        "fullStart": 1181,
                                        "fullEnd": 1182,
                                        "start": 1181,
                                        "end": 1182,
                                        "fullWidth": 1,
                                        "width": 1,
                                        "text": "(",
                                        "value": "(",
                                        "valueText": "("
                                    },
                                    "arguments": [
                                        {
                                            "kind": "IdentifierName",
                                            "fullStart": 1182,
                                            "fullEnd": 1187,
                                            "start": 1182,
                                            "end": 1187,
                                            "fullWidth": 5,
                                            "width": 5,
                                            "text": "child",
                                            "value": "child",
                                            "valueText": "child"
                                        },
                                        {
                                            "kind": "CommaToken",
                                            "fullStart": 1187,
                                            "fullEnd": 1189,
                                            "start": 1187,
                                            "end": 1188,
                                            "fullWidth": 2,
                                            "width": 1,
                                            "text": ",",
                                            "value": ",",
                                            "valueText": ",",
                                            "hasTrailingTrivia": true,
                                            "trailingTrivia": [
                                                {
                                                    "kind": "WhitespaceTrivia",
                                                    "text": " "
                                                }
                                            ]
                                        },
                                        {
                                            "kind": "IdentifierName",
                                            "fullStart": 1189,
                                            "fullEnd": 1199,
                                            "start": 1189,
                                            "end": 1199,
                                            "fullWidth": 10,
                                            "width": 10,
                                            "text": "callbackfn",
                                            "value": "callbackfn",
                                            "valueText": "callbackfn"
                                        }
                                    ],
                                    "closeParenToken": {
                                        "kind": "CloseParenToken",
                                        "fullStart": 1199,
                                        "fullEnd": 1200,
                                        "start": 1199,
                                        "end": 1200,
                                        "fullWidth": 1,
                                        "width": 1,
                                        "text": ")",
                                        "value": ")",
                                        "valueText": ")"
                                    }
                                }
                            },
                            "semicolonToken": {
                                "kind": "SemicolonToken",
                                "fullStart": 1200,
                                "fullEnd": 1203,
                                "start": 1200,
                                "end": 1201,
                                "fullWidth": 3,
                                "width": 1,
                                "text": ";",
                                "value": ";",
                                "valueText": ";",
                                "hasTrailingTrivia": true,
                                "hasTrailingNewLine": true,
                                "trailingTrivia": [
                                    {
                                        "kind": "NewLineTrivia",
                                        "text": "\r\n"
                                    }
                                ]
                            }
                        },
                        {
                            "kind": "ReturnStatement",
                            "fullStart": 1203,
                            "fullEnd": 1231,
                            "start": 1211,
                            "end": 1229,
                            "fullWidth": 28,
                            "width": 18,
                            "returnKeyword": {
                                "kind": "ReturnKeyword",
                                "fullStart": 1203,
                                "fullEnd": 1218,
                                "start": 1211,
                                "end": 1217,
                                "fullWidth": 15,
                                "width": 6,
                                "text": "return",
                                "value": "return",
                                "valueText": "return",
                                "hasLeadingTrivia": true,
                                "hasTrailingTrivia": true,
                                "leadingTrivia": [
                                    {
                                        "kind": "WhitespaceTrivia",
                                        "text": "        "
                                    }
                                ],
                                "trailingTrivia": [
                                    {
                                        "kind": "WhitespaceTrivia",
                                        "text": " "
                                    }
                                ]
                            },
                            "expression": {
                                "kind": "IdentifierName",
                                "fullStart": 1218,
                                "fullEnd": 1228,
                                "start": 1218,
                                "end": 1228,
                                "fullWidth": 10,
                                "width": 10,
                                "text": "testResult",
                                "value": "testResult",
                                "valueText": "testResult"
                            },
                            "semicolonToken": {
                                "kind": "SemicolonToken",
                                "fullStart": 1228,
                                "fullEnd": 1231,
                                "start": 1228,
                                "end": 1229,
                                "fullWidth": 3,
                                "width": 1,
                                "text": ";",
                                "value": ";",
                                "valueText": ";",
                                "hasTrailingTrivia": true,
                                "hasTrailingNewLine": true,
                                "trailingTrivia": [
                                    {
                                        "kind": "NewLineTrivia",
                                        "text": "\r\n"
                                    }
                                ]
                            }
                        }
                    ],
                    "closeBraceToken": {
                        "kind": "CloseBraceToken",
                        "fullStart": 1231,
                        "fullEnd": 1238,
                        "start": 1235,
                        "end": 1236,
                        "fullWidth": 7,
                        "width": 1,
                        "text": "}",
                        "value": "}",
                        "valueText": "}",
                        "hasLeadingTrivia": true,
                        "hasTrailingTrivia": true,
                        "hasTrailingNewLine": true,
                        "leadingTrivia": [
                            {
                                "kind": "WhitespaceTrivia",
                                "text": "    "
                            }
                        ],
                        "trailingTrivia": [
                            {
                                "kind": "NewLineTrivia",
                                "text": "\r\n"
                            }
                        ]
                    }
                }
            },
            {
                "kind": "ExpressionStatement",
                "fullStart": 1238,
                "fullEnd": 1262,
                "start": 1238,
                "end": 1260,
                "fullWidth": 24,
                "width": 22,
                "expression": {
                    "kind": "InvocationExpression",
                    "fullStart": 1238,
                    "fullEnd": 1259,
                    "start": 1238,
                    "end": 1259,
                    "fullWidth": 21,
                    "width": 21,
                    "expression": {
                        "kind": "IdentifierName",
                        "fullStart": 1238,
                        "fullEnd": 1249,
                        "start": 1238,
                        "end": 1249,
                        "fullWidth": 11,
                        "width": 11,
                        "text": "runTestCase",
                        "value": "runTestCase",
                        "valueText": "runTestCase"
                    },
                    "argumentList": {
                        "kind": "ArgumentList",
                        "fullStart": 1249,
                        "fullEnd": 1259,
                        "start": 1249,
                        "end": 1259,
                        "fullWidth": 10,
                        "width": 10,
                        "openParenToken": {
                            "kind": "OpenParenToken",
                            "fullStart": 1249,
                            "fullEnd": 1250,
                            "start": 1249,
                            "end": 1250,
                            "fullWidth": 1,
                            "width": 1,
                            "text": "(",
                            "value": "(",
                            "valueText": "("
                        },
                        "arguments": [
                            {
                                "kind": "IdentifierName",
                                "fullStart": 1250,
                                "fullEnd": 1258,
                                "start": 1250,
                                "end": 1258,
                                "fullWidth": 8,
                                "width": 8,
                                "text": "testcase",
                                "value": "testcase",
                                "valueText": "testcase"
                            }
                        ],
                        "closeParenToken": {
                            "kind": "CloseParenToken",
                            "fullStart": 1258,
                            "fullEnd": 1259,
                            "start": 1258,
                            "end": 1259,
                            "fullWidth": 1,
                            "width": 1,
                            "text": ")",
                            "value": ")",
                            "valueText": ")"
                        }
                    }
                },
                "semicolonToken": {
                    "kind": "SemicolonToken",
                    "fullStart": 1259,
                    "fullEnd": 1262,
                    "start": 1259,
                    "end": 1260,
                    "fullWidth": 3,
                    "width": 1,
                    "text": ";",
                    "value": ";",
                    "valueText": ";",
                    "hasTrailingTrivia": true,
                    "hasTrailingNewLine": true,
                    "trailingTrivia": [
                        {
                            "kind": "NewLineTrivia",
                            "text": "\r\n"
                        }
                    ]
                }
            }
        ],
        "endOfFileToken": {
            "kind": "EndOfFileToken",
            "fullStart": 1262,
            "fullEnd": 1262,
            "start": 1262,
            "end": 1262,
            "fullWidth": 0,
            "width": 0,
            "text": ""
        }
    },
    "lineMap": {
        "lineStarts": [
            0,
            67,
            152,
            232,
            308,
            380,
            385,
            448,
            574,
            579,
            581,
            583,
            606,
            608,
            641,
            699,
            729,
            776,
            791,
            802,
            804,
            841,
            843,
            888,
            920,
            947,
            963,
            995,
            1008,
            1010,
            1046,
            1078,
            1080,
            1112,
            1139,
            1141,
            1203,
            1231,
            1238,
            1262
        ],
        "length": 1262
    }
}<|MERGE_RESOLUTION|>--- conflicted
+++ resolved
@@ -252,12 +252,8 @@
                                         "start": 620,
                                         "end": 638,
                                         "fullWidth": 18,
-<<<<<<< HEAD
                                         "width": 18,
-                                        "identifier": {
-=======
                                         "propertyName": {
->>>>>>> 85e84683
                                             "kind": "IdentifierName",
                                             "fullStart": 620,
                                             "fullEnd": 631,
@@ -1056,12 +1052,8 @@
                                         "start": 816,
                                         "end": 838,
                                         "fullWidth": 22,
-<<<<<<< HEAD
                                         "width": 22,
-                                        "identifier": {
-=======
                                         "propertyName": {
->>>>>>> 85e84683
                                             "kind": "IdentifierName",
                                             "fullStart": 816,
                                             "fullEnd": 822,
@@ -1936,12 +1928,8 @@
                                         "start": 1022,
                                         "end": 1043,
                                         "fullWidth": 21,
-<<<<<<< HEAD
                                         "width": 21,
-                                        "identifier": {
-=======
                                         "propertyName": {
->>>>>>> 85e84683
                                             "kind": "IdentifierName",
                                             "fullStart": 1022,
                                             "fullEnd": 1026,
@@ -2315,12 +2303,8 @@
                                         "start": 1092,
                                         "end": 1109,
                                         "fullWidth": 17,
-<<<<<<< HEAD
                                         "width": 17,
-                                        "identifier": {
-=======
                                         "propertyName": {
->>>>>>> 85e84683
                                             "kind": "IdentifierName",
                                             "fullStart": 1092,
                                             "fullEnd": 1098,
