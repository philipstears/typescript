--- conflicted
+++ resolved
@@ -659,11 +659,8 @@
                                             "start": 672,
                                             "end": 679,
                                             "fullWidth": 7,
-<<<<<<< HEAD
                                             "width": 7,
-=======
                                             "modifiers": [],
->>>>>>> e3c38734
                                             "identifier": {
                                                 "kind": "IdentifierName",
                                                 "fullStart": 672,
@@ -703,11 +700,8 @@
                                             "start": 681,
                                             "end": 687,
                                             "fullWidth": 6,
-<<<<<<< HEAD
                                             "width": 6,
-=======
                                             "modifiers": [],
->>>>>>> e3c38734
                                             "identifier": {
                                                 "kind": "IdentifierName",
                                                 "fullStart": 681,
@@ -747,11 +741,8 @@
                                             "start": 689,
                                             "end": 692,
                                             "fullWidth": 3,
-<<<<<<< HEAD
                                             "width": 3,
-=======
                                             "modifiers": [],
->>>>>>> e3c38734
                                             "identifier": {
                                                 "kind": "IdentifierName",
                                                 "fullStart": 689,
@@ -791,11 +782,8 @@
                                             "start": 694,
                                             "end": 697,
                                             "fullWidth": 3,
-<<<<<<< HEAD
                                             "width": 3,
-=======
                                             "modifiers": [],
->>>>>>> e3c38734
                                             "identifier": {
                                                 "kind": "IdentifierName",
                                                 "fullStart": 694,
