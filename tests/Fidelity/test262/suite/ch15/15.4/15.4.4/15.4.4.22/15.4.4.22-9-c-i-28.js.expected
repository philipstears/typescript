{
    "isDeclaration": false,
    "languageVersion": "EcmaScript5",
    "parseOptions": {
        "allowAutomaticSemicolonInsertion": true
    },
    "sourceUnit": {
        "kind": "SourceUnit",
        "fullStart": 0,
        "fullEnd": 966,
        "start": 569,
        "end": 966,
        "fullWidth": 966,
        "width": 397,
        "isIncrementallyUnusable": true,
        "moduleElements": [
            {
                "kind": "FunctionDeclaration",
                "fullStart": 0,
                "fullEnd": 942,
                "start": 569,
                "end": 940,
                "fullWidth": 942,
                "width": 371,
                "modifiers": [],
                "functionKeyword": {
                    "kind": "FunctionKeyword",
                    "fullStart": 0,
                    "fullEnd": 578,
                    "start": 569,
                    "end": 577,
                    "fullWidth": 578,
                    "width": 8,
                    "text": "function",
                    "value": "function",
                    "valueText": "function",
                    "hasLeadingTrivia": true,
                    "hasLeadingComment": true,
                    "hasLeadingNewLine": true,
                    "hasTrailingTrivia": true,
                    "leadingTrivia": [
                        {
                            "kind": "SingleLineCommentTrivia",
                            "text": "/// Copyright (c) 2012 Ecma International.  All rights reserved. "
                        },
                        {
                            "kind": "NewLineTrivia",
                            "text": "\r\n"
                        },
                        {
                            "kind": "SingleLineCommentTrivia",
                            "text": "/// Ecma International makes this code available under the terms and conditions set"
                        },
                        {
                            "kind": "NewLineTrivia",
                            "text": "\r\n"
                        },
                        {
                            "kind": "SingleLineCommentTrivia",
                            "text": "/// forth on http://hg.ecmascript.org/tests/test262/raw-file/tip/LICENSE (the "
                        },
                        {
                            "kind": "NewLineTrivia",
                            "text": "\r\n"
                        },
                        {
                            "kind": "SingleLineCommentTrivia",
                            "text": "/// \"Use Terms\").   Any redistribution of this code must retain the above "
                        },
                        {
                            "kind": "NewLineTrivia",
                            "text": "\r\n"
                        },
                        {
                            "kind": "SingleLineCommentTrivia",
                            "text": "/// copyright and this notice and otherwise comply with the Use Terms."
                        },
                        {
                            "kind": "NewLineTrivia",
                            "text": "\r\n"
                        },
                        {
                            "kind": "MultiLineCommentTrivia",
                            "text": "/**\r\n * @path ch15/15.4/15.4.4/15.4.4.22/15.4.4.22-9-c-i-28.js\r\n * @description Array.prototype.reduceRight applied to String object, which implements its own property get method\r\n */"
                        },
                        {
                            "kind": "NewLineTrivia",
                            "text": "\r\n"
                        },
                        {
                            "kind": "NewLineTrivia",
                            "text": "\r\n"
                        },
                        {
                            "kind": "NewLineTrivia",
                            "text": "\r\n"
                        }
                    ],
                    "trailingTrivia": [
                        {
                            "kind": "WhitespaceTrivia",
                            "text": " "
                        }
                    ]
                },
                "identifier": {
                    "kind": "IdentifierName",
                    "fullStart": 578,
                    "fullEnd": 586,
                    "start": 578,
                    "end": 586,
                    "fullWidth": 8,
                    "width": 8,
                    "text": "testcase",
                    "value": "testcase",
                    "valueText": "testcase"
                },
                "callSignature": {
                    "kind": "CallSignature",
                    "fullStart": 586,
                    "fullEnd": 589,
                    "start": 586,
                    "end": 588,
                    "fullWidth": 3,
                    "width": 2,
                    "parameterList": {
                        "kind": "ParameterList",
                        "fullStart": 586,
                        "fullEnd": 589,
                        "start": 586,
                        "end": 588,
                        "fullWidth": 3,
                        "width": 2,
                        "openParenToken": {
                            "kind": "OpenParenToken",
                            "fullStart": 586,
                            "fullEnd": 587,
                            "start": 586,
                            "end": 587,
                            "fullWidth": 1,
                            "width": 1,
                            "text": "(",
                            "value": "(",
                            "valueText": "("
                        },
                        "parameters": [],
                        "closeParenToken": {
                            "kind": "CloseParenToken",
                            "fullStart": 587,
                            "fullEnd": 589,
                            "start": 587,
                            "end": 588,
                            "fullWidth": 2,
                            "width": 1,
                            "text": ")",
                            "value": ")",
                            "valueText": ")",
                            "hasTrailingTrivia": true,
                            "trailingTrivia": [
                                {
                                    "kind": "WhitespaceTrivia",
                                    "text": " "
                                }
                            ]
                        }
                    }
                },
                "block": {
                    "kind": "Block",
                    "fullStart": 589,
                    "fullEnd": 942,
                    "start": 589,
                    "end": 940,
                    "fullWidth": 353,
                    "width": 351,
                    "openBraceToken": {
                        "kind": "OpenBraceToken",
                        "fullStart": 589,
                        "fullEnd": 592,
                        "start": 589,
                        "end": 590,
                        "fullWidth": 3,
                        "width": 1,
                        "text": "{",
                        "value": "{",
                        "valueText": "{",
                        "hasTrailingTrivia": true,
                        "hasTrailingNewLine": true,
                        "trailingTrivia": [
                            {
                                "kind": "NewLineTrivia",
                                "text": "\r\n"
                            }
                        ]
                    },
                    "statements": [
                        {
                            "kind": "VariableStatement",
                            "fullStart": 592,
                            "fullEnd": 627,
                            "start": 602,
                            "end": 625,
                            "fullWidth": 35,
                            "width": 23,
                            "modifiers": [],
                            "variableDeclaration": {
                                "kind": "VariableDeclaration",
                                "fullStart": 592,
                                "fullEnd": 624,
                                "start": 602,
                                "end": 624,
                                "fullWidth": 32,
                                "width": 22,
                                "varKeyword": {
                                    "kind": "VarKeyword",
                                    "fullStart": 592,
                                    "fullEnd": 606,
                                    "start": 602,
                                    "end": 605,
                                    "fullWidth": 14,
                                    "width": 3,
                                    "text": "var",
                                    "value": "var",
                                    "valueText": "var",
                                    "hasLeadingTrivia": true,
                                    "hasLeadingNewLine": true,
                                    "hasTrailingTrivia": true,
                                    "leadingTrivia": [
                                        {
                                            "kind": "NewLineTrivia",
                                            "text": "\r\n"
                                        },
                                        {
                                            "kind": "WhitespaceTrivia",
                                            "text": "        "
                                        }
                                    ],
                                    "trailingTrivia": [
                                        {
                                            "kind": "WhitespaceTrivia",
                                            "text": " "
                                        }
                                    ]
                                },
                                "variableDeclarators": [
                                    {
                                        "kind": "VariableDeclarator",
                                        "fullStart": 606,
                                        "fullEnd": 624,
                                        "start": 606,
                                        "end": 624,
                                        "fullWidth": 18,
<<<<<<< HEAD
                                        "width": 18,
                                        "identifier": {
=======
                                        "propertyName": {
>>>>>>> 85e84683
                                            "kind": "IdentifierName",
                                            "fullStart": 606,
                                            "fullEnd": 617,
                                            "start": 606,
                                            "end": 616,
                                            "fullWidth": 11,
                                            "width": 10,
                                            "text": "testResult",
                                            "value": "testResult",
                                            "valueText": "testResult",
                                            "hasTrailingTrivia": true,
                                            "trailingTrivia": [
                                                {
                                                    "kind": "WhitespaceTrivia",
                                                    "text": " "
                                                }
                                            ]
                                        },
                                        "equalsValueClause": {
                                            "kind": "EqualsValueClause",
                                            "fullStart": 617,
                                            "fullEnd": 624,
                                            "start": 617,
                                            "end": 624,
                                            "fullWidth": 7,
                                            "width": 7,
                                            "equalsToken": {
                                                "kind": "EqualsToken",
                                                "fullStart": 617,
                                                "fullEnd": 619,
                                                "start": 617,
                                                "end": 618,
                                                "fullWidth": 2,
                                                "width": 1,
                                                "text": "=",
                                                "value": "=",
                                                "valueText": "=",
                                                "hasTrailingTrivia": true,
                                                "trailingTrivia": [
                                                    {
                                                        "kind": "WhitespaceTrivia",
                                                        "text": " "
                                                    }
                                                ]
                                            },
                                            "value": {
                                                "kind": "FalseKeyword",
                                                "fullStart": 619,
                                                "fullEnd": 624,
                                                "start": 619,
                                                "end": 624,
                                                "fullWidth": 5,
                                                "width": 5,
                                                "text": "false",
                                                "value": false,
                                                "valueText": "false"
                                            }
                                        }
                                    }
                                ]
                            },
                            "semicolonToken": {
                                "kind": "SemicolonToken",
                                "fullStart": 624,
                                "fullEnd": 627,
                                "start": 624,
                                "end": 625,
                                "fullWidth": 3,
                                "width": 1,
                                "text": ";",
                                "value": ";",
                                "valueText": ";",
                                "hasTrailingTrivia": true,
                                "hasTrailingNewLine": true,
                                "trailingTrivia": [
                                    {
                                        "kind": "NewLineTrivia",
                                        "text": "\r\n"
                                    }
                                ]
                            }
                        },
                        {
                            "kind": "FunctionDeclaration",
                            "fullStart": 627,
                            "fullEnd": 789,
                            "start": 635,
                            "end": 787,
                            "fullWidth": 162,
                            "width": 152,
                            "modifiers": [],
                            "functionKeyword": {
                                "kind": "FunctionKeyword",
                                "fullStart": 627,
                                "fullEnd": 644,
                                "start": 635,
                                "end": 643,
                                "fullWidth": 17,
                                "width": 8,
                                "text": "function",
                                "value": "function",
                                "valueText": "function",
                                "hasLeadingTrivia": true,
                                "hasTrailingTrivia": true,
                                "leadingTrivia": [
                                    {
                                        "kind": "WhitespaceTrivia",
                                        "text": "        "
                                    }
                                ],
                                "trailingTrivia": [
                                    {
                                        "kind": "WhitespaceTrivia",
                                        "text": " "
                                    }
                                ]
                            },
                            "identifier": {
                                "kind": "IdentifierName",
                                "fullStart": 644,
                                "fullEnd": 654,
                                "start": 644,
                                "end": 654,
                                "fullWidth": 10,
                                "width": 10,
                                "text": "callbackfn",
                                "value": "callbackfn",
                                "valueText": "callbackfn"
                            },
                            "callSignature": {
                                "kind": "CallSignature",
                                "fullStart": 654,
                                "fullEnd": 682,
                                "start": 654,
                                "end": 681,
                                "fullWidth": 28,
                                "width": 27,
                                "parameterList": {
                                    "kind": "ParameterList",
                                    "fullStart": 654,
                                    "fullEnd": 682,
                                    "start": 654,
                                    "end": 681,
                                    "fullWidth": 28,
                                    "width": 27,
                                    "openParenToken": {
                                        "kind": "OpenParenToken",
                                        "fullStart": 654,
                                        "fullEnd": 655,
                                        "start": 654,
                                        "end": 655,
                                        "fullWidth": 1,
                                        "width": 1,
                                        "text": "(",
                                        "value": "(",
                                        "valueText": "("
                                    },
                                    "parameters": [
                                        {
                                            "kind": "Parameter",
                                            "fullStart": 655,
                                            "fullEnd": 662,
                                            "start": 655,
                                            "end": 662,
                                            "fullWidth": 7,
                                            "width": 7,
                                            "modifiers": [],
                                            "identifier": {
                                                "kind": "IdentifierName",
                                                "fullStart": 655,
                                                "fullEnd": 662,
                                                "start": 655,
                                                "end": 662,
                                                "fullWidth": 7,
                                                "width": 7,
                                                "text": "prevVal",
                                                "value": "prevVal",
                                                "valueText": "prevVal"
                                            }
                                        },
                                        {
                                            "kind": "CommaToken",
                                            "fullStart": 662,
                                            "fullEnd": 664,
                                            "start": 662,
                                            "end": 663,
                                            "fullWidth": 2,
                                            "width": 1,
                                            "text": ",",
                                            "value": ",",
                                            "valueText": ",",
                                            "hasTrailingTrivia": true,
                                            "trailingTrivia": [
                                                {
                                                    "kind": "WhitespaceTrivia",
                                                    "text": " "
                                                }
                                            ]
                                        },
                                        {
                                            "kind": "Parameter",
                                            "fullStart": 664,
                                            "fullEnd": 670,
                                            "start": 664,
                                            "end": 670,
                                            "fullWidth": 6,
                                            "width": 6,
                                            "modifiers": [],
                                            "identifier": {
                                                "kind": "IdentifierName",
                                                "fullStart": 664,
                                                "fullEnd": 670,
                                                "start": 664,
                                                "end": 670,
                                                "fullWidth": 6,
                                                "width": 6,
                                                "text": "curVal",
                                                "value": "curVal",
                                                "valueText": "curVal"
                                            }
                                        },
                                        {
                                            "kind": "CommaToken",
                                            "fullStart": 670,
                                            "fullEnd": 672,
                                            "start": 670,
                                            "end": 671,
                                            "fullWidth": 2,
                                            "width": 1,
                                            "text": ",",
                                            "value": ",",
                                            "valueText": ",",
                                            "hasTrailingTrivia": true,
                                            "trailingTrivia": [
                                                {
                                                    "kind": "WhitespaceTrivia",
                                                    "text": " "
                                                }
                                            ]
                                        },
                                        {
                                            "kind": "Parameter",
                                            "fullStart": 672,
                                            "fullEnd": 675,
                                            "start": 672,
                                            "end": 675,
                                            "fullWidth": 3,
                                            "width": 3,
                                            "modifiers": [],
                                            "identifier": {
                                                "kind": "IdentifierName",
                                                "fullStart": 672,
                                                "fullEnd": 675,
                                                "start": 672,
                                                "end": 675,
                                                "fullWidth": 3,
                                                "width": 3,
                                                "text": "idx",
                                                "value": "idx",
                                                "valueText": "idx"
                                            }
                                        },
                                        {
                                            "kind": "CommaToken",
                                            "fullStart": 675,
                                            "fullEnd": 677,
                                            "start": 675,
                                            "end": 676,
                                            "fullWidth": 2,
                                            "width": 1,
                                            "text": ",",
                                            "value": ",",
                                            "valueText": ",",
                                            "hasTrailingTrivia": true,
                                            "trailingTrivia": [
                                                {
                                                    "kind": "WhitespaceTrivia",
                                                    "text": " "
                                                }
                                            ]
                                        },
                                        {
                                            "kind": "Parameter",
                                            "fullStart": 677,
                                            "fullEnd": 680,
                                            "start": 677,
                                            "end": 680,
                                            "fullWidth": 3,
                                            "width": 3,
                                            "modifiers": [],
                                            "identifier": {
                                                "kind": "IdentifierName",
                                                "fullStart": 677,
                                                "fullEnd": 680,
                                                "start": 677,
                                                "end": 680,
                                                "fullWidth": 3,
                                                "width": 3,
                                                "text": "obj",
                                                "value": "obj",
                                                "valueText": "obj"
                                            }
                                        }
                                    ],
                                    "closeParenToken": {
                                        "kind": "CloseParenToken",
                                        "fullStart": 680,
                                        "fullEnd": 682,
                                        "start": 680,
                                        "end": 681,
                                        "fullWidth": 2,
                                        "width": 1,
                                        "text": ")",
                                        "value": ")",
                                        "valueText": ")",
                                        "hasTrailingTrivia": true,
                                        "trailingTrivia": [
                                            {
                                                "kind": "WhitespaceTrivia",
                                                "text": " "
                                            }
                                        ]
                                    }
                                }
                            },
                            "block": {
                                "kind": "Block",
                                "fullStart": 682,
                                "fullEnd": 789,
                                "start": 682,
                                "end": 787,
                                "fullWidth": 107,
                                "width": 105,
                                "openBraceToken": {
                                    "kind": "OpenBraceToken",
                                    "fullStart": 682,
                                    "fullEnd": 685,
                                    "start": 682,
                                    "end": 683,
                                    "fullWidth": 3,
                                    "width": 1,
                                    "text": "{",
                                    "value": "{",
                                    "valueText": "{",
                                    "hasTrailingTrivia": true,
                                    "hasTrailingNewLine": true,
                                    "trailingTrivia": [
                                        {
                                            "kind": "NewLineTrivia",
                                            "text": "\r\n"
                                        }
                                    ]
                                },
                                "statements": [
                                    {
                                        "kind": "IfStatement",
                                        "fullStart": 685,
                                        "fullEnd": 778,
                                        "start": 697,
                                        "end": 776,
                                        "fullWidth": 93,
                                        "width": 79,
                                        "ifKeyword": {
                                            "kind": "IfKeyword",
                                            "fullStart": 685,
                                            "fullEnd": 700,
                                            "start": 697,
                                            "end": 699,
                                            "fullWidth": 15,
                                            "width": 2,
                                            "text": "if",
                                            "value": "if",
                                            "valueText": "if",
                                            "hasLeadingTrivia": true,
                                            "hasTrailingTrivia": true,
                                            "leadingTrivia": [
                                                {
                                                    "kind": "WhitespaceTrivia",
                                                    "text": "            "
                                                }
                                            ],
                                            "trailingTrivia": [
                                                {
                                                    "kind": "WhitespaceTrivia",
                                                    "text": " "
                                                }
                                            ]
                                        },
                                        "openParenToken": {
                                            "kind": "OpenParenToken",
                                            "fullStart": 700,
                                            "fullEnd": 701,
                                            "start": 700,
                                            "end": 701,
                                            "fullWidth": 1,
                                            "width": 1,
                                            "text": "(",
                                            "value": "(",
                                            "valueText": "("
                                        },
                                        "condition": {
                                            "kind": "EqualsExpression",
                                            "fullStart": 701,
                                            "fullEnd": 710,
                                            "start": 701,
                                            "end": 710,
                                            "fullWidth": 9,
                                            "width": 9,
                                            "left": {
                                                "kind": "IdentifierName",
                                                "fullStart": 701,
                                                "fullEnd": 705,
                                                "start": 701,
                                                "end": 704,
                                                "fullWidth": 4,
                                                "width": 3,
                                                "text": "idx",
                                                "value": "idx",
                                                "valueText": "idx",
                                                "hasTrailingTrivia": true,
                                                "trailingTrivia": [
                                                    {
                                                        "kind": "WhitespaceTrivia",
                                                        "text": " "
                                                    }
                                                ]
                                            },
                                            "operatorToken": {
                                                "kind": "EqualsEqualsEqualsToken",
                                                "fullStart": 705,
                                                "fullEnd": 709,
                                                "start": 705,
                                                "end": 708,
                                                "fullWidth": 4,
                                                "width": 3,
                                                "text": "===",
                                                "value": "===",
                                                "valueText": "===",
                                                "hasTrailingTrivia": true,
                                                "trailingTrivia": [
                                                    {
                                                        "kind": "WhitespaceTrivia",
                                                        "text": " "
                                                    }
                                                ]
                                            },
                                            "right": {
                                                "kind": "NumericLiteral",
                                                "fullStart": 709,
                                                "fullEnd": 710,
                                                "start": 709,
                                                "end": 710,
                                                "fullWidth": 1,
                                                "width": 1,
                                                "text": "1",
                                                "value": 1,
                                                "valueText": "1"
                                            }
                                        },
                                        "closeParenToken": {
                                            "kind": "CloseParenToken",
                                            "fullStart": 710,
                                            "fullEnd": 712,
                                            "start": 710,
                                            "end": 711,
                                            "fullWidth": 2,
                                            "width": 1,
                                            "text": ")",
                                            "value": ")",
                                            "valueText": ")",
                                            "hasTrailingTrivia": true,
                                            "trailingTrivia": [
                                                {
                                                    "kind": "WhitespaceTrivia",
                                                    "text": " "
                                                }
                                            ]
                                        },
                                        "statement": {
                                            "kind": "Block",
                                            "fullStart": 712,
                                            "fullEnd": 778,
                                            "start": 712,
                                            "end": 776,
                                            "fullWidth": 66,
                                            "width": 64,
                                            "openBraceToken": {
                                                "kind": "OpenBraceToken",
                                                "fullStart": 712,
                                                "fullEnd": 715,
                                                "start": 712,
                                                "end": 713,
                                                "fullWidth": 3,
                                                "width": 1,
                                                "text": "{",
                                                "value": "{",
                                                "valueText": "{",
                                                "hasTrailingTrivia": true,
                                                "hasTrailingNewLine": true,
                                                "trailingTrivia": [
                                                    {
                                                        "kind": "NewLineTrivia",
                                                        "text": "\r\n"
                                                    }
                                                ]
                                            },
                                            "statements": [
                                                {
                                                    "kind": "ExpressionStatement",
                                                    "fullStart": 715,
                                                    "fullEnd": 763,
                                                    "start": 731,
                                                    "end": 761,
                                                    "fullWidth": 48,
                                                    "width": 30,
                                                    "expression": {
                                                        "kind": "AssignmentExpression",
                                                        "fullStart": 715,
                                                        "fullEnd": 760,
                                                        "start": 731,
                                                        "end": 760,
                                                        "fullWidth": 45,
                                                        "width": 29,
                                                        "left": {
                                                            "kind": "IdentifierName",
                                                            "fullStart": 715,
                                                            "fullEnd": 742,
                                                            "start": 731,
                                                            "end": 741,
                                                            "fullWidth": 27,
                                                            "width": 10,
                                                            "text": "testResult",
                                                            "value": "testResult",
                                                            "valueText": "testResult",
                                                            "hasLeadingTrivia": true,
                                                            "hasTrailingTrivia": true,
                                                            "leadingTrivia": [
                                                                {
                                                                    "kind": "WhitespaceTrivia",
                                                                    "text": "                "
                                                                }
                                                            ],
                                                            "trailingTrivia": [
                                                                {
                                                                    "kind": "WhitespaceTrivia",
                                                                    "text": " "
                                                                }
                                                            ]
                                                        },
                                                        "operatorToken": {
                                                            "kind": "EqualsToken",
                                                            "fullStart": 742,
                                                            "fullEnd": 744,
                                                            "start": 742,
                                                            "end": 743,
                                                            "fullWidth": 2,
                                                            "width": 1,
                                                            "text": "=",
                                                            "value": "=",
                                                            "valueText": "=",
                                                            "hasTrailingTrivia": true,
                                                            "trailingTrivia": [
                                                                {
                                                                    "kind": "WhitespaceTrivia",
                                                                    "text": " "
                                                                }
                                                            ]
                                                        },
                                                        "right": {
                                                            "kind": "ParenthesizedExpression",
                                                            "fullStart": 744,
                                                            "fullEnd": 760,
                                                            "start": 744,
                                                            "end": 760,
                                                            "fullWidth": 16,
                                                            "width": 16,
                                                            "openParenToken": {
                                                                "kind": "OpenParenToken",
                                                                "fullStart": 744,
                                                                "fullEnd": 745,
                                                                "start": 744,
                                                                "end": 745,
                                                                "fullWidth": 1,
                                                                "width": 1,
                                                                "text": "(",
                                                                "value": "(",
                                                                "valueText": "("
                                                            },
                                                            "expression": {
                                                                "kind": "EqualsExpression",
                                                                "fullStart": 745,
                                                                "fullEnd": 759,
                                                                "start": 745,
                                                                "end": 759,
                                                                "fullWidth": 14,
                                                                "width": 14,
                                                                "left": {
                                                                    "kind": "IdentifierName",
                                                                    "fullStart": 745,
                                                                    "fullEnd": 752,
                                                                    "start": 745,
                                                                    "end": 751,
                                                                    "fullWidth": 7,
                                                                    "width": 6,
                                                                    "text": "curVal",
                                                                    "value": "curVal",
                                                                    "valueText": "curVal",
                                                                    "hasTrailingTrivia": true,
                                                                    "trailingTrivia": [
                                                                        {
                                                                            "kind": "WhitespaceTrivia",
                                                                            "text": " "
                                                                        }
                                                                    ]
                                                                },
                                                                "operatorToken": {
                                                                    "kind": "EqualsEqualsEqualsToken",
                                                                    "fullStart": 752,
                                                                    "fullEnd": 756,
                                                                    "start": 752,
                                                                    "end": 755,
                                                                    "fullWidth": 4,
                                                                    "width": 3,
                                                                    "text": "===",
                                                                    "value": "===",
                                                                    "valueText": "===",
                                                                    "hasTrailingTrivia": true,
                                                                    "trailingTrivia": [
                                                                        {
                                                                            "kind": "WhitespaceTrivia",
                                                                            "text": " "
                                                                        }
                                                                    ]
                                                                },
                                                                "right": {
                                                                    "kind": "StringLiteral",
                                                                    "fullStart": 756,
                                                                    "fullEnd": 759,
                                                                    "start": 756,
                                                                    "end": 759,
                                                                    "fullWidth": 3,
                                                                    "width": 3,
                                                                    "text": "\"1\"",
                                                                    "value": "1",
                                                                    "valueText": "1"
                                                                }
                                                            },
                                                            "closeParenToken": {
                                                                "kind": "CloseParenToken",
                                                                "fullStart": 759,
                                                                "fullEnd": 760,
                                                                "start": 759,
                                                                "end": 760,
                                                                "fullWidth": 1,
                                                                "width": 1,
                                                                "text": ")",
                                                                "value": ")",
                                                                "valueText": ")"
                                                            }
                                                        }
                                                    },
                                                    "semicolonToken": {
                                                        "kind": "SemicolonToken",
                                                        "fullStart": 760,
                                                        "fullEnd": 763,
                                                        "start": 760,
                                                        "end": 761,
                                                        "fullWidth": 3,
                                                        "width": 1,
                                                        "text": ";",
                                                        "value": ";",
                                                        "valueText": ";",
                                                        "hasTrailingTrivia": true,
                                                        "hasTrailingNewLine": true,
                                                        "trailingTrivia": [
                                                            {
                                                                "kind": "NewLineTrivia",
                                                                "text": "\r\n"
                                                            }
                                                        ]
                                                    }
                                                }
                                            ],
                                            "closeBraceToken": {
                                                "kind": "CloseBraceToken",
                                                "fullStart": 763,
                                                "fullEnd": 778,
                                                "start": 775,
                                                "end": 776,
                                                "fullWidth": 15,
                                                "width": 1,
                                                "text": "}",
                                                "value": "}",
                                                "valueText": "}",
                                                "hasLeadingTrivia": true,
                                                "hasTrailingTrivia": true,
                                                "hasTrailingNewLine": true,
                                                "leadingTrivia": [
                                                    {
                                                        "kind": "WhitespaceTrivia",
                                                        "text": "            "
                                                    }
                                                ],
                                                "trailingTrivia": [
                                                    {
                                                        "kind": "NewLineTrivia",
                                                        "text": "\r\n"
                                                    }
                                                ]
                                            }
                                        }
                                    }
                                ],
                                "closeBraceToken": {
                                    "kind": "CloseBraceToken",
                                    "fullStart": 778,
                                    "fullEnd": 789,
                                    "start": 786,
                                    "end": 787,
                                    "fullWidth": 11,
                                    "width": 1,
                                    "text": "}",
                                    "value": "}",
                                    "valueText": "}",
                                    "hasLeadingTrivia": true,
                                    "hasTrailingTrivia": true,
                                    "hasTrailingNewLine": true,
                                    "leadingTrivia": [
                                        {
                                            "kind": "WhitespaceTrivia",
                                            "text": "        "
                                        }
                                    ],
                                    "trailingTrivia": [
                                        {
                                            "kind": "NewLineTrivia",
                                            "text": "\r\n"
                                        }
                                    ]
                                }
                            }
                        },
                        {
                            "kind": "VariableStatement",
                            "fullStart": 789,
                            "fullEnd": 829,
                            "start": 799,
                            "end": 827,
                            "fullWidth": 40,
                            "width": 28,
                            "modifiers": [],
                            "variableDeclaration": {
                                "kind": "VariableDeclaration",
                                "fullStart": 789,
                                "fullEnd": 826,
                                "start": 799,
                                "end": 826,
                                "fullWidth": 37,
                                "width": 27,
                                "varKeyword": {
                                    "kind": "VarKeyword",
                                    "fullStart": 789,
                                    "fullEnd": 803,
                                    "start": 799,
                                    "end": 802,
                                    "fullWidth": 14,
                                    "width": 3,
                                    "text": "var",
                                    "value": "var",
                                    "valueText": "var",
                                    "hasLeadingTrivia": true,
                                    "hasLeadingNewLine": true,
                                    "hasTrailingTrivia": true,
                                    "leadingTrivia": [
                                        {
                                            "kind": "NewLineTrivia",
                                            "text": "\r\n"
                                        },
                                        {
                                            "kind": "WhitespaceTrivia",
                                            "text": "        "
                                        }
                                    ],
                                    "trailingTrivia": [
                                        {
                                            "kind": "WhitespaceTrivia",
                                            "text": " "
                                        }
                                    ]
                                },
                                "variableDeclarators": [
                                    {
                                        "kind": "VariableDeclarator",
                                        "fullStart": 803,
                                        "fullEnd": 826,
                                        "start": 803,
                                        "end": 826,
                                        "fullWidth": 23,
<<<<<<< HEAD
                                        "width": 23,
                                        "identifier": {
=======
                                        "propertyName": {
>>>>>>> 85e84683
                                            "kind": "IdentifierName",
                                            "fullStart": 803,
                                            "fullEnd": 807,
                                            "start": 803,
                                            "end": 806,
                                            "fullWidth": 4,
                                            "width": 3,
                                            "text": "str",
                                            "value": "str",
                                            "valueText": "str",
                                            "hasTrailingTrivia": true,
                                            "trailingTrivia": [
                                                {
                                                    "kind": "WhitespaceTrivia",
                                                    "text": " "
                                                }
                                            ]
                                        },
                                        "equalsValueClause": {
                                            "kind": "EqualsValueClause",
                                            "fullStart": 807,
                                            "fullEnd": 826,
                                            "start": 807,
                                            "end": 826,
                                            "fullWidth": 19,
                                            "width": 19,
                                            "equalsToken": {
                                                "kind": "EqualsToken",
                                                "fullStart": 807,
                                                "fullEnd": 809,
                                                "start": 807,
                                                "end": 808,
                                                "fullWidth": 2,
                                                "width": 1,
                                                "text": "=",
                                                "value": "=",
                                                "valueText": "=",
                                                "hasTrailingTrivia": true,
                                                "trailingTrivia": [
                                                    {
                                                        "kind": "WhitespaceTrivia",
                                                        "text": " "
                                                    }
                                                ]
                                            },
                                            "value": {
                                                "kind": "ObjectCreationExpression",
                                                "fullStart": 809,
                                                "fullEnd": 826,
                                                "start": 809,
                                                "end": 826,
                                                "fullWidth": 17,
                                                "width": 17,
                                                "newKeyword": {
                                                    "kind": "NewKeyword",
                                                    "fullStart": 809,
                                                    "fullEnd": 813,
                                                    "start": 809,
                                                    "end": 812,
                                                    "fullWidth": 4,
                                                    "width": 3,
                                                    "text": "new",
                                                    "value": "new",
                                                    "valueText": "new",
                                                    "hasTrailingTrivia": true,
                                                    "trailingTrivia": [
                                                        {
                                                            "kind": "WhitespaceTrivia",
                                                            "text": " "
                                                        }
                                                    ]
                                                },
                                                "expression": {
                                                    "kind": "IdentifierName",
                                                    "fullStart": 813,
                                                    "fullEnd": 819,
                                                    "start": 813,
                                                    "end": 819,
                                                    "fullWidth": 6,
                                                    "width": 6,
                                                    "text": "String",
                                                    "value": "String",
                                                    "valueText": "String"
                                                },
                                                "argumentList": {
                                                    "kind": "ArgumentList",
                                                    "fullStart": 819,
                                                    "fullEnd": 826,
                                                    "start": 819,
                                                    "end": 826,
                                                    "fullWidth": 7,
                                                    "width": 7,
                                                    "openParenToken": {
                                                        "kind": "OpenParenToken",
                                                        "fullStart": 819,
                                                        "fullEnd": 820,
                                                        "start": 819,
                                                        "end": 820,
                                                        "fullWidth": 1,
                                                        "width": 1,
                                                        "text": "(",
                                                        "value": "(",
                                                        "valueText": "("
                                                    },
                                                    "arguments": [
                                                        {
                                                            "kind": "StringLiteral",
                                                            "fullStart": 820,
                                                            "fullEnd": 825,
                                                            "start": 820,
                                                            "end": 825,
                                                            "fullWidth": 5,
                                                            "width": 5,
                                                            "text": "\"012\"",
                                                            "value": "012",
                                                            "valueText": "012"
                                                        }
                                                    ],
                                                    "closeParenToken": {
                                                        "kind": "CloseParenToken",
                                                        "fullStart": 825,
                                                        "fullEnd": 826,
                                                        "start": 825,
                                                        "end": 826,
                                                        "fullWidth": 1,
                                                        "width": 1,
                                                        "text": ")",
                                                        "value": ")",
                                                        "valueText": ")"
                                                    }
                                                }
                                            }
                                        }
                                    }
                                ]
                            },
                            "semicolonToken": {
                                "kind": "SemicolonToken",
                                "fullStart": 826,
                                "fullEnd": 829,
                                "start": 826,
                                "end": 827,
                                "fullWidth": 3,
                                "width": 1,
                                "text": ";",
                                "value": ";",
                                "valueText": ";",
                                "hasTrailingTrivia": true,
                                "hasTrailingNewLine": true,
                                "trailingTrivia": [
                                    {
                                        "kind": "NewLineTrivia",
                                        "text": "\r\n"
                                    }
                                ]
                            }
                        },
                        {
                            "kind": "ExpressionStatement",
                            "fullStart": 829,
                            "fullEnd": 905,
                            "start": 837,
                            "end": 903,
                            "fullWidth": 76,
                            "width": 66,
                            "expression": {
                                "kind": "InvocationExpression",
                                "fullStart": 829,
                                "fullEnd": 902,
                                "start": 837,
                                "end": 902,
                                "fullWidth": 73,
                                "width": 65,
                                "expression": {
                                    "kind": "MemberAccessExpression",
                                    "fullStart": 829,
                                    "fullEnd": 869,
                                    "start": 837,
                                    "end": 869,
                                    "fullWidth": 40,
                                    "width": 32,
                                    "expression": {
                                        "kind": "MemberAccessExpression",
                                        "fullStart": 829,
                                        "fullEnd": 864,
                                        "start": 837,
                                        "end": 864,
                                        "fullWidth": 35,
                                        "width": 27,
                                        "expression": {
                                            "kind": "MemberAccessExpression",
                                            "fullStart": 829,
                                            "fullEnd": 852,
                                            "start": 837,
                                            "end": 852,
                                            "fullWidth": 23,
                                            "width": 15,
                                            "expression": {
                                                "kind": "IdentifierName",
                                                "fullStart": 829,
                                                "fullEnd": 842,
                                                "start": 837,
                                                "end": 842,
                                                "fullWidth": 13,
                                                "width": 5,
                                                "text": "Array",
                                                "value": "Array",
                                                "valueText": "Array",
                                                "hasLeadingTrivia": true,
                                                "leadingTrivia": [
                                                    {
                                                        "kind": "WhitespaceTrivia",
                                                        "text": "        "
                                                    }
                                                ]
                                            },
                                            "dotToken": {
                                                "kind": "DotToken",
                                                "fullStart": 842,
                                                "fullEnd": 843,
                                                "start": 842,
                                                "end": 843,
                                                "fullWidth": 1,
                                                "width": 1,
                                                "text": ".",
                                                "value": ".",
                                                "valueText": "."
                                            },
                                            "name": {
                                                "kind": "IdentifierName",
                                                "fullStart": 843,
                                                "fullEnd": 852,
                                                "start": 843,
                                                "end": 852,
                                                "fullWidth": 9,
                                                "width": 9,
                                                "text": "prototype",
                                                "value": "prototype",
                                                "valueText": "prototype"
                                            }
                                        },
                                        "dotToken": {
                                            "kind": "DotToken",
                                            "fullStart": 852,
                                            "fullEnd": 853,
                                            "start": 852,
                                            "end": 853,
                                            "fullWidth": 1,
                                            "width": 1,
                                            "text": ".",
                                            "value": ".",
                                            "valueText": "."
                                        },
                                        "name": {
                                            "kind": "IdentifierName",
                                            "fullStart": 853,
                                            "fullEnd": 864,
                                            "start": 853,
                                            "end": 864,
                                            "fullWidth": 11,
                                            "width": 11,
                                            "text": "reduceRight",
                                            "value": "reduceRight",
                                            "valueText": "reduceRight"
                                        }
                                    },
                                    "dotToken": {
                                        "kind": "DotToken",
                                        "fullStart": 864,
                                        "fullEnd": 865,
                                        "start": 864,
                                        "end": 865,
                                        "fullWidth": 1,
                                        "width": 1,
                                        "text": ".",
                                        "value": ".",
                                        "valueText": "."
                                    },
                                    "name": {
                                        "kind": "IdentifierName",
                                        "fullStart": 865,
                                        "fullEnd": 869,
                                        "start": 865,
                                        "end": 869,
                                        "fullWidth": 4,
                                        "width": 4,
                                        "text": "call",
                                        "value": "call",
                                        "valueText": "call"
                                    }
                                },
                                "argumentList": {
                                    "kind": "ArgumentList",
                                    "fullStart": 869,
                                    "fullEnd": 902,
                                    "start": 869,
                                    "end": 902,
                                    "fullWidth": 33,
                                    "width": 33,
                                    "openParenToken": {
                                        "kind": "OpenParenToken",
                                        "fullStart": 869,
                                        "fullEnd": 870,
                                        "start": 869,
                                        "end": 870,
                                        "fullWidth": 1,
                                        "width": 1,
                                        "text": "(",
                                        "value": "(",
                                        "valueText": "("
                                    },
                                    "arguments": [
                                        {
                                            "kind": "IdentifierName",
                                            "fullStart": 870,
                                            "fullEnd": 873,
                                            "start": 870,
                                            "end": 873,
                                            "fullWidth": 3,
                                            "width": 3,
                                            "text": "str",
                                            "value": "str",
                                            "valueText": "str"
                                        },
                                        {
                                            "kind": "CommaToken",
                                            "fullStart": 873,
                                            "fullEnd": 875,
                                            "start": 873,
                                            "end": 874,
                                            "fullWidth": 2,
                                            "width": 1,
                                            "text": ",",
                                            "value": ",",
                                            "valueText": ",",
                                            "hasTrailingTrivia": true,
                                            "trailingTrivia": [
                                                {
                                                    "kind": "WhitespaceTrivia",
                                                    "text": " "
                                                }
                                            ]
                                        },
                                        {
                                            "kind": "IdentifierName",
                                            "fullStart": 875,
                                            "fullEnd": 885,
                                            "start": 875,
                                            "end": 885,
                                            "fullWidth": 10,
                                            "width": 10,
                                            "text": "callbackfn",
                                            "value": "callbackfn",
                                            "valueText": "callbackfn"
                                        },
                                        {
                                            "kind": "CommaToken",
                                            "fullStart": 885,
                                            "fullEnd": 887,
                                            "start": 885,
                                            "end": 886,
                                            "fullWidth": 2,
                                            "width": 1,
                                            "text": ",",
                                            "value": ",",
                                            "valueText": ",",
                                            "hasTrailingTrivia": true,
                                            "trailingTrivia": [
                                                {
                                                    "kind": "WhitespaceTrivia",
                                                    "text": " "
                                                }
                                            ]
                                        },
                                        {
                                            "kind": "StringLiteral",
                                            "fullStart": 887,
                                            "fullEnd": 901,
                                            "start": 887,
                                            "end": 901,
                                            "fullWidth": 14,
                                            "width": 14,
                                            "text": "\"initialValue\"",
                                            "value": "initialValue",
                                            "valueText": "initialValue"
                                        }
                                    ],
                                    "closeParenToken": {
                                        "kind": "CloseParenToken",
                                        "fullStart": 901,
                                        "fullEnd": 902,
                                        "start": 901,
                                        "end": 902,
                                        "fullWidth": 1,
                                        "width": 1,
                                        "text": ")",
                                        "value": ")",
                                        "valueText": ")"
                                    }
                                }
                            },
                            "semicolonToken": {
                                "kind": "SemicolonToken",
                                "fullStart": 902,
                                "fullEnd": 905,
                                "start": 902,
                                "end": 903,
                                "fullWidth": 3,
                                "width": 1,
                                "text": ";",
                                "value": ";",
                                "valueText": ";",
                                "hasTrailingTrivia": true,
                                "hasTrailingNewLine": true,
                                "trailingTrivia": [
                                    {
                                        "kind": "NewLineTrivia",
                                        "text": "\r\n"
                                    }
                                ]
                            }
                        },
                        {
                            "kind": "ReturnStatement",
                            "fullStart": 905,
                            "fullEnd": 933,
                            "start": 913,
                            "end": 931,
                            "fullWidth": 28,
                            "width": 18,
                            "returnKeyword": {
                                "kind": "ReturnKeyword",
                                "fullStart": 905,
                                "fullEnd": 920,
                                "start": 913,
                                "end": 919,
                                "fullWidth": 15,
                                "width": 6,
                                "text": "return",
                                "value": "return",
                                "valueText": "return",
                                "hasLeadingTrivia": true,
                                "hasTrailingTrivia": true,
                                "leadingTrivia": [
                                    {
                                        "kind": "WhitespaceTrivia",
                                        "text": "        "
                                    }
                                ],
                                "trailingTrivia": [
                                    {
                                        "kind": "WhitespaceTrivia",
                                        "text": " "
                                    }
                                ]
                            },
                            "expression": {
                                "kind": "IdentifierName",
                                "fullStart": 920,
                                "fullEnd": 930,
                                "start": 920,
                                "end": 930,
                                "fullWidth": 10,
                                "width": 10,
                                "text": "testResult",
                                "value": "testResult",
                                "valueText": "testResult"
                            },
                            "semicolonToken": {
                                "kind": "SemicolonToken",
                                "fullStart": 930,
                                "fullEnd": 933,
                                "start": 930,
                                "end": 931,
                                "fullWidth": 3,
                                "width": 1,
                                "text": ";",
                                "value": ";",
                                "valueText": ";",
                                "hasTrailingTrivia": true,
                                "hasTrailingNewLine": true,
                                "trailingTrivia": [
                                    {
                                        "kind": "NewLineTrivia",
                                        "text": "\r\n"
                                    }
                                ]
                            }
                        }
                    ],
                    "closeBraceToken": {
                        "kind": "CloseBraceToken",
                        "fullStart": 933,
                        "fullEnd": 942,
                        "start": 939,
                        "end": 940,
                        "fullWidth": 9,
                        "width": 1,
                        "text": "}",
                        "value": "}",
                        "valueText": "}",
                        "hasLeadingTrivia": true,
                        "hasLeadingNewLine": true,
                        "hasTrailingTrivia": true,
                        "hasTrailingNewLine": true,
                        "leadingTrivia": [
                            {
                                "kind": "NewLineTrivia",
                                "text": "\r\n"
                            },
                            {
                                "kind": "WhitespaceTrivia",
                                "text": "    "
                            }
                        ],
                        "trailingTrivia": [
                            {
                                "kind": "NewLineTrivia",
                                "text": "\r\n"
                            }
                        ]
                    }
                }
            },
            {
                "kind": "ExpressionStatement",
                "fullStart": 942,
                "fullEnd": 966,
                "start": 942,
                "end": 964,
                "fullWidth": 24,
                "width": 22,
                "expression": {
                    "kind": "InvocationExpression",
                    "fullStart": 942,
                    "fullEnd": 963,
                    "start": 942,
                    "end": 963,
                    "fullWidth": 21,
                    "width": 21,
                    "expression": {
                        "kind": "IdentifierName",
                        "fullStart": 942,
                        "fullEnd": 953,
                        "start": 942,
                        "end": 953,
                        "fullWidth": 11,
                        "width": 11,
                        "text": "runTestCase",
                        "value": "runTestCase",
                        "valueText": "runTestCase"
                    },
                    "argumentList": {
                        "kind": "ArgumentList",
                        "fullStart": 953,
                        "fullEnd": 963,
                        "start": 953,
                        "end": 963,
                        "fullWidth": 10,
                        "width": 10,
                        "openParenToken": {
                            "kind": "OpenParenToken",
                            "fullStart": 953,
                            "fullEnd": 954,
                            "start": 953,
                            "end": 954,
                            "fullWidth": 1,
                            "width": 1,
                            "text": "(",
                            "value": "(",
                            "valueText": "("
                        },
                        "arguments": [
                            {
                                "kind": "IdentifierName",
                                "fullStart": 954,
                                "fullEnd": 962,
                                "start": 954,
                                "end": 962,
                                "fullWidth": 8,
                                "width": 8,
                                "text": "testcase",
                                "value": "testcase",
                                "valueText": "testcase"
                            }
                        ],
                        "closeParenToken": {
                            "kind": "CloseParenToken",
                            "fullStart": 962,
                            "fullEnd": 963,
                            "start": 962,
                            "end": 963,
                            "fullWidth": 1,
                            "width": 1,
                            "text": ")",
                            "value": ")",
                            "valueText": ")"
                        }
                    }
                },
                "semicolonToken": {
                    "kind": "SemicolonToken",
                    "fullStart": 963,
                    "fullEnd": 966,
                    "start": 963,
                    "end": 964,
                    "fullWidth": 3,
                    "width": 1,
                    "text": ";",
                    "value": ";",
                    "valueText": ";",
                    "hasTrailingTrivia": true,
                    "hasTrailingNewLine": true,
                    "trailingTrivia": [
                        {
                            "kind": "NewLineTrivia",
                            "text": "\r\n"
                        }
                    ]
                }
            }
        ],
        "endOfFileToken": {
            "kind": "EndOfFileToken",
            "fullStart": 966,
            "fullEnd": 966,
            "start": 966,
            "end": 966,
            "fullWidth": 0,
            "width": 0,
            "text": ""
        }
    },
    "lineMap": {
        "lineStarts": [
            0,
            67,
            152,
            232,
            308,
            380,
            385,
            444,
            560,
            565,
            567,
            569,
            592,
            594,
            627,
            685,
            715,
            763,
            778,
            789,
            791,
            829,
            905,
            933,
            935,
            942,
            966
        ],
        "length": 966
    }
}<|MERGE_RESOLUTION|>--- conflicted
+++ resolved
@@ -250,12 +250,8 @@
                                         "start": 606,
                                         "end": 624,
                                         "fullWidth": 18,
-<<<<<<< HEAD
                                         "width": 18,
-                                        "identifier": {
-=======
                                         "propertyName": {
->>>>>>> 85e84683
                                             "kind": "IdentifierName",
                                             "fullStart": 606,
                                             "fullEnd": 617,
@@ -1054,12 +1050,8 @@
                                         "start": 803,
                                         "end": 826,
                                         "fullWidth": 23,
-<<<<<<< HEAD
                                         "width": 23,
-                                        "identifier": {
-=======
                                         "propertyName": {
->>>>>>> 85e84683
                                             "kind": "IdentifierName",
                                             "fullStart": 803,
                                             "fullEnd": 807,
