{
    "isDeclaration": false,
    "languageVersion": "EcmaScript5",
    "parseOptions": {
        "allowAutomaticSemicolonInsertion": true
    },
    "sourceUnit": {
        "kind": "SourceUnit",
        "fullStart": 0,
        "fullEnd": 976,
        "start": 585,
        "end": 976,
        "fullWidth": 976,
        "width": 391,
        "isIncrementallyUnusable": true,
        "moduleElements": [
            {
                "kind": "FunctionDeclaration",
                "fullStart": 0,
                "fullEnd": 952,
                "start": 585,
                "end": 950,
                "fullWidth": 952,
                "width": 365,
                "modifiers": [],
                "functionKeyword": {
                    "kind": "FunctionKeyword",
                    "fullStart": 0,
                    "fullEnd": 594,
                    "start": 585,
                    "end": 593,
                    "fullWidth": 594,
                    "width": 8,
                    "text": "function",
                    "value": "function",
                    "valueText": "function",
                    "hasLeadingTrivia": true,
                    "hasLeadingComment": true,
                    "hasLeadingNewLine": true,
                    "hasTrailingTrivia": true,
                    "leadingTrivia": [
                        {
                            "kind": "SingleLineCommentTrivia",
                            "text": "/// Copyright (c) 2012 Ecma International.  All rights reserved. "
                        },
                        {
                            "kind": "NewLineTrivia",
                            "text": "\r\n"
                        },
                        {
                            "kind": "SingleLineCommentTrivia",
                            "text": "/// Ecma International makes this code available under the terms and conditions set"
                        },
                        {
                            "kind": "NewLineTrivia",
                            "text": "\r\n"
                        },
                        {
                            "kind": "SingleLineCommentTrivia",
                            "text": "/// forth on http://hg.ecmascript.org/tests/test262/raw-file/tip/LICENSE (the "
                        },
                        {
                            "kind": "NewLineTrivia",
                            "text": "\r\n"
                        },
                        {
                            "kind": "SingleLineCommentTrivia",
                            "text": "/// \"Use Terms\").   Any redistribution of this code must retain the above "
                        },
                        {
                            "kind": "NewLineTrivia",
                            "text": "\r\n"
                        },
                        {
                            "kind": "SingleLineCommentTrivia",
                            "text": "/// copyright and this notice and otherwise comply with the Use Terms."
                        },
                        {
                            "kind": "NewLineTrivia",
                            "text": "\r\n"
                        },
                        {
                            "kind": "MultiLineCommentTrivia",
                            "text": "/**\r\n * @path ch15/15.4/15.4.4/15.4.4.22/15.4.4.22-9-6.js\r\n * @description Array.prototype.reduceRight visits deleted element in array after the call when same index is also present in prototype\r\n */"
                        },
                        {
                            "kind": "NewLineTrivia",
                            "text": "\r\n"
                        },
                        {
                            "kind": "NewLineTrivia",
                            "text": "\r\n"
                        },
                        {
                            "kind": "NewLineTrivia",
                            "text": "\r\n"
                        }
                    ],
                    "trailingTrivia": [
                        {
                            "kind": "WhitespaceTrivia",
                            "text": " "
                        }
                    ]
                },
                "identifier": {
                    "kind": "IdentifierName",
                    "fullStart": 594,
                    "fullEnd": 602,
                    "start": 594,
                    "end": 602,
                    "fullWidth": 8,
                    "width": 8,
                    "text": "testcase",
                    "value": "testcase",
                    "valueText": "testcase"
                },
                "callSignature": {
                    "kind": "CallSignature",
                    "fullStart": 602,
                    "fullEnd": 605,
                    "start": 602,
                    "end": 604,
                    "fullWidth": 3,
                    "width": 2,
                    "parameterList": {
                        "kind": "ParameterList",
                        "fullStart": 602,
                        "fullEnd": 605,
                        "start": 602,
                        "end": 604,
                        "fullWidth": 3,
                        "width": 2,
                        "openParenToken": {
                            "kind": "OpenParenToken",
                            "fullStart": 602,
                            "fullEnd": 603,
                            "start": 602,
                            "end": 603,
                            "fullWidth": 1,
                            "width": 1,
                            "text": "(",
                            "value": "(",
                            "valueText": "("
                        },
                        "parameters": [],
                        "closeParenToken": {
                            "kind": "CloseParenToken",
                            "fullStart": 603,
                            "fullEnd": 605,
                            "start": 603,
                            "end": 604,
                            "fullWidth": 2,
                            "width": 1,
                            "text": ")",
                            "value": ")",
                            "valueText": ")",
                            "hasTrailingTrivia": true,
                            "trailingTrivia": [
                                {
                                    "kind": "WhitespaceTrivia",
                                    "text": " "
                                }
                            ]
                        }
                    }
                },
                "block": {
                    "kind": "Block",
                    "fullStart": 605,
                    "fullEnd": 952,
                    "start": 605,
                    "end": 950,
                    "fullWidth": 347,
                    "width": 345,
                    "openBraceToken": {
                        "kind": "OpenBraceToken",
                        "fullStart": 605,
                        "fullEnd": 609,
                        "start": 605,
                        "end": 606,
                        "fullWidth": 4,
                        "width": 1,
                        "text": "{",
                        "value": "{",
                        "valueText": "{",
                        "hasTrailingTrivia": true,
                        "hasTrailingNewLine": true,
                        "trailingTrivia": [
                            {
                                "kind": "WhitespaceTrivia",
                                "text": " "
                            },
                            {
                                "kind": "NewLineTrivia",
                                "text": "\r\n"
                            }
                        ]
                    },
                    "statements": [
                        {
                            "kind": "FunctionDeclaration",
                            "fullStart": 609,
                            "fullEnd": 748,
                            "start": 614,
                            "end": 746,
                            "fullWidth": 139,
                            "width": 132,
                            "modifiers": [],
                            "functionKeyword": {
                                "kind": "FunctionKeyword",
                                "fullStart": 609,
                                "fullEnd": 623,
                                "start": 614,
                                "end": 622,
                                "fullWidth": 14,
                                "width": 8,
                                "text": "function",
                                "value": "function",
                                "valueText": "function",
                                "hasLeadingTrivia": true,
                                "hasLeadingNewLine": true,
                                "hasTrailingTrivia": true,
                                "leadingTrivia": [
                                    {
                                        "kind": "WhitespaceTrivia",
                                        "text": " "
                                    },
                                    {
                                        "kind": "NewLineTrivia",
                                        "text": "\r\n"
                                    },
                                    {
                                        "kind": "WhitespaceTrivia",
                                        "text": "  "
                                    }
                                ],
                                "trailingTrivia": [
                                    {
                                        "kind": "WhitespaceTrivia",
                                        "text": " "
                                    }
                                ]
                            },
                            "identifier": {
                                "kind": "IdentifierName",
                                "fullStart": 623,
                                "fullEnd": 633,
                                "start": 623,
                                "end": 633,
                                "fullWidth": 10,
                                "width": 10,
                                "text": "callbackfn",
                                "value": "callbackfn",
                                "valueText": "callbackfn"
                            },
                            "callSignature": {
                                "kind": "CallSignature",
                                "fullStart": 633,
                                "fullEnd": 664,
                                "start": 633,
                                "end": 660,
                                "fullWidth": 31,
                                "width": 27,
                                "parameterList": {
                                    "kind": "ParameterList",
                                    "fullStart": 633,
                                    "fullEnd": 664,
                                    "start": 633,
                                    "end": 660,
                                    "fullWidth": 31,
                                    "width": 27,
                                    "openParenToken": {
                                        "kind": "OpenParenToken",
                                        "fullStart": 633,
                                        "fullEnd": 634,
                                        "start": 633,
                                        "end": 634,
                                        "fullWidth": 1,
                                        "width": 1,
                                        "text": "(",
                                        "value": "(",
                                        "valueText": "("
                                    },
                                    "parameters": [
                                        {
                                            "kind": "Parameter",
                                            "fullStart": 634,
                                            "fullEnd": 641,
                                            "start": 634,
                                            "end": 641,
                                            "fullWidth": 7,
<<<<<<< HEAD
                                            "width": 7,
=======
                                            "modifiers": [],
>>>>>>> e3c38734
                                            "identifier": {
                                                "kind": "IdentifierName",
                                                "fullStart": 634,
                                                "fullEnd": 641,
                                                "start": 634,
                                                "end": 641,
                                                "fullWidth": 7,
                                                "width": 7,
                                                "text": "prevVal",
                                                "value": "prevVal",
                                                "valueText": "prevVal"
                                            }
                                        },
                                        {
                                            "kind": "CommaToken",
                                            "fullStart": 641,
                                            "fullEnd": 643,
                                            "start": 641,
                                            "end": 642,
                                            "fullWidth": 2,
                                            "width": 1,
                                            "text": ",",
                                            "value": ",",
                                            "valueText": ",",
                                            "hasTrailingTrivia": true,
                                            "trailingTrivia": [
                                                {
                                                    "kind": "WhitespaceTrivia",
                                                    "text": " "
                                                }
                                            ]
                                        },
                                        {
                                            "kind": "Parameter",
                                            "fullStart": 643,
                                            "fullEnd": 649,
                                            "start": 643,
                                            "end": 649,
                                            "fullWidth": 6,
<<<<<<< HEAD
                                            "width": 6,
=======
                                            "modifiers": [],
>>>>>>> e3c38734
                                            "identifier": {
                                                "kind": "IdentifierName",
                                                "fullStart": 643,
                                                "fullEnd": 649,
                                                "start": 643,
                                                "end": 649,
                                                "fullWidth": 6,
                                                "width": 6,
                                                "text": "curVal",
                                                "value": "curVal",
                                                "valueText": "curVal"
                                            }
                                        },
                                        {
                                            "kind": "CommaToken",
                                            "fullStart": 649,
                                            "fullEnd": 651,
                                            "start": 649,
                                            "end": 650,
                                            "fullWidth": 2,
                                            "width": 1,
                                            "text": ",",
                                            "value": ",",
                                            "valueText": ",",
                                            "hasTrailingTrivia": true,
                                            "trailingTrivia": [
                                                {
                                                    "kind": "WhitespaceTrivia",
                                                    "text": " "
                                                }
                                            ]
                                        },
                                        {
                                            "kind": "Parameter",
                                            "fullStart": 651,
                                            "fullEnd": 654,
                                            "start": 651,
                                            "end": 654,
                                            "fullWidth": 3,
<<<<<<< HEAD
                                            "width": 3,
=======
                                            "modifiers": [],
>>>>>>> e3c38734
                                            "identifier": {
                                                "kind": "IdentifierName",
                                                "fullStart": 651,
                                                "fullEnd": 654,
                                                "start": 651,
                                                "end": 654,
                                                "fullWidth": 3,
                                                "width": 3,
                                                "text": "idx",
                                                "value": "idx",
                                                "valueText": "idx"
                                            }
                                        },
                                        {
                                            "kind": "CommaToken",
                                            "fullStart": 654,
                                            "fullEnd": 656,
                                            "start": 654,
                                            "end": 655,
                                            "fullWidth": 2,
                                            "width": 1,
                                            "text": ",",
                                            "value": ",",
                                            "valueText": ",",
                                            "hasTrailingTrivia": true,
                                            "trailingTrivia": [
                                                {
                                                    "kind": "WhitespaceTrivia",
                                                    "text": " "
                                                }
                                            ]
                                        },
                                        {
                                            "kind": "Parameter",
                                            "fullStart": 656,
                                            "fullEnd": 659,
                                            "start": 656,
                                            "end": 659,
                                            "fullWidth": 3,
<<<<<<< HEAD
                                            "width": 3,
=======
                                            "modifiers": [],
>>>>>>> e3c38734
                                            "identifier": {
                                                "kind": "IdentifierName",
                                                "fullStart": 656,
                                                "fullEnd": 659,
                                                "start": 656,
                                                "end": 659,
                                                "fullWidth": 3,
                                                "width": 3,
                                                "text": "obj",
                                                "value": "obj",
                                                "valueText": "obj"
                                            }
                                        }
                                    ],
                                    "closeParenToken": {
                                        "kind": "CloseParenToken",
                                        "fullStart": 659,
                                        "fullEnd": 664,
                                        "start": 659,
                                        "end": 660,
                                        "fullWidth": 5,
                                        "width": 1,
                                        "text": ")",
                                        "value": ")",
                                        "valueText": ")",
                                        "hasTrailingTrivia": true,
                                        "hasTrailingNewLine": true,
                                        "trailingTrivia": [
                                            {
                                                "kind": "WhitespaceTrivia",
                                                "text": "  "
                                            },
                                            {
                                                "kind": "NewLineTrivia",
                                                "text": "\r\n"
                                            }
                                        ]
                                    }
                                }
                            },
                            "block": {
                                "kind": "Block",
                                "fullStart": 664,
                                "fullEnd": 748,
                                "start": 666,
                                "end": 746,
                                "fullWidth": 84,
                                "width": 80,
                                "openBraceToken": {
                                    "kind": "OpenBraceToken",
                                    "fullStart": 664,
                                    "fullEnd": 669,
                                    "start": 666,
                                    "end": 667,
                                    "fullWidth": 5,
                                    "width": 1,
                                    "text": "{",
                                    "value": "{",
                                    "valueText": "{",
                                    "hasLeadingTrivia": true,
                                    "hasTrailingTrivia": true,
                                    "hasTrailingNewLine": true,
                                    "leadingTrivia": [
                                        {
                                            "kind": "WhitespaceTrivia",
                                            "text": "  "
                                        }
                                    ],
                                    "trailingTrivia": [
                                        {
                                            "kind": "NewLineTrivia",
                                            "text": "\r\n"
                                        }
                                    ]
                                },
                                "statements": [
                                    {
                                        "kind": "ExpressionStatement",
                                        "fullStart": 669,
                                        "fullEnd": 689,
                                        "start": 673,
                                        "end": 687,
                                        "fullWidth": 20,
                                        "width": 14,
                                        "expression": {
                                            "kind": "DeleteExpression",
                                            "fullStart": 669,
                                            "fullEnd": 686,
                                            "start": 673,
                                            "end": 686,
                                            "fullWidth": 17,
                                            "width": 13,
                                            "deleteKeyword": {
                                                "kind": "DeleteKeyword",
                                                "fullStart": 669,
                                                "fullEnd": 680,
                                                "start": 673,
                                                "end": 679,
                                                "fullWidth": 11,
                                                "width": 6,
                                                "text": "delete",
                                                "value": "delete",
                                                "valueText": "delete",
                                                "hasLeadingTrivia": true,
                                                "hasTrailingTrivia": true,
                                                "leadingTrivia": [
                                                    {
                                                        "kind": "WhitespaceTrivia",
                                                        "text": "    "
                                                    }
                                                ],
                                                "trailingTrivia": [
                                                    {
                                                        "kind": "WhitespaceTrivia",
                                                        "text": " "
                                                    }
                                                ]
                                            },
                                            "expression": {
                                                "kind": "ElementAccessExpression",
                                                "fullStart": 680,
                                                "fullEnd": 686,
                                                "start": 680,
                                                "end": 686,
                                                "fullWidth": 6,
                                                "width": 6,
                                                "expression": {
                                                    "kind": "IdentifierName",
                                                    "fullStart": 680,
                                                    "fullEnd": 683,
                                                    "start": 680,
                                                    "end": 683,
                                                    "fullWidth": 3,
                                                    "width": 3,
                                                    "text": "arr",
                                                    "value": "arr",
                                                    "valueText": "arr"
                                                },
                                                "openBracketToken": {
                                                    "kind": "OpenBracketToken",
                                                    "fullStart": 683,
                                                    "fullEnd": 684,
                                                    "start": 683,
                                                    "end": 684,
                                                    "fullWidth": 1,
                                                    "width": 1,
                                                    "text": "[",
                                                    "value": "[",
                                                    "valueText": "["
                                                },
                                                "argumentExpression": {
                                                    "kind": "NumericLiteral",
                                                    "fullStart": 684,
                                                    "fullEnd": 685,
                                                    "start": 684,
                                                    "end": 685,
                                                    "fullWidth": 1,
                                                    "width": 1,
                                                    "text": "1",
                                                    "value": 1,
                                                    "valueText": "1"
                                                },
                                                "closeBracketToken": {
                                                    "kind": "CloseBracketToken",
                                                    "fullStart": 685,
                                                    "fullEnd": 686,
                                                    "start": 685,
                                                    "end": 686,
                                                    "fullWidth": 1,
                                                    "width": 1,
                                                    "text": "]",
                                                    "value": "]",
                                                    "valueText": "]"
                                                }
                                            }
                                        },
                                        "semicolonToken": {
                                            "kind": "SemicolonToken",
                                            "fullStart": 686,
                                            "fullEnd": 689,
                                            "start": 686,
                                            "end": 687,
                                            "fullWidth": 3,
                                            "width": 1,
                                            "text": ";",
                                            "value": ";",
                                            "valueText": ";",
                                            "hasTrailingTrivia": true,
                                            "hasTrailingNewLine": true,
                                            "trailingTrivia": [
                                                {
                                                    "kind": "NewLineTrivia",
                                                    "text": "\r\n"
                                                }
                                            ]
                                        }
                                    },
                                    {
                                        "kind": "ExpressionStatement",
                                        "fullStart": 689,
                                        "fullEnd": 709,
                                        "start": 693,
                                        "end": 707,
                                        "fullWidth": 20,
                                        "width": 14,
                                        "expression": {
                                            "kind": "DeleteExpression",
                                            "fullStart": 689,
                                            "fullEnd": 706,
                                            "start": 693,
                                            "end": 706,
                                            "fullWidth": 17,
                                            "width": 13,
                                            "deleteKeyword": {
                                                "kind": "DeleteKeyword",
                                                "fullStart": 689,
                                                "fullEnd": 700,
                                                "start": 693,
                                                "end": 699,
                                                "fullWidth": 11,
                                                "width": 6,
                                                "text": "delete",
                                                "value": "delete",
                                                "valueText": "delete",
                                                "hasLeadingTrivia": true,
                                                "hasTrailingTrivia": true,
                                                "leadingTrivia": [
                                                    {
                                                        "kind": "WhitespaceTrivia",
                                                        "text": "    "
                                                    }
                                                ],
                                                "trailingTrivia": [
                                                    {
                                                        "kind": "WhitespaceTrivia",
                                                        "text": " "
                                                    }
                                                ]
                                            },
                                            "expression": {
                                                "kind": "ElementAccessExpression",
                                                "fullStart": 700,
                                                "fullEnd": 706,
                                                "start": 700,
                                                "end": 706,
                                                "fullWidth": 6,
                                                "width": 6,
                                                "expression": {
                                                    "kind": "IdentifierName",
                                                    "fullStart": 700,
                                                    "fullEnd": 703,
                                                    "start": 700,
                                                    "end": 703,
                                                    "fullWidth": 3,
                                                    "width": 3,
                                                    "text": "arr",
                                                    "value": "arr",
                                                    "valueText": "arr"
                                                },
                                                "openBracketToken": {
                                                    "kind": "OpenBracketToken",
                                                    "fullStart": 703,
                                                    "fullEnd": 704,
                                                    "start": 703,
                                                    "end": 704,
                                                    "fullWidth": 1,
                                                    "width": 1,
                                                    "text": "[",
                                                    "value": "[",
                                                    "valueText": "["
                                                },
                                                "argumentExpression": {
                                                    "kind": "NumericLiteral",
                                                    "fullStart": 704,
                                                    "fullEnd": 705,
                                                    "start": 704,
                                                    "end": 705,
                                                    "fullWidth": 1,
                                                    "width": 1,
                                                    "text": "2",
                                                    "value": 2,
                                                    "valueText": "2"
                                                },
                                                "closeBracketToken": {
                                                    "kind": "CloseBracketToken",
                                                    "fullStart": 705,
                                                    "fullEnd": 706,
                                                    "start": 705,
                                                    "end": 706,
                                                    "fullWidth": 1,
                                                    "width": 1,
                                                    "text": "]",
                                                    "value": "]",
                                                    "valueText": "]"
                                                }
                                            }
                                        },
                                        "semicolonToken": {
                                            "kind": "SemicolonToken",
                                            "fullStart": 706,
                                            "fullEnd": 709,
                                            "start": 706,
                                            "end": 707,
                                            "fullWidth": 3,
                                            "width": 1,
                                            "text": ";",
                                            "value": ";",
                                            "valueText": ";",
                                            "hasTrailingTrivia": true,
                                            "hasTrailingNewLine": true,
                                            "trailingTrivia": [
                                                {
                                                    "kind": "NewLineTrivia",
                                                    "text": "\r\n"
                                                }
                                            ]
                                        }
                                    },
                                    {
                                        "kind": "ReturnStatement",
                                        "fullStart": 709,
                                        "fullEnd": 743,
                                        "start": 713,
                                        "end": 737,
                                        "fullWidth": 34,
                                        "width": 24,
                                        "returnKeyword": {
                                            "kind": "ReturnKeyword",
                                            "fullStart": 709,
                                            "fullEnd": 720,
                                            "start": 713,
                                            "end": 719,
                                            "fullWidth": 11,
                                            "width": 6,
                                            "text": "return",
                                            "value": "return",
                                            "valueText": "return",
                                            "hasLeadingTrivia": true,
                                            "hasTrailingTrivia": true,
                                            "leadingTrivia": [
                                                {
                                                    "kind": "WhitespaceTrivia",
                                                    "text": "    "
                                                }
                                            ],
                                            "trailingTrivia": [
                                                {
                                                    "kind": "WhitespaceTrivia",
                                                    "text": " "
                                                }
                                            ]
                                        },
                                        "expression": {
                                            "kind": "AddExpression",
                                            "fullStart": 720,
                                            "fullEnd": 736,
                                            "start": 720,
                                            "end": 736,
                                            "fullWidth": 16,
                                            "width": 16,
                                            "left": {
                                                "kind": "IdentifierName",
                                                "fullStart": 720,
                                                "fullEnd": 728,
                                                "start": 720,
                                                "end": 727,
                                                "fullWidth": 8,
                                                "width": 7,
                                                "text": "prevVal",
                                                "value": "prevVal",
                                                "valueText": "prevVal",
                                                "hasTrailingTrivia": true,
                                                "trailingTrivia": [
                                                    {
                                                        "kind": "WhitespaceTrivia",
                                                        "text": " "
                                                    }
                                                ]
                                            },
                                            "operatorToken": {
                                                "kind": "PlusToken",
                                                "fullStart": 728,
                                                "fullEnd": 730,
                                                "start": 728,
                                                "end": 729,
                                                "fullWidth": 2,
                                                "width": 1,
                                                "text": "+",
                                                "value": "+",
                                                "valueText": "+",
                                                "hasTrailingTrivia": true,
                                                "trailingTrivia": [
                                                    {
                                                        "kind": "WhitespaceTrivia",
                                                        "text": " "
                                                    }
                                                ]
                                            },
                                            "right": {
                                                "kind": "IdentifierName",
                                                "fullStart": 730,
                                                "fullEnd": 736,
                                                "start": 730,
                                                "end": 736,
                                                "fullWidth": 6,
                                                "width": 6,
                                                "text": "curVal",
                                                "value": "curVal",
                                                "valueText": "curVal"
                                            }
                                        },
                                        "semicolonToken": {
                                            "kind": "SemicolonToken",
                                            "fullStart": 736,
                                            "fullEnd": 743,
                                            "start": 736,
                                            "end": 737,
                                            "fullWidth": 7,
                                            "width": 1,
                                            "text": ";",
                                            "value": ";",
                                            "valueText": ";",
                                            "hasTrailingTrivia": true,
                                            "hasTrailingNewLine": true,
                                            "trailingTrivia": [
                                                {
                                                    "kind": "WhitespaceTrivia",
                                                    "text": "    "
                                                },
                                                {
                                                    "kind": "NewLineTrivia",
                                                    "text": "\r\n"
                                                }
                                            ]
                                        }
                                    }
                                ],
                                "closeBraceToken": {
                                    "kind": "CloseBraceToken",
                                    "fullStart": 743,
                                    "fullEnd": 748,
                                    "start": 745,
                                    "end": 746,
                                    "fullWidth": 5,
                                    "width": 1,
                                    "text": "}",
                                    "value": "}",
                                    "valueText": "}",
                                    "hasLeadingTrivia": true,
                                    "hasTrailingTrivia": true,
                                    "hasTrailingNewLine": true,
                                    "leadingTrivia": [
                                        {
                                            "kind": "WhitespaceTrivia",
                                            "text": "  "
                                        }
                                    ],
                                    "trailingTrivia": [
                                        {
                                            "kind": "NewLineTrivia",
                                            "text": "\r\n"
                                        }
                                    ]
                                }
                            }
                        },
                        {
                            "kind": "ExpressionStatement",
                            "fullStart": 748,
                            "fullEnd": 775,
                            "start": 750,
                            "end": 773,
                            "fullWidth": 27,
                            "width": 23,
                            "expression": {
                                "kind": "AssignmentExpression",
                                "fullStart": 748,
                                "fullEnd": 772,
                                "start": 750,
                                "end": 772,
                                "fullWidth": 24,
                                "width": 22,
                                "left": {
                                    "kind": "ElementAccessExpression",
                                    "fullStart": 748,
                                    "fullEnd": 769,
                                    "start": 750,
                                    "end": 768,
                                    "fullWidth": 21,
                                    "width": 18,
                                    "expression": {
                                        "kind": "MemberAccessExpression",
                                        "fullStart": 748,
                                        "fullEnd": 765,
                                        "start": 750,
                                        "end": 765,
                                        "fullWidth": 17,
                                        "width": 15,
                                        "expression": {
                                            "kind": "IdentifierName",
                                            "fullStart": 748,
                                            "fullEnd": 755,
                                            "start": 750,
                                            "end": 755,
                                            "fullWidth": 7,
                                            "width": 5,
                                            "text": "Array",
                                            "value": "Array",
                                            "valueText": "Array",
                                            "hasLeadingTrivia": true,
                                            "leadingTrivia": [
                                                {
                                                    "kind": "WhitespaceTrivia",
                                                    "text": "  "
                                                }
                                            ]
                                        },
                                        "dotToken": {
                                            "kind": "DotToken",
                                            "fullStart": 755,
                                            "fullEnd": 756,
                                            "start": 755,
                                            "end": 756,
                                            "fullWidth": 1,
                                            "width": 1,
                                            "text": ".",
                                            "value": ".",
                                            "valueText": "."
                                        },
                                        "name": {
                                            "kind": "IdentifierName",
                                            "fullStart": 756,
                                            "fullEnd": 765,
                                            "start": 756,
                                            "end": 765,
                                            "fullWidth": 9,
                                            "width": 9,
                                            "text": "prototype",
                                            "value": "prototype",
                                            "valueText": "prototype"
                                        }
                                    },
                                    "openBracketToken": {
                                        "kind": "OpenBracketToken",
                                        "fullStart": 765,
                                        "fullEnd": 766,
                                        "start": 765,
                                        "end": 766,
                                        "fullWidth": 1,
                                        "width": 1,
                                        "text": "[",
                                        "value": "[",
                                        "valueText": "["
                                    },
                                    "argumentExpression": {
                                        "kind": "NumericLiteral",
                                        "fullStart": 766,
                                        "fullEnd": 767,
                                        "start": 766,
                                        "end": 767,
                                        "fullWidth": 1,
                                        "width": 1,
                                        "text": "2",
                                        "value": 2,
                                        "valueText": "2"
                                    },
                                    "closeBracketToken": {
                                        "kind": "CloseBracketToken",
                                        "fullStart": 767,
                                        "fullEnd": 769,
                                        "start": 767,
                                        "end": 768,
                                        "fullWidth": 2,
                                        "width": 1,
                                        "text": "]",
                                        "value": "]",
                                        "valueText": "]",
                                        "hasTrailingTrivia": true,
                                        "trailingTrivia": [
                                            {
                                                "kind": "WhitespaceTrivia",
                                                "text": " "
                                            }
                                        ]
                                    }
                                },
                                "operatorToken": {
                                    "kind": "EqualsToken",
                                    "fullStart": 769,
                                    "fullEnd": 771,
                                    "start": 769,
                                    "end": 770,
                                    "fullWidth": 2,
                                    "width": 1,
                                    "text": "=",
                                    "value": "=",
                                    "valueText": "=",
                                    "hasTrailingTrivia": true,
                                    "trailingTrivia": [
                                        {
                                            "kind": "WhitespaceTrivia",
                                            "text": " "
                                        }
                                    ]
                                },
                                "right": {
                                    "kind": "NumericLiteral",
                                    "fullStart": 771,
                                    "fullEnd": 772,
                                    "start": 771,
                                    "end": 772,
                                    "fullWidth": 1,
                                    "width": 1,
                                    "text": "6",
                                    "value": 6,
                                    "valueText": "6"
                                }
                            },
                            "semicolonToken": {
                                "kind": "SemicolonToken",
                                "fullStart": 772,
                                "fullEnd": 775,
                                "start": 772,
                                "end": 773,
                                "fullWidth": 3,
                                "width": 1,
                                "text": ";",
                                "value": ";",
                                "valueText": ";",
                                "hasTrailingTrivia": true,
                                "hasTrailingNewLine": true,
                                "trailingTrivia": [
                                    {
                                        "kind": "NewLineTrivia",
                                        "text": "\r\n"
                                    }
                                ]
                            }
                        },
                        {
                            "kind": "VariableStatement",
                            "fullStart": 775,
                            "fullEnd": 803,
                            "start": 777,
                            "end": 801,
                            "fullWidth": 28,
                            "width": 24,
                            "modifiers": [],
                            "variableDeclaration": {
                                "kind": "VariableDeclaration",
                                "fullStart": 775,
                                "fullEnd": 800,
                                "start": 777,
                                "end": 800,
                                "fullWidth": 25,
                                "width": 23,
                                "varKeyword": {
                                    "kind": "VarKeyword",
                                    "fullStart": 775,
                                    "fullEnd": 781,
                                    "start": 777,
                                    "end": 780,
                                    "fullWidth": 6,
                                    "width": 3,
                                    "text": "var",
                                    "value": "var",
                                    "valueText": "var",
                                    "hasLeadingTrivia": true,
                                    "hasTrailingTrivia": true,
                                    "leadingTrivia": [
                                        {
                                            "kind": "WhitespaceTrivia",
                                            "text": "  "
                                        }
                                    ],
                                    "trailingTrivia": [
                                        {
                                            "kind": "WhitespaceTrivia",
                                            "text": " "
                                        }
                                    ]
                                },
                                "variableDeclarators": [
                                    {
                                        "kind": "VariableDeclarator",
                                        "fullStart": 781,
                                        "fullEnd": 800,
                                        "start": 781,
                                        "end": 800,
                                        "fullWidth": 19,
                                        "width": 19,
                                        "identifier": {
                                            "kind": "IdentifierName",
                                            "fullStart": 781,
                                            "fullEnd": 785,
                                            "start": 781,
                                            "end": 784,
                                            "fullWidth": 4,
                                            "width": 3,
                                            "text": "arr",
                                            "value": "arr",
                                            "valueText": "arr",
                                            "hasTrailingTrivia": true,
                                            "trailingTrivia": [
                                                {
                                                    "kind": "WhitespaceTrivia",
                                                    "text": " "
                                                }
                                            ]
                                        },
                                        "equalsValueClause": {
                                            "kind": "EqualsValueClause",
                                            "fullStart": 785,
                                            "fullEnd": 800,
                                            "start": 785,
                                            "end": 800,
                                            "fullWidth": 15,
                                            "width": 15,
                                            "equalsToken": {
                                                "kind": "EqualsToken",
                                                "fullStart": 785,
                                                "fullEnd": 787,
                                                "start": 785,
                                                "end": 786,
                                                "fullWidth": 2,
                                                "width": 1,
                                                "text": "=",
                                                "value": "=",
                                                "valueText": "=",
                                                "hasTrailingTrivia": true,
                                                "trailingTrivia": [
                                                    {
                                                        "kind": "WhitespaceTrivia",
                                                        "text": " "
                                                    }
                                                ]
                                            },
                                            "value": {
                                                "kind": "ArrayLiteralExpression",
                                                "fullStart": 787,
                                                "fullEnd": 800,
                                                "start": 787,
                                                "end": 800,
                                                "fullWidth": 13,
                                                "width": 13,
                                                "openBracketToken": {
                                                    "kind": "OpenBracketToken",
                                                    "fullStart": 787,
                                                    "fullEnd": 788,
                                                    "start": 787,
                                                    "end": 788,
                                                    "fullWidth": 1,
                                                    "width": 1,
                                                    "text": "[",
                                                    "value": "[",
                                                    "valueText": "["
                                                },
                                                "expressions": [
                                                    {
                                                        "kind": "StringLiteral",
                                                        "fullStart": 788,
                                                        "fullEnd": 791,
                                                        "start": 788,
                                                        "end": 791,
                                                        "fullWidth": 3,
                                                        "width": 3,
                                                        "text": "'1'",
                                                        "value": "1",
                                                        "valueText": "1"
                                                    },
                                                    {
                                                        "kind": "CommaToken",
                                                        "fullStart": 791,
                                                        "fullEnd": 792,
                                                        "start": 791,
                                                        "end": 792,
                                                        "fullWidth": 1,
                                                        "width": 1,
                                                        "text": ",",
                                                        "value": ",",
                                                        "valueText": ","
                                                    },
                                                    {
                                                        "kind": "NumericLiteral",
                                                        "fullStart": 792,
                                                        "fullEnd": 793,
                                                        "start": 792,
                                                        "end": 793,
                                                        "fullWidth": 1,
                                                        "width": 1,
                                                        "text": "2",
                                                        "value": 2,
                                                        "valueText": "2"
                                                    },
                                                    {
                                                        "kind": "CommaToken",
                                                        "fullStart": 793,
                                                        "fullEnd": 794,
                                                        "start": 793,
                                                        "end": 794,
                                                        "fullWidth": 1,
                                                        "width": 1,
                                                        "text": ",",
                                                        "value": ",",
                                                        "valueText": ","
                                                    },
                                                    {
                                                        "kind": "NumericLiteral",
                                                        "fullStart": 794,
                                                        "fullEnd": 795,
                                                        "start": 794,
                                                        "end": 795,
                                                        "fullWidth": 1,
                                                        "width": 1,
                                                        "text": "3",
                                                        "value": 3,
                                                        "valueText": "3"
                                                    },
                                                    {
                                                        "kind": "CommaToken",
                                                        "fullStart": 795,
                                                        "fullEnd": 796,
                                                        "start": 795,
                                                        "end": 796,
                                                        "fullWidth": 1,
                                                        "width": 1,
                                                        "text": ",",
                                                        "value": ",",
                                                        "valueText": ","
                                                    },
                                                    {
                                                        "kind": "NumericLiteral",
                                                        "fullStart": 796,
                                                        "fullEnd": 797,
                                                        "start": 796,
                                                        "end": 797,
                                                        "fullWidth": 1,
                                                        "width": 1,
                                                        "text": "4",
                                                        "value": 4,
                                                        "valueText": "4"
                                                    },
                                                    {
                                                        "kind": "CommaToken",
                                                        "fullStart": 797,
                                                        "fullEnd": 798,
                                                        "start": 797,
                                                        "end": 798,
                                                        "fullWidth": 1,
                                                        "width": 1,
                                                        "text": ",",
                                                        "value": ",",
                                                        "valueText": ","
                                                    },
                                                    {
                                                        "kind": "NumericLiteral",
                                                        "fullStart": 798,
                                                        "fullEnd": 799,
                                                        "start": 798,
                                                        "end": 799,
                                                        "fullWidth": 1,
                                                        "width": 1,
                                                        "text": "5",
                                                        "value": 5,
                                                        "valueText": "5"
                                                    }
                                                ],
                                                "closeBracketToken": {
                                                    "kind": "CloseBracketToken",
                                                    "fullStart": 799,
                                                    "fullEnd": 800,
                                                    "start": 799,
                                                    "end": 800,
                                                    "fullWidth": 1,
                                                    "width": 1,
                                                    "text": "]",
                                                    "value": "]",
                                                    "valueText": "]"
                                                }
                                            }
                                        }
                                    }
                                ]
                            },
                            "semicolonToken": {
                                "kind": "SemicolonToken",
                                "fullStart": 800,
                                "fullEnd": 803,
                                "start": 800,
                                "end": 801,
                                "fullWidth": 3,
                                "width": 1,
                                "text": ";",
                                "value": ";",
                                "valueText": ";",
                                "hasTrailingTrivia": true,
                                "hasTrailingNewLine": true,
                                "trailingTrivia": [
                                    {
                                        "kind": "NewLineTrivia",
                                        "text": "\r\n"
                                    }
                                ]
                            }
                        },
                        {
                            "kind": "VariableStatement",
                            "fullStart": 803,
                            "fullEnd": 845,
                            "start": 805,
                            "end": 843,
                            "fullWidth": 42,
                            "width": 38,
                            "modifiers": [],
                            "variableDeclaration": {
                                "kind": "VariableDeclaration",
                                "fullStart": 803,
                                "fullEnd": 842,
                                "start": 805,
                                "end": 842,
                                "fullWidth": 39,
                                "width": 37,
                                "varKeyword": {
                                    "kind": "VarKeyword",
                                    "fullStart": 803,
                                    "fullEnd": 809,
                                    "start": 805,
                                    "end": 808,
                                    "fullWidth": 6,
                                    "width": 3,
                                    "text": "var",
                                    "value": "var",
                                    "valueText": "var",
                                    "hasLeadingTrivia": true,
                                    "hasTrailingTrivia": true,
                                    "leadingTrivia": [
                                        {
                                            "kind": "WhitespaceTrivia",
                                            "text": "  "
                                        }
                                    ],
                                    "trailingTrivia": [
                                        {
                                            "kind": "WhitespaceTrivia",
                                            "text": " "
                                        }
                                    ]
                                },
                                "variableDeclarators": [
                                    {
                                        "kind": "VariableDeclarator",
                                        "fullStart": 809,
                                        "fullEnd": 842,
                                        "start": 809,
                                        "end": 842,
                                        "fullWidth": 33,
                                        "width": 33,
                                        "identifier": {
                                            "kind": "IdentifierName",
                                            "fullStart": 809,
                                            "fullEnd": 813,
                                            "start": 809,
                                            "end": 812,
                                            "fullWidth": 4,
                                            "width": 3,
                                            "text": "res",
                                            "value": "res",
                                            "valueText": "res",
                                            "hasTrailingTrivia": true,
                                            "trailingTrivia": [
                                                {
                                                    "kind": "WhitespaceTrivia",
                                                    "text": " "
                                                }
                                            ]
                                        },
                                        "equalsValueClause": {
                                            "kind": "EqualsValueClause",
                                            "fullStart": 813,
                                            "fullEnd": 842,
                                            "start": 813,
                                            "end": 842,
                                            "fullWidth": 29,
                                            "width": 29,
                                            "equalsToken": {
                                                "kind": "EqualsToken",
                                                "fullStart": 813,
                                                "fullEnd": 815,
                                                "start": 813,
                                                "end": 814,
                                                "fullWidth": 2,
                                                "width": 1,
                                                "text": "=",
                                                "value": "=",
                                                "valueText": "=",
                                                "hasTrailingTrivia": true,
                                                "trailingTrivia": [
                                                    {
                                                        "kind": "WhitespaceTrivia",
                                                        "text": " "
                                                    }
                                                ]
                                            },
                                            "value": {
                                                "kind": "InvocationExpression",
                                                "fullStart": 815,
                                                "fullEnd": 842,
                                                "start": 815,
                                                "end": 842,
                                                "fullWidth": 27,
                                                "width": 27,
                                                "expression": {
                                                    "kind": "MemberAccessExpression",
                                                    "fullStart": 815,
                                                    "fullEnd": 830,
                                                    "start": 815,
                                                    "end": 830,
                                                    "fullWidth": 15,
                                                    "width": 15,
                                                    "expression": {
                                                        "kind": "IdentifierName",
                                                        "fullStart": 815,
                                                        "fullEnd": 818,
                                                        "start": 815,
                                                        "end": 818,
                                                        "fullWidth": 3,
                                                        "width": 3,
                                                        "text": "arr",
                                                        "value": "arr",
                                                        "valueText": "arr"
                                                    },
                                                    "dotToken": {
                                                        "kind": "DotToken",
                                                        "fullStart": 818,
                                                        "fullEnd": 819,
                                                        "start": 818,
                                                        "end": 819,
                                                        "fullWidth": 1,
                                                        "width": 1,
                                                        "text": ".",
                                                        "value": ".",
                                                        "valueText": "."
                                                    },
                                                    "name": {
                                                        "kind": "IdentifierName",
                                                        "fullStart": 819,
                                                        "fullEnd": 830,
                                                        "start": 819,
                                                        "end": 830,
                                                        "fullWidth": 11,
                                                        "width": 11,
                                                        "text": "reduceRight",
                                                        "value": "reduceRight",
                                                        "valueText": "reduceRight"
                                                    }
                                                },
                                                "argumentList": {
                                                    "kind": "ArgumentList",
                                                    "fullStart": 830,
                                                    "fullEnd": 842,
                                                    "start": 830,
                                                    "end": 842,
                                                    "fullWidth": 12,
                                                    "width": 12,
                                                    "openParenToken": {
                                                        "kind": "OpenParenToken",
                                                        "fullStart": 830,
                                                        "fullEnd": 831,
                                                        "start": 830,
                                                        "end": 831,
                                                        "fullWidth": 1,
                                                        "width": 1,
                                                        "text": "(",
                                                        "value": "(",
                                                        "valueText": "("
                                                    },
                                                    "arguments": [
                                                        {
                                                            "kind": "IdentifierName",
                                                            "fullStart": 831,
                                                            "fullEnd": 841,
                                                            "start": 831,
                                                            "end": 841,
                                                            "fullWidth": 10,
                                                            "width": 10,
                                                            "text": "callbackfn",
                                                            "value": "callbackfn",
                                                            "valueText": "callbackfn"
                                                        }
                                                    ],
                                                    "closeParenToken": {
                                                        "kind": "CloseParenToken",
                                                        "fullStart": 841,
                                                        "fullEnd": 842,
                                                        "start": 841,
                                                        "end": 842,
                                                        "fullWidth": 1,
                                                        "width": 1,
                                                        "text": ")",
                                                        "value": ")",
                                                        "valueText": ")"
                                                    }
                                                }
                                            }
                                        }
                                    }
                                ]
                            },
                            "semicolonToken": {
                                "kind": "SemicolonToken",
                                "fullStart": 842,
                                "fullEnd": 845,
                                "start": 842,
                                "end": 843,
                                "fullWidth": 3,
                                "width": 1,
                                "text": ";",
                                "value": ";",
                                "valueText": ";",
                                "hasTrailingTrivia": true,
                                "hasTrailingNewLine": true,
                                "trailingTrivia": [
                                    {
                                        "kind": "NewLineTrivia",
                                        "text": "\r\n"
                                    }
                                ]
                            }
                        },
                        {
                            "kind": "ExpressionStatement",
                            "fullStart": 845,
                            "fullEnd": 875,
                            "start": 847,
                            "end": 873,
                            "fullWidth": 30,
                            "width": 26,
                            "expression": {
                                "kind": "DeleteExpression",
                                "fullStart": 845,
                                "fullEnd": 872,
                                "start": 847,
                                "end": 872,
                                "fullWidth": 27,
                                "width": 25,
                                "deleteKeyword": {
                                    "kind": "DeleteKeyword",
                                    "fullStart": 845,
                                    "fullEnd": 854,
                                    "start": 847,
                                    "end": 853,
                                    "fullWidth": 9,
                                    "width": 6,
                                    "text": "delete",
                                    "value": "delete",
                                    "valueText": "delete",
                                    "hasLeadingTrivia": true,
                                    "hasTrailingTrivia": true,
                                    "leadingTrivia": [
                                        {
                                            "kind": "WhitespaceTrivia",
                                            "text": "  "
                                        }
                                    ],
                                    "trailingTrivia": [
                                        {
                                            "kind": "WhitespaceTrivia",
                                            "text": " "
                                        }
                                    ]
                                },
                                "expression": {
                                    "kind": "ElementAccessExpression",
                                    "fullStart": 854,
                                    "fullEnd": 872,
                                    "start": 854,
                                    "end": 872,
                                    "fullWidth": 18,
                                    "width": 18,
                                    "expression": {
                                        "kind": "MemberAccessExpression",
                                        "fullStart": 854,
                                        "fullEnd": 869,
                                        "start": 854,
                                        "end": 869,
                                        "fullWidth": 15,
                                        "width": 15,
                                        "expression": {
                                            "kind": "IdentifierName",
                                            "fullStart": 854,
                                            "fullEnd": 859,
                                            "start": 854,
                                            "end": 859,
                                            "fullWidth": 5,
                                            "width": 5,
                                            "text": "Array",
                                            "value": "Array",
                                            "valueText": "Array"
                                        },
                                        "dotToken": {
                                            "kind": "DotToken",
                                            "fullStart": 859,
                                            "fullEnd": 860,
                                            "start": 859,
                                            "end": 860,
                                            "fullWidth": 1,
                                            "width": 1,
                                            "text": ".",
                                            "value": ".",
                                            "valueText": "."
                                        },
                                        "name": {
                                            "kind": "IdentifierName",
                                            "fullStart": 860,
                                            "fullEnd": 869,
                                            "start": 860,
                                            "end": 869,
                                            "fullWidth": 9,
                                            "width": 9,
                                            "text": "prototype",
                                            "value": "prototype",
                                            "valueText": "prototype"
                                        }
                                    },
                                    "openBracketToken": {
                                        "kind": "OpenBracketToken",
                                        "fullStart": 869,
                                        "fullEnd": 870,
                                        "start": 869,
                                        "end": 870,
                                        "fullWidth": 1,
                                        "width": 1,
                                        "text": "[",
                                        "value": "[",
                                        "valueText": "["
                                    },
                                    "argumentExpression": {
                                        "kind": "NumericLiteral",
                                        "fullStart": 870,
                                        "fullEnd": 871,
                                        "start": 870,
                                        "end": 871,
                                        "fullWidth": 1,
                                        "width": 1,
                                        "text": "2",
                                        "value": 2,
                                        "valueText": "2"
                                    },
                                    "closeBracketToken": {
                                        "kind": "CloseBracketToken",
                                        "fullStart": 871,
                                        "fullEnd": 872,
                                        "start": 871,
                                        "end": 872,
                                        "fullWidth": 1,
                                        "width": 1,
                                        "text": "]",
                                        "value": "]",
                                        "valueText": "]"
                                    }
                                }
                            },
                            "semicolonToken": {
                                "kind": "SemicolonToken",
                                "fullStart": 872,
                                "fullEnd": 875,
                                "start": 872,
                                "end": 873,
                                "fullWidth": 3,
                                "width": 1,
                                "text": ";",
                                "value": ";",
                                "valueText": ";",
                                "hasTrailingTrivia": true,
                                "hasTrailingNewLine": true,
                                "trailingTrivia": [
                                    {
                                        "kind": "NewLineTrivia",
                                        "text": "\r\n"
                                    }
                                ]
                            }
                        },
                        {
                            "kind": "IfStatement",
                            "fullStart": 875,
                            "fullEnd": 944,
                            "start": 879,
                            "end": 940,
                            "fullWidth": 69,
                            "width": 61,
                            "ifKeyword": {
                                "kind": "IfKeyword",
                                "fullStart": 875,
                                "fullEnd": 881,
                                "start": 879,
                                "end": 881,
                                "fullWidth": 6,
                                "width": 2,
                                "text": "if",
                                "value": "if",
                                "valueText": "if",
                                "hasLeadingTrivia": true,
                                "hasLeadingNewLine": true,
                                "leadingTrivia": [
                                    {
                                        "kind": "NewLineTrivia",
                                        "text": "\r\n"
                                    },
                                    {
                                        "kind": "WhitespaceTrivia",
                                        "text": "  "
                                    }
                                ]
                            },
                            "openParenToken": {
                                "kind": "OpenParenToken",
                                "fullStart": 881,
                                "fullEnd": 882,
                                "start": 881,
                                "end": 882,
                                "fullWidth": 1,
                                "width": 1,
                                "text": "(",
                                "value": "(",
                                "valueText": "("
                            },
                            "condition": {
                                "kind": "EqualsExpression",
                                "fullStart": 882,
                                "fullEnd": 896,
                                "start": 882,
                                "end": 895,
                                "fullWidth": 14,
                                "width": 13,
                                "left": {
                                    "kind": "IdentifierName",
                                    "fullStart": 882,
                                    "fullEnd": 886,
                                    "start": 882,
                                    "end": 885,
                                    "fullWidth": 4,
                                    "width": 3,
                                    "text": "res",
                                    "value": "res",
                                    "valueText": "res",
                                    "hasTrailingTrivia": true,
                                    "trailingTrivia": [
                                        {
                                            "kind": "WhitespaceTrivia",
                                            "text": " "
                                        }
                                    ]
                                },
                                "operatorToken": {
                                    "kind": "EqualsEqualsEqualsToken",
                                    "fullStart": 886,
                                    "fullEnd": 890,
                                    "start": 886,
                                    "end": 889,
                                    "fullWidth": 4,
                                    "width": 3,
                                    "text": "===",
                                    "value": "===",
                                    "valueText": "===",
                                    "hasTrailingTrivia": true,
                                    "trailingTrivia": [
                                        {
                                            "kind": "WhitespaceTrivia",
                                            "text": " "
                                        }
                                    ]
                                },
                                "right": {
                                    "kind": "StringLiteral",
                                    "fullStart": 890,
                                    "fullEnd": 896,
                                    "start": 890,
                                    "end": 895,
                                    "fullWidth": 6,
                                    "width": 5,
                                    "text": "\"151\"",
                                    "value": "151",
                                    "valueText": "151",
                                    "hasTrailingTrivia": true,
                                    "trailingTrivia": [
                                        {
                                            "kind": "WhitespaceTrivia",
                                            "text": " "
                                        }
                                    ]
                                }
                            },
                            "closeParenToken": {
                                "kind": "CloseParenToken",
                                "fullStart": 896,
                                "fullEnd": 924,
                                "start": 896,
                                "end": 897,
                                "fullWidth": 28,
                                "width": 1,
                                "text": ")",
                                "value": ")",
                                "valueText": ")",
                                "hasTrailingTrivia": true,
                                "hasTrailingComment": true,
                                "hasTrailingNewLine": true,
                                "trailingTrivia": [
                                    {
                                        "kind": "WhitespaceTrivia",
                                        "text": "    "
                                    },
                                    {
                                        "kind": "SingleLineCommentTrivia",
                                        "text": "//one element deleted"
                                    },
                                    {
                                        "kind": "NewLineTrivia",
                                        "text": "\r\n"
                                    }
                                ]
                            },
                            "statement": {
                                "kind": "ReturnStatement",
                                "fullStart": 924,
                                "fullEnd": 944,
                                "start": 928,
                                "end": 940,
                                "fullWidth": 20,
                                "width": 12,
                                "returnKeyword": {
                                    "kind": "ReturnKeyword",
                                    "fullStart": 924,
                                    "fullEnd": 935,
                                    "start": 928,
                                    "end": 934,
                                    "fullWidth": 11,
                                    "width": 6,
                                    "text": "return",
                                    "value": "return",
                                    "valueText": "return",
                                    "hasLeadingTrivia": true,
                                    "hasTrailingTrivia": true,
                                    "leadingTrivia": [
                                        {
                                            "kind": "WhitespaceTrivia",
                                            "text": "    "
                                        }
                                    ],
                                    "trailingTrivia": [
                                        {
                                            "kind": "WhitespaceTrivia",
                                            "text": " "
                                        }
                                    ]
                                },
                                "expression": {
                                    "kind": "TrueKeyword",
                                    "fullStart": 935,
                                    "fullEnd": 939,
                                    "start": 935,
                                    "end": 939,
                                    "fullWidth": 4,
                                    "width": 4,
                                    "text": "true",
                                    "value": true,
                                    "valueText": "true"
                                },
                                "semicolonToken": {
                                    "kind": "SemicolonToken",
                                    "fullStart": 939,
                                    "fullEnd": 944,
                                    "start": 939,
                                    "end": 940,
                                    "fullWidth": 5,
                                    "width": 1,
                                    "text": ";",
                                    "value": ";",
                                    "valueText": ";",
                                    "hasTrailingTrivia": true,
                                    "hasTrailingNewLine": true,
                                    "trailingTrivia": [
                                        {
                                            "kind": "WhitespaceTrivia",
                                            "text": "  "
                                        },
                                        {
                                            "kind": "NewLineTrivia",
                                            "text": "\r\n"
                                        }
                                    ]
                                }
                            }
                        }
                    ],
                    "closeBraceToken": {
                        "kind": "CloseBraceToken",
                        "fullStart": 944,
                        "fullEnd": 952,
                        "start": 949,
                        "end": 950,
                        "fullWidth": 8,
                        "width": 1,
                        "text": "}",
                        "value": "}",
                        "valueText": "}",
                        "hasLeadingTrivia": true,
                        "hasLeadingNewLine": true,
                        "hasTrailingTrivia": true,
                        "hasTrailingNewLine": true,
                        "leadingTrivia": [
                            {
                                "kind": "WhitespaceTrivia",
                                "text": "  "
                            },
                            {
                                "kind": "NewLineTrivia",
                                "text": "\r\n"
                            },
                            {
                                "kind": "WhitespaceTrivia",
                                "text": " "
                            }
                        ],
                        "trailingTrivia": [
                            {
                                "kind": "NewLineTrivia",
                                "text": "\r\n"
                            }
                        ]
                    }
                }
            },
            {
                "kind": "ExpressionStatement",
                "fullStart": 952,
                "fullEnd": 976,
                "start": 952,
                "end": 974,
                "fullWidth": 24,
                "width": 22,
                "expression": {
                    "kind": "InvocationExpression",
                    "fullStart": 952,
                    "fullEnd": 973,
                    "start": 952,
                    "end": 973,
                    "fullWidth": 21,
                    "width": 21,
                    "expression": {
                        "kind": "IdentifierName",
                        "fullStart": 952,
                        "fullEnd": 963,
                        "start": 952,
                        "end": 963,
                        "fullWidth": 11,
                        "width": 11,
                        "text": "runTestCase",
                        "value": "runTestCase",
                        "valueText": "runTestCase"
                    },
                    "argumentList": {
                        "kind": "ArgumentList",
                        "fullStart": 963,
                        "fullEnd": 973,
                        "start": 963,
                        "end": 973,
                        "fullWidth": 10,
                        "width": 10,
                        "openParenToken": {
                            "kind": "OpenParenToken",
                            "fullStart": 963,
                            "fullEnd": 964,
                            "start": 963,
                            "end": 964,
                            "fullWidth": 1,
                            "width": 1,
                            "text": "(",
                            "value": "(",
                            "valueText": "("
                        },
                        "arguments": [
                            {
                                "kind": "IdentifierName",
                                "fullStart": 964,
                                "fullEnd": 972,
                                "start": 964,
                                "end": 972,
                                "fullWidth": 8,
                                "width": 8,
                                "text": "testcase",
                                "value": "testcase",
                                "valueText": "testcase"
                            }
                        ],
                        "closeParenToken": {
                            "kind": "CloseParenToken",
                            "fullStart": 972,
                            "fullEnd": 973,
                            "start": 972,
                            "end": 973,
                            "fullWidth": 1,
                            "width": 1,
                            "text": ")",
                            "value": ")",
                            "valueText": ")"
                        }
                    }
                },
                "semicolonToken": {
                    "kind": "SemicolonToken",
                    "fullStart": 973,
                    "fullEnd": 976,
                    "start": 973,
                    "end": 974,
                    "fullWidth": 3,
                    "width": 1,
                    "text": ";",
                    "value": ";",
                    "valueText": ";",
                    "hasTrailingTrivia": true,
                    "hasTrailingNewLine": true,
                    "trailingTrivia": [
                        {
                            "kind": "NewLineTrivia",
                            "text": "\r\n"
                        }
                    ]
                }
            }
        ],
        "endOfFileToken": {
            "kind": "EndOfFileToken",
            "fullStart": 976,
            "fullEnd": 976,
            "start": 976,
            "end": 976,
            "fullWidth": 0,
            "width": 0,
            "text": ""
        }
    },
    "lineMap": {
        "lineStarts": [
            0,
            67,
            152,
            232,
            308,
            380,
            385,
            439,
            576,
            581,
            583,
            585,
            609,
            612,
            664,
            669,
            689,
            709,
            743,
            748,
            775,
            803,
            845,
            875,
            877,
            924,
            944,
            948,
            952,
            976
        ],
        "length": 976
    }
}<|MERGE_RESOLUTION|>--- conflicted
+++ resolved
@@ -290,11 +290,8 @@
                                             "start": 634,
                                             "end": 641,
                                             "fullWidth": 7,
-<<<<<<< HEAD
                                             "width": 7,
-=======
                                             "modifiers": [],
->>>>>>> e3c38734
                                             "identifier": {
                                                 "kind": "IdentifierName",
                                                 "fullStart": 634,
@@ -334,11 +331,8 @@
                                             "start": 643,
                                             "end": 649,
                                             "fullWidth": 6,
-<<<<<<< HEAD
                                             "width": 6,
-=======
                                             "modifiers": [],
->>>>>>> e3c38734
                                             "identifier": {
                                                 "kind": "IdentifierName",
                                                 "fullStart": 643,
@@ -378,11 +372,8 @@
                                             "start": 651,
                                             "end": 654,
                                             "fullWidth": 3,
-<<<<<<< HEAD
                                             "width": 3,
-=======
                                             "modifiers": [],
->>>>>>> e3c38734
                                             "identifier": {
                                                 "kind": "IdentifierName",
                                                 "fullStart": 651,
@@ -422,11 +413,8 @@
                                             "start": 656,
                                             "end": 659,
                                             "fullWidth": 3,
-<<<<<<< HEAD
                                             "width": 3,
-=======
                                             "modifiers": [],
->>>>>>> e3c38734
                                             "identifier": {
                                                 "kind": "IdentifierName",
                                                 "fullStart": 656,
