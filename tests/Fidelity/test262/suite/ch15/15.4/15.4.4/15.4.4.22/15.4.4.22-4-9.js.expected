--- conflicted
+++ resolved
@@ -252,12 +252,8 @@
                                         "start": 601,
                                         "end": 623,
                                         "fullWidth": 22,
-<<<<<<< HEAD
                                         "width": 22,
-                                        "identifier": {
-=======
                                         "propertyName": {
->>>>>>> 85e84683
                                             "kind": "IdentifierName",
                                             "fullStart": 601,
                                             "fullEnd": 605,
@@ -556,12 +552,8 @@
                                         "start": 640,
                                         "end": 656,
                                         "fullWidth": 16,
-<<<<<<< HEAD
                                         "width": 16,
-                                        "identifier": {
-=======
                                         "propertyName": {
->>>>>>> 85e84683
                                             "kind": "IdentifierName",
                                             "fullStart": 640,
                                             "fullEnd": 649,
