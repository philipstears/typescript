--- conflicted
+++ resolved
@@ -422,11 +422,8 @@
                                             "start": 672,
                                             "end": 678,
                                             "fullWidth": 6,
-<<<<<<< HEAD
                                             "width": 6,
-=======
                                             "modifiers": [],
->>>>>>> e3c38734
                                             "identifier": {
                                                 "kind": "IdentifierName",
                                                 "fullStart": 672,
@@ -466,11 +463,8 @@
                                             "start": 680,
                                             "end": 686,
                                             "fullWidth": 6,
-<<<<<<< HEAD
                                             "width": 6,
-=======
                                             "modifiers": [],
->>>>>>> e3c38734
                                             "identifier": {
                                                 "kind": "IdentifierName",
                                                 "fullStart": 680,
@@ -510,11 +504,8 @@
                                             "start": 688,
                                             "end": 691,
                                             "fullWidth": 3,
-<<<<<<< HEAD
                                             "width": 3,
-=======
                                             "modifiers": [],
->>>>>>> e3c38734
                                             "identifier": {
                                                 "kind": "IdentifierName",
                                                 "fullStart": 688,
@@ -554,11 +545,8 @@
                                             "start": 693,
                                             "end": 696,
                                             "fullWidth": 3,
-<<<<<<< HEAD
                                             "width": 3,
-=======
                                             "modifiers": [],
->>>>>>> e3c38734
                                             "identifier": {
                                                 "kind": "IdentifierName",
                                                 "fullStart": 693,
