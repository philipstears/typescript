--- conflicted
+++ resolved
@@ -650,12 +650,8 @@
                                         "start": 718,
                                         "end": 731,
                                         "fullWidth": 13,
-<<<<<<< HEAD
                                         "width": 13,
-                                        "identifier": {
-=======
                                         "propertyName": {
->>>>>>> 85e84683
                                             "kind": "IdentifierName",
                                             "fullStart": 718,
                                             "fullEnd": 720,
@@ -860,12 +856,8 @@
                                         "start": 744,
                                         "end": 787,
                                         "fullWidth": 43,
-<<<<<<< HEAD
                                         "width": 43,
-                                        "identifier": {
-=======
                                         "propertyName": {
->>>>>>> 85e84683
                                             "kind": "IdentifierName",
                                             "fullStart": 744,
                                             "fullEnd": 746,
