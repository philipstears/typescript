--- conflicted
+++ resolved
@@ -252,12 +252,8 @@
                                         "start": 593,
                                         "end": 609,
                                         "fullWidth": 16,
-<<<<<<< HEAD
                                         "width": 16,
-                                        "identifier": {
-=======
                                         "propertyName": {
->>>>>>> 85e84683
                                             "kind": "IdentifierName",
                                             "fullStart": 593,
                                             "fullEnd": 602,
@@ -976,12 +972,8 @@
                                         "start": 773,
                                         "end": 785,
                                         "fullWidth": 12,
-<<<<<<< HEAD
                                         "width": 12,
-                                        "identifier": {
-=======
                                         "propertyName": {
->>>>>>> 85e84683
                                             "kind": "IdentifierName",
                                             "fullStart": 773,
                                             "fullEnd": 777,
