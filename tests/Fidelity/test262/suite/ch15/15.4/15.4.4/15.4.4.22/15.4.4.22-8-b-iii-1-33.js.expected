{
    "isDeclaration": false,
    "languageVersion": "EcmaScript5",
    "parseOptions": {
        "allowAutomaticSemicolonInsertion": true
    },
    "sourceUnit": {
        "kind": "SourceUnit",
        "fullStart": 0,
        "fullEnd": 1219,
        "start": 556,
        "end": 1219,
        "fullWidth": 1219,
        "width": 663,
        "isIncrementallyUnusable": true,
        "moduleElements": [
            {
                "kind": "FunctionDeclaration",
                "fullStart": 0,
                "fullEnd": 1195,
                "start": 556,
                "end": 1193,
                "fullWidth": 1195,
                "width": 637,
                "isIncrementallyUnusable": true,
                "modifiers": [],
                "functionKeyword": {
                    "kind": "FunctionKeyword",
                    "fullStart": 0,
                    "fullEnd": 565,
                    "start": 556,
                    "end": 564,
                    "fullWidth": 565,
                    "width": 8,
                    "text": "function",
                    "value": "function",
                    "valueText": "function",
                    "hasLeadingTrivia": true,
                    "hasLeadingComment": true,
                    "hasLeadingNewLine": true,
                    "hasTrailingTrivia": true,
                    "leadingTrivia": [
                        {
                            "kind": "SingleLineCommentTrivia",
                            "text": "/// Copyright (c) 2012 Ecma International.  All rights reserved. "
                        },
                        {
                            "kind": "NewLineTrivia",
                            "text": "\r\n"
                        },
                        {
                            "kind": "SingleLineCommentTrivia",
                            "text": "/// Ecma International makes this code available under the terms and conditions set"
                        },
                        {
                            "kind": "NewLineTrivia",
                            "text": "\r\n"
                        },
                        {
                            "kind": "SingleLineCommentTrivia",
                            "text": "/// forth on http://hg.ecmascript.org/tests/test262/raw-file/tip/LICENSE (the "
                        },
                        {
                            "kind": "NewLineTrivia",
                            "text": "\r\n"
                        },
                        {
                            "kind": "SingleLineCommentTrivia",
                            "text": "/// \"Use Terms\").   Any redistribution of this code must retain the above "
                        },
                        {
                            "kind": "NewLineTrivia",
                            "text": "\r\n"
                        },
                        {
                            "kind": "SingleLineCommentTrivia",
                            "text": "/// copyright and this notice and otherwise comply with the Use Terms."
                        },
                        {
                            "kind": "NewLineTrivia",
                            "text": "\r\n"
                        },
                        {
                            "kind": "MultiLineCommentTrivia",
                            "text": "/**\r\n * @path ch15/15.4/15.4.4/15.4.4.22/15.4.4.22-8-b-iii-1-33.js\r\n * @description Array.prototype.reduceRight - Exception in getter terminate iteration on an Array\r\n */"
                        },
                        {
                            "kind": "NewLineTrivia",
                            "text": "\r\n"
                        },
                        {
                            "kind": "NewLineTrivia",
                            "text": "\r\n"
                        },
                        {
                            "kind": "NewLineTrivia",
                            "text": "\r\n"
                        }
                    ],
                    "trailingTrivia": [
                        {
                            "kind": "WhitespaceTrivia",
                            "text": " "
                        }
                    ]
                },
                "identifier": {
                    "kind": "IdentifierName",
                    "fullStart": 565,
                    "fullEnd": 573,
                    "start": 565,
                    "end": 573,
                    "fullWidth": 8,
                    "width": 8,
                    "text": "testcase",
                    "value": "testcase",
                    "valueText": "testcase"
                },
                "callSignature": {
                    "kind": "CallSignature",
                    "fullStart": 573,
                    "fullEnd": 576,
                    "start": 573,
                    "end": 575,
                    "fullWidth": 3,
                    "width": 2,
                    "parameterList": {
                        "kind": "ParameterList",
                        "fullStart": 573,
                        "fullEnd": 576,
                        "start": 573,
                        "end": 575,
                        "fullWidth": 3,
                        "width": 2,
                        "openParenToken": {
                            "kind": "OpenParenToken",
                            "fullStart": 573,
                            "fullEnd": 574,
                            "start": 573,
                            "end": 574,
                            "fullWidth": 1,
                            "width": 1,
                            "text": "(",
                            "value": "(",
                            "valueText": "("
                        },
                        "parameters": [],
                        "closeParenToken": {
                            "kind": "CloseParenToken",
                            "fullStart": 574,
                            "fullEnd": 576,
                            "start": 574,
                            "end": 575,
                            "fullWidth": 2,
                            "width": 1,
                            "text": ")",
                            "value": ")",
                            "valueText": ")",
                            "hasTrailingTrivia": true,
                            "trailingTrivia": [
                                {
                                    "kind": "WhitespaceTrivia",
                                    "text": " "
                                }
                            ]
                        }
                    }
                },
                "block": {
                    "kind": "Block",
                    "fullStart": 576,
                    "fullEnd": 1195,
                    "start": 576,
                    "end": 1193,
                    "fullWidth": 619,
                    "width": 617,
                    "isIncrementallyUnusable": true,
                    "openBraceToken": {
                        "kind": "OpenBraceToken",
                        "fullStart": 576,
                        "fullEnd": 579,
                        "start": 576,
                        "end": 577,
                        "fullWidth": 3,
                        "width": 1,
                        "text": "{",
                        "value": "{",
                        "valueText": "{",
                        "hasTrailingTrivia": true,
                        "hasTrailingNewLine": true,
                        "trailingTrivia": [
                            {
                                "kind": "NewLineTrivia",
                                "text": "\r\n"
                            }
                        ]
                    },
                    "statements": [
                        {
                            "kind": "VariableStatement",
                            "fullStart": 579,
                            "fullEnd": 612,
                            "start": 589,
                            "end": 610,
                            "fullWidth": 33,
                            "width": 21,
                            "modifiers": [],
                            "variableDeclaration": {
                                "kind": "VariableDeclaration",
                                "fullStart": 579,
                                "fullEnd": 609,
                                "start": 589,
                                "end": 609,
                                "fullWidth": 30,
                                "width": 20,
                                "varKeyword": {
                                    "kind": "VarKeyword",
                                    "fullStart": 579,
                                    "fullEnd": 593,
                                    "start": 589,
                                    "end": 592,
                                    "fullWidth": 14,
                                    "width": 3,
                                    "text": "var",
                                    "value": "var",
                                    "valueText": "var",
                                    "hasLeadingTrivia": true,
                                    "hasLeadingNewLine": true,
                                    "hasTrailingTrivia": true,
                                    "leadingTrivia": [
                                        {
                                            "kind": "NewLineTrivia",
                                            "text": "\r\n"
                                        },
                                        {
                                            "kind": "WhitespaceTrivia",
                                            "text": "        "
                                        }
                                    ],
                                    "trailingTrivia": [
                                        {
                                            "kind": "WhitespaceTrivia",
                                            "text": " "
                                        }
                                    ]
                                },
                                "variableDeclarators": [
                                    {
                                        "kind": "VariableDeclarator",
                                        "fullStart": 593,
                                        "fullEnd": 609,
                                        "start": 593,
                                        "end": 609,
                                        "fullWidth": 16,
                                        "width": 16,
                                        "identifier": {
                                            "kind": "IdentifierName",
                                            "fullStart": 593,
                                            "fullEnd": 602,
                                            "start": 593,
                                            "end": 601,
                                            "fullWidth": 9,
                                            "width": 8,
                                            "text": "accessed",
                                            "value": "accessed",
                                            "valueText": "accessed",
                                            "hasTrailingTrivia": true,
                                            "trailingTrivia": [
                                                {
                                                    "kind": "WhitespaceTrivia",
                                                    "text": " "
                                                }
                                            ]
                                        },
                                        "equalsValueClause": {
                                            "kind": "EqualsValueClause",
                                            "fullStart": 602,
                                            "fullEnd": 609,
                                            "start": 602,
                                            "end": 609,
                                            "fullWidth": 7,
                                            "width": 7,
                                            "equalsToken": {
                                                "kind": "EqualsToken",
                                                "fullStart": 602,
                                                "fullEnd": 604,
                                                "start": 602,
                                                "end": 603,
                                                "fullWidth": 2,
                                                "width": 1,
                                                "text": "=",
                                                "value": "=",
                                                "valueText": "=",
                                                "hasTrailingTrivia": true,
                                                "trailingTrivia": [
                                                    {
                                                        "kind": "WhitespaceTrivia",
                                                        "text": " "
                                                    }
                                                ]
                                            },
                                            "value": {
                                                "kind": "FalseKeyword",
                                                "fullStart": 604,
                                                "fullEnd": 609,
                                                "start": 604,
                                                "end": 609,
                                                "fullWidth": 5,
                                                "width": 5,
                                                "text": "false",
                                                "value": false,
                                                "valueText": "false"
                                            }
                                        }
                                    }
                                ]
                            },
                            "semicolonToken": {
                                "kind": "SemicolonToken",
                                "fullStart": 609,
                                "fullEnd": 612,
                                "start": 609,
                                "end": 610,
                                "fullWidth": 3,
                                "width": 1,
                                "text": ";",
                                "value": ";",
                                "valueText": ";",
                                "hasTrailingTrivia": true,
                                "hasTrailingNewLine": true,
                                "trailingTrivia": [
                                    {
                                        "kind": "NewLineTrivia",
                                        "text": "\r\n"
                                    }
                                ]
                            }
                        },
                        {
                            "kind": "FunctionDeclaration",
                            "fullStart": 612,
                            "fullEnd": 759,
                            "start": 620,
                            "end": 757,
                            "fullWidth": 147,
                            "width": 137,
                            "modifiers": [],
                            "functionKeyword": {
                                "kind": "FunctionKeyword",
                                "fullStart": 612,
                                "fullEnd": 629,
                                "start": 620,
                                "end": 628,
                                "fullWidth": 17,
                                "width": 8,
                                "text": "function",
                                "value": "function",
                                "valueText": "function",
                                "hasLeadingTrivia": true,
                                "hasTrailingTrivia": true,
                                "leadingTrivia": [
                                    {
                                        "kind": "WhitespaceTrivia",
                                        "text": "        "
                                    }
                                ],
                                "trailingTrivia": [
                                    {
                                        "kind": "WhitespaceTrivia",
                                        "text": " "
                                    }
                                ]
                            },
                            "identifier": {
                                "kind": "IdentifierName",
                                "fullStart": 629,
                                "fullEnd": 639,
                                "start": 629,
                                "end": 639,
                                "fullWidth": 10,
                                "width": 10,
                                "text": "callbackfn",
                                "value": "callbackfn",
                                "valueText": "callbackfn"
                            },
                            "callSignature": {
                                "kind": "CallSignature",
                                "fullStart": 639,
                                "fullEnd": 667,
                                "start": 639,
                                "end": 666,
                                "fullWidth": 28,
                                "width": 27,
                                "parameterList": {
                                    "kind": "ParameterList",
                                    "fullStart": 639,
                                    "fullEnd": 667,
                                    "start": 639,
                                    "end": 666,
                                    "fullWidth": 28,
                                    "width": 27,
                                    "openParenToken": {
                                        "kind": "OpenParenToken",
                                        "fullStart": 639,
                                        "fullEnd": 640,
                                        "start": 639,
                                        "end": 640,
                                        "fullWidth": 1,
                                        "width": 1,
                                        "text": "(",
                                        "value": "(",
                                        "valueText": "("
                                    },
                                    "parameters": [
                                        {
                                            "kind": "Parameter",
                                            "fullStart": 640,
                                            "fullEnd": 647,
                                            "start": 640,
                                            "end": 647,
                                            "fullWidth": 7,
<<<<<<< HEAD
                                            "width": 7,
=======
                                            "modifiers": [],
>>>>>>> e3c38734
                                            "identifier": {
                                                "kind": "IdentifierName",
                                                "fullStart": 640,
                                                "fullEnd": 647,
                                                "start": 640,
                                                "end": 647,
                                                "fullWidth": 7,
                                                "width": 7,
                                                "text": "prevVal",
                                                "value": "prevVal",
                                                "valueText": "prevVal"
                                            }
                                        },
                                        {
                                            "kind": "CommaToken",
                                            "fullStart": 647,
                                            "fullEnd": 649,
                                            "start": 647,
                                            "end": 648,
                                            "fullWidth": 2,
                                            "width": 1,
                                            "text": ",",
                                            "value": ",",
                                            "valueText": ",",
                                            "hasTrailingTrivia": true,
                                            "trailingTrivia": [
                                                {
                                                    "kind": "WhitespaceTrivia",
                                                    "text": " "
                                                }
                                            ]
                                        },
                                        {
                                            "kind": "Parameter",
                                            "fullStart": 649,
                                            "fullEnd": 655,
                                            "start": 649,
                                            "end": 655,
                                            "fullWidth": 6,
<<<<<<< HEAD
                                            "width": 6,
=======
                                            "modifiers": [],
>>>>>>> e3c38734
                                            "identifier": {
                                                "kind": "IdentifierName",
                                                "fullStart": 649,
                                                "fullEnd": 655,
                                                "start": 649,
                                                "end": 655,
                                                "fullWidth": 6,
                                                "width": 6,
                                                "text": "curVal",
                                                "value": "curVal",
                                                "valueText": "curVal"
                                            }
                                        },
                                        {
                                            "kind": "CommaToken",
                                            "fullStart": 655,
                                            "fullEnd": 657,
                                            "start": 655,
                                            "end": 656,
                                            "fullWidth": 2,
                                            "width": 1,
                                            "text": ",",
                                            "value": ",",
                                            "valueText": ",",
                                            "hasTrailingTrivia": true,
                                            "trailingTrivia": [
                                                {
                                                    "kind": "WhitespaceTrivia",
                                                    "text": " "
                                                }
                                            ]
                                        },
                                        {
                                            "kind": "Parameter",
                                            "fullStart": 657,
                                            "fullEnd": 660,
                                            "start": 657,
                                            "end": 660,
                                            "fullWidth": 3,
<<<<<<< HEAD
                                            "width": 3,
=======
                                            "modifiers": [],
>>>>>>> e3c38734
                                            "identifier": {
                                                "kind": "IdentifierName",
                                                "fullStart": 657,
                                                "fullEnd": 660,
                                                "start": 657,
                                                "end": 660,
                                                "fullWidth": 3,
                                                "width": 3,
                                                "text": "idx",
                                                "value": "idx",
                                                "valueText": "idx"
                                            }
                                        },
                                        {
                                            "kind": "CommaToken",
                                            "fullStart": 660,
                                            "fullEnd": 662,
                                            "start": 660,
                                            "end": 661,
                                            "fullWidth": 2,
                                            "width": 1,
                                            "text": ",",
                                            "value": ",",
                                            "valueText": ",",
                                            "hasTrailingTrivia": true,
                                            "trailingTrivia": [
                                                {
                                                    "kind": "WhitespaceTrivia",
                                                    "text": " "
                                                }
                                            ]
                                        },
                                        {
                                            "kind": "Parameter",
                                            "fullStart": 662,
                                            "fullEnd": 665,
                                            "start": 662,
                                            "end": 665,
                                            "fullWidth": 3,
<<<<<<< HEAD
                                            "width": 3,
=======
                                            "modifiers": [],
>>>>>>> e3c38734
                                            "identifier": {
                                                "kind": "IdentifierName",
                                                "fullStart": 662,
                                                "fullEnd": 665,
                                                "start": 662,
                                                "end": 665,
                                                "fullWidth": 3,
                                                "width": 3,
                                                "text": "obj",
                                                "value": "obj",
                                                "valueText": "obj"
                                            }
                                        }
                                    ],
                                    "closeParenToken": {
                                        "kind": "CloseParenToken",
                                        "fullStart": 665,
                                        "fullEnd": 667,
                                        "start": 665,
                                        "end": 666,
                                        "fullWidth": 2,
                                        "width": 1,
                                        "text": ")",
                                        "value": ")",
                                        "valueText": ")",
                                        "hasTrailingTrivia": true,
                                        "trailingTrivia": [
                                            {
                                                "kind": "WhitespaceTrivia",
                                                "text": " "
                                            }
                                        ]
                                    }
                                }
                            },
                            "block": {
                                "kind": "Block",
                                "fullStart": 667,
                                "fullEnd": 759,
                                "start": 667,
                                "end": 757,
                                "fullWidth": 92,
                                "width": 90,
                                "openBraceToken": {
                                    "kind": "OpenBraceToken",
                                    "fullStart": 667,
                                    "fullEnd": 670,
                                    "start": 667,
                                    "end": 668,
                                    "fullWidth": 3,
                                    "width": 1,
                                    "text": "{",
                                    "value": "{",
                                    "valueText": "{",
                                    "hasTrailingTrivia": true,
                                    "hasTrailingNewLine": true,
                                    "trailingTrivia": [
                                        {
                                            "kind": "NewLineTrivia",
                                            "text": "\r\n"
                                        }
                                    ]
                                },
                                "statements": [
                                    {
                                        "kind": "IfStatement",
                                        "fullStart": 670,
                                        "fullEnd": 748,
                                        "start": 682,
                                        "end": 746,
                                        "fullWidth": 78,
                                        "width": 64,
                                        "ifKeyword": {
                                            "kind": "IfKeyword",
                                            "fullStart": 670,
                                            "fullEnd": 685,
                                            "start": 682,
                                            "end": 684,
                                            "fullWidth": 15,
                                            "width": 2,
                                            "text": "if",
                                            "value": "if",
                                            "valueText": "if",
                                            "hasLeadingTrivia": true,
                                            "hasTrailingTrivia": true,
                                            "leadingTrivia": [
                                                {
                                                    "kind": "WhitespaceTrivia",
                                                    "text": "            "
                                                }
                                            ],
                                            "trailingTrivia": [
                                                {
                                                    "kind": "WhitespaceTrivia",
                                                    "text": " "
                                                }
                                            ]
                                        },
                                        "openParenToken": {
                                            "kind": "OpenParenToken",
                                            "fullStart": 685,
                                            "fullEnd": 686,
                                            "start": 685,
                                            "end": 686,
                                            "fullWidth": 1,
                                            "width": 1,
                                            "text": "(",
                                            "value": "(",
                                            "valueText": "("
                                        },
                                        "condition": {
                                            "kind": "LessThanOrEqualExpression",
                                            "fullStart": 686,
                                            "fullEnd": 694,
                                            "start": 686,
                                            "end": 694,
                                            "fullWidth": 8,
                                            "width": 8,
                                            "left": {
                                                "kind": "IdentifierName",
                                                "fullStart": 686,
                                                "fullEnd": 690,
                                                "start": 686,
                                                "end": 689,
                                                "fullWidth": 4,
                                                "width": 3,
                                                "text": "idx",
                                                "value": "idx",
                                                "valueText": "idx",
                                                "hasTrailingTrivia": true,
                                                "trailingTrivia": [
                                                    {
                                                        "kind": "WhitespaceTrivia",
                                                        "text": " "
                                                    }
                                                ]
                                            },
                                            "operatorToken": {
                                                "kind": "LessThanEqualsToken",
                                                "fullStart": 690,
                                                "fullEnd": 693,
                                                "start": 690,
                                                "end": 692,
                                                "fullWidth": 3,
                                                "width": 2,
                                                "text": "<=",
                                                "value": "<=",
                                                "valueText": "<=",
                                                "hasTrailingTrivia": true,
                                                "trailingTrivia": [
                                                    {
                                                        "kind": "WhitespaceTrivia",
                                                        "text": " "
                                                    }
                                                ]
                                            },
                                            "right": {
                                                "kind": "NumericLiteral",
                                                "fullStart": 693,
                                                "fullEnd": 694,
                                                "start": 693,
                                                "end": 694,
                                                "fullWidth": 1,
                                                "width": 1,
                                                "text": "1",
                                                "value": 1,
                                                "valueText": "1"
                                            }
                                        },
                                        "closeParenToken": {
                                            "kind": "CloseParenToken",
                                            "fullStart": 694,
                                            "fullEnd": 696,
                                            "start": 694,
                                            "end": 695,
                                            "fullWidth": 2,
                                            "width": 1,
                                            "text": ")",
                                            "value": ")",
                                            "valueText": ")",
                                            "hasTrailingTrivia": true,
                                            "trailingTrivia": [
                                                {
                                                    "kind": "WhitespaceTrivia",
                                                    "text": " "
                                                }
                                            ]
                                        },
                                        "statement": {
                                            "kind": "Block",
                                            "fullStart": 696,
                                            "fullEnd": 748,
                                            "start": 696,
                                            "end": 746,
                                            "fullWidth": 52,
                                            "width": 50,
                                            "openBraceToken": {
                                                "kind": "OpenBraceToken",
                                                "fullStart": 696,
                                                "fullEnd": 699,
                                                "start": 696,
                                                "end": 697,
                                                "fullWidth": 3,
                                                "width": 1,
                                                "text": "{",
                                                "value": "{",
                                                "valueText": "{",
                                                "hasTrailingTrivia": true,
                                                "hasTrailingNewLine": true,
                                                "trailingTrivia": [
                                                    {
                                                        "kind": "NewLineTrivia",
                                                        "text": "\r\n"
                                                    }
                                                ]
                                            },
                                            "statements": [
                                                {
                                                    "kind": "ExpressionStatement",
                                                    "fullStart": 699,
                                                    "fullEnd": 733,
                                                    "start": 715,
                                                    "end": 731,
                                                    "fullWidth": 34,
                                                    "width": 16,
                                                    "expression": {
                                                        "kind": "AssignmentExpression",
                                                        "fullStart": 699,
                                                        "fullEnd": 730,
                                                        "start": 715,
                                                        "end": 730,
                                                        "fullWidth": 31,
                                                        "width": 15,
                                                        "left": {
                                                            "kind": "IdentifierName",
                                                            "fullStart": 699,
                                                            "fullEnd": 724,
                                                            "start": 715,
                                                            "end": 723,
                                                            "fullWidth": 25,
                                                            "width": 8,
                                                            "text": "accessed",
                                                            "value": "accessed",
                                                            "valueText": "accessed",
                                                            "hasLeadingTrivia": true,
                                                            "hasTrailingTrivia": true,
                                                            "leadingTrivia": [
                                                                {
                                                                    "kind": "WhitespaceTrivia",
                                                                    "text": "                "
                                                                }
                                                            ],
                                                            "trailingTrivia": [
                                                                {
                                                                    "kind": "WhitespaceTrivia",
                                                                    "text": " "
                                                                }
                                                            ]
                                                        },
                                                        "operatorToken": {
                                                            "kind": "EqualsToken",
                                                            "fullStart": 724,
                                                            "fullEnd": 726,
                                                            "start": 724,
                                                            "end": 725,
                                                            "fullWidth": 2,
                                                            "width": 1,
                                                            "text": "=",
                                                            "value": "=",
                                                            "valueText": "=",
                                                            "hasTrailingTrivia": true,
                                                            "trailingTrivia": [
                                                                {
                                                                    "kind": "WhitespaceTrivia",
                                                                    "text": " "
                                                                }
                                                            ]
                                                        },
                                                        "right": {
                                                            "kind": "TrueKeyword",
                                                            "fullStart": 726,
                                                            "fullEnd": 730,
                                                            "start": 726,
                                                            "end": 730,
                                                            "fullWidth": 4,
                                                            "width": 4,
                                                            "text": "true",
                                                            "value": true,
                                                            "valueText": "true"
                                                        }
                                                    },
                                                    "semicolonToken": {
                                                        "kind": "SemicolonToken",
                                                        "fullStart": 730,
                                                        "fullEnd": 733,
                                                        "start": 730,
                                                        "end": 731,
                                                        "fullWidth": 3,
                                                        "width": 1,
                                                        "text": ";",
                                                        "value": ";",
                                                        "valueText": ";",
                                                        "hasTrailingTrivia": true,
                                                        "hasTrailingNewLine": true,
                                                        "trailingTrivia": [
                                                            {
                                                                "kind": "NewLineTrivia",
                                                                "text": "\r\n"
                                                            }
                                                        ]
                                                    }
                                                }
                                            ],
                                            "closeBraceToken": {
                                                "kind": "CloseBraceToken",
                                                "fullStart": 733,
                                                "fullEnd": 748,
                                                "start": 745,
                                                "end": 746,
                                                "fullWidth": 15,
                                                "width": 1,
                                                "text": "}",
                                                "value": "}",
                                                "valueText": "}",
                                                "hasLeadingTrivia": true,
                                                "hasTrailingTrivia": true,
                                                "hasTrailingNewLine": true,
                                                "leadingTrivia": [
                                                    {
                                                        "kind": "WhitespaceTrivia",
                                                        "text": "            "
                                                    }
                                                ],
                                                "trailingTrivia": [
                                                    {
                                                        "kind": "NewLineTrivia",
                                                        "text": "\r\n"
                                                    }
                                                ]
                                            }
                                        }
                                    }
                                ],
                                "closeBraceToken": {
                                    "kind": "CloseBraceToken",
                                    "fullStart": 748,
                                    "fullEnd": 759,
                                    "start": 756,
                                    "end": 757,
                                    "fullWidth": 11,
                                    "width": 1,
                                    "text": "}",
                                    "value": "}",
                                    "valueText": "}",
                                    "hasLeadingTrivia": true,
                                    "hasTrailingTrivia": true,
                                    "hasTrailingNewLine": true,
                                    "leadingTrivia": [
                                        {
                                            "kind": "WhitespaceTrivia",
                                            "text": "        "
                                        }
                                    ],
                                    "trailingTrivia": [
                                        {
                                            "kind": "NewLineTrivia",
                                            "text": "\r\n"
                                        }
                                    ]
                                }
                            }
                        },
                        {
                            "kind": "VariableStatement",
                            "fullStart": 759,
                            "fullEnd": 788,
                            "start": 769,
                            "end": 786,
                            "fullWidth": 29,
                            "width": 17,
                            "modifiers": [],
                            "variableDeclaration": {
                                "kind": "VariableDeclaration",
                                "fullStart": 759,
                                "fullEnd": 785,
                                "start": 769,
                                "end": 785,
                                "fullWidth": 26,
                                "width": 16,
                                "varKeyword": {
                                    "kind": "VarKeyword",
                                    "fullStart": 759,
                                    "fullEnd": 773,
                                    "start": 769,
                                    "end": 772,
                                    "fullWidth": 14,
                                    "width": 3,
                                    "text": "var",
                                    "value": "var",
                                    "valueText": "var",
                                    "hasLeadingTrivia": true,
                                    "hasLeadingNewLine": true,
                                    "hasTrailingTrivia": true,
                                    "leadingTrivia": [
                                        {
                                            "kind": "NewLineTrivia",
                                            "text": "\r\n"
                                        },
                                        {
                                            "kind": "WhitespaceTrivia",
                                            "text": "        "
                                        }
                                    ],
                                    "trailingTrivia": [
                                        {
                                            "kind": "WhitespaceTrivia",
                                            "text": " "
                                        }
                                    ]
                                },
                                "variableDeclarators": [
                                    {
                                        "kind": "VariableDeclarator",
                                        "fullStart": 773,
                                        "fullEnd": 785,
                                        "start": 773,
                                        "end": 785,
                                        "fullWidth": 12,
                                        "width": 12,
                                        "identifier": {
                                            "kind": "IdentifierName",
                                            "fullStart": 773,
                                            "fullEnd": 777,
                                            "start": 773,
                                            "end": 776,
                                            "fullWidth": 4,
                                            "width": 3,
                                            "text": "arr",
                                            "value": "arr",
                                            "valueText": "arr",
                                            "hasTrailingTrivia": true,
                                            "trailingTrivia": [
                                                {
                                                    "kind": "WhitespaceTrivia",
                                                    "text": " "
                                                }
                                            ]
                                        },
                                        "equalsValueClause": {
                                            "kind": "EqualsValueClause",
                                            "fullStart": 777,
                                            "fullEnd": 785,
                                            "start": 777,
                                            "end": 785,
                                            "fullWidth": 8,
                                            "width": 8,
                                            "equalsToken": {
                                                "kind": "EqualsToken",
                                                "fullStart": 777,
                                                "fullEnd": 779,
                                                "start": 777,
                                                "end": 778,
                                                "fullWidth": 2,
                                                "width": 1,
                                                "text": "=",
                                                "value": "=",
                                                "valueText": "=",
                                                "hasTrailingTrivia": true,
                                                "trailingTrivia": [
                                                    {
                                                        "kind": "WhitespaceTrivia",
                                                        "text": " "
                                                    }
                                                ]
                                            },
                                            "value": {
                                                "kind": "ArrayLiteralExpression",
                                                "fullStart": 779,
                                                "fullEnd": 785,
                                                "start": 779,
                                                "end": 785,
                                                "fullWidth": 6,
                                                "width": 6,
                                                "openBracketToken": {
                                                    "kind": "OpenBracketToken",
                                                    "fullStart": 779,
                                                    "fullEnd": 780,
                                                    "start": 779,
                                                    "end": 780,
                                                    "fullWidth": 1,
                                                    "width": 1,
                                                    "text": "[",
                                                    "value": "[",
                                                    "valueText": "["
                                                },
                                                "expressions": [
                                                    {
                                                        "kind": "NumericLiteral",
                                                        "fullStart": 780,
                                                        "fullEnd": 781,
                                                        "start": 780,
                                                        "end": 781,
                                                        "fullWidth": 1,
                                                        "width": 1,
                                                        "text": "0",
                                                        "value": 0,
                                                        "valueText": "0"
                                                    },
                                                    {
                                                        "kind": "CommaToken",
                                                        "fullStart": 781,
                                                        "fullEnd": 783,
                                                        "start": 781,
                                                        "end": 782,
                                                        "fullWidth": 2,
                                                        "width": 1,
                                                        "text": ",",
                                                        "value": ",",
                                                        "valueText": ",",
                                                        "hasTrailingTrivia": true,
                                                        "trailingTrivia": [
                                                            {
                                                                "kind": "WhitespaceTrivia",
                                                                "text": " "
                                                            }
                                                        ]
                                                    },
                                                    {
                                                        "kind": "NumericLiteral",
                                                        "fullStart": 783,
                                                        "fullEnd": 784,
                                                        "start": 783,
                                                        "end": 784,
                                                        "fullWidth": 1,
                                                        "width": 1,
                                                        "text": "1",
                                                        "value": 1,
                                                        "valueText": "1"
                                                    }
                                                ],
                                                "closeBracketToken": {
                                                    "kind": "CloseBracketToken",
                                                    "fullStart": 784,
                                                    "fullEnd": 785,
                                                    "start": 784,
                                                    "end": 785,
                                                    "fullWidth": 1,
                                                    "width": 1,
                                                    "text": "]",
                                                    "value": "]",
                                                    "valueText": "]"
                                                }
                                            }
                                        }
                                    }
                                ]
                            },
                            "semicolonToken": {
                                "kind": "SemicolonToken",
                                "fullStart": 785,
                                "fullEnd": 788,
                                "start": 785,
                                "end": 786,
                                "fullWidth": 3,
                                "width": 1,
                                "text": ";",
                                "value": ";",
                                "valueText": ";",
                                "hasTrailingTrivia": true,
                                "hasTrailingNewLine": true,
                                "trailingTrivia": [
                                    {
                                        "kind": "NewLineTrivia",
                                        "text": "\r\n"
                                    }
                                ]
                            }
                        },
                        {
                            "kind": "ExpressionStatement",
                            "fullStart": 788,
                            "fullEnd": 1006,
                            "start": 798,
                            "end": 1004,
                            "fullWidth": 218,
                            "width": 206,
                            "isIncrementallyUnusable": true,
                            "expression": {
                                "kind": "InvocationExpression",
                                "fullStart": 788,
                                "fullEnd": 1003,
                                "start": 798,
                                "end": 1003,
                                "fullWidth": 215,
                                "width": 205,
                                "isIncrementallyUnusable": true,
                                "expression": {
                                    "kind": "MemberAccessExpression",
                                    "fullStart": 788,
                                    "fullEnd": 819,
                                    "start": 798,
                                    "end": 819,
                                    "fullWidth": 31,
                                    "width": 21,
                                    "expression": {
                                        "kind": "IdentifierName",
                                        "fullStart": 788,
                                        "fullEnd": 804,
                                        "start": 798,
                                        "end": 804,
                                        "fullWidth": 16,
                                        "width": 6,
                                        "text": "Object",
                                        "value": "Object",
                                        "valueText": "Object",
                                        "hasLeadingTrivia": true,
                                        "hasLeadingNewLine": true,
                                        "leadingTrivia": [
                                            {
                                                "kind": "NewLineTrivia",
                                                "text": "\r\n"
                                            },
                                            {
                                                "kind": "WhitespaceTrivia",
                                                "text": "        "
                                            }
                                        ]
                                    },
                                    "dotToken": {
                                        "kind": "DotToken",
                                        "fullStart": 804,
                                        "fullEnd": 805,
                                        "start": 804,
                                        "end": 805,
                                        "fullWidth": 1,
                                        "width": 1,
                                        "text": ".",
                                        "value": ".",
                                        "valueText": "."
                                    },
                                    "name": {
                                        "kind": "IdentifierName",
                                        "fullStart": 805,
                                        "fullEnd": 819,
                                        "start": 805,
                                        "end": 819,
                                        "fullWidth": 14,
                                        "width": 14,
                                        "text": "defineProperty",
                                        "value": "defineProperty",
                                        "valueText": "defineProperty"
                                    }
                                },
                                "argumentList": {
                                    "kind": "ArgumentList",
                                    "fullStart": 819,
                                    "fullEnd": 1003,
                                    "start": 819,
                                    "end": 1003,
                                    "fullWidth": 184,
                                    "width": 184,
                                    "isIncrementallyUnusable": true,
                                    "openParenToken": {
                                        "kind": "OpenParenToken",
                                        "fullStart": 819,
                                        "fullEnd": 820,
                                        "start": 819,
                                        "end": 820,
                                        "fullWidth": 1,
                                        "width": 1,
                                        "text": "(",
                                        "value": "(",
                                        "valueText": "("
                                    },
                                    "arguments": [
                                        {
                                            "kind": "IdentifierName",
                                            "fullStart": 820,
                                            "fullEnd": 823,
                                            "start": 820,
                                            "end": 823,
                                            "fullWidth": 3,
                                            "width": 3,
                                            "text": "arr",
                                            "value": "arr",
                                            "valueText": "arr"
                                        },
                                        {
                                            "kind": "CommaToken",
                                            "fullStart": 823,
                                            "fullEnd": 825,
                                            "start": 823,
                                            "end": 824,
                                            "fullWidth": 2,
                                            "width": 1,
                                            "text": ",",
                                            "value": ",",
                                            "valueText": ",",
                                            "hasTrailingTrivia": true,
                                            "trailingTrivia": [
                                                {
                                                    "kind": "WhitespaceTrivia",
                                                    "text": " "
                                                }
                                            ]
                                        },
                                        {
                                            "kind": "StringLiteral",
                                            "fullStart": 825,
                                            "fullEnd": 828,
                                            "start": 825,
                                            "end": 828,
                                            "fullWidth": 3,
                                            "width": 3,
                                            "text": "\"2\"",
                                            "value": "2",
                                            "valueText": "2"
                                        },
                                        {
                                            "kind": "CommaToken",
                                            "fullStart": 828,
                                            "fullEnd": 830,
                                            "start": 828,
                                            "end": 829,
                                            "fullWidth": 2,
                                            "width": 1,
                                            "text": ",",
                                            "value": ",",
                                            "valueText": ",",
                                            "hasTrailingTrivia": true,
                                            "trailingTrivia": [
                                                {
                                                    "kind": "WhitespaceTrivia",
                                                    "text": " "
                                                }
                                            ]
                                        },
                                        {
                                            "kind": "ObjectLiteralExpression",
                                            "fullStart": 830,
                                            "fullEnd": 1002,
                                            "start": 830,
                                            "end": 1002,
                                            "fullWidth": 172,
                                            "width": 172,
                                            "isIncrementallyUnusable": true,
                                            "openBraceToken": {
                                                "kind": "OpenBraceToken",
                                                "fullStart": 830,
                                                "fullEnd": 833,
                                                "start": 830,
                                                "end": 831,
                                                "fullWidth": 3,
                                                "width": 1,
                                                "text": "{",
                                                "value": "{",
                                                "valueText": "{",
                                                "hasTrailingTrivia": true,
                                                "hasTrailingNewLine": true,
                                                "trailingTrivia": [
                                                    {
                                                        "kind": "NewLineTrivia",
                                                        "text": "\r\n"
                                                    }
                                                ]
                                            },
                                            "propertyAssignments": [
                                                {
                                                    "kind": "SimplePropertyAssignment",
                                                    "fullStart": 833,
                                                    "fullEnd": 958,
                                                    "start": 845,
                                                    "end": 958,
                                                    "fullWidth": 125,
                                                    "width": 113,
                                                    "isIncrementallyUnusable": true,
                                                    "propertyName": {
                                                        "kind": "IdentifierName",
                                                        "fullStart": 833,
                                                        "fullEnd": 848,
                                                        "start": 845,
                                                        "end": 848,
                                                        "fullWidth": 15,
                                                        "width": 3,
                                                        "text": "get",
                                                        "value": "get",
                                                        "valueText": "get",
                                                        "hasLeadingTrivia": true,
                                                        "leadingTrivia": [
                                                            {
                                                                "kind": "WhitespaceTrivia",
                                                                "text": "            "
                                                            }
                                                        ]
                                                    },
                                                    "colonToken": {
                                                        "kind": "ColonToken",
                                                        "fullStart": 848,
                                                        "fullEnd": 850,
                                                        "start": 848,
                                                        "end": 849,
                                                        "fullWidth": 2,
                                                        "width": 1,
                                                        "text": ":",
                                                        "value": ":",
                                                        "valueText": ":",
                                                        "hasTrailingTrivia": true,
                                                        "trailingTrivia": [
                                                            {
                                                                "kind": "WhitespaceTrivia",
                                                                "text": " "
                                                            }
                                                        ]
                                                    },
                                                    "expression": {
                                                        "kind": "FunctionExpression",
                                                        "fullStart": 850,
                                                        "fullEnd": 958,
                                                        "start": 850,
                                                        "end": 958,
                                                        "fullWidth": 108,
                                                        "width": 108,
                                                        "functionKeyword": {
                                                            "kind": "FunctionKeyword",
                                                            "fullStart": 850,
                                                            "fullEnd": 859,
                                                            "start": 850,
                                                            "end": 858,
                                                            "fullWidth": 9,
                                                            "width": 8,
                                                            "text": "function",
                                                            "value": "function",
                                                            "valueText": "function",
                                                            "hasTrailingTrivia": true,
                                                            "trailingTrivia": [
                                                                {
                                                                    "kind": "WhitespaceTrivia",
                                                                    "text": " "
                                                                }
                                                            ]
                                                        },
                                                        "callSignature": {
                                                            "kind": "CallSignature",
                                                            "fullStart": 859,
                                                            "fullEnd": 862,
                                                            "start": 859,
                                                            "end": 861,
                                                            "fullWidth": 3,
                                                            "width": 2,
                                                            "parameterList": {
                                                                "kind": "ParameterList",
                                                                "fullStart": 859,
                                                                "fullEnd": 862,
                                                                "start": 859,
                                                                "end": 861,
                                                                "fullWidth": 3,
                                                                "width": 2,
                                                                "openParenToken": {
                                                                    "kind": "OpenParenToken",
                                                                    "fullStart": 859,
                                                                    "fullEnd": 860,
                                                                    "start": 859,
                                                                    "end": 860,
                                                                    "fullWidth": 1,
                                                                    "width": 1,
                                                                    "text": "(",
                                                                    "value": "(",
                                                                    "valueText": "("
                                                                },
                                                                "parameters": [],
                                                                "closeParenToken": {
                                                                    "kind": "CloseParenToken",
                                                                    "fullStart": 860,
                                                                    "fullEnd": 862,
                                                                    "start": 860,
                                                                    "end": 861,
                                                                    "fullWidth": 2,
                                                                    "width": 1,
                                                                    "text": ")",
                                                                    "value": ")",
                                                                    "valueText": ")",
                                                                    "hasTrailingTrivia": true,
                                                                    "trailingTrivia": [
                                                                        {
                                                                            "kind": "WhitespaceTrivia",
                                                                            "text": " "
                                                                        }
                                                                    ]
                                                                }
                                                            }
                                                        },
                                                        "block": {
                                                            "kind": "Block",
                                                            "fullStart": 862,
                                                            "fullEnd": 958,
                                                            "start": 862,
                                                            "end": 958,
                                                            "fullWidth": 96,
                                                            "width": 96,
                                                            "openBraceToken": {
                                                                "kind": "OpenBraceToken",
                                                                "fullStart": 862,
                                                                "fullEnd": 865,
                                                                "start": 862,
                                                                "end": 863,
                                                                "fullWidth": 3,
                                                                "width": 1,
                                                                "text": "{",
                                                                "value": "{",
                                                                "valueText": "{",
                                                                "hasTrailingTrivia": true,
                                                                "hasTrailingNewLine": true,
                                                                "trailingTrivia": [
                                                                    {
                                                                        "kind": "NewLineTrivia",
                                                                        "text": "\r\n"
                                                                    }
                                                                ]
                                                            },
                                                            "statements": [
                                                                {
                                                                    "kind": "ThrowStatement",
                                                                    "fullStart": 865,
                                                                    "fullEnd": 945,
                                                                    "start": 881,
                                                                    "end": 943,
                                                                    "fullWidth": 80,
                                                                    "width": 62,
                                                                    "throwKeyword": {
                                                                        "kind": "ThrowKeyword",
                                                                        "fullStart": 865,
                                                                        "fullEnd": 887,
                                                                        "start": 881,
                                                                        "end": 886,
                                                                        "fullWidth": 22,
                                                                        "width": 5,
                                                                        "text": "throw",
                                                                        "value": "throw",
                                                                        "valueText": "throw",
                                                                        "hasLeadingTrivia": true,
                                                                        "hasTrailingTrivia": true,
                                                                        "leadingTrivia": [
                                                                            {
                                                                                "kind": "WhitespaceTrivia",
                                                                                "text": "                "
                                                                            }
                                                                        ],
                                                                        "trailingTrivia": [
                                                                            {
                                                                                "kind": "WhitespaceTrivia",
                                                                                "text": " "
                                                                            }
                                                                        ]
                                                                    },
                                                                    "expression": {
                                                                        "kind": "ObjectCreationExpression",
                                                                        "fullStart": 887,
                                                                        "fullEnd": 942,
                                                                        "start": 887,
                                                                        "end": 942,
                                                                        "fullWidth": 55,
                                                                        "width": 55,
                                                                        "newKeyword": {
                                                                            "kind": "NewKeyword",
                                                                            "fullStart": 887,
                                                                            "fullEnd": 891,
                                                                            "start": 887,
                                                                            "end": 890,
                                                                            "fullWidth": 4,
                                                                            "width": 3,
                                                                            "text": "new",
                                                                            "value": "new",
                                                                            "valueText": "new",
                                                                            "hasTrailingTrivia": true,
                                                                            "trailingTrivia": [
                                                                                {
                                                                                    "kind": "WhitespaceTrivia",
                                                                                    "text": " "
                                                                                }
                                                                            ]
                                                                        },
                                                                        "expression": {
                                                                            "kind": "IdentifierName",
                                                                            "fullStart": 891,
                                                                            "fullEnd": 901,
                                                                            "start": 891,
                                                                            "end": 901,
                                                                            "fullWidth": 10,
                                                                            "width": 10,
                                                                            "text": "RangeError",
                                                                            "value": "RangeError",
                                                                            "valueText": "RangeError"
                                                                        },
                                                                        "argumentList": {
                                                                            "kind": "ArgumentList",
                                                                            "fullStart": 901,
                                                                            "fullEnd": 942,
                                                                            "start": 901,
                                                                            "end": 942,
                                                                            "fullWidth": 41,
                                                                            "width": 41,
                                                                            "openParenToken": {
                                                                                "kind": "OpenParenToken",
                                                                                "fullStart": 901,
                                                                                "fullEnd": 902,
                                                                                "start": 901,
                                                                                "end": 902,
                                                                                "fullWidth": 1,
                                                                                "width": 1,
                                                                                "text": "(",
                                                                                "value": "(",
                                                                                "valueText": "("
                                                                            },
                                                                            "arguments": [
                                                                                {
                                                                                    "kind": "StringLiteral",
                                                                                    "fullStart": 902,
                                                                                    "fullEnd": 941,
                                                                                    "start": 902,
                                                                                    "end": 941,
                                                                                    "fullWidth": 39,
                                                                                    "width": 39,
                                                                                    "text": "\"unhandle exception happened in getter\"",
                                                                                    "value": "unhandle exception happened in getter",
                                                                                    "valueText": "unhandle exception happened in getter"
                                                                                }
                                                                            ],
                                                                            "closeParenToken": {
                                                                                "kind": "CloseParenToken",
                                                                                "fullStart": 941,
                                                                                "fullEnd": 942,
                                                                                "start": 941,
                                                                                "end": 942,
                                                                                "fullWidth": 1,
                                                                                "width": 1,
                                                                                "text": ")",
                                                                                "value": ")",
                                                                                "valueText": ")"
                                                                            }
                                                                        }
                                                                    },
                                                                    "semicolonToken": {
                                                                        "kind": "SemicolonToken",
                                                                        "fullStart": 942,
                                                                        "fullEnd": 945,
                                                                        "start": 942,
                                                                        "end": 943,
                                                                        "fullWidth": 3,
                                                                        "width": 1,
                                                                        "text": ";",
                                                                        "value": ";",
                                                                        "valueText": ";",
                                                                        "hasTrailingTrivia": true,
                                                                        "hasTrailingNewLine": true,
                                                                        "trailingTrivia": [
                                                                            {
                                                                                "kind": "NewLineTrivia",
                                                                                "text": "\r\n"
                                                                            }
                                                                        ]
                                                                    }
                                                                }
                                                            ],
                                                            "closeBraceToken": {
                                                                "kind": "CloseBraceToken",
                                                                "fullStart": 945,
                                                                "fullEnd": 958,
                                                                "start": 957,
                                                                "end": 958,
                                                                "fullWidth": 13,
                                                                "width": 1,
                                                                "text": "}",
                                                                "value": "}",
                                                                "valueText": "}",
                                                                "hasLeadingTrivia": true,
                                                                "leadingTrivia": [
                                                                    {
                                                                        "kind": "WhitespaceTrivia",
                                                                        "text": "            "
                                                                    }
                                                                ]
                                                            }
                                                        }
                                                    }
                                                },
                                                {
                                                    "kind": "CommaToken",
                                                    "fullStart": 958,
                                                    "fullEnd": 961,
                                                    "start": 958,
                                                    "end": 959,
                                                    "fullWidth": 3,
                                                    "width": 1,
                                                    "text": ",",
                                                    "value": ",",
                                                    "valueText": ",",
                                                    "hasTrailingTrivia": true,
                                                    "hasTrailingNewLine": true,
                                                    "trailingTrivia": [
                                                        {
                                                            "kind": "NewLineTrivia",
                                                            "text": "\r\n"
                                                        }
                                                    ]
                                                },
                                                {
                                                    "kind": "SimplePropertyAssignment",
                                                    "fullStart": 961,
                                                    "fullEnd": 993,
                                                    "start": 973,
                                                    "end": 991,
                                                    "fullWidth": 32,
                                                    "width": 18,
                                                    "propertyName": {
                                                        "kind": "IdentifierName",
                                                        "fullStart": 961,
                                                        "fullEnd": 985,
                                                        "start": 973,
                                                        "end": 985,
                                                        "fullWidth": 24,
                                                        "width": 12,
                                                        "text": "configurable",
                                                        "value": "configurable",
                                                        "valueText": "configurable",
                                                        "hasLeadingTrivia": true,
                                                        "leadingTrivia": [
                                                            {
                                                                "kind": "WhitespaceTrivia",
                                                                "text": "            "
                                                            }
                                                        ]
                                                    },
                                                    "colonToken": {
                                                        "kind": "ColonToken",
                                                        "fullStart": 985,
                                                        "fullEnd": 987,
                                                        "start": 985,
                                                        "end": 986,
                                                        "fullWidth": 2,
                                                        "width": 1,
                                                        "text": ":",
                                                        "value": ":",
                                                        "valueText": ":",
                                                        "hasTrailingTrivia": true,
                                                        "trailingTrivia": [
                                                            {
                                                                "kind": "WhitespaceTrivia",
                                                                "text": " "
                                                            }
                                                        ]
                                                    },
                                                    "expression": {
                                                        "kind": "TrueKeyword",
                                                        "fullStart": 987,
                                                        "fullEnd": 993,
                                                        "start": 987,
                                                        "end": 991,
                                                        "fullWidth": 6,
                                                        "width": 4,
                                                        "text": "true",
                                                        "value": true,
                                                        "valueText": "true",
                                                        "hasTrailingTrivia": true,
                                                        "hasTrailingNewLine": true,
                                                        "trailingTrivia": [
                                                            {
                                                                "kind": "NewLineTrivia",
                                                                "text": "\r\n"
                                                            }
                                                        ]
                                                    }
                                                }
                                            ],
                                            "closeBraceToken": {
                                                "kind": "CloseBraceToken",
                                                "fullStart": 993,
                                                "fullEnd": 1002,
                                                "start": 1001,
                                                "end": 1002,
                                                "fullWidth": 9,
                                                "width": 1,
                                                "text": "}",
                                                "value": "}",
                                                "valueText": "}",
                                                "hasLeadingTrivia": true,
                                                "leadingTrivia": [
                                                    {
                                                        "kind": "WhitespaceTrivia",
                                                        "text": "        "
                                                    }
                                                ]
                                            }
                                        }
                                    ],
                                    "closeParenToken": {
                                        "kind": "CloseParenToken",
                                        "fullStart": 1002,
                                        "fullEnd": 1003,
                                        "start": 1002,
                                        "end": 1003,
                                        "fullWidth": 1,
                                        "width": 1,
                                        "text": ")",
                                        "value": ")",
                                        "valueText": ")"
                                    }
                                }
                            },
                            "semicolonToken": {
                                "kind": "SemicolonToken",
                                "fullStart": 1003,
                                "fullEnd": 1006,
                                "start": 1003,
                                "end": 1004,
                                "fullWidth": 3,
                                "width": 1,
                                "text": ";",
                                "value": ";",
                                "valueText": ";",
                                "hasTrailingTrivia": true,
                                "hasTrailingNewLine": true,
                                "trailingTrivia": [
                                    {
                                        "kind": "NewLineTrivia",
                                        "text": "\r\n"
                                    }
                                ]
                            }
                        },
                        {
                            "kind": "TryStatement",
                            "fullStart": 1006,
                            "fullEnd": 1188,
                            "start": 1016,
                            "end": 1186,
                            "fullWidth": 182,
                            "width": 170,
                            "tryKeyword": {
                                "kind": "TryKeyword",
                                "fullStart": 1006,
                                "fullEnd": 1020,
                                "start": 1016,
                                "end": 1019,
                                "fullWidth": 14,
                                "width": 3,
                                "text": "try",
                                "value": "try",
                                "valueText": "try",
                                "hasLeadingTrivia": true,
                                "hasLeadingNewLine": true,
                                "hasTrailingTrivia": true,
                                "leadingTrivia": [
                                    {
                                        "kind": "NewLineTrivia",
                                        "text": "\r\n"
                                    },
                                    {
                                        "kind": "WhitespaceTrivia",
                                        "text": "        "
                                    }
                                ],
                                "trailingTrivia": [
                                    {
                                        "kind": "WhitespaceTrivia",
                                        "text": " "
                                    }
                                ]
                            },
                            "block": {
                                "kind": "Block",
                                "fullStart": 1020,
                                "fullEnd": 1102,
                                "start": 1020,
                                "end": 1101,
                                "fullWidth": 82,
                                "width": 81,
                                "openBraceToken": {
                                    "kind": "OpenBraceToken",
                                    "fullStart": 1020,
                                    "fullEnd": 1023,
                                    "start": 1020,
                                    "end": 1021,
                                    "fullWidth": 3,
                                    "width": 1,
                                    "text": "{",
                                    "value": "{",
                                    "valueText": "{",
                                    "hasTrailingTrivia": true,
                                    "hasTrailingNewLine": true,
                                    "trailingTrivia": [
                                        {
                                            "kind": "NewLineTrivia",
                                            "text": "\r\n"
                                        }
                                    ]
                                },
                                "statements": [
                                    {
                                        "kind": "ExpressionStatement",
                                        "fullStart": 1023,
                                        "fullEnd": 1065,
                                        "start": 1035,
                                        "end": 1063,
                                        "fullWidth": 42,
                                        "width": 28,
                                        "expression": {
                                            "kind": "InvocationExpression",
                                            "fullStart": 1023,
                                            "fullEnd": 1062,
                                            "start": 1035,
                                            "end": 1062,
                                            "fullWidth": 39,
                                            "width": 27,
                                            "expression": {
                                                "kind": "MemberAccessExpression",
                                                "fullStart": 1023,
                                                "fullEnd": 1050,
                                                "start": 1035,
                                                "end": 1050,
                                                "fullWidth": 27,
                                                "width": 15,
                                                "expression": {
                                                    "kind": "IdentifierName",
                                                    "fullStart": 1023,
                                                    "fullEnd": 1038,
                                                    "start": 1035,
                                                    "end": 1038,
                                                    "fullWidth": 15,
                                                    "width": 3,
                                                    "text": "arr",
                                                    "value": "arr",
                                                    "valueText": "arr",
                                                    "hasLeadingTrivia": true,
                                                    "leadingTrivia": [
                                                        {
                                                            "kind": "WhitespaceTrivia",
                                                            "text": "            "
                                                        }
                                                    ]
                                                },
                                                "dotToken": {
                                                    "kind": "DotToken",
                                                    "fullStart": 1038,
                                                    "fullEnd": 1039,
                                                    "start": 1038,
                                                    "end": 1039,
                                                    "fullWidth": 1,
                                                    "width": 1,
                                                    "text": ".",
                                                    "value": ".",
                                                    "valueText": "."
                                                },
                                                "name": {
                                                    "kind": "IdentifierName",
                                                    "fullStart": 1039,
                                                    "fullEnd": 1050,
                                                    "start": 1039,
                                                    "end": 1050,
                                                    "fullWidth": 11,
                                                    "width": 11,
                                                    "text": "reduceRight",
                                                    "value": "reduceRight",
                                                    "valueText": "reduceRight"
                                                }
                                            },
                                            "argumentList": {
                                                "kind": "ArgumentList",
                                                "fullStart": 1050,
                                                "fullEnd": 1062,
                                                "start": 1050,
                                                "end": 1062,
                                                "fullWidth": 12,
                                                "width": 12,
                                                "openParenToken": {
                                                    "kind": "OpenParenToken",
                                                    "fullStart": 1050,
                                                    "fullEnd": 1051,
                                                    "start": 1050,
                                                    "end": 1051,
                                                    "fullWidth": 1,
                                                    "width": 1,
                                                    "text": "(",
                                                    "value": "(",
                                                    "valueText": "("
                                                },
                                                "arguments": [
                                                    {
                                                        "kind": "IdentifierName",
                                                        "fullStart": 1051,
                                                        "fullEnd": 1061,
                                                        "start": 1051,
                                                        "end": 1061,
                                                        "fullWidth": 10,
                                                        "width": 10,
                                                        "text": "callbackfn",
                                                        "value": "callbackfn",
                                                        "valueText": "callbackfn"
                                                    }
                                                ],
                                                "closeParenToken": {
                                                    "kind": "CloseParenToken",
                                                    "fullStart": 1061,
                                                    "fullEnd": 1062,
                                                    "start": 1061,
                                                    "end": 1062,
                                                    "fullWidth": 1,
                                                    "width": 1,
                                                    "text": ")",
                                                    "value": ")",
                                                    "valueText": ")"
                                                }
                                            }
                                        },
                                        "semicolonToken": {
                                            "kind": "SemicolonToken",
                                            "fullStart": 1062,
                                            "fullEnd": 1065,
                                            "start": 1062,
                                            "end": 1063,
                                            "fullWidth": 3,
                                            "width": 1,
                                            "text": ";",
                                            "value": ";",
                                            "valueText": ";",
                                            "hasTrailingTrivia": true,
                                            "hasTrailingNewLine": true,
                                            "trailingTrivia": [
                                                {
                                                    "kind": "NewLineTrivia",
                                                    "text": "\r\n"
                                                }
                                            ]
                                        }
                                    },
                                    {
                                        "kind": "ReturnStatement",
                                        "fullStart": 1065,
                                        "fullEnd": 1092,
                                        "start": 1077,
                                        "end": 1090,
                                        "fullWidth": 27,
                                        "width": 13,
                                        "returnKeyword": {
                                            "kind": "ReturnKeyword",
                                            "fullStart": 1065,
                                            "fullEnd": 1084,
                                            "start": 1077,
                                            "end": 1083,
                                            "fullWidth": 19,
                                            "width": 6,
                                            "text": "return",
                                            "value": "return",
                                            "valueText": "return",
                                            "hasLeadingTrivia": true,
                                            "hasTrailingTrivia": true,
                                            "leadingTrivia": [
                                                {
                                                    "kind": "WhitespaceTrivia",
                                                    "text": "            "
                                                }
                                            ],
                                            "trailingTrivia": [
                                                {
                                                    "kind": "WhitespaceTrivia",
                                                    "text": " "
                                                }
                                            ]
                                        },
                                        "expression": {
                                            "kind": "FalseKeyword",
                                            "fullStart": 1084,
                                            "fullEnd": 1089,
                                            "start": 1084,
                                            "end": 1089,
                                            "fullWidth": 5,
                                            "width": 5,
                                            "text": "false",
                                            "value": false,
                                            "valueText": "false"
                                        },
                                        "semicolonToken": {
                                            "kind": "SemicolonToken",
                                            "fullStart": 1089,
                                            "fullEnd": 1092,
                                            "start": 1089,
                                            "end": 1090,
                                            "fullWidth": 3,
                                            "width": 1,
                                            "text": ";",
                                            "value": ";",
                                            "valueText": ";",
                                            "hasTrailingTrivia": true,
                                            "hasTrailingNewLine": true,
                                            "trailingTrivia": [
                                                {
                                                    "kind": "NewLineTrivia",
                                                    "text": "\r\n"
                                                }
                                            ]
                                        }
                                    }
                                ],
                                "closeBraceToken": {
                                    "kind": "CloseBraceToken",
                                    "fullStart": 1092,
                                    "fullEnd": 1102,
                                    "start": 1100,
                                    "end": 1101,
                                    "fullWidth": 10,
                                    "width": 1,
                                    "text": "}",
                                    "value": "}",
                                    "valueText": "}",
                                    "hasLeadingTrivia": true,
                                    "hasTrailingTrivia": true,
                                    "leadingTrivia": [
                                        {
                                            "kind": "WhitespaceTrivia",
                                            "text": "        "
                                        }
                                    ],
                                    "trailingTrivia": [
                                        {
                                            "kind": "WhitespaceTrivia",
                                            "text": " "
                                        }
                                    ]
                                }
                            },
                            "catchClause": {
                                "kind": "CatchClause",
                                "fullStart": 1102,
                                "fullEnd": 1188,
                                "start": 1102,
                                "end": 1186,
                                "fullWidth": 86,
                                "width": 84,
                                "catchKeyword": {
                                    "kind": "CatchKeyword",
                                    "fullStart": 1102,
                                    "fullEnd": 1108,
                                    "start": 1102,
                                    "end": 1107,
                                    "fullWidth": 6,
                                    "width": 5,
                                    "text": "catch",
                                    "value": "catch",
                                    "valueText": "catch",
                                    "hasTrailingTrivia": true,
                                    "trailingTrivia": [
                                        {
                                            "kind": "WhitespaceTrivia",
                                            "text": " "
                                        }
                                    ]
                                },
                                "openParenToken": {
                                    "kind": "OpenParenToken",
                                    "fullStart": 1108,
                                    "fullEnd": 1109,
                                    "start": 1108,
                                    "end": 1109,
                                    "fullWidth": 1,
                                    "width": 1,
                                    "text": "(",
                                    "value": "(",
                                    "valueText": "("
                                },
                                "identifier": {
                                    "kind": "IdentifierName",
                                    "fullStart": 1109,
                                    "fullEnd": 1111,
                                    "start": 1109,
                                    "end": 1111,
                                    "fullWidth": 2,
                                    "width": 2,
                                    "text": "ex",
                                    "value": "ex",
                                    "valueText": "ex"
                                },
                                "closeParenToken": {
                                    "kind": "CloseParenToken",
                                    "fullStart": 1111,
                                    "fullEnd": 1113,
                                    "start": 1111,
                                    "end": 1112,
                                    "fullWidth": 2,
                                    "width": 1,
                                    "text": ")",
                                    "value": ")",
                                    "valueText": ")",
                                    "hasTrailingTrivia": true,
                                    "trailingTrivia": [
                                        {
                                            "kind": "WhitespaceTrivia",
                                            "text": " "
                                        }
                                    ]
                                },
                                "block": {
                                    "kind": "Block",
                                    "fullStart": 1113,
                                    "fullEnd": 1188,
                                    "start": 1113,
                                    "end": 1186,
                                    "fullWidth": 75,
                                    "width": 73,
                                    "openBraceToken": {
                                        "kind": "OpenBraceToken",
                                        "fullStart": 1113,
                                        "fullEnd": 1116,
                                        "start": 1113,
                                        "end": 1114,
                                        "fullWidth": 3,
                                        "width": 1,
                                        "text": "{",
                                        "value": "{",
                                        "valueText": "{",
                                        "hasTrailingTrivia": true,
                                        "hasTrailingNewLine": true,
                                        "trailingTrivia": [
                                            {
                                                "kind": "NewLineTrivia",
                                                "text": "\r\n"
                                            }
                                        ]
                                    },
                                    "statements": [
                                        {
                                            "kind": "ReturnStatement",
                                            "fullStart": 1116,
                                            "fullEnd": 1177,
                                            "start": 1128,
                                            "end": 1175,
                                            "fullWidth": 61,
                                            "width": 47,
                                            "returnKeyword": {
                                                "kind": "ReturnKeyword",
                                                "fullStart": 1116,
                                                "fullEnd": 1135,
                                                "start": 1128,
                                                "end": 1134,
                                                "fullWidth": 19,
                                                "width": 6,
                                                "text": "return",
                                                "value": "return",
                                                "valueText": "return",
                                                "hasLeadingTrivia": true,
                                                "hasTrailingTrivia": true,
                                                "leadingTrivia": [
                                                    {
                                                        "kind": "WhitespaceTrivia",
                                                        "text": "            "
                                                    }
                                                ],
                                                "trailingTrivia": [
                                                    {
                                                        "kind": "WhitespaceTrivia",
                                                        "text": " "
                                                    }
                                                ]
                                            },
                                            "expression": {
                                                "kind": "LogicalAndExpression",
                                                "fullStart": 1135,
                                                "fullEnd": 1174,
                                                "start": 1135,
                                                "end": 1174,
                                                "fullWidth": 39,
                                                "width": 39,
                                                "left": {
                                                    "kind": "ParenthesizedExpression",
                                                    "fullStart": 1135,
                                                    "fullEnd": 1162,
                                                    "start": 1135,
                                                    "end": 1161,
                                                    "fullWidth": 27,
                                                    "width": 26,
                                                    "openParenToken": {
                                                        "kind": "OpenParenToken",
                                                        "fullStart": 1135,
                                                        "fullEnd": 1136,
                                                        "start": 1135,
                                                        "end": 1136,
                                                        "fullWidth": 1,
                                                        "width": 1,
                                                        "text": "(",
                                                        "value": "(",
                                                        "valueText": "("
                                                    },
                                                    "expression": {
                                                        "kind": "InstanceOfExpression",
                                                        "fullStart": 1136,
                                                        "fullEnd": 1160,
                                                        "start": 1136,
                                                        "end": 1160,
                                                        "fullWidth": 24,
                                                        "width": 24,
                                                        "left": {
                                                            "kind": "IdentifierName",
                                                            "fullStart": 1136,
                                                            "fullEnd": 1139,
                                                            "start": 1136,
                                                            "end": 1138,
                                                            "fullWidth": 3,
                                                            "width": 2,
                                                            "text": "ex",
                                                            "value": "ex",
                                                            "valueText": "ex",
                                                            "hasTrailingTrivia": true,
                                                            "trailingTrivia": [
                                                                {
                                                                    "kind": "WhitespaceTrivia",
                                                                    "text": " "
                                                                }
                                                            ]
                                                        },
                                                        "operatorToken": {
                                                            "kind": "InstanceOfKeyword",
                                                            "fullStart": 1139,
                                                            "fullEnd": 1150,
                                                            "start": 1139,
                                                            "end": 1149,
                                                            "fullWidth": 11,
                                                            "width": 10,
                                                            "text": "instanceof",
                                                            "value": "instanceof",
                                                            "valueText": "instanceof",
                                                            "hasTrailingTrivia": true,
                                                            "trailingTrivia": [
                                                                {
                                                                    "kind": "WhitespaceTrivia",
                                                                    "text": " "
                                                                }
                                                            ]
                                                        },
                                                        "right": {
                                                            "kind": "IdentifierName",
                                                            "fullStart": 1150,
                                                            "fullEnd": 1160,
                                                            "start": 1150,
                                                            "end": 1160,
                                                            "fullWidth": 10,
                                                            "width": 10,
                                                            "text": "RangeError",
                                                            "value": "RangeError",
                                                            "valueText": "RangeError"
                                                        }
                                                    },
                                                    "closeParenToken": {
                                                        "kind": "CloseParenToken",
                                                        "fullStart": 1160,
                                                        "fullEnd": 1162,
                                                        "start": 1160,
                                                        "end": 1161,
                                                        "fullWidth": 2,
                                                        "width": 1,
                                                        "text": ")",
                                                        "value": ")",
                                                        "valueText": ")",
                                                        "hasTrailingTrivia": true,
                                                        "trailingTrivia": [
                                                            {
                                                                "kind": "WhitespaceTrivia",
                                                                "text": " "
                                                            }
                                                        ]
                                                    }
                                                },
                                                "operatorToken": {
                                                    "kind": "AmpersandAmpersandToken",
                                                    "fullStart": 1162,
                                                    "fullEnd": 1165,
                                                    "start": 1162,
                                                    "end": 1164,
                                                    "fullWidth": 3,
                                                    "width": 2,
                                                    "text": "&&",
                                                    "value": "&&",
                                                    "valueText": "&&",
                                                    "hasTrailingTrivia": true,
                                                    "trailingTrivia": [
                                                        {
                                                            "kind": "WhitespaceTrivia",
                                                            "text": " "
                                                        }
                                                    ]
                                                },
                                                "right": {
                                                    "kind": "LogicalNotExpression",
                                                    "fullStart": 1165,
                                                    "fullEnd": 1174,
                                                    "start": 1165,
                                                    "end": 1174,
                                                    "fullWidth": 9,
                                                    "width": 9,
                                                    "operatorToken": {
                                                        "kind": "ExclamationToken",
                                                        "fullStart": 1165,
                                                        "fullEnd": 1166,
                                                        "start": 1165,
                                                        "end": 1166,
                                                        "fullWidth": 1,
                                                        "width": 1,
                                                        "text": "!",
                                                        "value": "!",
                                                        "valueText": "!"
                                                    },
                                                    "operand": {
                                                        "kind": "IdentifierName",
                                                        "fullStart": 1166,
                                                        "fullEnd": 1174,
                                                        "start": 1166,
                                                        "end": 1174,
                                                        "fullWidth": 8,
                                                        "width": 8,
                                                        "text": "accessed",
                                                        "value": "accessed",
                                                        "valueText": "accessed"
                                                    }
                                                }
                                            },
                                            "semicolonToken": {
                                                "kind": "SemicolonToken",
                                                "fullStart": 1174,
                                                "fullEnd": 1177,
                                                "start": 1174,
                                                "end": 1175,
                                                "fullWidth": 3,
                                                "width": 1,
                                                "text": ";",
                                                "value": ";",
                                                "valueText": ";",
                                                "hasTrailingTrivia": true,
                                                "hasTrailingNewLine": true,
                                                "trailingTrivia": [
                                                    {
                                                        "kind": "NewLineTrivia",
                                                        "text": "\r\n"
                                                    }
                                                ]
                                            }
                                        }
                                    ],
                                    "closeBraceToken": {
                                        "kind": "CloseBraceToken",
                                        "fullStart": 1177,
                                        "fullEnd": 1188,
                                        "start": 1185,
                                        "end": 1186,
                                        "fullWidth": 11,
                                        "width": 1,
                                        "text": "}",
                                        "value": "}",
                                        "valueText": "}",
                                        "hasLeadingTrivia": true,
                                        "hasTrailingTrivia": true,
                                        "hasTrailingNewLine": true,
                                        "leadingTrivia": [
                                            {
                                                "kind": "WhitespaceTrivia",
                                                "text": "        "
                                            }
                                        ],
                                        "trailingTrivia": [
                                            {
                                                "kind": "NewLineTrivia",
                                                "text": "\r\n"
                                            }
                                        ]
                                    }
                                }
                            }
                        }
                    ],
                    "closeBraceToken": {
                        "kind": "CloseBraceToken",
                        "fullStart": 1188,
                        "fullEnd": 1195,
                        "start": 1192,
                        "end": 1193,
                        "fullWidth": 7,
                        "width": 1,
                        "text": "}",
                        "value": "}",
                        "valueText": "}",
                        "hasLeadingTrivia": true,
                        "hasTrailingTrivia": true,
                        "hasTrailingNewLine": true,
                        "leadingTrivia": [
                            {
                                "kind": "WhitespaceTrivia",
                                "text": "    "
                            }
                        ],
                        "trailingTrivia": [
                            {
                                "kind": "NewLineTrivia",
                                "text": "\r\n"
                            }
                        ]
                    }
                }
            },
            {
                "kind": "ExpressionStatement",
                "fullStart": 1195,
                "fullEnd": 1219,
                "start": 1195,
                "end": 1217,
                "fullWidth": 24,
                "width": 22,
                "expression": {
                    "kind": "InvocationExpression",
                    "fullStart": 1195,
                    "fullEnd": 1216,
                    "start": 1195,
                    "end": 1216,
                    "fullWidth": 21,
                    "width": 21,
                    "expression": {
                        "kind": "IdentifierName",
                        "fullStart": 1195,
                        "fullEnd": 1206,
                        "start": 1195,
                        "end": 1206,
                        "fullWidth": 11,
                        "width": 11,
                        "text": "runTestCase",
                        "value": "runTestCase",
                        "valueText": "runTestCase"
                    },
                    "argumentList": {
                        "kind": "ArgumentList",
                        "fullStart": 1206,
                        "fullEnd": 1216,
                        "start": 1206,
                        "end": 1216,
                        "fullWidth": 10,
                        "width": 10,
                        "openParenToken": {
                            "kind": "OpenParenToken",
                            "fullStart": 1206,
                            "fullEnd": 1207,
                            "start": 1206,
                            "end": 1207,
                            "fullWidth": 1,
                            "width": 1,
                            "text": "(",
                            "value": "(",
                            "valueText": "("
                        },
                        "arguments": [
                            {
                                "kind": "IdentifierName",
                                "fullStart": 1207,
                                "fullEnd": 1215,
                                "start": 1207,
                                "end": 1215,
                                "fullWidth": 8,
                                "width": 8,
                                "text": "testcase",
                                "value": "testcase",
                                "valueText": "testcase"
                            }
                        ],
                        "closeParenToken": {
                            "kind": "CloseParenToken",
                            "fullStart": 1215,
                            "fullEnd": 1216,
                            "start": 1215,
                            "end": 1216,
                            "fullWidth": 1,
                            "width": 1,
                            "text": ")",
                            "value": ")",
                            "valueText": ")"
                        }
                    }
                },
                "semicolonToken": {
                    "kind": "SemicolonToken",
                    "fullStart": 1216,
                    "fullEnd": 1219,
                    "start": 1216,
                    "end": 1217,
                    "fullWidth": 3,
                    "width": 1,
                    "text": ";",
                    "value": ";",
                    "valueText": ";",
                    "hasTrailingTrivia": true,
                    "hasTrailingNewLine": true,
                    "trailingTrivia": [
                        {
                            "kind": "NewLineTrivia",
                            "text": "\r\n"
                        }
                    ]
                }
            }
        ],
        "endOfFileToken": {
            "kind": "EndOfFileToken",
            "fullStart": 1219,
            "fullEnd": 1219,
            "start": 1219,
            "end": 1219,
            "fullWidth": 0,
            "width": 0,
            "text": ""
        }
    },
    "lineMap": {
        "lineStarts": [
            0,
            67,
            152,
            232,
            308,
            380,
            385,
            448,
            547,
            552,
            554,
            556,
            579,
            581,
            612,
            670,
            699,
            733,
            748,
            759,
            761,
            788,
            790,
            833,
            865,
            945,
            961,
            993,
            1006,
            1008,
            1023,
            1065,
            1092,
            1116,
            1177,
            1188,
            1195,
            1219
        ],
        "length": 1219
    }
}<|MERGE_RESOLUTION|>--- conflicted
+++ resolved
@@ -419,11 +419,8 @@
                                             "start": 640,
                                             "end": 647,
                                             "fullWidth": 7,
-<<<<<<< HEAD
                                             "width": 7,
-=======
                                             "modifiers": [],
->>>>>>> e3c38734
                                             "identifier": {
                                                 "kind": "IdentifierName",
                                                 "fullStart": 640,
@@ -463,11 +460,8 @@
                                             "start": 649,
                                             "end": 655,
                                             "fullWidth": 6,
-<<<<<<< HEAD
                                             "width": 6,
-=======
                                             "modifiers": [],
->>>>>>> e3c38734
                                             "identifier": {
                                                 "kind": "IdentifierName",
                                                 "fullStart": 649,
@@ -507,11 +501,8 @@
                                             "start": 657,
                                             "end": 660,
                                             "fullWidth": 3,
-<<<<<<< HEAD
                                             "width": 3,
-=======
                                             "modifiers": [],
->>>>>>> e3c38734
                                             "identifier": {
                                                 "kind": "IdentifierName",
                                                 "fullStart": 657,
@@ -551,11 +542,8 @@
                                             "start": 662,
                                             "end": 665,
                                             "fullWidth": 3,
-<<<<<<< HEAD
                                             "width": 3,
-=======
                                             "modifiers": [],
->>>>>>> e3c38734
                                             "identifier": {
                                                 "kind": "IdentifierName",
                                                 "fullStart": 662,
