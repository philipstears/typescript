{
    "isDeclaration": false,
    "languageVersion": "EcmaScript5",
    "parseOptions": {
        "allowAutomaticSemicolonInsertion": true
    },
    "sourceUnit": {
        "kind": "SourceUnit",
        "fullStart": 0,
        "fullEnd": 1019,
        "start": 567,
        "end": 1019,
        "fullWidth": 1019,
        "width": 452,
        "isIncrementallyUnusable": true,
        "moduleElements": [
            {
                "kind": "FunctionDeclaration",
                "fullStart": 0,
                "fullEnd": 995,
                "start": 567,
                "end": 993,
                "fullWidth": 995,
                "width": 426,
                "modifiers": [],
                "functionKeyword": {
                    "kind": "FunctionKeyword",
                    "fullStart": 0,
                    "fullEnd": 576,
                    "start": 567,
                    "end": 575,
                    "fullWidth": 576,
                    "width": 8,
                    "text": "function",
                    "value": "function",
                    "valueText": "function",
                    "hasLeadingTrivia": true,
                    "hasLeadingComment": true,
                    "hasLeadingNewLine": true,
                    "hasTrailingTrivia": true,
                    "leadingTrivia": [
                        {
                            "kind": "SingleLineCommentTrivia",
                            "text": "/// Copyright (c) 2012 Ecma International.  All rights reserved. "
                        },
                        {
                            "kind": "NewLineTrivia",
                            "text": "\r\n"
                        },
                        {
                            "kind": "SingleLineCommentTrivia",
                            "text": "/// Ecma International makes this code available under the terms and conditions set"
                        },
                        {
                            "kind": "NewLineTrivia",
                            "text": "\r\n"
                        },
                        {
                            "kind": "SingleLineCommentTrivia",
                            "text": "/// forth on http://hg.ecmascript.org/tests/test262/raw-file/tip/LICENSE (the "
                        },
                        {
                            "kind": "NewLineTrivia",
                            "text": "\r\n"
                        },
                        {
                            "kind": "SingleLineCommentTrivia",
                            "text": "/// \"Use Terms\").   Any redistribution of this code must retain the above "
                        },
                        {
                            "kind": "NewLineTrivia",
                            "text": "\r\n"
                        },
                        {
                            "kind": "SingleLineCommentTrivia",
                            "text": "/// copyright and this notice and otherwise comply with the Use Terms."
                        },
                        {
                            "kind": "NewLineTrivia",
                            "text": "\r\n"
                        },
                        {
                            "kind": "MultiLineCommentTrivia",
                            "text": "/**\r\n * @path ch15/15.4/15.4.4/15.4.4.22/15.4.4.22-2-19.js\r\n * @description Array.prototype.reduceRight applied to Function object, which implements its own property get method\r\n */"
                        },
                        {
                            "kind": "NewLineTrivia",
                            "text": "\r\n"
                        },
                        {
                            "kind": "NewLineTrivia",
                            "text": "\r\n"
                        },
                        {
                            "kind": "NewLineTrivia",
                            "text": "\r\n"
                        }
                    ],
                    "trailingTrivia": [
                        {
                            "kind": "WhitespaceTrivia",
                            "text": " "
                        }
                    ]
                },
                "identifier": {
                    "kind": "IdentifierName",
                    "fullStart": 576,
                    "fullEnd": 584,
                    "start": 576,
                    "end": 584,
                    "fullWidth": 8,
                    "width": 8,
                    "text": "testcase",
                    "value": "testcase",
                    "valueText": "testcase"
                },
                "callSignature": {
                    "kind": "CallSignature",
                    "fullStart": 584,
                    "fullEnd": 587,
                    "start": 584,
                    "end": 586,
                    "fullWidth": 3,
                    "width": 2,
                    "parameterList": {
                        "kind": "ParameterList",
                        "fullStart": 584,
                        "fullEnd": 587,
                        "start": 584,
                        "end": 586,
                        "fullWidth": 3,
                        "width": 2,
                        "openParenToken": {
                            "kind": "OpenParenToken",
                            "fullStart": 584,
                            "fullEnd": 585,
                            "start": 584,
                            "end": 585,
                            "fullWidth": 1,
                            "width": 1,
                            "text": "(",
                            "value": "(",
                            "valueText": "("
                        },
                        "parameters": [],
                        "closeParenToken": {
                            "kind": "CloseParenToken",
                            "fullStart": 585,
                            "fullEnd": 587,
                            "start": 585,
                            "end": 586,
                            "fullWidth": 2,
                            "width": 1,
                            "text": ")",
                            "value": ")",
                            "valueText": ")",
                            "hasTrailingTrivia": true,
                            "trailingTrivia": [
                                {
                                    "kind": "WhitespaceTrivia",
                                    "text": " "
                                }
                            ]
                        }
                    }
                },
                "block": {
                    "kind": "Block",
                    "fullStart": 587,
                    "fullEnd": 995,
                    "start": 587,
                    "end": 993,
                    "fullWidth": 408,
                    "width": 406,
                    "openBraceToken": {
                        "kind": "OpenBraceToken",
                        "fullStart": 587,
                        "fullEnd": 590,
                        "start": 587,
                        "end": 588,
                        "fullWidth": 3,
                        "width": 1,
                        "text": "{",
                        "value": "{",
                        "valueText": "{",
                        "hasTrailingTrivia": true,
                        "hasTrailingNewLine": true,
                        "trailingTrivia": [
                            {
                                "kind": "NewLineTrivia",
                                "text": "\r\n"
                            }
                        ]
                    },
                    "statements": [
                        {
                            "kind": "VariableStatement",
                            "fullStart": 590,
                            "fullEnd": 623,
                            "start": 600,
                            "end": 621,
                            "fullWidth": 33,
                            "width": 21,
                            "modifiers": [],
                            "variableDeclaration": {
                                "kind": "VariableDeclaration",
                                "fullStart": 590,
                                "fullEnd": 620,
                                "start": 600,
                                "end": 620,
                                "fullWidth": 30,
                                "width": 20,
                                "varKeyword": {
                                    "kind": "VarKeyword",
                                    "fullStart": 590,
                                    "fullEnd": 604,
                                    "start": 600,
                                    "end": 603,
                                    "fullWidth": 14,
                                    "width": 3,
                                    "text": "var",
                                    "value": "var",
                                    "valueText": "var",
                                    "hasLeadingTrivia": true,
                                    "hasLeadingNewLine": true,
                                    "hasTrailingTrivia": true,
                                    "leadingTrivia": [
                                        {
                                            "kind": "NewLineTrivia",
                                            "text": "\r\n"
                                        },
                                        {
                                            "kind": "WhitespaceTrivia",
                                            "text": "        "
                                        }
                                    ],
                                    "trailingTrivia": [
                                        {
                                            "kind": "WhitespaceTrivia",
                                            "text": " "
                                        }
                                    ]
                                },
                                "variableDeclarators": [
                                    {
                                        "kind": "VariableDeclarator",
                                        "fullStart": 604,
                                        "fullEnd": 620,
                                        "start": 604,
                                        "end": 620,
                                        "fullWidth": 16,
                                        "width": 16,
                                        "identifier": {
                                            "kind": "IdentifierName",
                                            "fullStart": 604,
                                            "fullEnd": 613,
                                            "start": 604,
                                            "end": 612,
                                            "fullWidth": 9,
                                            "width": 8,
                                            "text": "accessed",
                                            "value": "accessed",
                                            "valueText": "accessed",
                                            "hasTrailingTrivia": true,
                                            "trailingTrivia": [
                                                {
                                                    "kind": "WhitespaceTrivia",
                                                    "text": " "
                                                }
                                            ]
                                        },
                                        "equalsValueClause": {
                                            "kind": "EqualsValueClause",
                                            "fullStart": 613,
                                            "fullEnd": 620,
                                            "start": 613,
                                            "end": 620,
                                            "fullWidth": 7,
                                            "width": 7,
                                            "equalsToken": {
                                                "kind": "EqualsToken",
                                                "fullStart": 613,
                                                "fullEnd": 615,
                                                "start": 613,
                                                "end": 614,
                                                "fullWidth": 2,
                                                "width": 1,
                                                "text": "=",
                                                "value": "=",
                                                "valueText": "=",
                                                "hasTrailingTrivia": true,
                                                "trailingTrivia": [
                                                    {
                                                        "kind": "WhitespaceTrivia",
                                                        "text": " "
                                                    }
                                                ]
                                            },
                                            "value": {
                                                "kind": "FalseKeyword",
                                                "fullStart": 615,
                                                "fullEnd": 620,
                                                "start": 615,
                                                "end": 620,
                                                "fullWidth": 5,
                                                "width": 5,
                                                "text": "false",
                                                "value": false,
                                                "valueText": "false"
                                            }
                                        }
                                    }
                                ]
                            },
                            "semicolonToken": {
                                "kind": "SemicolonToken",
                                "fullStart": 620,
                                "fullEnd": 623,
                                "start": 620,
                                "end": 621,
                                "fullWidth": 3,
                                "width": 1,
                                "text": ";",
                                "value": ";",
                                "valueText": ";",
                                "hasTrailingTrivia": true,
                                "hasTrailingNewLine": true,
                                "trailingTrivia": [
                                    {
                                        "kind": "NewLineTrivia",
                                        "text": "\r\n"
                                    }
                                ]
                            }
                        },
                        {
                            "kind": "VariableStatement",
                            "fullStart": 623,
                            "fullEnd": 699,
                            "start": 631,
                            "end": 697,
                            "fullWidth": 76,
                            "width": 66,
                            "modifiers": [],
                            "variableDeclaration": {
                                "kind": "VariableDeclaration",
                                "fullStart": 623,
                                "fullEnd": 696,
                                "start": 631,
                                "end": 696,
                                "fullWidth": 73,
                                "width": 65,
                                "varKeyword": {
                                    "kind": "VarKeyword",
                                    "fullStart": 623,
                                    "fullEnd": 635,
                                    "start": 631,
                                    "end": 634,
                                    "fullWidth": 12,
                                    "width": 3,
                                    "text": "var",
                                    "value": "var",
                                    "valueText": "var",
                                    "hasLeadingTrivia": true,
                                    "hasTrailingTrivia": true,
                                    "leadingTrivia": [
                                        {
                                            "kind": "WhitespaceTrivia",
                                            "text": "        "
                                        }
                                    ],
                                    "trailingTrivia": [
                                        {
                                            "kind": "WhitespaceTrivia",
                                            "text": " "
                                        }
                                    ]
                                },
                                "variableDeclarators": [
                                    {
                                        "kind": "VariableDeclarator",
                                        "fullStart": 635,
                                        "fullEnd": 696,
                                        "start": 635,
                                        "end": 696,
                                        "fullWidth": 61,
                                        "width": 61,
                                        "identifier": {
                                            "kind": "IdentifierName",
                                            "fullStart": 635,
                                            "fullEnd": 639,
                                            "start": 635,
                                            "end": 638,
                                            "fullWidth": 4,
                                            "width": 3,
                                            "text": "fun",
                                            "value": "fun",
                                            "valueText": "fun",
                                            "hasTrailingTrivia": true,
                                            "trailingTrivia": [
                                                {
                                                    "kind": "WhitespaceTrivia",
                                                    "text": " "
                                                }
                                            ]
                                        },
                                        "equalsValueClause": {
                                            "kind": "EqualsValueClause",
                                            "fullStart": 639,
                                            "fullEnd": 696,
                                            "start": 639,
                                            "end": 696,
                                            "fullWidth": 57,
                                            "width": 57,
                                            "equalsToken": {
                                                "kind": "EqualsToken",
                                                "fullStart": 639,
                                                "fullEnd": 641,
                                                "start": 639,
                                                "end": 640,
                                                "fullWidth": 2,
                                                "width": 1,
                                                "text": "=",
                                                "value": "=",
                                                "valueText": "=",
                                                "hasTrailingTrivia": true,
                                                "trailingTrivia": [
                                                    {
                                                        "kind": "WhitespaceTrivia",
                                                        "text": " "
                                                    }
                                                ]
                                            },
                                            "value": {
                                                "kind": "FunctionExpression",
                                                "fullStart": 641,
                                                "fullEnd": 696,
                                                "start": 641,
                                                "end": 696,
                                                "fullWidth": 55,
                                                "width": 55,
                                                "functionKeyword": {
                                                    "kind": "FunctionKeyword",
                                                    "fullStart": 641,
                                                    "fullEnd": 650,
                                                    "start": 641,
                                                    "end": 649,
                                                    "fullWidth": 9,
                                                    "width": 8,
                                                    "text": "function",
                                                    "value": "function",
                                                    "valueText": "function",
                                                    "hasTrailingTrivia": true,
                                                    "trailingTrivia": [
                                                        {
                                                            "kind": "WhitespaceTrivia",
                                                            "text": " "
                                                        }
                                                    ]
                                                },
                                                "callSignature": {
                                                    "kind": "CallSignature",
                                                    "fullStart": 650,
                                                    "fullEnd": 657,
                                                    "start": 650,
                                                    "end": 656,
                                                    "fullWidth": 7,
                                                    "width": 6,
                                                    "parameterList": {
                                                        "kind": "ParameterList",
                                                        "fullStart": 650,
                                                        "fullEnd": 657,
                                                        "start": 650,
                                                        "end": 656,
                                                        "fullWidth": 7,
                                                        "width": 6,
                                                        "openParenToken": {
                                                            "kind": "OpenParenToken",
                                                            "fullStart": 650,
                                                            "fullEnd": 651,
                                                            "start": 650,
                                                            "end": 651,
                                                            "fullWidth": 1,
                                                            "width": 1,
                                                            "text": "(",
                                                            "value": "(",
                                                            "valueText": "("
                                                        },
                                                        "parameters": [
                                                            {
                                                                "kind": "Parameter",
                                                                "fullStart": 651,
                                                                "fullEnd": 652,
                                                                "start": 651,
                                                                "end": 652,
                                                                "fullWidth": 1,
<<<<<<< HEAD
                                                                "width": 1,
=======
                                                                "modifiers": [],
>>>>>>> e3c38734
                                                                "identifier": {
                                                                    "kind": "IdentifierName",
                                                                    "fullStart": 651,
                                                                    "fullEnd": 652,
                                                                    "start": 651,
                                                                    "end": 652,
                                                                    "fullWidth": 1,
                                                                    "width": 1,
                                                                    "text": "a",
                                                                    "value": "a",
                                                                    "valueText": "a"
                                                                }
                                                            },
                                                            {
                                                                "kind": "CommaToken",
                                                                "fullStart": 652,
                                                                "fullEnd": 654,
                                                                "start": 652,
                                                                "end": 653,
                                                                "fullWidth": 2,
                                                                "width": 1,
                                                                "text": ",",
                                                                "value": ",",
                                                                "valueText": ",",
                                                                "hasTrailingTrivia": true,
                                                                "trailingTrivia": [
                                                                    {
                                                                        "kind": "WhitespaceTrivia",
                                                                        "text": " "
                                                                    }
                                                                ]
                                                            },
                                                            {
                                                                "kind": "Parameter",
                                                                "fullStart": 654,
                                                                "fullEnd": 655,
                                                                "start": 654,
                                                                "end": 655,
                                                                "fullWidth": 1,
<<<<<<< HEAD
                                                                "width": 1,
=======
                                                                "modifiers": [],
>>>>>>> e3c38734
                                                                "identifier": {
                                                                    "kind": "IdentifierName",
                                                                    "fullStart": 654,
                                                                    "fullEnd": 655,
                                                                    "start": 654,
                                                                    "end": 655,
                                                                    "fullWidth": 1,
                                                                    "width": 1,
                                                                    "text": "b",
                                                                    "value": "b",
                                                                    "valueText": "b"
                                                                }
                                                            }
                                                        ],
                                                        "closeParenToken": {
                                                            "kind": "CloseParenToken",
                                                            "fullStart": 655,
                                                            "fullEnd": 657,
                                                            "start": 655,
                                                            "end": 656,
                                                            "fullWidth": 2,
                                                            "width": 1,
                                                            "text": ")",
                                                            "value": ")",
                                                            "valueText": ")",
                                                            "hasTrailingTrivia": true,
                                                            "trailingTrivia": [
                                                                {
                                                                    "kind": "WhitespaceTrivia",
                                                                    "text": " "
                                                                }
                                                            ]
                                                        }
                                                    }
                                                },
                                                "block": {
                                                    "kind": "Block",
                                                    "fullStart": 657,
                                                    "fullEnd": 696,
                                                    "start": 657,
                                                    "end": 696,
                                                    "fullWidth": 39,
                                                    "width": 39,
                                                    "openBraceToken": {
                                                        "kind": "OpenBraceToken",
                                                        "fullStart": 657,
                                                        "fullEnd": 660,
                                                        "start": 657,
                                                        "end": 658,
                                                        "fullWidth": 3,
                                                        "width": 1,
                                                        "text": "{",
                                                        "value": "{",
                                                        "valueText": "{",
                                                        "hasTrailingTrivia": true,
                                                        "hasTrailingNewLine": true,
                                                        "trailingTrivia": [
                                                            {
                                                                "kind": "NewLineTrivia",
                                                                "text": "\r\n"
                                                            }
                                                        ]
                                                    },
                                                    "statements": [
                                                        {
                                                            "kind": "ReturnStatement",
                                                            "fullStart": 660,
                                                            "fullEnd": 687,
                                                            "start": 672,
                                                            "end": 685,
                                                            "fullWidth": 27,
                                                            "width": 13,
                                                            "returnKeyword": {
                                                                "kind": "ReturnKeyword",
                                                                "fullStart": 660,
                                                                "fullEnd": 679,
                                                                "start": 672,
                                                                "end": 678,
                                                                "fullWidth": 19,
                                                                "width": 6,
                                                                "text": "return",
                                                                "value": "return",
                                                                "valueText": "return",
                                                                "hasLeadingTrivia": true,
                                                                "hasTrailingTrivia": true,
                                                                "leadingTrivia": [
                                                                    {
                                                                        "kind": "WhitespaceTrivia",
                                                                        "text": "            "
                                                                    }
                                                                ],
                                                                "trailingTrivia": [
                                                                    {
                                                                        "kind": "WhitespaceTrivia",
                                                                        "text": " "
                                                                    }
                                                                ]
                                                            },
                                                            "expression": {
                                                                "kind": "AddExpression",
                                                                "fullStart": 679,
                                                                "fullEnd": 684,
                                                                "start": 679,
                                                                "end": 684,
                                                                "fullWidth": 5,
                                                                "width": 5,
                                                                "left": {
                                                                    "kind": "IdentifierName",
                                                                    "fullStart": 679,
                                                                    "fullEnd": 681,
                                                                    "start": 679,
                                                                    "end": 680,
                                                                    "fullWidth": 2,
                                                                    "width": 1,
                                                                    "text": "a",
                                                                    "value": "a",
                                                                    "valueText": "a",
                                                                    "hasTrailingTrivia": true,
                                                                    "trailingTrivia": [
                                                                        {
                                                                            "kind": "WhitespaceTrivia",
                                                                            "text": " "
                                                                        }
                                                                    ]
                                                                },
                                                                "operatorToken": {
                                                                    "kind": "PlusToken",
                                                                    "fullStart": 681,
                                                                    "fullEnd": 683,
                                                                    "start": 681,
                                                                    "end": 682,
                                                                    "fullWidth": 2,
                                                                    "width": 1,
                                                                    "text": "+",
                                                                    "value": "+",
                                                                    "valueText": "+",
                                                                    "hasTrailingTrivia": true,
                                                                    "trailingTrivia": [
                                                                        {
                                                                            "kind": "WhitespaceTrivia",
                                                                            "text": " "
                                                                        }
                                                                    ]
                                                                },
                                                                "right": {
                                                                    "kind": "IdentifierName",
                                                                    "fullStart": 683,
                                                                    "fullEnd": 684,
                                                                    "start": 683,
                                                                    "end": 684,
                                                                    "fullWidth": 1,
                                                                    "width": 1,
                                                                    "text": "b",
                                                                    "value": "b",
                                                                    "valueText": "b"
                                                                }
                                                            },
                                                            "semicolonToken": {
                                                                "kind": "SemicolonToken",
                                                                "fullStart": 684,
                                                                "fullEnd": 687,
                                                                "start": 684,
                                                                "end": 685,
                                                                "fullWidth": 3,
                                                                "width": 1,
                                                                "text": ";",
                                                                "value": ";",
                                                                "valueText": ";",
                                                                "hasTrailingTrivia": true,
                                                                "hasTrailingNewLine": true,
                                                                "trailingTrivia": [
                                                                    {
                                                                        "kind": "NewLineTrivia",
                                                                        "text": "\r\n"
                                                                    }
                                                                ]
                                                            }
                                                        }
                                                    ],
                                                    "closeBraceToken": {
                                                        "kind": "CloseBraceToken",
                                                        "fullStart": 687,
                                                        "fullEnd": 696,
                                                        "start": 695,
                                                        "end": 696,
                                                        "fullWidth": 9,
                                                        "width": 1,
                                                        "text": "}",
                                                        "value": "}",
                                                        "valueText": "}",
                                                        "hasLeadingTrivia": true,
                                                        "leadingTrivia": [
                                                            {
                                                                "kind": "WhitespaceTrivia",
                                                                "text": "        "
                                                            }
                                                        ]
                                                    }
                                                }
                                            }
                                        }
                                    }
                                ]
                            },
                            "semicolonToken": {
                                "kind": "SemicolonToken",
                                "fullStart": 696,
                                "fullEnd": 699,
                                "start": 696,
                                "end": 697,
                                "fullWidth": 3,
                                "width": 1,
                                "text": ";",
                                "value": ";",
                                "valueText": ";",
                                "hasTrailingTrivia": true,
                                "hasTrailingNewLine": true,
                                "trailingTrivia": [
                                    {
                                        "kind": "NewLineTrivia",
                                        "text": "\r\n"
                                    }
                                ]
                            }
                        },
                        {
                            "kind": "ExpressionStatement",
                            "fullStart": 699,
                            "fullEnd": 721,
                            "start": 707,
                            "end": 719,
                            "fullWidth": 22,
                            "width": 12,
                            "expression": {
                                "kind": "AssignmentExpression",
                                "fullStart": 699,
                                "fullEnd": 718,
                                "start": 707,
                                "end": 718,
                                "fullWidth": 19,
                                "width": 11,
                                "left": {
                                    "kind": "ElementAccessExpression",
                                    "fullStart": 699,
                                    "fullEnd": 714,
                                    "start": 707,
                                    "end": 713,
                                    "fullWidth": 15,
                                    "width": 6,
                                    "expression": {
                                        "kind": "IdentifierName",
                                        "fullStart": 699,
                                        "fullEnd": 710,
                                        "start": 707,
                                        "end": 710,
                                        "fullWidth": 11,
                                        "width": 3,
                                        "text": "fun",
                                        "value": "fun",
                                        "valueText": "fun",
                                        "hasLeadingTrivia": true,
                                        "leadingTrivia": [
                                            {
                                                "kind": "WhitespaceTrivia",
                                                "text": "        "
                                            }
                                        ]
                                    },
                                    "openBracketToken": {
                                        "kind": "OpenBracketToken",
                                        "fullStart": 710,
                                        "fullEnd": 711,
                                        "start": 710,
                                        "end": 711,
                                        "fullWidth": 1,
                                        "width": 1,
                                        "text": "[",
                                        "value": "[",
                                        "valueText": "["
                                    },
                                    "argumentExpression": {
                                        "kind": "NumericLiteral",
                                        "fullStart": 711,
                                        "fullEnd": 712,
                                        "start": 711,
                                        "end": 712,
                                        "fullWidth": 1,
                                        "width": 1,
                                        "text": "0",
                                        "value": 0,
                                        "valueText": "0"
                                    },
                                    "closeBracketToken": {
                                        "kind": "CloseBracketToken",
                                        "fullStart": 712,
                                        "fullEnd": 714,
                                        "start": 712,
                                        "end": 713,
                                        "fullWidth": 2,
                                        "width": 1,
                                        "text": "]",
                                        "value": "]",
                                        "valueText": "]",
                                        "hasTrailingTrivia": true,
                                        "trailingTrivia": [
                                            {
                                                "kind": "WhitespaceTrivia",
                                                "text": " "
                                            }
                                        ]
                                    }
                                },
                                "operatorToken": {
                                    "kind": "EqualsToken",
                                    "fullStart": 714,
                                    "fullEnd": 716,
                                    "start": 714,
                                    "end": 715,
                                    "fullWidth": 2,
                                    "width": 1,
                                    "text": "=",
                                    "value": "=",
                                    "valueText": "=",
                                    "hasTrailingTrivia": true,
                                    "trailingTrivia": [
                                        {
                                            "kind": "WhitespaceTrivia",
                                            "text": " "
                                        }
                                    ]
                                },
                                "right": {
                                    "kind": "NumericLiteral",
                                    "fullStart": 716,
                                    "fullEnd": 718,
                                    "start": 716,
                                    "end": 718,
                                    "fullWidth": 2,
                                    "width": 2,
                                    "text": "12",
                                    "value": 12,
                                    "valueText": "12"
                                }
                            },
                            "semicolonToken": {
                                "kind": "SemicolonToken",
                                "fullStart": 718,
                                "fullEnd": 721,
                                "start": 718,
                                "end": 719,
                                "fullWidth": 3,
                                "width": 1,
                                "text": ";",
                                "value": ";",
                                "valueText": ";",
                                "hasTrailingTrivia": true,
                                "hasTrailingNewLine": true,
                                "trailingTrivia": [
                                    {
                                        "kind": "NewLineTrivia",
                                        "text": "\r\n"
                                    }
                                ]
                            }
                        },
                        {
                            "kind": "ExpressionStatement",
                            "fullStart": 721,
                            "fullEnd": 743,
                            "start": 729,
                            "end": 741,
                            "fullWidth": 22,
                            "width": 12,
                            "expression": {
                                "kind": "AssignmentExpression",
                                "fullStart": 721,
                                "fullEnd": 740,
                                "start": 729,
                                "end": 740,
                                "fullWidth": 19,
                                "width": 11,
                                "left": {
                                    "kind": "ElementAccessExpression",
                                    "fullStart": 721,
                                    "fullEnd": 736,
                                    "start": 729,
                                    "end": 735,
                                    "fullWidth": 15,
                                    "width": 6,
                                    "expression": {
                                        "kind": "IdentifierName",
                                        "fullStart": 721,
                                        "fullEnd": 732,
                                        "start": 729,
                                        "end": 732,
                                        "fullWidth": 11,
                                        "width": 3,
                                        "text": "fun",
                                        "value": "fun",
                                        "valueText": "fun",
                                        "hasLeadingTrivia": true,
                                        "leadingTrivia": [
                                            {
                                                "kind": "WhitespaceTrivia",
                                                "text": "        "
                                            }
                                        ]
                                    },
                                    "openBracketToken": {
                                        "kind": "OpenBracketToken",
                                        "fullStart": 732,
                                        "fullEnd": 733,
                                        "start": 732,
                                        "end": 733,
                                        "fullWidth": 1,
                                        "width": 1,
                                        "text": "[",
                                        "value": "[",
                                        "valueText": "["
                                    },
                                    "argumentExpression": {
                                        "kind": "NumericLiteral",
                                        "fullStart": 733,
                                        "fullEnd": 734,
                                        "start": 733,
                                        "end": 734,
                                        "fullWidth": 1,
                                        "width": 1,
                                        "text": "1",
                                        "value": 1,
                                        "valueText": "1"
                                    },
                                    "closeBracketToken": {
                                        "kind": "CloseBracketToken",
                                        "fullStart": 734,
                                        "fullEnd": 736,
                                        "start": 734,
                                        "end": 735,
                                        "fullWidth": 2,
                                        "width": 1,
                                        "text": "]",
                                        "value": "]",
                                        "valueText": "]",
                                        "hasTrailingTrivia": true,
                                        "trailingTrivia": [
                                            {
                                                "kind": "WhitespaceTrivia",
                                                "text": " "
                                            }
                                        ]
                                    }
                                },
                                "operatorToken": {
                                    "kind": "EqualsToken",
                                    "fullStart": 736,
                                    "fullEnd": 738,
                                    "start": 736,
                                    "end": 737,
                                    "fullWidth": 2,
                                    "width": 1,
                                    "text": "=",
                                    "value": "=",
                                    "valueText": "=",
                                    "hasTrailingTrivia": true,
                                    "trailingTrivia": [
                                        {
                                            "kind": "WhitespaceTrivia",
                                            "text": " "
                                        }
                                    ]
                                },
                                "right": {
                                    "kind": "NumericLiteral",
                                    "fullStart": 738,
                                    "fullEnd": 740,
                                    "start": 738,
                                    "end": 740,
                                    "fullWidth": 2,
                                    "width": 2,
                                    "text": "11",
                                    "value": 11,
                                    "valueText": "11"
                                }
                            },
                            "semicolonToken": {
                                "kind": "SemicolonToken",
                                "fullStart": 740,
                                "fullEnd": 743,
                                "start": 740,
                                "end": 741,
                                "fullWidth": 3,
                                "width": 1,
                                "text": ";",
                                "value": ";",
                                "valueText": ";",
                                "hasTrailingTrivia": true,
                                "hasTrailingNewLine": true,
                                "trailingTrivia": [
                                    {
                                        "kind": "NewLineTrivia",
                                        "text": "\r\n"
                                    }
                                ]
                            }
                        },
                        {
                            "kind": "ExpressionStatement",
                            "fullStart": 743,
                            "fullEnd": 764,
                            "start": 751,
                            "end": 762,
                            "fullWidth": 21,
                            "width": 11,
                            "expression": {
                                "kind": "AssignmentExpression",
                                "fullStart": 743,
                                "fullEnd": 761,
                                "start": 751,
                                "end": 761,
                                "fullWidth": 18,
                                "width": 10,
                                "left": {
                                    "kind": "ElementAccessExpression",
                                    "fullStart": 743,
                                    "fullEnd": 758,
                                    "start": 751,
                                    "end": 757,
                                    "fullWidth": 15,
                                    "width": 6,
                                    "expression": {
                                        "kind": "IdentifierName",
                                        "fullStart": 743,
                                        "fullEnd": 754,
                                        "start": 751,
                                        "end": 754,
                                        "fullWidth": 11,
                                        "width": 3,
                                        "text": "fun",
                                        "value": "fun",
                                        "valueText": "fun",
                                        "hasLeadingTrivia": true,
                                        "leadingTrivia": [
                                            {
                                                "kind": "WhitespaceTrivia",
                                                "text": "        "
                                            }
                                        ]
                                    },
                                    "openBracketToken": {
                                        "kind": "OpenBracketToken",
                                        "fullStart": 754,
                                        "fullEnd": 755,
                                        "start": 754,
                                        "end": 755,
                                        "fullWidth": 1,
                                        "width": 1,
                                        "text": "[",
                                        "value": "[",
                                        "valueText": "["
                                    },
                                    "argumentExpression": {
                                        "kind": "NumericLiteral",
                                        "fullStart": 755,
                                        "fullEnd": 756,
                                        "start": 755,
                                        "end": 756,
                                        "fullWidth": 1,
                                        "width": 1,
                                        "text": "2",
                                        "value": 2,
                                        "valueText": "2"
                                    },
                                    "closeBracketToken": {
                                        "kind": "CloseBracketToken",
                                        "fullStart": 756,
                                        "fullEnd": 758,
                                        "start": 756,
                                        "end": 757,
                                        "fullWidth": 2,
                                        "width": 1,
                                        "text": "]",
                                        "value": "]",
                                        "valueText": "]",
                                        "hasTrailingTrivia": true,
                                        "trailingTrivia": [
                                            {
                                                "kind": "WhitespaceTrivia",
                                                "text": " "
                                            }
                                        ]
                                    }
                                },
                                "operatorToken": {
                                    "kind": "EqualsToken",
                                    "fullStart": 758,
                                    "fullEnd": 760,
                                    "start": 758,
                                    "end": 759,
                                    "fullWidth": 2,
                                    "width": 1,
                                    "text": "=",
                                    "value": "=",
                                    "valueText": "=",
                                    "hasTrailingTrivia": true,
                                    "trailingTrivia": [
                                        {
                                            "kind": "WhitespaceTrivia",
                                            "text": " "
                                        }
                                    ]
                                },
                                "right": {
                                    "kind": "NumericLiteral",
                                    "fullStart": 760,
                                    "fullEnd": 761,
                                    "start": 760,
                                    "end": 761,
                                    "fullWidth": 1,
                                    "width": 1,
                                    "text": "9",
                                    "value": 9,
                                    "valueText": "9"
                                }
                            },
                            "semicolonToken": {
                                "kind": "SemicolonToken",
                                "fullStart": 761,
                                "fullEnd": 764,
                                "start": 761,
                                "end": 762,
                                "fullWidth": 3,
                                "width": 1,
                                "text": ";",
                                "value": ";",
                                "valueText": ";",
                                "hasTrailingTrivia": true,
                                "hasTrailingNewLine": true,
                                "trailingTrivia": [
                                    {
                                        "kind": "NewLineTrivia",
                                        "text": "\r\n"
                                    }
                                ]
                            }
                        },
                        {
                            "kind": "FunctionDeclaration",
                            "fullStart": 764,
                            "fullEnd": 903,
                            "start": 774,
                            "end": 901,
                            "fullWidth": 139,
                            "width": 127,
                            "modifiers": [],
                            "functionKeyword": {
                                "kind": "FunctionKeyword",
                                "fullStart": 764,
                                "fullEnd": 783,
                                "start": 774,
                                "end": 782,
                                "fullWidth": 19,
                                "width": 8,
                                "text": "function",
                                "value": "function",
                                "valueText": "function",
                                "hasLeadingTrivia": true,
                                "hasLeadingNewLine": true,
                                "hasTrailingTrivia": true,
                                "leadingTrivia": [
                                    {
                                        "kind": "NewLineTrivia",
                                        "text": "\r\n"
                                    },
                                    {
                                        "kind": "WhitespaceTrivia",
                                        "text": "        "
                                    }
                                ],
                                "trailingTrivia": [
                                    {
                                        "kind": "WhitespaceTrivia",
                                        "text": " "
                                    }
                                ]
                            },
                            "identifier": {
                                "kind": "IdentifierName",
                                "fullStart": 783,
                                "fullEnd": 793,
                                "start": 783,
                                "end": 793,
                                "fullWidth": 10,
                                "width": 10,
                                "text": "callbackfn",
                                "value": "callbackfn",
                                "valueText": "callbackfn"
                            },
                            "callSignature": {
                                "kind": "CallSignature",
                                "fullStart": 793,
                                "fullEnd": 821,
                                "start": 793,
                                "end": 820,
                                "fullWidth": 28,
                                "width": 27,
                                "parameterList": {
                                    "kind": "ParameterList",
                                    "fullStart": 793,
                                    "fullEnd": 821,
                                    "start": 793,
                                    "end": 820,
                                    "fullWidth": 28,
                                    "width": 27,
                                    "openParenToken": {
                                        "kind": "OpenParenToken",
                                        "fullStart": 793,
                                        "fullEnd": 794,
                                        "start": 793,
                                        "end": 794,
                                        "fullWidth": 1,
                                        "width": 1,
                                        "text": "(",
                                        "value": "(",
                                        "valueText": "("
                                    },
                                    "parameters": [
                                        {
                                            "kind": "Parameter",
                                            "fullStart": 794,
                                            "fullEnd": 801,
                                            "start": 794,
                                            "end": 801,
                                            "fullWidth": 7,
<<<<<<< HEAD
                                            "width": 7,
=======
                                            "modifiers": [],
>>>>>>> e3c38734
                                            "identifier": {
                                                "kind": "IdentifierName",
                                                "fullStart": 794,
                                                "fullEnd": 801,
                                                "start": 794,
                                                "end": 801,
                                                "fullWidth": 7,
                                                "width": 7,
                                                "text": "prevVal",
                                                "value": "prevVal",
                                                "valueText": "prevVal"
                                            }
                                        },
                                        {
                                            "kind": "CommaToken",
                                            "fullStart": 801,
                                            "fullEnd": 803,
                                            "start": 801,
                                            "end": 802,
                                            "fullWidth": 2,
                                            "width": 1,
                                            "text": ",",
                                            "value": ",",
                                            "valueText": ",",
                                            "hasTrailingTrivia": true,
                                            "trailingTrivia": [
                                                {
                                                    "kind": "WhitespaceTrivia",
                                                    "text": " "
                                                }
                                            ]
                                        },
                                        {
                                            "kind": "Parameter",
                                            "fullStart": 803,
                                            "fullEnd": 809,
                                            "start": 803,
                                            "end": 809,
                                            "fullWidth": 6,
<<<<<<< HEAD
                                            "width": 6,
=======
                                            "modifiers": [],
>>>>>>> e3c38734
                                            "identifier": {
                                                "kind": "IdentifierName",
                                                "fullStart": 803,
                                                "fullEnd": 809,
                                                "start": 803,
                                                "end": 809,
                                                "fullWidth": 6,
                                                "width": 6,
                                                "text": "curVal",
                                                "value": "curVal",
                                                "valueText": "curVal"
                                            }
                                        },
                                        {
                                            "kind": "CommaToken",
                                            "fullStart": 809,
                                            "fullEnd": 811,
                                            "start": 809,
                                            "end": 810,
                                            "fullWidth": 2,
                                            "width": 1,
                                            "text": ",",
                                            "value": ",",
                                            "valueText": ",",
                                            "hasTrailingTrivia": true,
                                            "trailingTrivia": [
                                                {
                                                    "kind": "WhitespaceTrivia",
                                                    "text": " "
                                                }
                                            ]
                                        },
                                        {
                                            "kind": "Parameter",
                                            "fullStart": 811,
                                            "fullEnd": 814,
                                            "start": 811,
                                            "end": 814,
                                            "fullWidth": 3,
<<<<<<< HEAD
                                            "width": 3,
=======
                                            "modifiers": [],
>>>>>>> e3c38734
                                            "identifier": {
                                                "kind": "IdentifierName",
                                                "fullStart": 811,
                                                "fullEnd": 814,
                                                "start": 811,
                                                "end": 814,
                                                "fullWidth": 3,
                                                "width": 3,
                                                "text": "idx",
                                                "value": "idx",
                                                "valueText": "idx"
                                            }
                                        },
                                        {
                                            "kind": "CommaToken",
                                            "fullStart": 814,
                                            "fullEnd": 816,
                                            "start": 814,
                                            "end": 815,
                                            "fullWidth": 2,
                                            "width": 1,
                                            "text": ",",
                                            "value": ",",
                                            "valueText": ",",
                                            "hasTrailingTrivia": true,
                                            "trailingTrivia": [
                                                {
                                                    "kind": "WhitespaceTrivia",
                                                    "text": " "
                                                }
                                            ]
                                        },
                                        {
                                            "kind": "Parameter",
                                            "fullStart": 816,
                                            "fullEnd": 819,
                                            "start": 816,
                                            "end": 819,
                                            "fullWidth": 3,
<<<<<<< HEAD
                                            "width": 3,
=======
                                            "modifiers": [],
>>>>>>> e3c38734
                                            "identifier": {
                                                "kind": "IdentifierName",
                                                "fullStart": 816,
                                                "fullEnd": 819,
                                                "start": 816,
                                                "end": 819,
                                                "fullWidth": 3,
                                                "width": 3,
                                                "text": "obj",
                                                "value": "obj",
                                                "valueText": "obj"
                                            }
                                        }
                                    ],
                                    "closeParenToken": {
                                        "kind": "CloseParenToken",
                                        "fullStart": 819,
                                        "fullEnd": 821,
                                        "start": 819,
                                        "end": 820,
                                        "fullWidth": 2,
                                        "width": 1,
                                        "text": ")",
                                        "value": ")",
                                        "valueText": ")",
                                        "hasTrailingTrivia": true,
                                        "trailingTrivia": [
                                            {
                                                "kind": "WhitespaceTrivia",
                                                "text": " "
                                            }
                                        ]
                                    }
                                }
                            },
                            "block": {
                                "kind": "Block",
                                "fullStart": 821,
                                "fullEnd": 903,
                                "start": 821,
                                "end": 901,
                                "fullWidth": 82,
                                "width": 80,
                                "openBraceToken": {
                                    "kind": "OpenBraceToken",
                                    "fullStart": 821,
                                    "fullEnd": 824,
                                    "start": 821,
                                    "end": 822,
                                    "fullWidth": 3,
                                    "width": 1,
                                    "text": "{",
                                    "value": "{",
                                    "valueText": "{",
                                    "hasTrailingTrivia": true,
                                    "hasTrailingNewLine": true,
                                    "trailingTrivia": [
                                        {
                                            "kind": "NewLineTrivia",
                                            "text": "\r\n"
                                        }
                                    ]
                                },
                                "statements": [
                                    {
                                        "kind": "ExpressionStatement",
                                        "fullStart": 824,
                                        "fullEnd": 854,
                                        "start": 836,
                                        "end": 852,
                                        "fullWidth": 30,
                                        "width": 16,
                                        "expression": {
                                            "kind": "AssignmentExpression",
                                            "fullStart": 824,
                                            "fullEnd": 851,
                                            "start": 836,
                                            "end": 851,
                                            "fullWidth": 27,
                                            "width": 15,
                                            "left": {
                                                "kind": "IdentifierName",
                                                "fullStart": 824,
                                                "fullEnd": 845,
                                                "start": 836,
                                                "end": 844,
                                                "fullWidth": 21,
                                                "width": 8,
                                                "text": "accessed",
                                                "value": "accessed",
                                                "valueText": "accessed",
                                                "hasLeadingTrivia": true,
                                                "hasTrailingTrivia": true,
                                                "leadingTrivia": [
                                                    {
                                                        "kind": "WhitespaceTrivia",
                                                        "text": "            "
                                                    }
                                                ],
                                                "trailingTrivia": [
                                                    {
                                                        "kind": "WhitespaceTrivia",
                                                        "text": " "
                                                    }
                                                ]
                                            },
                                            "operatorToken": {
                                                "kind": "EqualsToken",
                                                "fullStart": 845,
                                                "fullEnd": 847,
                                                "start": 845,
                                                "end": 846,
                                                "fullWidth": 2,
                                                "width": 1,
                                                "text": "=",
                                                "value": "=",
                                                "valueText": "=",
                                                "hasTrailingTrivia": true,
                                                "trailingTrivia": [
                                                    {
                                                        "kind": "WhitespaceTrivia",
                                                        "text": " "
                                                    }
                                                ]
                                            },
                                            "right": {
                                                "kind": "TrueKeyword",
                                                "fullStart": 847,
                                                "fullEnd": 851,
                                                "start": 847,
                                                "end": 851,
                                                "fullWidth": 4,
                                                "width": 4,
                                                "text": "true",
                                                "value": true,
                                                "valueText": "true"
                                            }
                                        },
                                        "semicolonToken": {
                                            "kind": "SemicolonToken",
                                            "fullStart": 851,
                                            "fullEnd": 854,
                                            "start": 851,
                                            "end": 852,
                                            "fullWidth": 3,
                                            "width": 1,
                                            "text": ";",
                                            "value": ";",
                                            "valueText": ";",
                                            "hasTrailingTrivia": true,
                                            "hasTrailingNewLine": true,
                                            "trailingTrivia": [
                                                {
                                                    "kind": "NewLineTrivia",
                                                    "text": "\r\n"
                                                }
                                            ]
                                        }
                                    },
                                    {
                                        "kind": "ReturnStatement",
                                        "fullStart": 854,
                                        "fullEnd": 892,
                                        "start": 866,
                                        "end": 890,
                                        "fullWidth": 38,
                                        "width": 24,
                                        "returnKeyword": {
                                            "kind": "ReturnKeyword",
                                            "fullStart": 854,
                                            "fullEnd": 873,
                                            "start": 866,
                                            "end": 872,
                                            "fullWidth": 19,
                                            "width": 6,
                                            "text": "return",
                                            "value": "return",
                                            "valueText": "return",
                                            "hasLeadingTrivia": true,
                                            "hasTrailingTrivia": true,
                                            "leadingTrivia": [
                                                {
                                                    "kind": "WhitespaceTrivia",
                                                    "text": "            "
                                                }
                                            ],
                                            "trailingTrivia": [
                                                {
                                                    "kind": "WhitespaceTrivia",
                                                    "text": " "
                                                }
                                            ]
                                        },
                                        "expression": {
                                            "kind": "EqualsExpression",
                                            "fullStart": 873,
                                            "fullEnd": 889,
                                            "start": 873,
                                            "end": 889,
                                            "fullWidth": 16,
                                            "width": 16,
                                            "left": {
                                                "kind": "MemberAccessExpression",
                                                "fullStart": 873,
                                                "fullEnd": 884,
                                                "start": 873,
                                                "end": 883,
                                                "fullWidth": 11,
                                                "width": 10,
                                                "expression": {
                                                    "kind": "IdentifierName",
                                                    "fullStart": 873,
                                                    "fullEnd": 876,
                                                    "start": 873,
                                                    "end": 876,
                                                    "fullWidth": 3,
                                                    "width": 3,
                                                    "text": "obj",
                                                    "value": "obj",
                                                    "valueText": "obj"
                                                },
                                                "dotToken": {
                                                    "kind": "DotToken",
                                                    "fullStart": 876,
                                                    "fullEnd": 877,
                                                    "start": 876,
                                                    "end": 877,
                                                    "fullWidth": 1,
                                                    "width": 1,
                                                    "text": ".",
                                                    "value": ".",
                                                    "valueText": "."
                                                },
                                                "name": {
                                                    "kind": "IdentifierName",
                                                    "fullStart": 877,
                                                    "fullEnd": 884,
                                                    "start": 877,
                                                    "end": 883,
                                                    "fullWidth": 7,
                                                    "width": 6,
                                                    "text": "length",
                                                    "value": "length",
                                                    "valueText": "length",
                                                    "hasTrailingTrivia": true,
                                                    "trailingTrivia": [
                                                        {
                                                            "kind": "WhitespaceTrivia",
                                                            "text": " "
                                                        }
                                                    ]
                                                }
                                            },
                                            "operatorToken": {
                                                "kind": "EqualsEqualsEqualsToken",
                                                "fullStart": 884,
                                                "fullEnd": 888,
                                                "start": 884,
                                                "end": 887,
                                                "fullWidth": 4,
                                                "width": 3,
                                                "text": "===",
                                                "value": "===",
                                                "valueText": "===",
                                                "hasTrailingTrivia": true,
                                                "trailingTrivia": [
                                                    {
                                                        "kind": "WhitespaceTrivia",
                                                        "text": " "
                                                    }
                                                ]
                                            },
                                            "right": {
                                                "kind": "NumericLiteral",
                                                "fullStart": 888,
                                                "fullEnd": 889,
                                                "start": 888,
                                                "end": 889,
                                                "fullWidth": 1,
                                                "width": 1,
                                                "text": "2",
                                                "value": 2,
                                                "valueText": "2"
                                            }
                                        },
                                        "semicolonToken": {
                                            "kind": "SemicolonToken",
                                            "fullStart": 889,
                                            "fullEnd": 892,
                                            "start": 889,
                                            "end": 890,
                                            "fullWidth": 3,
                                            "width": 1,
                                            "text": ";",
                                            "value": ";",
                                            "valueText": ";",
                                            "hasTrailingTrivia": true,
                                            "hasTrailingNewLine": true,
                                            "trailingTrivia": [
                                                {
                                                    "kind": "NewLineTrivia",
                                                    "text": "\r\n"
                                                }
                                            ]
                                        }
                                    }
                                ],
                                "closeBraceToken": {
                                    "kind": "CloseBraceToken",
                                    "fullStart": 892,
                                    "fullEnd": 903,
                                    "start": 900,
                                    "end": 901,
                                    "fullWidth": 11,
                                    "width": 1,
                                    "text": "}",
                                    "value": "}",
                                    "valueText": "}",
                                    "hasLeadingTrivia": true,
                                    "hasTrailingTrivia": true,
                                    "hasTrailingNewLine": true,
                                    "leadingTrivia": [
                                        {
                                            "kind": "WhitespaceTrivia",
                                            "text": "        "
                                        }
                                    ],
                                    "trailingTrivia": [
                                        {
                                            "kind": "NewLineTrivia",
                                            "text": "\r\n"
                                        }
                                    ]
                                }
                            }
                        },
                        {
                            "kind": "ReturnStatement",
                            "fullStart": 903,
                            "fullEnd": 988,
                            "start": 913,
                            "end": 986,
                            "fullWidth": 85,
                            "width": 73,
                            "returnKeyword": {
                                "kind": "ReturnKeyword",
                                "fullStart": 903,
                                "fullEnd": 920,
                                "start": 913,
                                "end": 919,
                                "fullWidth": 17,
                                "width": 6,
                                "text": "return",
                                "value": "return",
                                "valueText": "return",
                                "hasLeadingTrivia": true,
                                "hasLeadingNewLine": true,
                                "hasTrailingTrivia": true,
                                "leadingTrivia": [
                                    {
                                        "kind": "NewLineTrivia",
                                        "text": "\r\n"
                                    },
                                    {
                                        "kind": "WhitespaceTrivia",
                                        "text": "        "
                                    }
                                ],
                                "trailingTrivia": [
                                    {
                                        "kind": "WhitespaceTrivia",
                                        "text": " "
                                    }
                                ]
                            },
                            "expression": {
                                "kind": "LogicalAndExpression",
                                "fullStart": 920,
                                "fullEnd": 985,
                                "start": 920,
                                "end": 985,
                                "fullWidth": 65,
                                "width": 65,
                                "left": {
                                    "kind": "InvocationExpression",
                                    "fullStart": 920,
                                    "fullEnd": 974,
                                    "start": 920,
                                    "end": 973,
                                    "fullWidth": 54,
                                    "width": 53,
                                    "expression": {
                                        "kind": "MemberAccessExpression",
                                        "fullStart": 920,
                                        "fullEnd": 952,
                                        "start": 920,
                                        "end": 952,
                                        "fullWidth": 32,
                                        "width": 32,
                                        "expression": {
                                            "kind": "MemberAccessExpression",
                                            "fullStart": 920,
                                            "fullEnd": 947,
                                            "start": 920,
                                            "end": 947,
                                            "fullWidth": 27,
                                            "width": 27,
                                            "expression": {
                                                "kind": "MemberAccessExpression",
                                                "fullStart": 920,
                                                "fullEnd": 935,
                                                "start": 920,
                                                "end": 935,
                                                "fullWidth": 15,
                                                "width": 15,
                                                "expression": {
                                                    "kind": "IdentifierName",
                                                    "fullStart": 920,
                                                    "fullEnd": 925,
                                                    "start": 920,
                                                    "end": 925,
                                                    "fullWidth": 5,
                                                    "width": 5,
                                                    "text": "Array",
                                                    "value": "Array",
                                                    "valueText": "Array"
                                                },
                                                "dotToken": {
                                                    "kind": "DotToken",
                                                    "fullStart": 925,
                                                    "fullEnd": 926,
                                                    "start": 925,
                                                    "end": 926,
                                                    "fullWidth": 1,
                                                    "width": 1,
                                                    "text": ".",
                                                    "value": ".",
                                                    "valueText": "."
                                                },
                                                "name": {
                                                    "kind": "IdentifierName",
                                                    "fullStart": 926,
                                                    "fullEnd": 935,
                                                    "start": 926,
                                                    "end": 935,
                                                    "fullWidth": 9,
                                                    "width": 9,
                                                    "text": "prototype",
                                                    "value": "prototype",
                                                    "valueText": "prototype"
                                                }
                                            },
                                            "dotToken": {
                                                "kind": "DotToken",
                                                "fullStart": 935,
                                                "fullEnd": 936,
                                                "start": 935,
                                                "end": 936,
                                                "fullWidth": 1,
                                                "width": 1,
                                                "text": ".",
                                                "value": ".",
                                                "valueText": "."
                                            },
                                            "name": {
                                                "kind": "IdentifierName",
                                                "fullStart": 936,
                                                "fullEnd": 947,
                                                "start": 936,
                                                "end": 947,
                                                "fullWidth": 11,
                                                "width": 11,
                                                "text": "reduceRight",
                                                "value": "reduceRight",
                                                "valueText": "reduceRight"
                                            }
                                        },
                                        "dotToken": {
                                            "kind": "DotToken",
                                            "fullStart": 947,
                                            "fullEnd": 948,
                                            "start": 947,
                                            "end": 948,
                                            "fullWidth": 1,
                                            "width": 1,
                                            "text": ".",
                                            "value": ".",
                                            "valueText": "."
                                        },
                                        "name": {
                                            "kind": "IdentifierName",
                                            "fullStart": 948,
                                            "fullEnd": 952,
                                            "start": 948,
                                            "end": 952,
                                            "fullWidth": 4,
                                            "width": 4,
                                            "text": "call",
                                            "value": "call",
                                            "valueText": "call"
                                        }
                                    },
                                    "argumentList": {
                                        "kind": "ArgumentList",
                                        "fullStart": 952,
                                        "fullEnd": 974,
                                        "start": 952,
                                        "end": 973,
                                        "fullWidth": 22,
                                        "width": 21,
                                        "openParenToken": {
                                            "kind": "OpenParenToken",
                                            "fullStart": 952,
                                            "fullEnd": 953,
                                            "start": 952,
                                            "end": 953,
                                            "fullWidth": 1,
                                            "width": 1,
                                            "text": "(",
                                            "value": "(",
                                            "valueText": "("
                                        },
                                        "arguments": [
                                            {
                                                "kind": "IdentifierName",
                                                "fullStart": 953,
                                                "fullEnd": 956,
                                                "start": 953,
                                                "end": 956,
                                                "fullWidth": 3,
                                                "width": 3,
                                                "text": "fun",
                                                "value": "fun",
                                                "valueText": "fun"
                                            },
                                            {
                                                "kind": "CommaToken",
                                                "fullStart": 956,
                                                "fullEnd": 958,
                                                "start": 956,
                                                "end": 957,
                                                "fullWidth": 2,
                                                "width": 1,
                                                "text": ",",
                                                "value": ",",
                                                "valueText": ",",
                                                "hasTrailingTrivia": true,
                                                "trailingTrivia": [
                                                    {
                                                        "kind": "WhitespaceTrivia",
                                                        "text": " "
                                                    }
                                                ]
                                            },
                                            {
                                                "kind": "IdentifierName",
                                                "fullStart": 958,
                                                "fullEnd": 968,
                                                "start": 958,
                                                "end": 968,
                                                "fullWidth": 10,
                                                "width": 10,
                                                "text": "callbackfn",
                                                "value": "callbackfn",
                                                "valueText": "callbackfn"
                                            },
                                            {
                                                "kind": "CommaToken",
                                                "fullStart": 968,
                                                "fullEnd": 970,
                                                "start": 968,
                                                "end": 969,
                                                "fullWidth": 2,
                                                "width": 1,
                                                "text": ",",
                                                "value": ",",
                                                "valueText": ",",
                                                "hasTrailingTrivia": true,
                                                "trailingTrivia": [
                                                    {
                                                        "kind": "WhitespaceTrivia",
                                                        "text": " "
                                                    }
                                                ]
                                            },
                                            {
                                                "kind": "NumericLiteral",
                                                "fullStart": 970,
                                                "fullEnd": 972,
                                                "start": 970,
                                                "end": 972,
                                                "fullWidth": 2,
                                                "width": 2,
                                                "text": "11",
                                                "value": 11,
                                                "valueText": "11"
                                            }
                                        ],
                                        "closeParenToken": {
                                            "kind": "CloseParenToken",
                                            "fullStart": 972,
                                            "fullEnd": 974,
                                            "start": 972,
                                            "end": 973,
                                            "fullWidth": 2,
                                            "width": 1,
                                            "text": ")",
                                            "value": ")",
                                            "valueText": ")",
                                            "hasTrailingTrivia": true,
                                            "trailingTrivia": [
                                                {
                                                    "kind": "WhitespaceTrivia",
                                                    "text": " "
                                                }
                                            ]
                                        }
                                    }
                                },
                                "operatorToken": {
                                    "kind": "AmpersandAmpersandToken",
                                    "fullStart": 974,
                                    "fullEnd": 977,
                                    "start": 974,
                                    "end": 976,
                                    "fullWidth": 3,
                                    "width": 2,
                                    "text": "&&",
                                    "value": "&&",
                                    "valueText": "&&",
                                    "hasTrailingTrivia": true,
                                    "trailingTrivia": [
                                        {
                                            "kind": "WhitespaceTrivia",
                                            "text": " "
                                        }
                                    ]
                                },
                                "right": {
                                    "kind": "IdentifierName",
                                    "fullStart": 977,
                                    "fullEnd": 985,
                                    "start": 977,
                                    "end": 985,
                                    "fullWidth": 8,
                                    "width": 8,
                                    "text": "accessed",
                                    "value": "accessed",
                                    "valueText": "accessed"
                                }
                            },
                            "semicolonToken": {
                                "kind": "SemicolonToken",
                                "fullStart": 985,
                                "fullEnd": 988,
                                "start": 985,
                                "end": 986,
                                "fullWidth": 3,
                                "width": 1,
                                "text": ";",
                                "value": ";",
                                "valueText": ";",
                                "hasTrailingTrivia": true,
                                "hasTrailingNewLine": true,
                                "trailingTrivia": [
                                    {
                                        "kind": "NewLineTrivia",
                                        "text": "\r\n"
                                    }
                                ]
                            }
                        }
                    ],
                    "closeBraceToken": {
                        "kind": "CloseBraceToken",
                        "fullStart": 988,
                        "fullEnd": 995,
                        "start": 992,
                        "end": 993,
                        "fullWidth": 7,
                        "width": 1,
                        "text": "}",
                        "value": "}",
                        "valueText": "}",
                        "hasLeadingTrivia": true,
                        "hasTrailingTrivia": true,
                        "hasTrailingNewLine": true,
                        "leadingTrivia": [
                            {
                                "kind": "WhitespaceTrivia",
                                "text": "    "
                            }
                        ],
                        "trailingTrivia": [
                            {
                                "kind": "NewLineTrivia",
                                "text": "\r\n"
                            }
                        ]
                    }
                }
            },
            {
                "kind": "ExpressionStatement",
                "fullStart": 995,
                "fullEnd": 1019,
                "start": 995,
                "end": 1017,
                "fullWidth": 24,
                "width": 22,
                "expression": {
                    "kind": "InvocationExpression",
                    "fullStart": 995,
                    "fullEnd": 1016,
                    "start": 995,
                    "end": 1016,
                    "fullWidth": 21,
                    "width": 21,
                    "expression": {
                        "kind": "IdentifierName",
                        "fullStart": 995,
                        "fullEnd": 1006,
                        "start": 995,
                        "end": 1006,
                        "fullWidth": 11,
                        "width": 11,
                        "text": "runTestCase",
                        "value": "runTestCase",
                        "valueText": "runTestCase"
                    },
                    "argumentList": {
                        "kind": "ArgumentList",
                        "fullStart": 1006,
                        "fullEnd": 1016,
                        "start": 1006,
                        "end": 1016,
                        "fullWidth": 10,
                        "width": 10,
                        "openParenToken": {
                            "kind": "OpenParenToken",
                            "fullStart": 1006,
                            "fullEnd": 1007,
                            "start": 1006,
                            "end": 1007,
                            "fullWidth": 1,
                            "width": 1,
                            "text": "(",
                            "value": "(",
                            "valueText": "("
                        },
                        "arguments": [
                            {
                                "kind": "IdentifierName",
                                "fullStart": 1007,
                                "fullEnd": 1015,
                                "start": 1007,
                                "end": 1015,
                                "fullWidth": 8,
                                "width": 8,
                                "text": "testcase",
                                "value": "testcase",
                                "valueText": "testcase"
                            }
                        ],
                        "closeParenToken": {
                            "kind": "CloseParenToken",
                            "fullStart": 1015,
                            "fullEnd": 1016,
                            "start": 1015,
                            "end": 1016,
                            "fullWidth": 1,
                            "width": 1,
                            "text": ")",
                            "value": ")",
                            "valueText": ")"
                        }
                    }
                },
                "semicolonToken": {
                    "kind": "SemicolonToken",
                    "fullStart": 1016,
                    "fullEnd": 1019,
                    "start": 1016,
                    "end": 1017,
                    "fullWidth": 3,
                    "width": 1,
                    "text": ";",
                    "value": ";",
                    "valueText": ";",
                    "hasTrailingTrivia": true,
                    "hasTrailingNewLine": true,
                    "trailingTrivia": [
                        {
                            "kind": "NewLineTrivia",
                            "text": "\r\n"
                        }
                    ]
                }
            }
        ],
        "endOfFileToken": {
            "kind": "EndOfFileToken",
            "fullStart": 1019,
            "fullEnd": 1019,
            "start": 1019,
            "end": 1019,
            "fullWidth": 0,
            "width": 0,
            "text": ""
        }
    },
    "lineMap": {
        "lineStarts": [
            0,
            67,
            152,
            232,
            308,
            380,
            385,
            440,
            558,
            563,
            565,
            567,
            590,
            592,
            623,
            660,
            687,
            699,
            721,
            743,
            764,
            766,
            824,
            854,
            892,
            903,
            905,
            988,
            995,
            1019
        ],
        "length": 1019
    }
}<|MERGE_RESOLUTION|>--- conflicted
+++ resolved
@@ -495,11 +495,8 @@
                                                                 "start": 651,
                                                                 "end": 652,
                                                                 "fullWidth": 1,
-<<<<<<< HEAD
                                                                 "width": 1,
-=======
                                                                 "modifiers": [],
->>>>>>> e3c38734
                                                                 "identifier": {
                                                                     "kind": "IdentifierName",
                                                                     "fullStart": 651,
@@ -539,11 +536,8 @@
                                                                 "start": 654,
                                                                 "end": 655,
                                                                 "fullWidth": 1,
-<<<<<<< HEAD
                                                                 "width": 1,
-=======
                                                                 "modifiers": [],
->>>>>>> e3c38734
                                                                 "identifier": {
                                                                     "kind": "IdentifierName",
                                                                     "fullStart": 654,
@@ -1277,11 +1271,8 @@
                                             "start": 794,
                                             "end": 801,
                                             "fullWidth": 7,
-<<<<<<< HEAD
                                             "width": 7,
-=======
                                             "modifiers": [],
->>>>>>> e3c38734
                                             "identifier": {
                                                 "kind": "IdentifierName",
                                                 "fullStart": 794,
@@ -1321,11 +1312,8 @@
                                             "start": 803,
                                             "end": 809,
                                             "fullWidth": 6,
-<<<<<<< HEAD
                                             "width": 6,
-=======
                                             "modifiers": [],
->>>>>>> e3c38734
                                             "identifier": {
                                                 "kind": "IdentifierName",
                                                 "fullStart": 803,
@@ -1365,11 +1353,8 @@
                                             "start": 811,
                                             "end": 814,
                                             "fullWidth": 3,
-<<<<<<< HEAD
                                             "width": 3,
-=======
                                             "modifiers": [],
->>>>>>> e3c38734
                                             "identifier": {
                                                 "kind": "IdentifierName",
                                                 "fullStart": 811,
@@ -1409,11 +1394,8 @@
                                             "start": 816,
                                             "end": 819,
                                             "fullWidth": 3,
-<<<<<<< HEAD
                                             "width": 3,
-=======
                                             "modifiers": [],
->>>>>>> e3c38734
                                             "identifier": {
                                                 "kind": "IdentifierName",
                                                 "fullStart": 816,
