{
    "isDeclaration": false,
    "languageVersion": "EcmaScript5",
    "parseOptions": {
        "allowAutomaticSemicolonInsertion": true
    },
    "sourceUnit": {
        "kind": "SourceUnit",
        "fullStart": 0,
        "fullEnd": 1295,
        "start": 612,
        "end": 1295,
        "fullWidth": 1295,
        "width": 683,
        "isIncrementallyUnusable": true,
        "moduleElements": [
            {
                "kind": "FunctionDeclaration",
                "fullStart": 0,
                "fullEnd": 1271,
                "start": 612,
                "end": 1269,
                "fullWidth": 1271,
                "width": 657,
                "isIncrementallyUnusable": true,
                "modifiers": [],
                "functionKeyword": {
                    "kind": "FunctionKeyword",
                    "fullStart": 0,
                    "fullEnd": 621,
                    "start": 612,
                    "end": 620,
                    "fullWidth": 621,
                    "width": 8,
                    "text": "function",
                    "value": "function",
                    "valueText": "function",
                    "hasLeadingTrivia": true,
                    "hasLeadingComment": true,
                    "hasLeadingNewLine": true,
                    "hasTrailingTrivia": true,
                    "leadingTrivia": [
                        {
                            "kind": "SingleLineCommentTrivia",
                            "text": "/// Copyright (c) 2012 Ecma International.  All rights reserved. "
                        },
                        {
                            "kind": "NewLineTrivia",
                            "text": "\r\n"
                        },
                        {
                            "kind": "SingleLineCommentTrivia",
                            "text": "/// Ecma International makes this code available under the terms and conditions set"
                        },
                        {
                            "kind": "NewLineTrivia",
                            "text": "\r\n"
                        },
                        {
                            "kind": "SingleLineCommentTrivia",
                            "text": "/// forth on http://hg.ecmascript.org/tests/test262/raw-file/tip/LICENSE (the "
                        },
                        {
                            "kind": "NewLineTrivia",
                            "text": "\r\n"
                        },
                        {
                            "kind": "SingleLineCommentTrivia",
                            "text": "/// \"Use Terms\").   Any redistribution of this code must retain the above "
                        },
                        {
                            "kind": "NewLineTrivia",
                            "text": "\r\n"
                        },
                        {
                            "kind": "SingleLineCommentTrivia",
                            "text": "/// copyright and this notice and otherwise comply with the Use Terms."
                        },
                        {
                            "kind": "NewLineTrivia",
                            "text": "\r\n"
                        },
                        {
                            "kind": "MultiLineCommentTrivia",
                            "text": "/**\r\n * @path ch15/15.4/15.4.4/15.4.4.22/15.4.4.22-9-b-13.js\r\n * @description Array.prototype.reduceRight - deleting own property with prototype property in step 8 causes prototype index property to be visited on an Array\r\n */"
                        },
                        {
                            "kind": "NewLineTrivia",
                            "text": "\r\n"
                        },
                        {
                            "kind": "NewLineTrivia",
                            "text": "\r\n"
                        },
                        {
                            "kind": "NewLineTrivia",
                            "text": "\r\n"
                        }
                    ],
                    "trailingTrivia": [
                        {
                            "kind": "WhitespaceTrivia",
                            "text": " "
                        }
                    ]
                },
                "identifier": {
                    "kind": "IdentifierName",
                    "fullStart": 621,
                    "fullEnd": 629,
                    "start": 621,
                    "end": 629,
                    "fullWidth": 8,
                    "width": 8,
                    "text": "testcase",
                    "value": "testcase",
                    "valueText": "testcase"
                },
                "callSignature": {
                    "kind": "CallSignature",
                    "fullStart": 629,
                    "fullEnd": 632,
                    "start": 629,
                    "end": 631,
                    "fullWidth": 3,
                    "width": 2,
                    "parameterList": {
                        "kind": "ParameterList",
                        "fullStart": 629,
                        "fullEnd": 632,
                        "start": 629,
                        "end": 631,
                        "fullWidth": 3,
                        "width": 2,
                        "openParenToken": {
                            "kind": "OpenParenToken",
                            "fullStart": 629,
                            "fullEnd": 630,
                            "start": 629,
                            "end": 630,
                            "fullWidth": 1,
                            "width": 1,
                            "text": "(",
                            "value": "(",
                            "valueText": "("
                        },
                        "parameters": [],
                        "closeParenToken": {
                            "kind": "CloseParenToken",
                            "fullStart": 630,
                            "fullEnd": 632,
                            "start": 630,
                            "end": 631,
                            "fullWidth": 2,
                            "width": 1,
                            "text": ")",
                            "value": ")",
                            "valueText": ")",
                            "hasTrailingTrivia": true,
                            "trailingTrivia": [
                                {
                                    "kind": "WhitespaceTrivia",
                                    "text": " "
                                }
                            ]
                        }
                    }
                },
                "block": {
                    "kind": "Block",
                    "fullStart": 632,
                    "fullEnd": 1271,
                    "start": 632,
                    "end": 1269,
                    "fullWidth": 639,
                    "width": 637,
                    "isIncrementallyUnusable": true,
                    "openBraceToken": {
                        "kind": "OpenBraceToken",
                        "fullStart": 632,
                        "fullEnd": 635,
                        "start": 632,
                        "end": 633,
                        "fullWidth": 3,
                        "width": 1,
                        "text": "{",
                        "value": "{",
                        "valueText": "{",
                        "hasTrailingTrivia": true,
                        "hasTrailingNewLine": true,
                        "trailingTrivia": [
                            {
                                "kind": "NewLineTrivia",
                                "text": "\r\n"
                            }
                        ]
                    },
                    "statements": [
                        {
                            "kind": "VariableStatement",
                            "fullStart": 635,
                            "fullEnd": 670,
                            "start": 645,
                            "end": 668,
                            "fullWidth": 35,
                            "width": 23,
                            "modifiers": [],
                            "variableDeclaration": {
                                "kind": "VariableDeclaration",
                                "fullStart": 635,
                                "fullEnd": 667,
                                "start": 645,
                                "end": 667,
                                "fullWidth": 32,
                                "width": 22,
                                "varKeyword": {
                                    "kind": "VarKeyword",
                                    "fullStart": 635,
                                    "fullEnd": 649,
                                    "start": 645,
                                    "end": 648,
                                    "fullWidth": 14,
                                    "width": 3,
                                    "text": "var",
                                    "value": "var",
                                    "valueText": "var",
                                    "hasLeadingTrivia": true,
                                    "hasLeadingNewLine": true,
                                    "hasTrailingTrivia": true,
                                    "leadingTrivia": [
                                        {
                                            "kind": "NewLineTrivia",
                                            "text": "\r\n"
                                        },
                                        {
                                            "kind": "WhitespaceTrivia",
                                            "text": "        "
                                        }
                                    ],
                                    "trailingTrivia": [
                                        {
                                            "kind": "WhitespaceTrivia",
                                            "text": " "
                                        }
                                    ]
                                },
                                "variableDeclarators": [
                                    {
                                        "kind": "VariableDeclarator",
                                        "fullStart": 649,
                                        "fullEnd": 667,
                                        "start": 649,
                                        "end": 667,
                                        "fullWidth": 18,
<<<<<<< HEAD
                                        "width": 18,
                                        "identifier": {
=======
                                        "propertyName": {
>>>>>>> 85e84683
                                            "kind": "IdentifierName",
                                            "fullStart": 649,
                                            "fullEnd": 660,
                                            "start": 649,
                                            "end": 659,
                                            "fullWidth": 11,
                                            "width": 10,
                                            "text": "testResult",
                                            "value": "testResult",
                                            "valueText": "testResult",
                                            "hasTrailingTrivia": true,
                                            "trailingTrivia": [
                                                {
                                                    "kind": "WhitespaceTrivia",
                                                    "text": " "
                                                }
                                            ]
                                        },
                                        "equalsValueClause": {
                                            "kind": "EqualsValueClause",
                                            "fullStart": 660,
                                            "fullEnd": 667,
                                            "start": 660,
                                            "end": 667,
                                            "fullWidth": 7,
                                            "width": 7,
                                            "equalsToken": {
                                                "kind": "EqualsToken",
                                                "fullStart": 660,
                                                "fullEnd": 662,
                                                "start": 660,
                                                "end": 661,
                                                "fullWidth": 2,
                                                "width": 1,
                                                "text": "=",
                                                "value": "=",
                                                "valueText": "=",
                                                "hasTrailingTrivia": true,
                                                "trailingTrivia": [
                                                    {
                                                        "kind": "WhitespaceTrivia",
                                                        "text": " "
                                                    }
                                                ]
                                            },
                                            "value": {
                                                "kind": "FalseKeyword",
                                                "fullStart": 662,
                                                "fullEnd": 667,
                                                "start": 662,
                                                "end": 667,
                                                "fullWidth": 5,
                                                "width": 5,
                                                "text": "false",
                                                "value": false,
                                                "valueText": "false"
                                            }
                                        }
                                    }
                                ]
                            },
                            "semicolonToken": {
                                "kind": "SemicolonToken",
                                "fullStart": 667,
                                "fullEnd": 670,
                                "start": 667,
                                "end": 668,
                                "fullWidth": 3,
                                "width": 1,
                                "text": ";",
                                "value": ";",
                                "valueText": ";",
                                "hasTrailingTrivia": true,
                                "hasTrailingNewLine": true,
                                "trailingTrivia": [
                                    {
                                        "kind": "NewLineTrivia",
                                        "text": "\r\n"
                                    }
                                ]
                            }
                        },
                        {
                            "kind": "FunctionDeclaration",
                            "fullStart": 670,
                            "fullEnd": 838,
                            "start": 680,
                            "end": 836,
                            "fullWidth": 168,
                            "width": 156,
                            "modifiers": [],
                            "functionKeyword": {
                                "kind": "FunctionKeyword",
                                "fullStart": 670,
                                "fullEnd": 689,
                                "start": 680,
                                "end": 688,
                                "fullWidth": 19,
                                "width": 8,
                                "text": "function",
                                "value": "function",
                                "valueText": "function",
                                "hasLeadingTrivia": true,
                                "hasLeadingNewLine": true,
                                "hasTrailingTrivia": true,
                                "leadingTrivia": [
                                    {
                                        "kind": "NewLineTrivia",
                                        "text": "\r\n"
                                    },
                                    {
                                        "kind": "WhitespaceTrivia",
                                        "text": "        "
                                    }
                                ],
                                "trailingTrivia": [
                                    {
                                        "kind": "WhitespaceTrivia",
                                        "text": " "
                                    }
                                ]
                            },
                            "identifier": {
                                "kind": "IdentifierName",
                                "fullStart": 689,
                                "fullEnd": 699,
                                "start": 689,
                                "end": 699,
                                "fullWidth": 10,
                                "width": 10,
                                "text": "callbackfn",
                                "value": "callbackfn",
                                "valueText": "callbackfn"
                            },
                            "callSignature": {
                                "kind": "CallSignature",
                                "fullStart": 699,
                                "fullEnd": 727,
                                "start": 699,
                                "end": 726,
                                "fullWidth": 28,
                                "width": 27,
                                "parameterList": {
                                    "kind": "ParameterList",
                                    "fullStart": 699,
                                    "fullEnd": 727,
                                    "start": 699,
                                    "end": 726,
                                    "fullWidth": 28,
                                    "width": 27,
                                    "openParenToken": {
                                        "kind": "OpenParenToken",
                                        "fullStart": 699,
                                        "fullEnd": 700,
                                        "start": 699,
                                        "end": 700,
                                        "fullWidth": 1,
                                        "width": 1,
                                        "text": "(",
                                        "value": "(",
                                        "valueText": "("
                                    },
                                    "parameters": [
                                        {
                                            "kind": "Parameter",
                                            "fullStart": 700,
                                            "fullEnd": 707,
                                            "start": 700,
                                            "end": 707,
                                            "fullWidth": 7,
                                            "width": 7,
                                            "modifiers": [],
                                            "identifier": {
                                                "kind": "IdentifierName",
                                                "fullStart": 700,
                                                "fullEnd": 707,
                                                "start": 700,
                                                "end": 707,
                                                "fullWidth": 7,
                                                "width": 7,
                                                "text": "prevVal",
                                                "value": "prevVal",
                                                "valueText": "prevVal"
                                            }
                                        },
                                        {
                                            "kind": "CommaToken",
                                            "fullStart": 707,
                                            "fullEnd": 709,
                                            "start": 707,
                                            "end": 708,
                                            "fullWidth": 2,
                                            "width": 1,
                                            "text": ",",
                                            "value": ",",
                                            "valueText": ",",
                                            "hasTrailingTrivia": true,
                                            "trailingTrivia": [
                                                {
                                                    "kind": "WhitespaceTrivia",
                                                    "text": " "
                                                }
                                            ]
                                        },
                                        {
                                            "kind": "Parameter",
                                            "fullStart": 709,
                                            "fullEnd": 715,
                                            "start": 709,
                                            "end": 715,
                                            "fullWidth": 6,
                                            "width": 6,
                                            "modifiers": [],
                                            "identifier": {
                                                "kind": "IdentifierName",
                                                "fullStart": 709,
                                                "fullEnd": 715,
                                                "start": 709,
                                                "end": 715,
                                                "fullWidth": 6,
                                                "width": 6,
                                                "text": "curVal",
                                                "value": "curVal",
                                                "valueText": "curVal"
                                            }
                                        },
                                        {
                                            "kind": "CommaToken",
                                            "fullStart": 715,
                                            "fullEnd": 717,
                                            "start": 715,
                                            "end": 716,
                                            "fullWidth": 2,
                                            "width": 1,
                                            "text": ",",
                                            "value": ",",
                                            "valueText": ",",
                                            "hasTrailingTrivia": true,
                                            "trailingTrivia": [
                                                {
                                                    "kind": "WhitespaceTrivia",
                                                    "text": " "
                                                }
                                            ]
                                        },
                                        {
                                            "kind": "Parameter",
                                            "fullStart": 717,
                                            "fullEnd": 720,
                                            "start": 717,
                                            "end": 720,
                                            "fullWidth": 3,
                                            "width": 3,
                                            "modifiers": [],
                                            "identifier": {
                                                "kind": "IdentifierName",
                                                "fullStart": 717,
                                                "fullEnd": 720,
                                                "start": 717,
                                                "end": 720,
                                                "fullWidth": 3,
                                                "width": 3,
                                                "text": "idx",
                                                "value": "idx",
                                                "valueText": "idx"
                                            }
                                        },
                                        {
                                            "kind": "CommaToken",
                                            "fullStart": 720,
                                            "fullEnd": 722,
                                            "start": 720,
                                            "end": 721,
                                            "fullWidth": 2,
                                            "width": 1,
                                            "text": ",",
                                            "value": ",",
                                            "valueText": ",",
                                            "hasTrailingTrivia": true,
                                            "trailingTrivia": [
                                                {
                                                    "kind": "WhitespaceTrivia",
                                                    "text": " "
                                                }
                                            ]
                                        },
                                        {
                                            "kind": "Parameter",
                                            "fullStart": 722,
                                            "fullEnd": 725,
                                            "start": 722,
                                            "end": 725,
                                            "fullWidth": 3,
                                            "width": 3,
                                            "modifiers": [],
                                            "identifier": {
                                                "kind": "IdentifierName",
                                                "fullStart": 722,
                                                "fullEnd": 725,
                                                "start": 722,
                                                "end": 725,
                                                "fullWidth": 3,
                                                "width": 3,
                                                "text": "obj",
                                                "value": "obj",
                                                "valueText": "obj"
                                            }
                                        }
                                    ],
                                    "closeParenToken": {
                                        "kind": "CloseParenToken",
                                        "fullStart": 725,
                                        "fullEnd": 727,
                                        "start": 725,
                                        "end": 726,
                                        "fullWidth": 2,
                                        "width": 1,
                                        "text": ")",
                                        "value": ")",
                                        "valueText": ")",
                                        "hasTrailingTrivia": true,
                                        "trailingTrivia": [
                                            {
                                                "kind": "WhitespaceTrivia",
                                                "text": " "
                                            }
                                        ]
                                    }
                                }
                            },
                            "block": {
                                "kind": "Block",
                                "fullStart": 727,
                                "fullEnd": 838,
                                "start": 727,
                                "end": 836,
                                "fullWidth": 111,
                                "width": 109,
                                "openBraceToken": {
                                    "kind": "OpenBraceToken",
                                    "fullStart": 727,
                                    "fullEnd": 730,
                                    "start": 727,
                                    "end": 728,
                                    "fullWidth": 3,
                                    "width": 1,
                                    "text": "{",
                                    "value": "{",
                                    "valueText": "{",
                                    "hasTrailingTrivia": true,
                                    "hasTrailingNewLine": true,
                                    "trailingTrivia": [
                                        {
                                            "kind": "NewLineTrivia",
                                            "text": "\r\n"
                                        }
                                    ]
                                },
                                "statements": [
                                    {
                                        "kind": "IfStatement",
                                        "fullStart": 730,
                                        "fullEnd": 827,
                                        "start": 742,
                                        "end": 825,
                                        "fullWidth": 97,
                                        "width": 83,
                                        "ifKeyword": {
                                            "kind": "IfKeyword",
                                            "fullStart": 730,
                                            "fullEnd": 745,
                                            "start": 742,
                                            "end": 744,
                                            "fullWidth": 15,
                                            "width": 2,
                                            "text": "if",
                                            "value": "if",
                                            "valueText": "if",
                                            "hasLeadingTrivia": true,
                                            "hasTrailingTrivia": true,
                                            "leadingTrivia": [
                                                {
                                                    "kind": "WhitespaceTrivia",
                                                    "text": "            "
                                                }
                                            ],
                                            "trailingTrivia": [
                                                {
                                                    "kind": "WhitespaceTrivia",
                                                    "text": " "
                                                }
                                            ]
                                        },
                                        "openParenToken": {
                                            "kind": "OpenParenToken",
                                            "fullStart": 745,
                                            "fullEnd": 746,
                                            "start": 745,
                                            "end": 746,
                                            "fullWidth": 1,
                                            "width": 1,
                                            "text": "(",
                                            "value": "(",
                                            "valueText": "("
                                        },
                                        "condition": {
                                            "kind": "LogicalAndExpression",
                                            "fullStart": 746,
                                            "fullEnd": 771,
                                            "start": 746,
                                            "end": 771,
                                            "fullWidth": 25,
                                            "width": 25,
                                            "left": {
                                                "kind": "EqualsExpression",
                                                "fullStart": 746,
                                                "fullEnd": 756,
                                                "start": 746,
                                                "end": 755,
                                                "fullWidth": 10,
                                                "width": 9,
                                                "left": {
                                                    "kind": "IdentifierName",
                                                    "fullStart": 746,
                                                    "fullEnd": 750,
                                                    "start": 746,
                                                    "end": 749,
                                                    "fullWidth": 4,
                                                    "width": 3,
                                                    "text": "idx",
                                                    "value": "idx",
                                                    "valueText": "idx",
                                                    "hasTrailingTrivia": true,
                                                    "trailingTrivia": [
                                                        {
                                                            "kind": "WhitespaceTrivia",
                                                            "text": " "
                                                        }
                                                    ]
                                                },
                                                "operatorToken": {
                                                    "kind": "EqualsEqualsEqualsToken",
                                                    "fullStart": 750,
                                                    "fullEnd": 754,
                                                    "start": 750,
                                                    "end": 753,
                                                    "fullWidth": 4,
                                                    "width": 3,
                                                    "text": "===",
                                                    "value": "===",
                                                    "valueText": "===",
                                                    "hasTrailingTrivia": true,
                                                    "trailingTrivia": [
                                                        {
                                                            "kind": "WhitespaceTrivia",
                                                            "text": " "
                                                        }
                                                    ]
                                                },
                                                "right": {
                                                    "kind": "NumericLiteral",
                                                    "fullStart": 754,
                                                    "fullEnd": 756,
                                                    "start": 754,
                                                    "end": 755,
                                                    "fullWidth": 2,
                                                    "width": 1,
                                                    "text": "1",
                                                    "value": 1,
                                                    "valueText": "1",
                                                    "hasTrailingTrivia": true,
                                                    "trailingTrivia": [
                                                        {
                                                            "kind": "WhitespaceTrivia",
                                                            "text": " "
                                                        }
                                                    ]
                                                }
                                            },
                                            "operatorToken": {
                                                "kind": "AmpersandAmpersandToken",
                                                "fullStart": 756,
                                                "fullEnd": 759,
                                                "start": 756,
                                                "end": 758,
                                                "fullWidth": 3,
                                                "width": 2,
                                                "text": "&&",
                                                "value": "&&",
                                                "valueText": "&&",
                                                "hasTrailingTrivia": true,
                                                "trailingTrivia": [
                                                    {
                                                        "kind": "WhitespaceTrivia",
                                                        "text": " "
                                                    }
                                                ]
                                            },
                                            "right": {
                                                "kind": "EqualsExpression",
                                                "fullStart": 759,
                                                "fullEnd": 771,
                                                "start": 759,
                                                "end": 771,
                                                "fullWidth": 12,
                                                "width": 12,
                                                "left": {
                                                    "kind": "IdentifierName",
                                                    "fullStart": 759,
                                                    "fullEnd": 766,
                                                    "start": 759,
                                                    "end": 765,
                                                    "fullWidth": 7,
                                                    "width": 6,
                                                    "text": "curVal",
                                                    "value": "curVal",
                                                    "valueText": "curVal",
                                                    "hasTrailingTrivia": true,
                                                    "trailingTrivia": [
                                                        {
                                                            "kind": "WhitespaceTrivia",
                                                            "text": " "
                                                        }
                                                    ]
                                                },
                                                "operatorToken": {
                                                    "kind": "EqualsEqualsEqualsToken",
                                                    "fullStart": 766,
                                                    "fullEnd": 770,
                                                    "start": 766,
                                                    "end": 769,
                                                    "fullWidth": 4,
                                                    "width": 3,
                                                    "text": "===",
                                                    "value": "===",
                                                    "valueText": "===",
                                                    "hasTrailingTrivia": true,
                                                    "trailingTrivia": [
                                                        {
                                                            "kind": "WhitespaceTrivia",
                                                            "text": " "
                                                        }
                                                    ]
                                                },
                                                "right": {
                                                    "kind": "NumericLiteral",
                                                    "fullStart": 770,
                                                    "fullEnd": 771,
                                                    "start": 770,
                                                    "end": 771,
                                                    "fullWidth": 1,
                                                    "width": 1,
                                                    "text": "1",
                                                    "value": 1,
                                                    "valueText": "1"
                                                }
                                            }
                                        },
                                        "closeParenToken": {
                                            "kind": "CloseParenToken",
                                            "fullStart": 771,
                                            "fullEnd": 773,
                                            "start": 771,
                                            "end": 772,
                                            "fullWidth": 2,
                                            "width": 1,
                                            "text": ")",
                                            "value": ")",
                                            "valueText": ")",
                                            "hasTrailingTrivia": true,
                                            "trailingTrivia": [
                                                {
                                                    "kind": "WhitespaceTrivia",
                                                    "text": " "
                                                }
                                            ]
                                        },
                                        "statement": {
                                            "kind": "Block",
                                            "fullStart": 773,
                                            "fullEnd": 827,
                                            "start": 773,
                                            "end": 825,
                                            "fullWidth": 54,
                                            "width": 52,
                                            "openBraceToken": {
                                                "kind": "OpenBraceToken",
                                                "fullStart": 773,
                                                "fullEnd": 776,
                                                "start": 773,
                                                "end": 774,
                                                "fullWidth": 3,
                                                "width": 1,
                                                "text": "{",
                                                "value": "{",
                                                "valueText": "{",
                                                "hasTrailingTrivia": true,
                                                "hasTrailingNewLine": true,
                                                "trailingTrivia": [
                                                    {
                                                        "kind": "NewLineTrivia",
                                                        "text": "\r\n"
                                                    }
                                                ]
                                            },
                                            "statements": [
                                                {
                                                    "kind": "ExpressionStatement",
                                                    "fullStart": 776,
                                                    "fullEnd": 812,
                                                    "start": 792,
                                                    "end": 810,
                                                    "fullWidth": 36,
                                                    "width": 18,
                                                    "expression": {
                                                        "kind": "AssignmentExpression",
                                                        "fullStart": 776,
                                                        "fullEnd": 809,
                                                        "start": 792,
                                                        "end": 809,
                                                        "fullWidth": 33,
                                                        "width": 17,
                                                        "left": {
                                                            "kind": "IdentifierName",
                                                            "fullStart": 776,
                                                            "fullEnd": 803,
                                                            "start": 792,
                                                            "end": 802,
                                                            "fullWidth": 27,
                                                            "width": 10,
                                                            "text": "testResult",
                                                            "value": "testResult",
                                                            "valueText": "testResult",
                                                            "hasLeadingTrivia": true,
                                                            "hasTrailingTrivia": true,
                                                            "leadingTrivia": [
                                                                {
                                                                    "kind": "WhitespaceTrivia",
                                                                    "text": "                "
                                                                }
                                                            ],
                                                            "trailingTrivia": [
                                                                {
                                                                    "kind": "WhitespaceTrivia",
                                                                    "text": " "
                                                                }
                                                            ]
                                                        },
                                                        "operatorToken": {
                                                            "kind": "EqualsToken",
                                                            "fullStart": 803,
                                                            "fullEnd": 805,
                                                            "start": 803,
                                                            "end": 804,
                                                            "fullWidth": 2,
                                                            "width": 1,
                                                            "text": "=",
                                                            "value": "=",
                                                            "valueText": "=",
                                                            "hasTrailingTrivia": true,
                                                            "trailingTrivia": [
                                                                {
                                                                    "kind": "WhitespaceTrivia",
                                                                    "text": " "
                                                                }
                                                            ]
                                                        },
                                                        "right": {
                                                            "kind": "TrueKeyword",
                                                            "fullStart": 805,
                                                            "fullEnd": 809,
                                                            "start": 805,
                                                            "end": 809,
                                                            "fullWidth": 4,
                                                            "width": 4,
                                                            "text": "true",
                                                            "value": true,
                                                            "valueText": "true"
                                                        }
                                                    },
                                                    "semicolonToken": {
                                                        "kind": "SemicolonToken",
                                                        "fullStart": 809,
                                                        "fullEnd": 812,
                                                        "start": 809,
                                                        "end": 810,
                                                        "fullWidth": 3,
                                                        "width": 1,
                                                        "text": ";",
                                                        "value": ";",
                                                        "valueText": ";",
                                                        "hasTrailingTrivia": true,
                                                        "hasTrailingNewLine": true,
                                                        "trailingTrivia": [
                                                            {
                                                                "kind": "NewLineTrivia",
                                                                "text": "\r\n"
                                                            }
                                                        ]
                                                    }
                                                }
                                            ],
                                            "closeBraceToken": {
                                                "kind": "CloseBraceToken",
                                                "fullStart": 812,
                                                "fullEnd": 827,
                                                "start": 824,
                                                "end": 825,
                                                "fullWidth": 15,
                                                "width": 1,
                                                "text": "}",
                                                "value": "}",
                                                "valueText": "}",
                                                "hasLeadingTrivia": true,
                                                "hasTrailingTrivia": true,
                                                "hasTrailingNewLine": true,
                                                "leadingTrivia": [
                                                    {
                                                        "kind": "WhitespaceTrivia",
                                                        "text": "            "
                                                    }
                                                ],
                                                "trailingTrivia": [
                                                    {
                                                        "kind": "NewLineTrivia",
                                                        "text": "\r\n"
                                                    }
                                                ]
                                            }
                                        }
                                    }
                                ],
                                "closeBraceToken": {
                                    "kind": "CloseBraceToken",
                                    "fullStart": 827,
                                    "fullEnd": 838,
                                    "start": 835,
                                    "end": 836,
                                    "fullWidth": 11,
                                    "width": 1,
                                    "text": "}",
                                    "value": "}",
                                    "valueText": "}",
                                    "hasLeadingTrivia": true,
                                    "hasTrailingTrivia": true,
                                    "hasTrailingNewLine": true,
                                    "leadingTrivia": [
                                        {
                                            "kind": "WhitespaceTrivia",
                                            "text": "        "
                                        }
                                    ],
                                    "trailingTrivia": [
                                        {
                                            "kind": "NewLineTrivia",
                                            "text": "\r\n"
                                        }
                                    ]
                                }
                            }
                        },
                        {
                            "kind": "VariableStatement",
                            "fullStart": 838,
                            "fullEnd": 867,
                            "start": 846,
                            "end": 865,
                            "fullWidth": 29,
                            "width": 19,
                            "modifiers": [],
                            "variableDeclaration": {
                                "kind": "VariableDeclaration",
                                "fullStart": 838,
                                "fullEnd": 864,
                                "start": 846,
                                "end": 864,
                                "fullWidth": 26,
                                "width": 18,
                                "varKeyword": {
                                    "kind": "VarKeyword",
                                    "fullStart": 838,
                                    "fullEnd": 850,
                                    "start": 846,
                                    "end": 849,
                                    "fullWidth": 12,
                                    "width": 3,
                                    "text": "var",
                                    "value": "var",
                                    "valueText": "var",
                                    "hasLeadingTrivia": true,
                                    "hasTrailingTrivia": true,
                                    "leadingTrivia": [
                                        {
                                            "kind": "WhitespaceTrivia",
                                            "text": "        "
                                        }
                                    ],
                                    "trailingTrivia": [
                                        {
                                            "kind": "WhitespaceTrivia",
                                            "text": " "
                                        }
                                    ]
                                },
                                "variableDeclarators": [
                                    {
                                        "kind": "VariableDeclarator",
                                        "fullStart": 850,
                                        "fullEnd": 864,
                                        "start": 850,
                                        "end": 864,
                                        "fullWidth": 14,
<<<<<<< HEAD
                                        "width": 14,
                                        "identifier": {
=======
                                        "propertyName": {
>>>>>>> 85e84683
                                            "kind": "IdentifierName",
                                            "fullStart": 850,
                                            "fullEnd": 854,
                                            "start": 850,
                                            "end": 853,
                                            "fullWidth": 4,
                                            "width": 3,
                                            "text": "arr",
                                            "value": "arr",
                                            "valueText": "arr",
                                            "hasTrailingTrivia": true,
                                            "trailingTrivia": [
                                                {
                                                    "kind": "WhitespaceTrivia",
                                                    "text": " "
                                                }
                                            ]
                                        },
                                        "equalsValueClause": {
                                            "kind": "EqualsValueClause",
                                            "fullStart": 854,
                                            "fullEnd": 864,
                                            "start": 854,
                                            "end": 864,
                                            "fullWidth": 10,
                                            "width": 10,
                                            "equalsToken": {
                                                "kind": "EqualsToken",
                                                "fullStart": 854,
                                                "fullEnd": 856,
                                                "start": 854,
                                                "end": 855,
                                                "fullWidth": 2,
                                                "width": 1,
                                                "text": "=",
                                                "value": "=",
                                                "valueText": "=",
                                                "hasTrailingTrivia": true,
                                                "trailingTrivia": [
                                                    {
                                                        "kind": "WhitespaceTrivia",
                                                        "text": " "
                                                    }
                                                ]
                                            },
                                            "value": {
                                                "kind": "ArrayLiteralExpression",
                                                "fullStart": 856,
                                                "fullEnd": 864,
                                                "start": 856,
                                                "end": 864,
                                                "fullWidth": 8,
                                                "width": 8,
                                                "openBracketToken": {
                                                    "kind": "OpenBracketToken",
                                                    "fullStart": 856,
                                                    "fullEnd": 857,
                                                    "start": 856,
                                                    "end": 857,
                                                    "fullWidth": 1,
                                                    "width": 1,
                                                    "text": "[",
                                                    "value": "[",
                                                    "valueText": "["
                                                },
                                                "expressions": [
                                                    {
                                                        "kind": "NumericLiteral",
                                                        "fullStart": 857,
                                                        "fullEnd": 858,
                                                        "start": 857,
                                                        "end": 858,
                                                        "fullWidth": 1,
                                                        "width": 1,
                                                        "text": "0",
                                                        "value": 0,
                                                        "valueText": "0"
                                                    },
                                                    {
                                                        "kind": "CommaToken",
                                                        "fullStart": 858,
                                                        "fullEnd": 860,
                                                        "start": 858,
                                                        "end": 859,
                                                        "fullWidth": 2,
                                                        "width": 1,
                                                        "text": ",",
                                                        "value": ",",
                                                        "valueText": ",",
                                                        "hasTrailingTrivia": true,
                                                        "trailingTrivia": [
                                                            {
                                                                "kind": "WhitespaceTrivia",
                                                                "text": " "
                                                            }
                                                        ]
                                                    },
                                                    {
                                                        "kind": "NumericLiteral",
                                                        "fullStart": 860,
                                                        "fullEnd": 863,
                                                        "start": 860,
                                                        "end": 863,
                                                        "fullWidth": 3,
                                                        "width": 3,
                                                        "text": "111",
                                                        "value": 111,
                                                        "valueText": "111"
                                                    }
                                                ],
                                                "closeBracketToken": {
                                                    "kind": "CloseBracketToken",
                                                    "fullStart": 863,
                                                    "fullEnd": 864,
                                                    "start": 863,
                                                    "end": 864,
                                                    "fullWidth": 1,
                                                    "width": 1,
                                                    "text": "]",
                                                    "value": "]",
                                                    "valueText": "]"
                                                }
                                            }
                                        }
                                    }
                                ]
                            },
                            "semicolonToken": {
                                "kind": "SemicolonToken",
                                "fullStart": 864,
                                "fullEnd": 867,
                                "start": 864,
                                "end": 865,
                                "fullWidth": 3,
                                "width": 1,
                                "text": ";",
                                "value": ";",
                                "valueText": ";",
                                "hasTrailingTrivia": true,
                                "hasTrailingNewLine": true,
                                "trailingTrivia": [
                                    {
                                        "kind": "NewLineTrivia",
                                        "text": "\r\n"
                                    }
                                ]
                            }
                        },
                        {
                            "kind": "ExpressionStatement",
                            "fullStart": 867,
                            "fullEnd": 1064,
                            "start": 877,
                            "end": 1062,
                            "fullWidth": 197,
                            "width": 185,
                            "isIncrementallyUnusable": true,
                            "expression": {
                                "kind": "InvocationExpression",
                                "fullStart": 867,
                                "fullEnd": 1061,
                                "start": 877,
                                "end": 1061,
                                "fullWidth": 194,
                                "width": 184,
                                "isIncrementallyUnusable": true,
                                "expression": {
                                    "kind": "MemberAccessExpression",
                                    "fullStart": 867,
                                    "fullEnd": 898,
                                    "start": 877,
                                    "end": 898,
                                    "fullWidth": 31,
                                    "width": 21,
                                    "expression": {
                                        "kind": "IdentifierName",
                                        "fullStart": 867,
                                        "fullEnd": 883,
                                        "start": 877,
                                        "end": 883,
                                        "fullWidth": 16,
                                        "width": 6,
                                        "text": "Object",
                                        "value": "Object",
                                        "valueText": "Object",
                                        "hasLeadingTrivia": true,
                                        "hasLeadingNewLine": true,
                                        "leadingTrivia": [
                                            {
                                                "kind": "NewLineTrivia",
                                                "text": "\r\n"
                                            },
                                            {
                                                "kind": "WhitespaceTrivia",
                                                "text": "        "
                                            }
                                        ]
                                    },
                                    "dotToken": {
                                        "kind": "DotToken",
                                        "fullStart": 883,
                                        "fullEnd": 884,
                                        "start": 883,
                                        "end": 884,
                                        "fullWidth": 1,
                                        "width": 1,
                                        "text": ".",
                                        "value": ".",
                                        "valueText": "."
                                    },
                                    "name": {
                                        "kind": "IdentifierName",
                                        "fullStart": 884,
                                        "fullEnd": 898,
                                        "start": 884,
                                        "end": 898,
                                        "fullWidth": 14,
                                        "width": 14,
                                        "text": "defineProperty",
                                        "value": "defineProperty",
                                        "valueText": "defineProperty"
                                    }
                                },
                                "argumentList": {
                                    "kind": "ArgumentList",
                                    "fullStart": 898,
                                    "fullEnd": 1061,
                                    "start": 898,
                                    "end": 1061,
                                    "fullWidth": 163,
                                    "width": 163,
                                    "isIncrementallyUnusable": true,
                                    "openParenToken": {
                                        "kind": "OpenParenToken",
                                        "fullStart": 898,
                                        "fullEnd": 899,
                                        "start": 898,
                                        "end": 899,
                                        "fullWidth": 1,
                                        "width": 1,
                                        "text": "(",
                                        "value": "(",
                                        "valueText": "("
                                    },
                                    "arguments": [
                                        {
                                            "kind": "IdentifierName",
                                            "fullStart": 899,
                                            "fullEnd": 902,
                                            "start": 899,
                                            "end": 902,
                                            "fullWidth": 3,
                                            "width": 3,
                                            "text": "arr",
                                            "value": "arr",
                                            "valueText": "arr"
                                        },
                                        {
                                            "kind": "CommaToken",
                                            "fullStart": 902,
                                            "fullEnd": 904,
                                            "start": 902,
                                            "end": 903,
                                            "fullWidth": 2,
                                            "width": 1,
                                            "text": ",",
                                            "value": ",",
                                            "valueText": ",",
                                            "hasTrailingTrivia": true,
                                            "trailingTrivia": [
                                                {
                                                    "kind": "WhitespaceTrivia",
                                                    "text": " "
                                                }
                                            ]
                                        },
                                        {
                                            "kind": "StringLiteral",
                                            "fullStart": 904,
                                            "fullEnd": 907,
                                            "start": 904,
                                            "end": 907,
                                            "fullWidth": 3,
                                            "width": 3,
                                            "text": "\"2\"",
                                            "value": "2",
                                            "valueText": "2"
                                        },
                                        {
                                            "kind": "CommaToken",
                                            "fullStart": 907,
                                            "fullEnd": 909,
                                            "start": 907,
                                            "end": 908,
                                            "fullWidth": 2,
                                            "width": 1,
                                            "text": ",",
                                            "value": ",",
                                            "valueText": ",",
                                            "hasTrailingTrivia": true,
                                            "trailingTrivia": [
                                                {
                                                    "kind": "WhitespaceTrivia",
                                                    "text": " "
                                                }
                                            ]
                                        },
                                        {
                                            "kind": "ObjectLiteralExpression",
                                            "fullStart": 909,
                                            "fullEnd": 1060,
                                            "start": 909,
                                            "end": 1060,
                                            "fullWidth": 151,
                                            "width": 151,
                                            "isIncrementallyUnusable": true,
                                            "openBraceToken": {
                                                "kind": "OpenBraceToken",
                                                "fullStart": 909,
                                                "fullEnd": 912,
                                                "start": 909,
                                                "end": 910,
                                                "fullWidth": 3,
                                                "width": 1,
                                                "text": "{",
                                                "value": "{",
                                                "valueText": "{",
                                                "hasTrailingTrivia": true,
                                                "hasTrailingNewLine": true,
                                                "trailingTrivia": [
                                                    {
                                                        "kind": "NewLineTrivia",
                                                        "text": "\r\n"
                                                    }
                                                ]
                                            },
                                            "propertyAssignments": [
                                                {
                                                    "kind": "SimplePropertyAssignment",
                                                    "fullStart": 912,
                                                    "fullEnd": 1016,
                                                    "start": 924,
                                                    "end": 1016,
                                                    "fullWidth": 104,
                                                    "width": 92,
                                                    "isIncrementallyUnusable": true,
                                                    "propertyName": {
                                                        "kind": "IdentifierName",
                                                        "fullStart": 912,
                                                        "fullEnd": 927,
                                                        "start": 924,
                                                        "end": 927,
                                                        "fullWidth": 15,
                                                        "width": 3,
                                                        "text": "get",
                                                        "value": "get",
                                                        "valueText": "get",
                                                        "hasLeadingTrivia": true,
                                                        "leadingTrivia": [
                                                            {
                                                                "kind": "WhitespaceTrivia",
                                                                "text": "            "
                                                            }
                                                        ]
                                                    },
                                                    "colonToken": {
                                                        "kind": "ColonToken",
                                                        "fullStart": 927,
                                                        "fullEnd": 929,
                                                        "start": 927,
                                                        "end": 928,
                                                        "fullWidth": 2,
                                                        "width": 1,
                                                        "text": ":",
                                                        "value": ":",
                                                        "valueText": ":",
                                                        "hasTrailingTrivia": true,
                                                        "trailingTrivia": [
                                                            {
                                                                "kind": "WhitespaceTrivia",
                                                                "text": " "
                                                            }
                                                        ]
                                                    },
                                                    "expression": {
                                                        "kind": "FunctionExpression",
                                                        "fullStart": 929,
                                                        "fullEnd": 1016,
                                                        "start": 929,
                                                        "end": 1016,
                                                        "fullWidth": 87,
                                                        "width": 87,
                                                        "functionKeyword": {
                                                            "kind": "FunctionKeyword",
                                                            "fullStart": 929,
                                                            "fullEnd": 938,
                                                            "start": 929,
                                                            "end": 937,
                                                            "fullWidth": 9,
                                                            "width": 8,
                                                            "text": "function",
                                                            "value": "function",
                                                            "valueText": "function",
                                                            "hasTrailingTrivia": true,
                                                            "trailingTrivia": [
                                                                {
                                                                    "kind": "WhitespaceTrivia",
                                                                    "text": " "
                                                                }
                                                            ]
                                                        },
                                                        "callSignature": {
                                                            "kind": "CallSignature",
                                                            "fullStart": 938,
                                                            "fullEnd": 941,
                                                            "start": 938,
                                                            "end": 940,
                                                            "fullWidth": 3,
                                                            "width": 2,
                                                            "parameterList": {
                                                                "kind": "ParameterList",
                                                                "fullStart": 938,
                                                                "fullEnd": 941,
                                                                "start": 938,
                                                                "end": 940,
                                                                "fullWidth": 3,
                                                                "width": 2,
                                                                "openParenToken": {
                                                                    "kind": "OpenParenToken",
                                                                    "fullStart": 938,
                                                                    "fullEnd": 939,
                                                                    "start": 938,
                                                                    "end": 939,
                                                                    "fullWidth": 1,
                                                                    "width": 1,
                                                                    "text": "(",
                                                                    "value": "(",
                                                                    "valueText": "("
                                                                },
                                                                "parameters": [],
                                                                "closeParenToken": {
                                                                    "kind": "CloseParenToken",
                                                                    "fullStart": 939,
                                                                    "fullEnd": 941,
                                                                    "start": 939,
                                                                    "end": 940,
                                                                    "fullWidth": 2,
                                                                    "width": 1,
                                                                    "text": ")",
                                                                    "value": ")",
                                                                    "valueText": ")",
                                                                    "hasTrailingTrivia": true,
                                                                    "trailingTrivia": [
                                                                        {
                                                                            "kind": "WhitespaceTrivia",
                                                                            "text": " "
                                                                        }
                                                                    ]
                                                                }
                                                            }
                                                        },
                                                        "block": {
                                                            "kind": "Block",
                                                            "fullStart": 941,
                                                            "fullEnd": 1016,
                                                            "start": 941,
                                                            "end": 1016,
                                                            "fullWidth": 75,
                                                            "width": 75,
                                                            "openBraceToken": {
                                                                "kind": "OpenBraceToken",
                                                                "fullStart": 941,
                                                                "fullEnd": 944,
                                                                "start": 941,
                                                                "end": 942,
                                                                "fullWidth": 3,
                                                                "width": 1,
                                                                "text": "{",
                                                                "value": "{",
                                                                "valueText": "{",
                                                                "hasTrailingTrivia": true,
                                                                "hasTrailingNewLine": true,
                                                                "trailingTrivia": [
                                                                    {
                                                                        "kind": "NewLineTrivia",
                                                                        "text": "\r\n"
                                                                    }
                                                                ]
                                                            },
                                                            "statements": [
                                                                {
                                                                    "kind": "ExpressionStatement",
                                                                    "fullStart": 944,
                                                                    "fullEnd": 976,
                                                                    "start": 960,
                                                                    "end": 974,
                                                                    "fullWidth": 32,
                                                                    "width": 14,
                                                                    "expression": {
                                                                        "kind": "DeleteExpression",
                                                                        "fullStart": 944,
                                                                        "fullEnd": 973,
                                                                        "start": 960,
                                                                        "end": 973,
                                                                        "fullWidth": 29,
                                                                        "width": 13,
                                                                        "deleteKeyword": {
                                                                            "kind": "DeleteKeyword",
                                                                            "fullStart": 944,
                                                                            "fullEnd": 967,
                                                                            "start": 960,
                                                                            "end": 966,
                                                                            "fullWidth": 23,
                                                                            "width": 6,
                                                                            "text": "delete",
                                                                            "value": "delete",
                                                                            "valueText": "delete",
                                                                            "hasLeadingTrivia": true,
                                                                            "hasTrailingTrivia": true,
                                                                            "leadingTrivia": [
                                                                                {
                                                                                    "kind": "WhitespaceTrivia",
                                                                                    "text": "                "
                                                                                }
                                                                            ],
                                                                            "trailingTrivia": [
                                                                                {
                                                                                    "kind": "WhitespaceTrivia",
                                                                                    "text": " "
                                                                                }
                                                                            ]
                                                                        },
                                                                        "expression": {
                                                                            "kind": "ElementAccessExpression",
                                                                            "fullStart": 967,
                                                                            "fullEnd": 973,
                                                                            "start": 967,
                                                                            "end": 973,
                                                                            "fullWidth": 6,
                                                                            "width": 6,
                                                                            "expression": {
                                                                                "kind": "IdentifierName",
                                                                                "fullStart": 967,
                                                                                "fullEnd": 970,
                                                                                "start": 967,
                                                                                "end": 970,
                                                                                "fullWidth": 3,
                                                                                "width": 3,
                                                                                "text": "arr",
                                                                                "value": "arr",
                                                                                "valueText": "arr"
                                                                            },
                                                                            "openBracketToken": {
                                                                                "kind": "OpenBracketToken",
                                                                                "fullStart": 970,
                                                                                "fullEnd": 971,
                                                                                "start": 970,
                                                                                "end": 971,
                                                                                "fullWidth": 1,
                                                                                "width": 1,
                                                                                "text": "[",
                                                                                "value": "[",
                                                                                "valueText": "["
                                                                            },
                                                                            "argumentExpression": {
                                                                                "kind": "NumericLiteral",
                                                                                "fullStart": 971,
                                                                                "fullEnd": 972,
                                                                                "start": 971,
                                                                                "end": 972,
                                                                                "fullWidth": 1,
                                                                                "width": 1,
                                                                                "text": "1",
                                                                                "value": 1,
                                                                                "valueText": "1"
                                                                            },
                                                                            "closeBracketToken": {
                                                                                "kind": "CloseBracketToken",
                                                                                "fullStart": 972,
                                                                                "fullEnd": 973,
                                                                                "start": 972,
                                                                                "end": 973,
                                                                                "fullWidth": 1,
                                                                                "width": 1,
                                                                                "text": "]",
                                                                                "value": "]",
                                                                                "valueText": "]"
                                                                            }
                                                                        }
                                                                    },
                                                                    "semicolonToken": {
                                                                        "kind": "SemicolonToken",
                                                                        "fullStart": 973,
                                                                        "fullEnd": 976,
                                                                        "start": 973,
                                                                        "end": 974,
                                                                        "fullWidth": 3,
                                                                        "width": 1,
                                                                        "text": ";",
                                                                        "value": ";",
                                                                        "valueText": ";",
                                                                        "hasTrailingTrivia": true,
                                                                        "hasTrailingNewLine": true,
                                                                        "trailingTrivia": [
                                                                            {
                                                                                "kind": "NewLineTrivia",
                                                                                "text": "\r\n"
                                                                            }
                                                                        ]
                                                                    }
                                                                },
                                                                {
                                                                    "kind": "ReturnStatement",
                                                                    "fullStart": 976,
                                                                    "fullEnd": 1003,
                                                                    "start": 992,
                                                                    "end": 1001,
                                                                    "fullWidth": 27,
                                                                    "width": 9,
                                                                    "returnKeyword": {
                                                                        "kind": "ReturnKeyword",
                                                                        "fullStart": 976,
                                                                        "fullEnd": 999,
                                                                        "start": 992,
                                                                        "end": 998,
                                                                        "fullWidth": 23,
                                                                        "width": 6,
                                                                        "text": "return",
                                                                        "value": "return",
                                                                        "valueText": "return",
                                                                        "hasLeadingTrivia": true,
                                                                        "hasTrailingTrivia": true,
                                                                        "leadingTrivia": [
                                                                            {
                                                                                "kind": "WhitespaceTrivia",
                                                                                "text": "                "
                                                                            }
                                                                        ],
                                                                        "trailingTrivia": [
                                                                            {
                                                                                "kind": "WhitespaceTrivia",
                                                                                "text": " "
                                                                            }
                                                                        ]
                                                                    },
                                                                    "expression": {
                                                                        "kind": "NumericLiteral",
                                                                        "fullStart": 999,
                                                                        "fullEnd": 1000,
                                                                        "start": 999,
                                                                        "end": 1000,
                                                                        "fullWidth": 1,
                                                                        "width": 1,
                                                                        "text": "0",
                                                                        "value": 0,
                                                                        "valueText": "0"
                                                                    },
                                                                    "semicolonToken": {
                                                                        "kind": "SemicolonToken",
                                                                        "fullStart": 1000,
                                                                        "fullEnd": 1003,
                                                                        "start": 1000,
                                                                        "end": 1001,
                                                                        "fullWidth": 3,
                                                                        "width": 1,
                                                                        "text": ";",
                                                                        "value": ";",
                                                                        "valueText": ";",
                                                                        "hasTrailingTrivia": true,
                                                                        "hasTrailingNewLine": true,
                                                                        "trailingTrivia": [
                                                                            {
                                                                                "kind": "NewLineTrivia",
                                                                                "text": "\r\n"
                                                                            }
                                                                        ]
                                                                    }
                                                                }
                                                            ],
                                                            "closeBraceToken": {
                                                                "kind": "CloseBraceToken",
                                                                "fullStart": 1003,
                                                                "fullEnd": 1016,
                                                                "start": 1015,
                                                                "end": 1016,
                                                                "fullWidth": 13,
                                                                "width": 1,
                                                                "text": "}",
                                                                "value": "}",
                                                                "valueText": "}",
                                                                "hasLeadingTrivia": true,
                                                                "leadingTrivia": [
                                                                    {
                                                                        "kind": "WhitespaceTrivia",
                                                                        "text": "            "
                                                                    }
                                                                ]
                                                            }
                                                        }
                                                    }
                                                },
                                                {
                                                    "kind": "CommaToken",
                                                    "fullStart": 1016,
                                                    "fullEnd": 1019,
                                                    "start": 1016,
                                                    "end": 1017,
                                                    "fullWidth": 3,
                                                    "width": 1,
                                                    "text": ",",
                                                    "value": ",",
                                                    "valueText": ",",
                                                    "hasTrailingTrivia": true,
                                                    "hasTrailingNewLine": true,
                                                    "trailingTrivia": [
                                                        {
                                                            "kind": "NewLineTrivia",
                                                            "text": "\r\n"
                                                        }
                                                    ]
                                                },
                                                {
                                                    "kind": "SimplePropertyAssignment",
                                                    "fullStart": 1019,
                                                    "fullEnd": 1051,
                                                    "start": 1031,
                                                    "end": 1049,
                                                    "fullWidth": 32,
                                                    "width": 18,
                                                    "propertyName": {
                                                        "kind": "IdentifierName",
                                                        "fullStart": 1019,
                                                        "fullEnd": 1043,
                                                        "start": 1031,
                                                        "end": 1043,
                                                        "fullWidth": 24,
                                                        "width": 12,
                                                        "text": "configurable",
                                                        "value": "configurable",
                                                        "valueText": "configurable",
                                                        "hasLeadingTrivia": true,
                                                        "leadingTrivia": [
                                                            {
                                                                "kind": "WhitespaceTrivia",
                                                                "text": "            "
                                                            }
                                                        ]
                                                    },
                                                    "colonToken": {
                                                        "kind": "ColonToken",
                                                        "fullStart": 1043,
                                                        "fullEnd": 1045,
                                                        "start": 1043,
                                                        "end": 1044,
                                                        "fullWidth": 2,
                                                        "width": 1,
                                                        "text": ":",
                                                        "value": ":",
                                                        "valueText": ":",
                                                        "hasTrailingTrivia": true,
                                                        "trailingTrivia": [
                                                            {
                                                                "kind": "WhitespaceTrivia",
                                                                "text": " "
                                                            }
                                                        ]
                                                    },
                                                    "expression": {
                                                        "kind": "TrueKeyword",
                                                        "fullStart": 1045,
                                                        "fullEnd": 1051,
                                                        "start": 1045,
                                                        "end": 1049,
                                                        "fullWidth": 6,
                                                        "width": 4,
                                                        "text": "true",
                                                        "value": true,
                                                        "valueText": "true",
                                                        "hasTrailingTrivia": true,
                                                        "hasTrailingNewLine": true,
                                                        "trailingTrivia": [
                                                            {
                                                                "kind": "NewLineTrivia",
                                                                "text": "\r\n"
                                                            }
                                                        ]
                                                    }
                                                }
                                            ],
                                            "closeBraceToken": {
                                                "kind": "CloseBraceToken",
                                                "fullStart": 1051,
                                                "fullEnd": 1060,
                                                "start": 1059,
                                                "end": 1060,
                                                "fullWidth": 9,
                                                "width": 1,
                                                "text": "}",
                                                "value": "}",
                                                "valueText": "}",
                                                "hasLeadingTrivia": true,
                                                "leadingTrivia": [
                                                    {
                                                        "kind": "WhitespaceTrivia",
                                                        "text": "        "
                                                    }
                                                ]
                                            }
                                        }
                                    ],
                                    "closeParenToken": {
                                        "kind": "CloseParenToken",
                                        "fullStart": 1060,
                                        "fullEnd": 1061,
                                        "start": 1060,
                                        "end": 1061,
                                        "fullWidth": 1,
                                        "width": 1,
                                        "text": ")",
                                        "value": ")",
                                        "valueText": ")"
                                    }
                                }
                            },
                            "semicolonToken": {
                                "kind": "SemicolonToken",
                                "fullStart": 1061,
                                "fullEnd": 1064,
                                "start": 1061,
                                "end": 1062,
                                "fullWidth": 3,
                                "width": 1,
                                "text": ";",
                                "value": ";",
                                "valueText": ";",
                                "hasTrailingTrivia": true,
                                "hasTrailingNewLine": true,
                                "trailingTrivia": [
                                    {
                                        "kind": "NewLineTrivia",
                                        "text": "\r\n"
                                    }
                                ]
                            }
                        },
                        {
                            "kind": "TryStatement",
                            "fullStart": 1064,
                            "fullEnd": 1264,
                            "start": 1074,
                            "end": 1262,
                            "fullWidth": 200,
                            "width": 188,
                            "tryKeyword": {
                                "kind": "TryKeyword",
                                "fullStart": 1064,
                                "fullEnd": 1078,
                                "start": 1074,
                                "end": 1077,
                                "fullWidth": 14,
                                "width": 3,
                                "text": "try",
                                "value": "try",
                                "valueText": "try",
                                "hasLeadingTrivia": true,
                                "hasLeadingNewLine": true,
                                "hasTrailingTrivia": true,
                                "leadingTrivia": [
                                    {
                                        "kind": "NewLineTrivia",
                                        "text": "\r\n"
                                    },
                                    {
                                        "kind": "WhitespaceTrivia",
                                        "text": "        "
                                    }
                                ],
                                "trailingTrivia": [
                                    {
                                        "kind": "WhitespaceTrivia",
                                        "text": " "
                                    }
                                ]
                            },
                            "block": {
                                "kind": "Block",
                                "fullStart": 1078,
                                "fullEnd": 1202,
                                "start": 1078,
                                "end": 1201,
                                "fullWidth": 124,
                                "width": 123,
                                "openBraceToken": {
                                    "kind": "OpenBraceToken",
                                    "fullStart": 1078,
                                    "fullEnd": 1081,
                                    "start": 1078,
                                    "end": 1079,
                                    "fullWidth": 3,
                                    "width": 1,
                                    "text": "{",
                                    "value": "{",
                                    "valueText": "{",
                                    "hasTrailingTrivia": true,
                                    "hasTrailingNewLine": true,
                                    "trailingTrivia": [
                                        {
                                            "kind": "NewLineTrivia",
                                            "text": "\r\n"
                                        }
                                    ]
                                },
                                "statements": [
                                    {
                                        "kind": "ExpressionStatement",
                                        "fullStart": 1081,
                                        "fullEnd": 1118,
                                        "start": 1093,
                                        "end": 1116,
                                        "fullWidth": 37,
                                        "width": 23,
                                        "expression": {
                                            "kind": "AssignmentExpression",
                                            "fullStart": 1081,
                                            "fullEnd": 1115,
                                            "start": 1093,
                                            "end": 1115,
                                            "fullWidth": 34,
                                            "width": 22,
                                            "left": {
                                                "kind": "ElementAccessExpression",
                                                "fullStart": 1081,
                                                "fullEnd": 1112,
                                                "start": 1093,
                                                "end": 1111,
                                                "fullWidth": 31,
                                                "width": 18,
                                                "expression": {
                                                    "kind": "MemberAccessExpression",
                                                    "fullStart": 1081,
                                                    "fullEnd": 1108,
                                                    "start": 1093,
                                                    "end": 1108,
                                                    "fullWidth": 27,
                                                    "width": 15,
                                                    "expression": {
                                                        "kind": "IdentifierName",
                                                        "fullStart": 1081,
                                                        "fullEnd": 1098,
                                                        "start": 1093,
                                                        "end": 1098,
                                                        "fullWidth": 17,
                                                        "width": 5,
                                                        "text": "Array",
                                                        "value": "Array",
                                                        "valueText": "Array",
                                                        "hasLeadingTrivia": true,
                                                        "leadingTrivia": [
                                                            {
                                                                "kind": "WhitespaceTrivia",
                                                                "text": "            "
                                                            }
                                                        ]
                                                    },
                                                    "dotToken": {
                                                        "kind": "DotToken",
                                                        "fullStart": 1098,
                                                        "fullEnd": 1099,
                                                        "start": 1098,
                                                        "end": 1099,
                                                        "fullWidth": 1,
                                                        "width": 1,
                                                        "text": ".",
                                                        "value": ".",
                                                        "valueText": "."
                                                    },
                                                    "name": {
                                                        "kind": "IdentifierName",
                                                        "fullStart": 1099,
                                                        "fullEnd": 1108,
                                                        "start": 1099,
                                                        "end": 1108,
                                                        "fullWidth": 9,
                                                        "width": 9,
                                                        "text": "prototype",
                                                        "value": "prototype",
                                                        "valueText": "prototype"
                                                    }
                                                },
                                                "openBracketToken": {
                                                    "kind": "OpenBracketToken",
                                                    "fullStart": 1108,
                                                    "fullEnd": 1109,
                                                    "start": 1108,
                                                    "end": 1109,
                                                    "fullWidth": 1,
                                                    "width": 1,
                                                    "text": "[",
                                                    "value": "[",
                                                    "valueText": "["
                                                },
                                                "argumentExpression": {
                                                    "kind": "NumericLiteral",
                                                    "fullStart": 1109,
                                                    "fullEnd": 1110,
                                                    "start": 1109,
                                                    "end": 1110,
                                                    "fullWidth": 1,
                                                    "width": 1,
                                                    "text": "1",
                                                    "value": 1,
                                                    "valueText": "1"
                                                },
                                                "closeBracketToken": {
                                                    "kind": "CloseBracketToken",
                                                    "fullStart": 1110,
                                                    "fullEnd": 1112,
                                                    "start": 1110,
                                                    "end": 1111,
                                                    "fullWidth": 2,
                                                    "width": 1,
                                                    "text": "]",
                                                    "value": "]",
                                                    "valueText": "]",
                                                    "hasTrailingTrivia": true,
                                                    "trailingTrivia": [
                                                        {
                                                            "kind": "WhitespaceTrivia",
                                                            "text": " "
                                                        }
                                                    ]
                                                }
                                            },
                                            "operatorToken": {
                                                "kind": "EqualsToken",
                                                "fullStart": 1112,
                                                "fullEnd": 1114,
                                                "start": 1112,
                                                "end": 1113,
                                                "fullWidth": 2,
                                                "width": 1,
                                                "text": "=",
                                                "value": "=",
                                                "valueText": "=",
                                                "hasTrailingTrivia": true,
                                                "trailingTrivia": [
                                                    {
                                                        "kind": "WhitespaceTrivia",
                                                        "text": " "
                                                    }
                                                ]
                                            },
                                            "right": {
                                                "kind": "NumericLiteral",
                                                "fullStart": 1114,
                                                "fullEnd": 1115,
                                                "start": 1114,
                                                "end": 1115,
                                                "fullWidth": 1,
                                                "width": 1,
                                                "text": "1",
                                                "value": 1,
                                                "valueText": "1"
                                            }
                                        },
                                        "semicolonToken": {
                                            "kind": "SemicolonToken",
                                            "fullStart": 1115,
                                            "fullEnd": 1118,
                                            "start": 1115,
                                            "end": 1116,
                                            "fullWidth": 3,
                                            "width": 1,
                                            "text": ";",
                                            "value": ";",
                                            "valueText": ";",
                                            "hasTrailingTrivia": true,
                                            "hasTrailingNewLine": true,
                                            "trailingTrivia": [
                                                {
                                                    "kind": "NewLineTrivia",
                                                    "text": "\r\n"
                                                }
                                            ]
                                        }
                                    },
                                    {
                                        "kind": "ExpressionStatement",
                                        "fullStart": 1118,
                                        "fullEnd": 1160,
                                        "start": 1130,
                                        "end": 1158,
                                        "fullWidth": 42,
                                        "width": 28,
                                        "expression": {
                                            "kind": "InvocationExpression",
                                            "fullStart": 1118,
                                            "fullEnd": 1157,
                                            "start": 1130,
                                            "end": 1157,
                                            "fullWidth": 39,
                                            "width": 27,
                                            "expression": {
                                                "kind": "MemberAccessExpression",
                                                "fullStart": 1118,
                                                "fullEnd": 1145,
                                                "start": 1130,
                                                "end": 1145,
                                                "fullWidth": 27,
                                                "width": 15,
                                                "expression": {
                                                    "kind": "IdentifierName",
                                                    "fullStart": 1118,
                                                    "fullEnd": 1133,
                                                    "start": 1130,
                                                    "end": 1133,
                                                    "fullWidth": 15,
                                                    "width": 3,
                                                    "text": "arr",
                                                    "value": "arr",
                                                    "valueText": "arr",
                                                    "hasLeadingTrivia": true,
                                                    "leadingTrivia": [
                                                        {
                                                            "kind": "WhitespaceTrivia",
                                                            "text": "            "
                                                        }
                                                    ]
                                                },
                                                "dotToken": {
                                                    "kind": "DotToken",
                                                    "fullStart": 1133,
                                                    "fullEnd": 1134,
                                                    "start": 1133,
                                                    "end": 1134,
                                                    "fullWidth": 1,
                                                    "width": 1,
                                                    "text": ".",
                                                    "value": ".",
                                                    "valueText": "."
                                                },
                                                "name": {
                                                    "kind": "IdentifierName",
                                                    "fullStart": 1134,
                                                    "fullEnd": 1145,
                                                    "start": 1134,
                                                    "end": 1145,
                                                    "fullWidth": 11,
                                                    "width": 11,
                                                    "text": "reduceRight",
                                                    "value": "reduceRight",
                                                    "valueText": "reduceRight"
                                                }
                                            },
                                            "argumentList": {
                                                "kind": "ArgumentList",
                                                "fullStart": 1145,
                                                "fullEnd": 1157,
                                                "start": 1145,
                                                "end": 1157,
                                                "fullWidth": 12,
                                                "width": 12,
                                                "openParenToken": {
                                                    "kind": "OpenParenToken",
                                                    "fullStart": 1145,
                                                    "fullEnd": 1146,
                                                    "start": 1145,
                                                    "end": 1146,
                                                    "fullWidth": 1,
                                                    "width": 1,
                                                    "text": "(",
                                                    "value": "(",
                                                    "valueText": "("
                                                },
                                                "arguments": [
                                                    {
                                                        "kind": "IdentifierName",
                                                        "fullStart": 1146,
                                                        "fullEnd": 1156,
                                                        "start": 1146,
                                                        "end": 1156,
                                                        "fullWidth": 10,
                                                        "width": 10,
                                                        "text": "callbackfn",
                                                        "value": "callbackfn",
                                                        "valueText": "callbackfn"
                                                    }
                                                ],
                                                "closeParenToken": {
                                                    "kind": "CloseParenToken",
                                                    "fullStart": 1156,
                                                    "fullEnd": 1157,
                                                    "start": 1156,
                                                    "end": 1157,
                                                    "fullWidth": 1,
                                                    "width": 1,
                                                    "text": ")",
                                                    "value": ")",
                                                    "valueText": ")"
                                                }
                                            }
                                        },
                                        "semicolonToken": {
                                            "kind": "SemicolonToken",
                                            "fullStart": 1157,
                                            "fullEnd": 1160,
                                            "start": 1157,
                                            "end": 1158,
                                            "fullWidth": 3,
                                            "width": 1,
                                            "text": ";",
                                            "value": ";",
                                            "valueText": ";",
                                            "hasTrailingTrivia": true,
                                            "hasTrailingNewLine": true,
                                            "trailingTrivia": [
                                                {
                                                    "kind": "NewLineTrivia",
                                                    "text": "\r\n"
                                                }
                                            ]
                                        }
                                    },
                                    {
                                        "kind": "ReturnStatement",
                                        "fullStart": 1160,
                                        "fullEnd": 1192,
                                        "start": 1172,
                                        "end": 1190,
                                        "fullWidth": 32,
                                        "width": 18,
                                        "returnKeyword": {
                                            "kind": "ReturnKeyword",
                                            "fullStart": 1160,
                                            "fullEnd": 1179,
                                            "start": 1172,
                                            "end": 1178,
                                            "fullWidth": 19,
                                            "width": 6,
                                            "text": "return",
                                            "value": "return",
                                            "valueText": "return",
                                            "hasLeadingTrivia": true,
                                            "hasTrailingTrivia": true,
                                            "leadingTrivia": [
                                                {
                                                    "kind": "WhitespaceTrivia",
                                                    "text": "            "
                                                }
                                            ],
                                            "trailingTrivia": [
                                                {
                                                    "kind": "WhitespaceTrivia",
                                                    "text": " "
                                                }
                                            ]
                                        },
                                        "expression": {
                                            "kind": "IdentifierName",
                                            "fullStart": 1179,
                                            "fullEnd": 1189,
                                            "start": 1179,
                                            "end": 1189,
                                            "fullWidth": 10,
                                            "width": 10,
                                            "text": "testResult",
                                            "value": "testResult",
                                            "valueText": "testResult"
                                        },
                                        "semicolonToken": {
                                            "kind": "SemicolonToken",
                                            "fullStart": 1189,
                                            "fullEnd": 1192,
                                            "start": 1189,
                                            "end": 1190,
                                            "fullWidth": 3,
                                            "width": 1,
                                            "text": ";",
                                            "value": ";",
                                            "valueText": ";",
                                            "hasTrailingTrivia": true,
                                            "hasTrailingNewLine": true,
                                            "trailingTrivia": [
                                                {
                                                    "kind": "NewLineTrivia",
                                                    "text": "\r\n"
                                                }
                                            ]
                                        }
                                    }
                                ],
                                "closeBraceToken": {
                                    "kind": "CloseBraceToken",
                                    "fullStart": 1192,
                                    "fullEnd": 1202,
                                    "start": 1200,
                                    "end": 1201,
                                    "fullWidth": 10,
                                    "width": 1,
                                    "text": "}",
                                    "value": "}",
                                    "valueText": "}",
                                    "hasLeadingTrivia": true,
                                    "hasTrailingTrivia": true,
                                    "leadingTrivia": [
                                        {
                                            "kind": "WhitespaceTrivia",
                                            "text": "        "
                                        }
                                    ],
                                    "trailingTrivia": [
                                        {
                                            "kind": "WhitespaceTrivia",
                                            "text": " "
                                        }
                                    ]
                                }
                            },
                            "finallyClause": {
                                "kind": "FinallyClause",
                                "fullStart": 1202,
                                "fullEnd": 1264,
                                "start": 1202,
                                "end": 1262,
                                "fullWidth": 62,
                                "width": 60,
                                "finallyKeyword": {
                                    "kind": "FinallyKeyword",
                                    "fullStart": 1202,
                                    "fullEnd": 1210,
                                    "start": 1202,
                                    "end": 1209,
                                    "fullWidth": 8,
                                    "width": 7,
                                    "text": "finally",
                                    "value": "finally",
                                    "valueText": "finally",
                                    "hasTrailingTrivia": true,
                                    "trailingTrivia": [
                                        {
                                            "kind": "WhitespaceTrivia",
                                            "text": " "
                                        }
                                    ]
                                },
                                "block": {
                                    "kind": "Block",
                                    "fullStart": 1210,
                                    "fullEnd": 1264,
                                    "start": 1210,
                                    "end": 1262,
                                    "fullWidth": 54,
                                    "width": 52,
                                    "openBraceToken": {
                                        "kind": "OpenBraceToken",
                                        "fullStart": 1210,
                                        "fullEnd": 1213,
                                        "start": 1210,
                                        "end": 1211,
                                        "fullWidth": 3,
                                        "width": 1,
                                        "text": "{",
                                        "value": "{",
                                        "valueText": "{",
                                        "hasTrailingTrivia": true,
                                        "hasTrailingNewLine": true,
                                        "trailingTrivia": [
                                            {
                                                "kind": "NewLineTrivia",
                                                "text": "\r\n"
                                            }
                                        ]
                                    },
                                    "statements": [
                                        {
                                            "kind": "ExpressionStatement",
                                            "fullStart": 1213,
                                            "fullEnd": 1253,
                                            "start": 1225,
                                            "end": 1251,
                                            "fullWidth": 40,
                                            "width": 26,
                                            "expression": {
                                                "kind": "DeleteExpression",
                                                "fullStart": 1213,
                                                "fullEnd": 1250,
                                                "start": 1225,
                                                "end": 1250,
                                                "fullWidth": 37,
                                                "width": 25,
                                                "deleteKeyword": {
                                                    "kind": "DeleteKeyword",
                                                    "fullStart": 1213,
                                                    "fullEnd": 1232,
                                                    "start": 1225,
                                                    "end": 1231,
                                                    "fullWidth": 19,
                                                    "width": 6,
                                                    "text": "delete",
                                                    "value": "delete",
                                                    "valueText": "delete",
                                                    "hasLeadingTrivia": true,
                                                    "hasTrailingTrivia": true,
                                                    "leadingTrivia": [
                                                        {
                                                            "kind": "WhitespaceTrivia",
                                                            "text": "            "
                                                        }
                                                    ],
                                                    "trailingTrivia": [
                                                        {
                                                            "kind": "WhitespaceTrivia",
                                                            "text": " "
                                                        }
                                                    ]
                                                },
                                                "expression": {
                                                    "kind": "ElementAccessExpression",
                                                    "fullStart": 1232,
                                                    "fullEnd": 1250,
                                                    "start": 1232,
                                                    "end": 1250,
                                                    "fullWidth": 18,
                                                    "width": 18,
                                                    "expression": {
                                                        "kind": "MemberAccessExpression",
                                                        "fullStart": 1232,
                                                        "fullEnd": 1247,
                                                        "start": 1232,
                                                        "end": 1247,
                                                        "fullWidth": 15,
                                                        "width": 15,
                                                        "expression": {
                                                            "kind": "IdentifierName",
                                                            "fullStart": 1232,
                                                            "fullEnd": 1237,
                                                            "start": 1232,
                                                            "end": 1237,
                                                            "fullWidth": 5,
                                                            "width": 5,
                                                            "text": "Array",
                                                            "value": "Array",
                                                            "valueText": "Array"
                                                        },
                                                        "dotToken": {
                                                            "kind": "DotToken",
                                                            "fullStart": 1237,
                                                            "fullEnd": 1238,
                                                            "start": 1237,
                                                            "end": 1238,
                                                            "fullWidth": 1,
                                                            "width": 1,
                                                            "text": ".",
                                                            "value": ".",
                                                            "valueText": "."
                                                        },
                                                        "name": {
                                                            "kind": "IdentifierName",
                                                            "fullStart": 1238,
                                                            "fullEnd": 1247,
                                                            "start": 1238,
                                                            "end": 1247,
                                                            "fullWidth": 9,
                                                            "width": 9,
                                                            "text": "prototype",
                                                            "value": "prototype",
                                                            "valueText": "prototype"
                                                        }
                                                    },
                                                    "openBracketToken": {
                                                        "kind": "OpenBracketToken",
                                                        "fullStart": 1247,
                                                        "fullEnd": 1248,
                                                        "start": 1247,
                                                        "end": 1248,
                                                        "fullWidth": 1,
                                                        "width": 1,
                                                        "text": "[",
                                                        "value": "[",
                                                        "valueText": "["
                                                    },
                                                    "argumentExpression": {
                                                        "kind": "NumericLiteral",
                                                        "fullStart": 1248,
                                                        "fullEnd": 1249,
                                                        "start": 1248,
                                                        "end": 1249,
                                                        "fullWidth": 1,
                                                        "width": 1,
                                                        "text": "1",
                                                        "value": 1,
                                                        "valueText": "1"
                                                    },
                                                    "closeBracketToken": {
                                                        "kind": "CloseBracketToken",
                                                        "fullStart": 1249,
                                                        "fullEnd": 1250,
                                                        "start": 1249,
                                                        "end": 1250,
                                                        "fullWidth": 1,
                                                        "width": 1,
                                                        "text": "]",
                                                        "value": "]",
                                                        "valueText": "]"
                                                    }
                                                }
                                            },
                                            "semicolonToken": {
                                                "kind": "SemicolonToken",
                                                "fullStart": 1250,
                                                "fullEnd": 1253,
                                                "start": 1250,
                                                "end": 1251,
                                                "fullWidth": 3,
                                                "width": 1,
                                                "text": ";",
                                                "value": ";",
                                                "valueText": ";",
                                                "hasTrailingTrivia": true,
                                                "hasTrailingNewLine": true,
                                                "trailingTrivia": [
                                                    {
                                                        "kind": "NewLineTrivia",
                                                        "text": "\r\n"
                                                    }
                                                ]
                                            }
                                        }
                                    ],
                                    "closeBraceToken": {
                                        "kind": "CloseBraceToken",
                                        "fullStart": 1253,
                                        "fullEnd": 1264,
                                        "start": 1261,
                                        "end": 1262,
                                        "fullWidth": 11,
                                        "width": 1,
                                        "text": "}",
                                        "value": "}",
                                        "valueText": "}",
                                        "hasLeadingTrivia": true,
                                        "hasTrailingTrivia": true,
                                        "hasTrailingNewLine": true,
                                        "leadingTrivia": [
                                            {
                                                "kind": "WhitespaceTrivia",
                                                "text": "        "
                                            }
                                        ],
                                        "trailingTrivia": [
                                            {
                                                "kind": "NewLineTrivia",
                                                "text": "\r\n"
                                            }
                                        ]
                                    }
                                }
                            }
                        }
                    ],
                    "closeBraceToken": {
                        "kind": "CloseBraceToken",
                        "fullStart": 1264,
                        "fullEnd": 1271,
                        "start": 1268,
                        "end": 1269,
                        "fullWidth": 7,
                        "width": 1,
                        "text": "}",
                        "value": "}",
                        "valueText": "}",
                        "hasLeadingTrivia": true,
                        "hasTrailingTrivia": true,
                        "hasTrailingNewLine": true,
                        "leadingTrivia": [
                            {
                                "kind": "WhitespaceTrivia",
                                "text": "    "
                            }
                        ],
                        "trailingTrivia": [
                            {
                                "kind": "NewLineTrivia",
                                "text": "\r\n"
                            }
                        ]
                    }
                }
            },
            {
                "kind": "ExpressionStatement",
                "fullStart": 1271,
                "fullEnd": 1295,
                "start": 1271,
                "end": 1293,
                "fullWidth": 24,
                "width": 22,
                "expression": {
                    "kind": "InvocationExpression",
                    "fullStart": 1271,
                    "fullEnd": 1292,
                    "start": 1271,
                    "end": 1292,
                    "fullWidth": 21,
                    "width": 21,
                    "expression": {
                        "kind": "IdentifierName",
                        "fullStart": 1271,
                        "fullEnd": 1282,
                        "start": 1271,
                        "end": 1282,
                        "fullWidth": 11,
                        "width": 11,
                        "text": "runTestCase",
                        "value": "runTestCase",
                        "valueText": "runTestCase"
                    },
                    "argumentList": {
                        "kind": "ArgumentList",
                        "fullStart": 1282,
                        "fullEnd": 1292,
                        "start": 1282,
                        "end": 1292,
                        "fullWidth": 10,
                        "width": 10,
                        "openParenToken": {
                            "kind": "OpenParenToken",
                            "fullStart": 1282,
                            "fullEnd": 1283,
                            "start": 1282,
                            "end": 1283,
                            "fullWidth": 1,
                            "width": 1,
                            "text": "(",
                            "value": "(",
                            "valueText": "("
                        },
                        "arguments": [
                            {
                                "kind": "IdentifierName",
                                "fullStart": 1283,
                                "fullEnd": 1291,
                                "start": 1283,
                                "end": 1291,
                                "fullWidth": 8,
                                "width": 8,
                                "text": "testcase",
                                "value": "testcase",
                                "valueText": "testcase"
                            }
                        ],
                        "closeParenToken": {
                            "kind": "CloseParenToken",
                            "fullStart": 1291,
                            "fullEnd": 1292,
                            "start": 1291,
                            "end": 1292,
                            "fullWidth": 1,
                            "width": 1,
                            "text": ")",
                            "value": ")",
                            "valueText": ")"
                        }
                    }
                },
                "semicolonToken": {
                    "kind": "SemicolonToken",
                    "fullStart": 1292,
                    "fullEnd": 1295,
                    "start": 1292,
                    "end": 1293,
                    "fullWidth": 3,
                    "width": 1,
                    "text": ";",
                    "value": ";",
                    "valueText": ";",
                    "hasTrailingTrivia": true,
                    "hasTrailingNewLine": true,
                    "trailingTrivia": [
                        {
                            "kind": "NewLineTrivia",
                            "text": "\r\n"
                        }
                    ]
                }
            }
        ],
        "endOfFileToken": {
            "kind": "EndOfFileToken",
            "fullStart": 1295,
            "fullEnd": 1295,
            "start": 1295,
            "end": 1295,
            "fullWidth": 0,
            "width": 0,
            "text": ""
        }
    },
    "lineMap": {
        "lineStarts": [
            0,
            67,
            152,
            232,
            308,
            380,
            385,
            442,
            603,
            608,
            610,
            612,
            635,
            637,
            670,
            672,
            730,
            776,
            812,
            827,
            838,
            867,
            869,
            912,
            944,
            976,
            1003,
            1019,
            1051,
            1064,
            1066,
            1081,
            1118,
            1160,
            1192,
            1213,
            1253,
            1264,
            1271,
            1295
        ],
        "length": 1295
    }
}<|MERGE_RESOLUTION|>--- conflicted
+++ resolved
@@ -252,12 +252,8 @@
                                         "start": 649,
                                         "end": 667,
                                         "fullWidth": 18,
-<<<<<<< HEAD
                                         "width": 18,
-                                        "identifier": {
-=======
                                         "propertyName": {
->>>>>>> 85e84683
                                             "kind": "IdentifierName",
                                             "fullStart": 649,
                                             "fullEnd": 660,
@@ -1070,12 +1066,8 @@
                                         "start": 850,
                                         "end": 864,
                                         "fullWidth": 14,
-<<<<<<< HEAD
                                         "width": 14,
-                                        "identifier": {
-=======
                                         "propertyName": {
->>>>>>> 85e84683
                                             "kind": "IdentifierName",
                                             "fullStart": 850,
                                             "fullEnd": 854,
