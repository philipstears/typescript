--- conflicted
+++ resolved
@@ -419,11 +419,8 @@
                                             "start": 670,
                                             "end": 677,
                                             "fullWidth": 7,
-<<<<<<< HEAD
                                             "width": 7,
-=======
                                             "modifiers": [],
->>>>>>> e3c38734
                                             "identifier": {
                                                 "kind": "IdentifierName",
                                                 "fullStart": 670,
@@ -463,11 +460,8 @@
                                             "start": 679,
                                             "end": 685,
                                             "fullWidth": 6,
-<<<<<<< HEAD
                                             "width": 6,
-=======
                                             "modifiers": [],
->>>>>>> e3c38734
                                             "identifier": {
                                                 "kind": "IdentifierName",
                                                 "fullStart": 679,
@@ -507,11 +501,8 @@
                                             "start": 687,
                                             "end": 690,
                                             "fullWidth": 3,
-<<<<<<< HEAD
                                             "width": 3,
-=======
                                             "modifiers": [],
->>>>>>> e3c38734
                                             "identifier": {
                                                 "kind": "IdentifierName",
                                                 "fullStart": 687,
@@ -551,11 +542,8 @@
                                             "start": 692,
                                             "end": 695,
                                             "fullWidth": 3,
-<<<<<<< HEAD
                                             "width": 3,
-=======
                                             "modifiers": [],
->>>>>>> e3c38734
                                             "identifier": {
                                                 "kind": "IdentifierName",
                                                 "fullStart": 692,
