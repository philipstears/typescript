{
    "isDeclaration": false,
    "languageVersion": "EcmaScript5",
    "parseOptions": {
        "allowAutomaticSemicolonInsertion": true
    },
    "sourceUnit": {
        "kind": "SourceUnit",
        "fullStart": 0,
        "fullEnd": 1101,
        "start": 584,
        "end": 1101,
        "fullWidth": 1101,
        "width": 517,
        "isIncrementallyUnusable": true,
        "moduleElements": [
            {
                "kind": "FunctionDeclaration",
                "fullStart": 0,
                "fullEnd": 1077,
                "start": 584,
                "end": 1075,
                "fullWidth": 1077,
                "width": 491,
                "isIncrementallyUnusable": true,
                "modifiers": [],
                "functionKeyword": {
                    "kind": "FunctionKeyword",
                    "fullStart": 0,
                    "fullEnd": 593,
                    "start": 584,
                    "end": 592,
                    "fullWidth": 593,
                    "width": 8,
                    "text": "function",
                    "value": "function",
                    "valueText": "function",
                    "hasLeadingTrivia": true,
                    "hasLeadingComment": true,
                    "hasLeadingNewLine": true,
                    "hasTrailingTrivia": true,
                    "leadingTrivia": [
                        {
                            "kind": "SingleLineCommentTrivia",
                            "text": "/// Copyright (c) 2012 Ecma International.  All rights reserved. "
                        },
                        {
                            "kind": "NewLineTrivia",
                            "text": "\r\n"
                        },
                        {
                            "kind": "SingleLineCommentTrivia",
                            "text": "/// Ecma International makes this code available under the terms and conditions set"
                        },
                        {
                            "kind": "NewLineTrivia",
                            "text": "\r\n"
                        },
                        {
                            "kind": "SingleLineCommentTrivia",
                            "text": "/// forth on http://hg.ecmascript.org/tests/test262/raw-file/tip/LICENSE (the "
                        },
                        {
                            "kind": "NewLineTrivia",
                            "text": "\r\n"
                        },
                        {
                            "kind": "SingleLineCommentTrivia",
                            "text": "/// \"Use Terms\").   Any redistribution of this code must retain the above "
                        },
                        {
                            "kind": "NewLineTrivia",
                            "text": "\r\n"
                        },
                        {
                            "kind": "SingleLineCommentTrivia",
                            "text": "/// copyright and this notice and otherwise comply with the Use Terms."
                        },
                        {
                            "kind": "NewLineTrivia",
                            "text": "\r\n"
                        },
                        {
                            "kind": "MultiLineCommentTrivia",
                            "text": "/**\r\n * @path ch15/15.4/15.4.4/15.4.4.22/15.4.4.22-9-c-i-18.js\r\n * @description Array.prototype.reduceRight - element to be retrieved is own accessor property without a get function on an Array\r\n */"
                        },
                        {
                            "kind": "NewLineTrivia",
                            "text": "\r\n"
                        },
                        {
                            "kind": "NewLineTrivia",
                            "text": "\r\n"
                        },
                        {
                            "kind": "NewLineTrivia",
                            "text": "\r\n"
                        }
                    ],
                    "trailingTrivia": [
                        {
                            "kind": "WhitespaceTrivia",
                            "text": " "
                        }
                    ]
                },
                "identifier": {
                    "kind": "IdentifierName",
                    "fullStart": 593,
                    "fullEnd": 601,
                    "start": 593,
                    "end": 601,
                    "fullWidth": 8,
                    "width": 8,
                    "text": "testcase",
                    "value": "testcase",
                    "valueText": "testcase"
                },
                "callSignature": {
                    "kind": "CallSignature",
                    "fullStart": 601,
                    "fullEnd": 604,
                    "start": 601,
                    "end": 603,
                    "fullWidth": 3,
                    "width": 2,
                    "parameterList": {
                        "kind": "ParameterList",
                        "fullStart": 601,
                        "fullEnd": 604,
                        "start": 601,
                        "end": 603,
                        "fullWidth": 3,
                        "width": 2,
                        "openParenToken": {
                            "kind": "OpenParenToken",
                            "fullStart": 601,
                            "fullEnd": 602,
                            "start": 601,
                            "end": 602,
                            "fullWidth": 1,
                            "width": 1,
                            "text": "(",
                            "value": "(",
                            "valueText": "("
                        },
                        "parameters": [],
                        "closeParenToken": {
                            "kind": "CloseParenToken",
                            "fullStart": 602,
                            "fullEnd": 604,
                            "start": 602,
                            "end": 603,
                            "fullWidth": 2,
                            "width": 1,
                            "text": ")",
                            "value": ")",
                            "valueText": ")",
                            "hasTrailingTrivia": true,
                            "trailingTrivia": [
                                {
                                    "kind": "WhitespaceTrivia",
                                    "text": " "
                                }
                            ]
                        }
                    }
                },
                "block": {
                    "kind": "Block",
                    "fullStart": 604,
                    "fullEnd": 1077,
                    "start": 604,
                    "end": 1075,
                    "fullWidth": 473,
                    "width": 471,
                    "isIncrementallyUnusable": true,
                    "openBraceToken": {
                        "kind": "OpenBraceToken",
                        "fullStart": 604,
                        "fullEnd": 607,
                        "start": 604,
                        "end": 605,
                        "fullWidth": 3,
                        "width": 1,
                        "text": "{",
                        "value": "{",
                        "valueText": "{",
                        "hasTrailingTrivia": true,
                        "hasTrailingNewLine": true,
                        "trailingTrivia": [
                            {
                                "kind": "NewLineTrivia",
                                "text": "\r\n"
                            }
                        ]
                    },
                    "statements": [
                        {
                            "kind": "VariableStatement",
                            "fullStart": 607,
                            "fullEnd": 642,
                            "start": 617,
                            "end": 640,
                            "fullWidth": 35,
                            "width": 23,
                            "modifiers": [],
                            "variableDeclaration": {
                                "kind": "VariableDeclaration",
                                "fullStart": 607,
                                "fullEnd": 639,
                                "start": 617,
                                "end": 639,
                                "fullWidth": 32,
                                "width": 22,
                                "varKeyword": {
                                    "kind": "VarKeyword",
                                    "fullStart": 607,
                                    "fullEnd": 621,
                                    "start": 617,
                                    "end": 620,
                                    "fullWidth": 14,
                                    "width": 3,
                                    "text": "var",
                                    "value": "var",
                                    "valueText": "var",
                                    "hasLeadingTrivia": true,
                                    "hasLeadingNewLine": true,
                                    "hasTrailingTrivia": true,
                                    "leadingTrivia": [
                                        {
                                            "kind": "NewLineTrivia",
                                            "text": "\r\n"
                                        },
                                        {
                                            "kind": "WhitespaceTrivia",
                                            "text": "        "
                                        }
                                    ],
                                    "trailingTrivia": [
                                        {
                                            "kind": "WhitespaceTrivia",
                                            "text": " "
                                        }
                                    ]
                                },
                                "variableDeclarators": [
                                    {
                                        "kind": "VariableDeclarator",
                                        "fullStart": 621,
                                        "fullEnd": 639,
                                        "start": 621,
                                        "end": 639,
                                        "fullWidth": 18,
<<<<<<< HEAD
                                        "width": 18,
                                        "identifier": {
=======
                                        "propertyName": {
>>>>>>> 85e84683
                                            "kind": "IdentifierName",
                                            "fullStart": 621,
                                            "fullEnd": 632,
                                            "start": 621,
                                            "end": 631,
                                            "fullWidth": 11,
                                            "width": 10,
                                            "text": "testResult",
                                            "value": "testResult",
                                            "valueText": "testResult",
                                            "hasTrailingTrivia": true,
                                            "trailingTrivia": [
                                                {
                                                    "kind": "WhitespaceTrivia",
                                                    "text": " "
                                                }
                                            ]
                                        },
                                        "equalsValueClause": {
                                            "kind": "EqualsValueClause",
                                            "fullStart": 632,
                                            "fullEnd": 639,
                                            "start": 632,
                                            "end": 639,
                                            "fullWidth": 7,
                                            "width": 7,
                                            "equalsToken": {
                                                "kind": "EqualsToken",
                                                "fullStart": 632,
                                                "fullEnd": 634,
                                                "start": 632,
                                                "end": 633,
                                                "fullWidth": 2,
                                                "width": 1,
                                                "text": "=",
                                                "value": "=",
                                                "valueText": "=",
                                                "hasTrailingTrivia": true,
                                                "trailingTrivia": [
                                                    {
                                                        "kind": "WhitespaceTrivia",
                                                        "text": " "
                                                    }
                                                ]
                                            },
                                            "value": {
                                                "kind": "FalseKeyword",
                                                "fullStart": 634,
                                                "fullEnd": 639,
                                                "start": 634,
                                                "end": 639,
                                                "fullWidth": 5,
                                                "width": 5,
                                                "text": "false",
                                                "value": false,
                                                "valueText": "false"
                                            }
                                        }
                                    }
                                ]
                            },
                            "semicolonToken": {
                                "kind": "SemicolonToken",
                                "fullStart": 639,
                                "fullEnd": 642,
                                "start": 639,
                                "end": 640,
                                "fullWidth": 3,
                                "width": 1,
                                "text": ";",
                                "value": ";",
                                "valueText": ";",
                                "hasTrailingTrivia": true,
                                "hasTrailingNewLine": true,
                                "trailingTrivia": [
                                    {
                                        "kind": "NewLineTrivia",
                                        "text": "\r\n"
                                    }
                                ]
                            }
                        },
                        {
                            "kind": "FunctionDeclaration",
                            "fullStart": 642,
                            "fullEnd": 819,
                            "start": 650,
                            "end": 817,
                            "fullWidth": 177,
                            "width": 167,
                            "modifiers": [],
                            "functionKeyword": {
                                "kind": "FunctionKeyword",
                                "fullStart": 642,
                                "fullEnd": 659,
                                "start": 650,
                                "end": 658,
                                "fullWidth": 17,
                                "width": 8,
                                "text": "function",
                                "value": "function",
                                "valueText": "function",
                                "hasLeadingTrivia": true,
                                "hasTrailingTrivia": true,
                                "leadingTrivia": [
                                    {
                                        "kind": "WhitespaceTrivia",
                                        "text": "        "
                                    }
                                ],
                                "trailingTrivia": [
                                    {
                                        "kind": "WhitespaceTrivia",
                                        "text": " "
                                    }
                                ]
                            },
                            "identifier": {
                                "kind": "IdentifierName",
                                "fullStart": 659,
                                "fullEnd": 669,
                                "start": 659,
                                "end": 669,
                                "fullWidth": 10,
                                "width": 10,
                                "text": "callbackfn",
                                "value": "callbackfn",
                                "valueText": "callbackfn"
                            },
                            "callSignature": {
                                "kind": "CallSignature",
                                "fullStart": 669,
                                "fullEnd": 697,
                                "start": 669,
                                "end": 696,
                                "fullWidth": 28,
                                "width": 27,
                                "parameterList": {
                                    "kind": "ParameterList",
                                    "fullStart": 669,
                                    "fullEnd": 697,
                                    "start": 669,
                                    "end": 696,
                                    "fullWidth": 28,
                                    "width": 27,
                                    "openParenToken": {
                                        "kind": "OpenParenToken",
                                        "fullStart": 669,
                                        "fullEnd": 670,
                                        "start": 669,
                                        "end": 670,
                                        "fullWidth": 1,
                                        "width": 1,
                                        "text": "(",
                                        "value": "(",
                                        "valueText": "("
                                    },
                                    "parameters": [
                                        {
                                            "kind": "Parameter",
                                            "fullStart": 670,
                                            "fullEnd": 677,
                                            "start": 670,
                                            "end": 677,
                                            "fullWidth": 7,
                                            "width": 7,
                                            "modifiers": [],
                                            "identifier": {
                                                "kind": "IdentifierName",
                                                "fullStart": 670,
                                                "fullEnd": 677,
                                                "start": 670,
                                                "end": 677,
                                                "fullWidth": 7,
                                                "width": 7,
                                                "text": "prevVal",
                                                "value": "prevVal",
                                                "valueText": "prevVal"
                                            }
                                        },
                                        {
                                            "kind": "CommaToken",
                                            "fullStart": 677,
                                            "fullEnd": 679,
                                            "start": 677,
                                            "end": 678,
                                            "fullWidth": 2,
                                            "width": 1,
                                            "text": ",",
                                            "value": ",",
                                            "valueText": ",",
                                            "hasTrailingTrivia": true,
                                            "trailingTrivia": [
                                                {
                                                    "kind": "WhitespaceTrivia",
                                                    "text": " "
                                                }
                                            ]
                                        },
                                        {
                                            "kind": "Parameter",
                                            "fullStart": 679,
                                            "fullEnd": 685,
                                            "start": 679,
                                            "end": 685,
                                            "fullWidth": 6,
                                            "width": 6,
                                            "modifiers": [],
                                            "identifier": {
                                                "kind": "IdentifierName",
                                                "fullStart": 679,
                                                "fullEnd": 685,
                                                "start": 679,
                                                "end": 685,
                                                "fullWidth": 6,
                                                "width": 6,
                                                "text": "curVal",
                                                "value": "curVal",
                                                "valueText": "curVal"
                                            }
                                        },
                                        {
                                            "kind": "CommaToken",
                                            "fullStart": 685,
                                            "fullEnd": 687,
                                            "start": 685,
                                            "end": 686,
                                            "fullWidth": 2,
                                            "width": 1,
                                            "text": ",",
                                            "value": ",",
                                            "valueText": ",",
                                            "hasTrailingTrivia": true,
                                            "trailingTrivia": [
                                                {
                                                    "kind": "WhitespaceTrivia",
                                                    "text": " "
                                                }
                                            ]
                                        },
                                        {
                                            "kind": "Parameter",
                                            "fullStart": 687,
                                            "fullEnd": 690,
                                            "start": 687,
                                            "end": 690,
                                            "fullWidth": 3,
                                            "width": 3,
                                            "modifiers": [],
                                            "identifier": {
                                                "kind": "IdentifierName",
                                                "fullStart": 687,
                                                "fullEnd": 690,
                                                "start": 687,
                                                "end": 690,
                                                "fullWidth": 3,
                                                "width": 3,
                                                "text": "idx",
                                                "value": "idx",
                                                "valueText": "idx"
                                            }
                                        },
                                        {
                                            "kind": "CommaToken",
                                            "fullStart": 690,
                                            "fullEnd": 692,
                                            "start": 690,
                                            "end": 691,
                                            "fullWidth": 2,
                                            "width": 1,
                                            "text": ",",
                                            "value": ",",
                                            "valueText": ",",
                                            "hasTrailingTrivia": true,
                                            "trailingTrivia": [
                                                {
                                                    "kind": "WhitespaceTrivia",
                                                    "text": " "
                                                }
                                            ]
                                        },
                                        {
                                            "kind": "Parameter",
                                            "fullStart": 692,
                                            "fullEnd": 695,
                                            "start": 692,
                                            "end": 695,
                                            "fullWidth": 3,
                                            "width": 3,
                                            "modifiers": [],
                                            "identifier": {
                                                "kind": "IdentifierName",
                                                "fullStart": 692,
                                                "fullEnd": 695,
                                                "start": 692,
                                                "end": 695,
                                                "fullWidth": 3,
                                                "width": 3,
                                                "text": "obj",
                                                "value": "obj",
                                                "valueText": "obj"
                                            }
                                        }
                                    ],
                                    "closeParenToken": {
                                        "kind": "CloseParenToken",
                                        "fullStart": 695,
                                        "fullEnd": 697,
                                        "start": 695,
                                        "end": 696,
                                        "fullWidth": 2,
                                        "width": 1,
                                        "text": ")",
                                        "value": ")",
                                        "valueText": ")",
                                        "hasTrailingTrivia": true,
                                        "trailingTrivia": [
                                            {
                                                "kind": "WhitespaceTrivia",
                                                "text": " "
                                            }
                                        ]
                                    }
                                }
                            },
                            "block": {
                                "kind": "Block",
                                "fullStart": 697,
                                "fullEnd": 819,
                                "start": 697,
                                "end": 817,
                                "fullWidth": 122,
                                "width": 120,
                                "openBraceToken": {
                                    "kind": "OpenBraceToken",
                                    "fullStart": 697,
                                    "fullEnd": 700,
                                    "start": 697,
                                    "end": 698,
                                    "fullWidth": 3,
                                    "width": 1,
                                    "text": "{",
                                    "value": "{",
                                    "valueText": "{",
                                    "hasTrailingTrivia": true,
                                    "hasTrailingNewLine": true,
                                    "trailingTrivia": [
                                        {
                                            "kind": "NewLineTrivia",
                                            "text": "\r\n"
                                        }
                                    ]
                                },
                                "statements": [
                                    {
                                        "kind": "IfStatement",
                                        "fullStart": 700,
                                        "fullEnd": 808,
                                        "start": 712,
                                        "end": 806,
                                        "fullWidth": 108,
                                        "width": 94,
                                        "ifKeyword": {
                                            "kind": "IfKeyword",
                                            "fullStart": 700,
                                            "fullEnd": 715,
                                            "start": 712,
                                            "end": 714,
                                            "fullWidth": 15,
                                            "width": 2,
                                            "text": "if",
                                            "value": "if",
                                            "valueText": "if",
                                            "hasLeadingTrivia": true,
                                            "hasTrailingTrivia": true,
                                            "leadingTrivia": [
                                                {
                                                    "kind": "WhitespaceTrivia",
                                                    "text": "            "
                                                }
                                            ],
                                            "trailingTrivia": [
                                                {
                                                    "kind": "WhitespaceTrivia",
                                                    "text": " "
                                                }
                                            ]
                                        },
                                        "openParenToken": {
                                            "kind": "OpenParenToken",
                                            "fullStart": 715,
                                            "fullEnd": 716,
                                            "start": 715,
                                            "end": 716,
                                            "fullWidth": 1,
                                            "width": 1,
                                            "text": "(",
                                            "value": "(",
                                            "valueText": "("
                                        },
                                        "condition": {
                                            "kind": "EqualsExpression",
                                            "fullStart": 716,
                                            "fullEnd": 725,
                                            "start": 716,
                                            "end": 725,
                                            "fullWidth": 9,
                                            "width": 9,
                                            "left": {
                                                "kind": "IdentifierName",
                                                "fullStart": 716,
                                                "fullEnd": 720,
                                                "start": 716,
                                                "end": 719,
                                                "fullWidth": 4,
                                                "width": 3,
                                                "text": "idx",
                                                "value": "idx",
                                                "valueText": "idx",
                                                "hasTrailingTrivia": true,
                                                "trailingTrivia": [
                                                    {
                                                        "kind": "WhitespaceTrivia",
                                                        "text": " "
                                                    }
                                                ]
                                            },
                                            "operatorToken": {
                                                "kind": "EqualsEqualsEqualsToken",
                                                "fullStart": 720,
                                                "fullEnd": 724,
                                                "start": 720,
                                                "end": 723,
                                                "fullWidth": 4,
                                                "width": 3,
                                                "text": "===",
                                                "value": "===",
                                                "valueText": "===",
                                                "hasTrailingTrivia": true,
                                                "trailingTrivia": [
                                                    {
                                                        "kind": "WhitespaceTrivia",
                                                        "text": " "
                                                    }
                                                ]
                                            },
                                            "right": {
                                                "kind": "NumericLiteral",
                                                "fullStart": 724,
                                                "fullEnd": 725,
                                                "start": 724,
                                                "end": 725,
                                                "fullWidth": 1,
                                                "width": 1,
                                                "text": "1",
                                                "value": 1,
                                                "valueText": "1"
                                            }
                                        },
                                        "closeParenToken": {
                                            "kind": "CloseParenToken",
                                            "fullStart": 725,
                                            "fullEnd": 727,
                                            "start": 725,
                                            "end": 726,
                                            "fullWidth": 2,
                                            "width": 1,
                                            "text": ")",
                                            "value": ")",
                                            "valueText": ")",
                                            "hasTrailingTrivia": true,
                                            "trailingTrivia": [
                                                {
                                                    "kind": "WhitespaceTrivia",
                                                    "text": " "
                                                }
                                            ]
                                        },
                                        "statement": {
                                            "kind": "Block",
                                            "fullStart": 727,
                                            "fullEnd": 808,
                                            "start": 727,
                                            "end": 806,
                                            "fullWidth": 81,
                                            "width": 79,
                                            "openBraceToken": {
                                                "kind": "OpenBraceToken",
                                                "fullStart": 727,
                                                "fullEnd": 730,
                                                "start": 727,
                                                "end": 728,
                                                "fullWidth": 3,
                                                "width": 1,
                                                "text": "{",
                                                "value": "{",
                                                "valueText": "{",
                                                "hasTrailingTrivia": true,
                                                "hasTrailingNewLine": true,
                                                "trailingTrivia": [
                                                    {
                                                        "kind": "NewLineTrivia",
                                                        "text": "\r\n"
                                                    }
                                                ]
                                            },
                                            "statements": [
                                                {
                                                    "kind": "ExpressionStatement",
                                                    "fullStart": 730,
                                                    "fullEnd": 793,
                                                    "start": 746,
                                                    "end": 791,
                                                    "fullWidth": 63,
                                                    "width": 45,
                                                    "expression": {
                                                        "kind": "AssignmentExpression",
                                                        "fullStart": 730,
                                                        "fullEnd": 790,
                                                        "start": 746,
                                                        "end": 790,
                                                        "fullWidth": 60,
                                                        "width": 44,
                                                        "left": {
                                                            "kind": "IdentifierName",
                                                            "fullStart": 730,
                                                            "fullEnd": 757,
                                                            "start": 746,
                                                            "end": 756,
                                                            "fullWidth": 27,
                                                            "width": 10,
                                                            "text": "testResult",
                                                            "value": "testResult",
                                                            "valueText": "testResult",
                                                            "hasLeadingTrivia": true,
                                                            "hasTrailingTrivia": true,
                                                            "leadingTrivia": [
                                                                {
                                                                    "kind": "WhitespaceTrivia",
                                                                    "text": "                "
                                                                }
                                                            ],
                                                            "trailingTrivia": [
                                                                {
                                                                    "kind": "WhitespaceTrivia",
                                                                    "text": " "
                                                                }
                                                            ]
                                                        },
                                                        "operatorToken": {
                                                            "kind": "EqualsToken",
                                                            "fullStart": 757,
                                                            "fullEnd": 759,
                                                            "start": 757,
                                                            "end": 758,
                                                            "fullWidth": 2,
                                                            "width": 1,
                                                            "text": "=",
                                                            "value": "=",
                                                            "valueText": "=",
                                                            "hasTrailingTrivia": true,
                                                            "trailingTrivia": [
                                                                {
                                                                    "kind": "WhitespaceTrivia",
                                                                    "text": " "
                                                                }
                                                            ]
                                                        },
                                                        "right": {
                                                            "kind": "ParenthesizedExpression",
                                                            "fullStart": 759,
                                                            "fullEnd": 790,
                                                            "start": 759,
                                                            "end": 790,
                                                            "fullWidth": 31,
                                                            "width": 31,
                                                            "openParenToken": {
                                                                "kind": "OpenParenToken",
                                                                "fullStart": 759,
                                                                "fullEnd": 760,
                                                                "start": 759,
                                                                "end": 760,
                                                                "fullWidth": 1,
                                                                "width": 1,
                                                                "text": "(",
                                                                "value": "(",
                                                                "valueText": "("
                                                            },
                                                            "expression": {
                                                                "kind": "EqualsExpression",
                                                                "fullStart": 760,
                                                                "fullEnd": 789,
                                                                "start": 760,
                                                                "end": 789,
                                                                "fullWidth": 29,
                                                                "width": 29,
                                                                "left": {
                                                                    "kind": "TypeOfExpression",
                                                                    "fullStart": 760,
                                                                    "fullEnd": 774,
                                                                    "start": 760,
                                                                    "end": 773,
                                                                    "fullWidth": 14,
                                                                    "width": 13,
                                                                    "typeOfKeyword": {
                                                                        "kind": "TypeOfKeyword",
                                                                        "fullStart": 760,
                                                                        "fullEnd": 767,
                                                                        "start": 760,
                                                                        "end": 766,
                                                                        "fullWidth": 7,
                                                                        "width": 6,
                                                                        "text": "typeof",
                                                                        "value": "typeof",
                                                                        "valueText": "typeof",
                                                                        "hasTrailingTrivia": true,
                                                                        "trailingTrivia": [
                                                                            {
                                                                                "kind": "WhitespaceTrivia",
                                                                                "text": " "
                                                                            }
                                                                        ]
                                                                    },
                                                                    "expression": {
                                                                        "kind": "IdentifierName",
                                                                        "fullStart": 767,
                                                                        "fullEnd": 774,
                                                                        "start": 767,
                                                                        "end": 773,
                                                                        "fullWidth": 7,
                                                                        "width": 6,
                                                                        "text": "curVal",
                                                                        "value": "curVal",
                                                                        "valueText": "curVal",
                                                                        "hasTrailingTrivia": true,
                                                                        "trailingTrivia": [
                                                                            {
                                                                                "kind": "WhitespaceTrivia",
                                                                                "text": " "
                                                                            }
                                                                        ]
                                                                    }
                                                                },
                                                                "operatorToken": {
                                                                    "kind": "EqualsEqualsEqualsToken",
                                                                    "fullStart": 774,
                                                                    "fullEnd": 778,
                                                                    "start": 774,
                                                                    "end": 777,
                                                                    "fullWidth": 4,
                                                                    "width": 3,
                                                                    "text": "===",
                                                                    "value": "===",
                                                                    "valueText": "===",
                                                                    "hasTrailingTrivia": true,
                                                                    "trailingTrivia": [
                                                                        {
                                                                            "kind": "WhitespaceTrivia",
                                                                            "text": " "
                                                                        }
                                                                    ]
                                                                },
                                                                "right": {
                                                                    "kind": "StringLiteral",
                                                                    "fullStart": 778,
                                                                    "fullEnd": 789,
                                                                    "start": 778,
                                                                    "end": 789,
                                                                    "fullWidth": 11,
                                                                    "width": 11,
                                                                    "text": "\"undefined\"",
                                                                    "value": "undefined",
                                                                    "valueText": "undefined"
                                                                }
                                                            },
                                                            "closeParenToken": {
                                                                "kind": "CloseParenToken",
                                                                "fullStart": 789,
                                                                "fullEnd": 790,
                                                                "start": 789,
                                                                "end": 790,
                                                                "fullWidth": 1,
                                                                "width": 1,
                                                                "text": ")",
                                                                "value": ")",
                                                                "valueText": ")"
                                                            }
                                                        }
                                                    },
                                                    "semicolonToken": {
                                                        "kind": "SemicolonToken",
                                                        "fullStart": 790,
                                                        "fullEnd": 793,
                                                        "start": 790,
                                                        "end": 791,
                                                        "fullWidth": 3,
                                                        "width": 1,
                                                        "text": ";",
                                                        "value": ";",
                                                        "valueText": ";",
                                                        "hasTrailingTrivia": true,
                                                        "hasTrailingNewLine": true,
                                                        "trailingTrivia": [
                                                            {
                                                                "kind": "NewLineTrivia",
                                                                "text": "\r\n"
                                                            }
                                                        ]
                                                    }
                                                }
                                            ],
                                            "closeBraceToken": {
                                                "kind": "CloseBraceToken",
                                                "fullStart": 793,
                                                "fullEnd": 808,
                                                "start": 805,
                                                "end": 806,
                                                "fullWidth": 15,
                                                "width": 1,
                                                "text": "}",
                                                "value": "}",
                                                "valueText": "}",
                                                "hasLeadingTrivia": true,
                                                "hasTrailingTrivia": true,
                                                "hasTrailingNewLine": true,
                                                "leadingTrivia": [
                                                    {
                                                        "kind": "WhitespaceTrivia",
                                                        "text": "            "
                                                    }
                                                ],
                                                "trailingTrivia": [
                                                    {
                                                        "kind": "NewLineTrivia",
                                                        "text": "\r\n"
                                                    }
                                                ]
                                            }
                                        }
                                    }
                                ],
                                "closeBraceToken": {
                                    "kind": "CloseBraceToken",
                                    "fullStart": 808,
                                    "fullEnd": 819,
                                    "start": 816,
                                    "end": 817,
                                    "fullWidth": 11,
                                    "width": 1,
                                    "text": "}",
                                    "value": "}",
                                    "valueText": "}",
                                    "hasLeadingTrivia": true,
                                    "hasTrailingTrivia": true,
                                    "hasTrailingNewLine": true,
                                    "leadingTrivia": [
                                        {
                                            "kind": "WhitespaceTrivia",
                                            "text": "        "
                                        }
                                    ],
                                    "trailingTrivia": [
                                        {
                                            "kind": "NewLineTrivia",
                                            "text": "\r\n"
                                        }
                                    ]
                                }
                            }
                        },
                        {
                            "kind": "VariableStatement",
                            "fullStart": 819,
                            "fullEnd": 850,
                            "start": 829,
                            "end": 848,
                            "fullWidth": 31,
                            "width": 19,
                            "isIncrementallyUnusable": true,
                            "modifiers": [],
                            "variableDeclaration": {
                                "kind": "VariableDeclaration",
                                "fullStart": 819,
                                "fullEnd": 847,
                                "start": 829,
                                "end": 847,
                                "fullWidth": 28,
                                "width": 18,
                                "isIncrementallyUnusable": true,
                                "varKeyword": {
                                    "kind": "VarKeyword",
                                    "fullStart": 819,
                                    "fullEnd": 833,
                                    "start": 829,
                                    "end": 832,
                                    "fullWidth": 14,
                                    "width": 3,
                                    "text": "var",
                                    "value": "var",
                                    "valueText": "var",
                                    "hasLeadingTrivia": true,
                                    "hasLeadingNewLine": true,
                                    "hasTrailingTrivia": true,
                                    "leadingTrivia": [
                                        {
                                            "kind": "NewLineTrivia",
                                            "text": "\r\n"
                                        },
                                        {
                                            "kind": "WhitespaceTrivia",
                                            "text": "        "
                                        }
                                    ],
                                    "trailingTrivia": [
                                        {
                                            "kind": "WhitespaceTrivia",
                                            "text": " "
                                        }
                                    ]
                                },
                                "variableDeclarators": [
                                    {
                                        "kind": "VariableDeclarator",
                                        "fullStart": 833,
                                        "fullEnd": 847,
                                        "start": 833,
                                        "end": 847,
                                        "fullWidth": 14,
                                        "width": 14,
                                        "isIncrementallyUnusable": true,
                                        "propertyName": {
                                            "kind": "IdentifierName",
                                            "fullStart": 833,
                                            "fullEnd": 837,
                                            "start": 833,
                                            "end": 836,
                                            "fullWidth": 4,
                                            "width": 3,
                                            "text": "arr",
                                            "value": "arr",
                                            "valueText": "arr",
                                            "hasTrailingTrivia": true,
                                            "trailingTrivia": [
                                                {
                                                    "kind": "WhitespaceTrivia",
                                                    "text": " "
                                                }
                                            ]
                                        },
                                        "equalsValueClause": {
                                            "kind": "EqualsValueClause",
                                            "fullStart": 837,
                                            "fullEnd": 847,
                                            "start": 837,
                                            "end": 847,
                                            "fullWidth": 10,
                                            "width": 10,
                                            "isIncrementallyUnusable": true,
                                            "equalsToken": {
                                                "kind": "EqualsToken",
                                                "fullStart": 837,
                                                "fullEnd": 839,
                                                "start": 837,
                                                "end": 838,
                                                "fullWidth": 2,
                                                "width": 1,
                                                "text": "=",
                                                "value": "=",
                                                "valueText": "=",
                                                "hasTrailingTrivia": true,
                                                "trailingTrivia": [
                                                    {
                                                        "kind": "WhitespaceTrivia",
                                                        "text": " "
                                                    }
                                                ]
                                            },
                                            "value": {
                                                "kind": "ArrayLiteralExpression",
                                                "fullStart": 839,
                                                "fullEnd": 847,
                                                "start": 839,
                                                "end": 847,
                                                "fullWidth": 8,
                                                "width": 8,
                                                "isIncrementallyUnusable": true,
                                                "openBracketToken": {
                                                    "kind": "OpenBracketToken",
                                                    "fullStart": 839,
                                                    "fullEnd": 840,
                                                    "start": 839,
                                                    "end": 840,
                                                    "fullWidth": 1,
                                                    "width": 1,
                                                    "text": "[",
                                                    "value": "[",
                                                    "valueText": "["
                                                },
                                                "expressions": [
                                                    {
                                                        "kind": "NumericLiteral",
                                                        "fullStart": 840,
                                                        "fullEnd": 841,
                                                        "start": 840,
                                                        "end": 841,
                                                        "fullWidth": 1,
                                                        "width": 1,
                                                        "text": "0",
                                                        "value": 0,
                                                        "valueText": "0"
                                                    },
                                                    {
                                                        "kind": "CommaToken",
                                                        "fullStart": 841,
                                                        "fullEnd": 843,
                                                        "start": 841,
                                                        "end": 842,
                                                        "fullWidth": 2,
                                                        "width": 1,
                                                        "text": ",",
                                                        "value": ",",
                                                        "valueText": ",",
                                                        "hasTrailingTrivia": true,
                                                        "trailingTrivia": [
                                                            {
                                                                "kind": "WhitespaceTrivia",
                                                                "text": " "
                                                            }
                                                        ]
                                                    },
                                                    {
                                                        "kind": "OmittedExpression",
                                                        "fullStart": -1,
                                                        "fullEnd": -1,
                                                        "start": -1,
                                                        "end": -1,
                                                        "fullWidth": 0,
                                                        "width": 0,
                                                        "isIncrementallyUnusable": true
                                                    },
                                                    {
                                                        "kind": "CommaToken",
                                                        "fullStart": 843,
                                                        "fullEnd": 845,
                                                        "start": 843,
                                                        "end": 844,
                                                        "fullWidth": 2,
                                                        "width": 1,
                                                        "text": ",",
                                                        "value": ",",
                                                        "valueText": ",",
                                                        "hasTrailingTrivia": true,
                                                        "trailingTrivia": [
                                                            {
                                                                "kind": "WhitespaceTrivia",
                                                                "text": " "
                                                            }
                                                        ]
                                                    },
                                                    {
                                                        "kind": "NumericLiteral",
                                                        "fullStart": 845,
                                                        "fullEnd": 846,
                                                        "start": 845,
                                                        "end": 846,
                                                        "fullWidth": 1,
                                                        "width": 1,
                                                        "text": "2",
                                                        "value": 2,
                                                        "valueText": "2"
                                                    }
                                                ],
                                                "closeBracketToken": {
                                                    "kind": "CloseBracketToken",
                                                    "fullStart": 846,
                                                    "fullEnd": 847,
                                                    "start": 846,
                                                    "end": 847,
                                                    "fullWidth": 1,
                                                    "width": 1,
                                                    "text": "]",
                                                    "value": "]",
                                                    "valueText": "]"
                                                }
                                            }
                                        }
                                    }
                                ]
                            },
                            "semicolonToken": {
                                "kind": "SemicolonToken",
                                "fullStart": 847,
                                "fullEnd": 850,
                                "start": 847,
                                "end": 848,
                                "fullWidth": 3,
                                "width": 1,
                                "text": ";",
                                "value": ";",
                                "valueText": ";",
                                "hasTrailingTrivia": true,
                                "hasTrailingNewLine": true,
                                "trailingTrivia": [
                                    {
                                        "kind": "NewLineTrivia",
                                        "text": "\r\n"
                                    }
                                ]
                            }
                        },
                        {
                            "kind": "ExpressionStatement",
                            "fullStart": 850,
                            "fullEnd": 975,
                            "start": 860,
                            "end": 973,
                            "fullWidth": 125,
                            "width": 113,
                            "isIncrementallyUnusable": true,
                            "expression": {
                                "kind": "InvocationExpression",
                                "fullStart": 850,
                                "fullEnd": 972,
                                "start": 860,
                                "end": 972,
                                "fullWidth": 122,
                                "width": 112,
                                "isIncrementallyUnusable": true,
                                "expression": {
                                    "kind": "MemberAccessExpression",
                                    "fullStart": 850,
                                    "fullEnd": 881,
                                    "start": 860,
                                    "end": 881,
                                    "fullWidth": 31,
                                    "width": 21,
                                    "expression": {
                                        "kind": "IdentifierName",
                                        "fullStart": 850,
                                        "fullEnd": 866,
                                        "start": 860,
                                        "end": 866,
                                        "fullWidth": 16,
                                        "width": 6,
                                        "text": "Object",
                                        "value": "Object",
                                        "valueText": "Object",
                                        "hasLeadingTrivia": true,
                                        "hasLeadingNewLine": true,
                                        "leadingTrivia": [
                                            {
                                                "kind": "NewLineTrivia",
                                                "text": "\r\n"
                                            },
                                            {
                                                "kind": "WhitespaceTrivia",
                                                "text": "        "
                                            }
                                        ]
                                    },
                                    "dotToken": {
                                        "kind": "DotToken",
                                        "fullStart": 866,
                                        "fullEnd": 867,
                                        "start": 866,
                                        "end": 867,
                                        "fullWidth": 1,
                                        "width": 1,
                                        "text": ".",
                                        "value": ".",
                                        "valueText": "."
                                    },
                                    "name": {
                                        "kind": "IdentifierName",
                                        "fullStart": 867,
                                        "fullEnd": 881,
                                        "start": 867,
                                        "end": 881,
                                        "fullWidth": 14,
                                        "width": 14,
                                        "text": "defineProperty",
                                        "value": "defineProperty",
                                        "valueText": "defineProperty"
                                    }
                                },
                                "argumentList": {
                                    "kind": "ArgumentList",
                                    "fullStart": 881,
                                    "fullEnd": 972,
                                    "start": 881,
                                    "end": 972,
                                    "fullWidth": 91,
                                    "width": 91,
                                    "isIncrementallyUnusable": true,
                                    "openParenToken": {
                                        "kind": "OpenParenToken",
                                        "fullStart": 881,
                                        "fullEnd": 882,
                                        "start": 881,
                                        "end": 882,
                                        "fullWidth": 1,
                                        "width": 1,
                                        "text": "(",
                                        "value": "(",
                                        "valueText": "("
                                    },
                                    "arguments": [
                                        {
                                            "kind": "IdentifierName",
                                            "fullStart": 882,
                                            "fullEnd": 885,
                                            "start": 882,
                                            "end": 885,
                                            "fullWidth": 3,
                                            "width": 3,
                                            "text": "arr",
                                            "value": "arr",
                                            "valueText": "arr"
                                        },
                                        {
                                            "kind": "CommaToken",
                                            "fullStart": 885,
                                            "fullEnd": 887,
                                            "start": 885,
                                            "end": 886,
                                            "fullWidth": 2,
                                            "width": 1,
                                            "text": ",",
                                            "value": ",",
                                            "valueText": ",",
                                            "hasTrailingTrivia": true,
                                            "trailingTrivia": [
                                                {
                                                    "kind": "WhitespaceTrivia",
                                                    "text": " "
                                                }
                                            ]
                                        },
                                        {
                                            "kind": "StringLiteral",
                                            "fullStart": 887,
                                            "fullEnd": 890,
                                            "start": 887,
                                            "end": 890,
                                            "fullWidth": 3,
                                            "width": 3,
                                            "text": "\"1\"",
                                            "value": "1",
                                            "valueText": "1"
                                        },
                                        {
                                            "kind": "CommaToken",
                                            "fullStart": 890,
                                            "fullEnd": 892,
                                            "start": 890,
                                            "end": 891,
                                            "fullWidth": 2,
                                            "width": 1,
                                            "text": ",",
                                            "value": ",",
                                            "valueText": ",",
                                            "hasTrailingTrivia": true,
                                            "trailingTrivia": [
                                                {
                                                    "kind": "WhitespaceTrivia",
                                                    "text": " "
                                                }
                                            ]
                                        },
                                        {
                                            "kind": "ObjectLiteralExpression",
                                            "fullStart": 892,
                                            "fullEnd": 971,
                                            "start": 892,
                                            "end": 971,
                                            "fullWidth": 79,
                                            "width": 79,
                                            "isIncrementallyUnusable": true,
                                            "openBraceToken": {
                                                "kind": "OpenBraceToken",
                                                "fullStart": 892,
                                                "fullEnd": 895,
                                                "start": 892,
                                                "end": 893,
                                                "fullWidth": 3,
                                                "width": 1,
                                                "text": "{",
                                                "value": "{",
                                                "valueText": "{",
                                                "hasTrailingTrivia": true,
                                                "hasTrailingNewLine": true,
                                                "trailingTrivia": [
                                                    {
                                                        "kind": "NewLineTrivia",
                                                        "text": "\r\n"
                                                    }
                                                ]
                                            },
                                            "propertyAssignments": [
                                                {
                                                    "kind": "SimplePropertyAssignment",
                                                    "fullStart": 895,
                                                    "fullEnd": 927,
                                                    "start": 907,
                                                    "end": 927,
                                                    "fullWidth": 32,
                                                    "width": 20,
                                                    "isIncrementallyUnusable": true,
                                                    "propertyName": {
                                                        "kind": "IdentifierName",
                                                        "fullStart": 895,
                                                        "fullEnd": 910,
                                                        "start": 907,
                                                        "end": 910,
                                                        "fullWidth": 15,
                                                        "width": 3,
                                                        "text": "set",
                                                        "value": "set",
                                                        "valueText": "set",
                                                        "hasLeadingTrivia": true,
                                                        "leadingTrivia": [
                                                            {
                                                                "kind": "WhitespaceTrivia",
                                                                "text": "            "
                                                            }
                                                        ]
                                                    },
                                                    "colonToken": {
                                                        "kind": "ColonToken",
                                                        "fullStart": 910,
                                                        "fullEnd": 912,
                                                        "start": 910,
                                                        "end": 911,
                                                        "fullWidth": 2,
                                                        "width": 1,
                                                        "text": ":",
                                                        "value": ":",
                                                        "valueText": ":",
                                                        "hasTrailingTrivia": true,
                                                        "trailingTrivia": [
                                                            {
                                                                "kind": "WhitespaceTrivia",
                                                                "text": " "
                                                            }
                                                        ]
                                                    },
                                                    "expression": {
                                                        "kind": "FunctionExpression",
                                                        "fullStart": 912,
                                                        "fullEnd": 927,
                                                        "start": 912,
                                                        "end": 927,
                                                        "fullWidth": 15,
                                                        "width": 15,
                                                        "functionKeyword": {
                                                            "kind": "FunctionKeyword",
                                                            "fullStart": 912,
                                                            "fullEnd": 921,
                                                            "start": 912,
                                                            "end": 920,
                                                            "fullWidth": 9,
                                                            "width": 8,
                                                            "text": "function",
                                                            "value": "function",
                                                            "valueText": "function",
                                                            "hasTrailingTrivia": true,
                                                            "trailingTrivia": [
                                                                {
                                                                    "kind": "WhitespaceTrivia",
                                                                    "text": " "
                                                                }
                                                            ]
                                                        },
                                                        "callSignature": {
                                                            "kind": "CallSignature",
                                                            "fullStart": 921,
                                                            "fullEnd": 924,
                                                            "start": 921,
                                                            "end": 923,
                                                            "fullWidth": 3,
                                                            "width": 2,
                                                            "parameterList": {
                                                                "kind": "ParameterList",
                                                                "fullStart": 921,
                                                                "fullEnd": 924,
                                                                "start": 921,
                                                                "end": 923,
                                                                "fullWidth": 3,
                                                                "width": 2,
                                                                "openParenToken": {
                                                                    "kind": "OpenParenToken",
                                                                    "fullStart": 921,
                                                                    "fullEnd": 922,
                                                                    "start": 921,
                                                                    "end": 922,
                                                                    "fullWidth": 1,
                                                                    "width": 1,
                                                                    "text": "(",
                                                                    "value": "(",
                                                                    "valueText": "("
                                                                },
                                                                "parameters": [],
                                                                "closeParenToken": {
                                                                    "kind": "CloseParenToken",
                                                                    "fullStart": 922,
                                                                    "fullEnd": 924,
                                                                    "start": 922,
                                                                    "end": 923,
                                                                    "fullWidth": 2,
                                                                    "width": 1,
                                                                    "text": ")",
                                                                    "value": ")",
                                                                    "valueText": ")",
                                                                    "hasTrailingTrivia": true,
                                                                    "trailingTrivia": [
                                                                        {
                                                                            "kind": "WhitespaceTrivia",
                                                                            "text": " "
                                                                        }
                                                                    ]
                                                                }
                                                            }
                                                        },
                                                        "block": {
                                                            "kind": "Block",
                                                            "fullStart": 924,
                                                            "fullEnd": 927,
                                                            "start": 924,
                                                            "end": 927,
                                                            "fullWidth": 3,
                                                            "width": 3,
                                                            "openBraceToken": {
                                                                "kind": "OpenBraceToken",
                                                                "fullStart": 924,
                                                                "fullEnd": 926,
                                                                "start": 924,
                                                                "end": 925,
                                                                "fullWidth": 2,
                                                                "width": 1,
                                                                "text": "{",
                                                                "value": "{",
                                                                "valueText": "{",
                                                                "hasTrailingTrivia": true,
                                                                "trailingTrivia": [
                                                                    {
                                                                        "kind": "WhitespaceTrivia",
                                                                        "text": " "
                                                                    }
                                                                ]
                                                            },
                                                            "statements": [],
                                                            "closeBraceToken": {
                                                                "kind": "CloseBraceToken",
                                                                "fullStart": 926,
                                                                "fullEnd": 927,
                                                                "start": 926,
                                                                "end": 927,
                                                                "fullWidth": 1,
                                                                "width": 1,
                                                                "text": "}",
                                                                "value": "}",
                                                                "valueText": "}"
                                                            }
                                                        }
                                                    }
                                                },
                                                {
                                                    "kind": "CommaToken",
                                                    "fullStart": 927,
                                                    "fullEnd": 930,
                                                    "start": 927,
                                                    "end": 928,
                                                    "fullWidth": 3,
                                                    "width": 1,
                                                    "text": ",",
                                                    "value": ",",
                                                    "valueText": ",",
                                                    "hasTrailingTrivia": true,
                                                    "hasTrailingNewLine": true,
                                                    "trailingTrivia": [
                                                        {
                                                            "kind": "NewLineTrivia",
                                                            "text": "\r\n"
                                                        }
                                                    ]
                                                },
                                                {
                                                    "kind": "SimplePropertyAssignment",
                                                    "fullStart": 930,
                                                    "fullEnd": 962,
                                                    "start": 942,
                                                    "end": 960,
                                                    "fullWidth": 32,
                                                    "width": 18,
                                                    "propertyName": {
                                                        "kind": "IdentifierName",
                                                        "fullStart": 930,
                                                        "fullEnd": 954,
                                                        "start": 942,
                                                        "end": 954,
                                                        "fullWidth": 24,
                                                        "width": 12,
                                                        "text": "configurable",
                                                        "value": "configurable",
                                                        "valueText": "configurable",
                                                        "hasLeadingTrivia": true,
                                                        "leadingTrivia": [
                                                            {
                                                                "kind": "WhitespaceTrivia",
                                                                "text": "            "
                                                            }
                                                        ]
                                                    },
                                                    "colonToken": {
                                                        "kind": "ColonToken",
                                                        "fullStart": 954,
                                                        "fullEnd": 956,
                                                        "start": 954,
                                                        "end": 955,
                                                        "fullWidth": 2,
                                                        "width": 1,
                                                        "text": ":",
                                                        "value": ":",
                                                        "valueText": ":",
                                                        "hasTrailingTrivia": true,
                                                        "trailingTrivia": [
                                                            {
                                                                "kind": "WhitespaceTrivia",
                                                                "text": " "
                                                            }
                                                        ]
                                                    },
                                                    "expression": {
                                                        "kind": "TrueKeyword",
                                                        "fullStart": 956,
                                                        "fullEnd": 962,
                                                        "start": 956,
                                                        "end": 960,
                                                        "fullWidth": 6,
                                                        "width": 4,
                                                        "text": "true",
                                                        "value": true,
                                                        "valueText": "true",
                                                        "hasTrailingTrivia": true,
                                                        "hasTrailingNewLine": true,
                                                        "trailingTrivia": [
                                                            {
                                                                "kind": "NewLineTrivia",
                                                                "text": "\r\n"
                                                            }
                                                        ]
                                                    }
                                                }
                                            ],
                                            "closeBraceToken": {
                                                "kind": "CloseBraceToken",
                                                "fullStart": 962,
                                                "fullEnd": 971,
                                                "start": 970,
                                                "end": 971,
                                                "fullWidth": 9,
                                                "width": 1,
                                                "text": "}",
                                                "value": "}",
                                                "valueText": "}",
                                                "hasLeadingTrivia": true,
                                                "leadingTrivia": [
                                                    {
                                                        "kind": "WhitespaceTrivia",
                                                        "text": "        "
                                                    }
                                                ]
                                            }
                                        }
                                    ],
                                    "closeParenToken": {
                                        "kind": "CloseParenToken",
                                        "fullStart": 971,
                                        "fullEnd": 972,
                                        "start": 971,
                                        "end": 972,
                                        "fullWidth": 1,
                                        "width": 1,
                                        "text": ")",
                                        "value": ")",
                                        "valueText": ")"
                                    }
                                }
                            },
                            "semicolonToken": {
                                "kind": "SemicolonToken",
                                "fullStart": 972,
                                "fullEnd": 975,
                                "start": 972,
                                "end": 973,
                                "fullWidth": 3,
                                "width": 1,
                                "text": ";",
                                "value": ";",
                                "valueText": ";",
                                "hasTrailingTrivia": true,
                                "hasTrailingNewLine": true,
                                "trailingTrivia": [
                                    {
                                        "kind": "NewLineTrivia",
                                        "text": "\r\n"
                                    }
                                ]
                            }
                        },
                        {
                            "kind": "ExpressionStatement",
                            "fullStart": 975,
                            "fullEnd": 1031,
                            "start": 985,
                            "end": 1029,
                            "fullWidth": 56,
                            "width": 44,
                            "expression": {
                                "kind": "InvocationExpression",
                                "fullStart": 975,
                                "fullEnd": 1028,
                                "start": 985,
                                "end": 1028,
                                "fullWidth": 53,
                                "width": 43,
                                "expression": {
                                    "kind": "MemberAccessExpression",
                                    "fullStart": 975,
                                    "fullEnd": 1000,
                                    "start": 985,
                                    "end": 1000,
                                    "fullWidth": 25,
                                    "width": 15,
                                    "expression": {
                                        "kind": "IdentifierName",
                                        "fullStart": 975,
                                        "fullEnd": 988,
                                        "start": 985,
                                        "end": 988,
                                        "fullWidth": 13,
                                        "width": 3,
                                        "text": "arr",
                                        "value": "arr",
                                        "valueText": "arr",
                                        "hasLeadingTrivia": true,
                                        "hasLeadingNewLine": true,
                                        "leadingTrivia": [
                                            {
                                                "kind": "NewLineTrivia",
                                                "text": "\r\n"
                                            },
                                            {
                                                "kind": "WhitespaceTrivia",
                                                "text": "        "
                                            }
                                        ]
                                    },
                                    "dotToken": {
                                        "kind": "DotToken",
                                        "fullStart": 988,
                                        "fullEnd": 989,
                                        "start": 988,
                                        "end": 989,
                                        "fullWidth": 1,
                                        "width": 1,
                                        "text": ".",
                                        "value": ".",
                                        "valueText": "."
                                    },
                                    "name": {
                                        "kind": "IdentifierName",
                                        "fullStart": 989,
                                        "fullEnd": 1000,
                                        "start": 989,
                                        "end": 1000,
                                        "fullWidth": 11,
                                        "width": 11,
                                        "text": "reduceRight",
                                        "value": "reduceRight",
                                        "valueText": "reduceRight"
                                    }
                                },
                                "argumentList": {
                                    "kind": "ArgumentList",
                                    "fullStart": 1000,
                                    "fullEnd": 1028,
                                    "start": 1000,
                                    "end": 1028,
                                    "fullWidth": 28,
                                    "width": 28,
                                    "openParenToken": {
                                        "kind": "OpenParenToken",
                                        "fullStart": 1000,
                                        "fullEnd": 1001,
                                        "start": 1000,
                                        "end": 1001,
                                        "fullWidth": 1,
                                        "width": 1,
                                        "text": "(",
                                        "value": "(",
                                        "valueText": "("
                                    },
                                    "arguments": [
                                        {
                                            "kind": "IdentifierName",
                                            "fullStart": 1001,
                                            "fullEnd": 1011,
                                            "start": 1001,
                                            "end": 1011,
                                            "fullWidth": 10,
                                            "width": 10,
                                            "text": "callbackfn",
                                            "value": "callbackfn",
                                            "valueText": "callbackfn"
                                        },
                                        {
                                            "kind": "CommaToken",
                                            "fullStart": 1011,
                                            "fullEnd": 1013,
                                            "start": 1011,
                                            "end": 1012,
                                            "fullWidth": 2,
                                            "width": 1,
                                            "text": ",",
                                            "value": ",",
                                            "valueText": ",",
                                            "hasTrailingTrivia": true,
                                            "trailingTrivia": [
                                                {
                                                    "kind": "WhitespaceTrivia",
                                                    "text": " "
                                                }
                                            ]
                                        },
                                        {
                                            "kind": "StringLiteral",
                                            "fullStart": 1013,
                                            "fullEnd": 1027,
                                            "start": 1013,
                                            "end": 1027,
                                            "fullWidth": 14,
                                            "width": 14,
                                            "text": "\"initialValue\"",
                                            "value": "initialValue",
                                            "valueText": "initialValue"
                                        }
                                    ],
                                    "closeParenToken": {
                                        "kind": "CloseParenToken",
                                        "fullStart": 1027,
                                        "fullEnd": 1028,
                                        "start": 1027,
                                        "end": 1028,
                                        "fullWidth": 1,
                                        "width": 1,
                                        "text": ")",
                                        "value": ")",
                                        "valueText": ")"
                                    }
                                }
                            },
                            "semicolonToken": {
                                "kind": "SemicolonToken",
                                "fullStart": 1028,
                                "fullEnd": 1031,
                                "start": 1028,
                                "end": 1029,
                                "fullWidth": 3,
                                "width": 1,
                                "text": ";",
                                "value": ";",
                                "valueText": ";",
                                "hasTrailingTrivia": true,
                                "hasTrailingNewLine": true,
                                "trailingTrivia": [
                                    {
                                        "kind": "NewLineTrivia",
                                        "text": "\r\n"
                                    }
                                ]
                            }
                        },
                        {
                            "kind": "ReturnStatement",
                            "fullStart": 1031,
                            "fullEnd": 1059,
                            "start": 1039,
                            "end": 1057,
                            "fullWidth": 28,
                            "width": 18,
                            "returnKeyword": {
                                "kind": "ReturnKeyword",
                                "fullStart": 1031,
                                "fullEnd": 1046,
                                "start": 1039,
                                "end": 1045,
                                "fullWidth": 15,
                                "width": 6,
                                "text": "return",
                                "value": "return",
                                "valueText": "return",
                                "hasLeadingTrivia": true,
                                "hasTrailingTrivia": true,
                                "leadingTrivia": [
                                    {
                                        "kind": "WhitespaceTrivia",
                                        "text": "        "
                                    }
                                ],
                                "trailingTrivia": [
                                    {
                                        "kind": "WhitespaceTrivia",
                                        "text": " "
                                    }
                                ]
                            },
                            "expression": {
                                "kind": "IdentifierName",
                                "fullStart": 1046,
                                "fullEnd": 1056,
                                "start": 1046,
                                "end": 1056,
                                "fullWidth": 10,
                                "width": 10,
                                "text": "testResult",
                                "value": "testResult",
                                "valueText": "testResult"
                            },
                            "semicolonToken": {
                                "kind": "SemicolonToken",
                                "fullStart": 1056,
                                "fullEnd": 1059,
                                "start": 1056,
                                "end": 1057,
                                "fullWidth": 3,
                                "width": 1,
                                "text": ";",
                                "value": ";",
                                "valueText": ";",
                                "hasTrailingTrivia": true,
                                "hasTrailingNewLine": true,
                                "trailingTrivia": [
                                    {
                                        "kind": "NewLineTrivia",
                                        "text": "\r\n"
                                    }
                                ]
                            }
                        }
                    ],
                    "closeBraceToken": {
                        "kind": "CloseBraceToken",
                        "fullStart": 1059,
                        "fullEnd": 1077,
                        "start": 1074,
                        "end": 1075,
                        "fullWidth": 18,
                        "width": 1,
                        "text": "}",
                        "value": "}",
                        "valueText": "}",
                        "hasLeadingTrivia": true,
                        "hasLeadingNewLine": true,
                        "hasTrailingTrivia": true,
                        "hasTrailingNewLine": true,
                        "leadingTrivia": [
                            {
                                "kind": "WhitespaceTrivia",
                                "text": "         "
                            },
                            {
                                "kind": "NewLineTrivia",
                                "text": "\r\n"
                            },
                            {
                                "kind": "WhitespaceTrivia",
                                "text": "    "
                            }
                        ],
                        "trailingTrivia": [
                            {
                                "kind": "NewLineTrivia",
                                "text": "\r\n"
                            }
                        ]
                    }
                }
            },
            {
                "kind": "ExpressionStatement",
                "fullStart": 1077,
                "fullEnd": 1101,
                "start": 1077,
                "end": 1099,
                "fullWidth": 24,
                "width": 22,
                "expression": {
                    "kind": "InvocationExpression",
                    "fullStart": 1077,
                    "fullEnd": 1098,
                    "start": 1077,
                    "end": 1098,
                    "fullWidth": 21,
                    "width": 21,
                    "expression": {
                        "kind": "IdentifierName",
                        "fullStart": 1077,
                        "fullEnd": 1088,
                        "start": 1077,
                        "end": 1088,
                        "fullWidth": 11,
                        "width": 11,
                        "text": "runTestCase",
                        "value": "runTestCase",
                        "valueText": "runTestCase"
                    },
                    "argumentList": {
                        "kind": "ArgumentList",
                        "fullStart": 1088,
                        "fullEnd": 1098,
                        "start": 1088,
                        "end": 1098,
                        "fullWidth": 10,
                        "width": 10,
                        "openParenToken": {
                            "kind": "OpenParenToken",
                            "fullStart": 1088,
                            "fullEnd": 1089,
                            "start": 1088,
                            "end": 1089,
                            "fullWidth": 1,
                            "width": 1,
                            "text": "(",
                            "value": "(",
                            "valueText": "("
                        },
                        "arguments": [
                            {
                                "kind": "IdentifierName",
                                "fullStart": 1089,
                                "fullEnd": 1097,
                                "start": 1089,
                                "end": 1097,
                                "fullWidth": 8,
                                "width": 8,
                                "text": "testcase",
                                "value": "testcase",
                                "valueText": "testcase"
                            }
                        ],
                        "closeParenToken": {
                            "kind": "CloseParenToken",
                            "fullStart": 1097,
                            "fullEnd": 1098,
                            "start": 1097,
                            "end": 1098,
                            "fullWidth": 1,
                            "width": 1,
                            "text": ")",
                            "value": ")",
                            "valueText": ")"
                        }
                    }
                },
                "semicolonToken": {
                    "kind": "SemicolonToken",
                    "fullStart": 1098,
                    "fullEnd": 1101,
                    "start": 1098,
                    "end": 1099,
                    "fullWidth": 3,
                    "width": 1,
                    "text": ";",
                    "value": ";",
                    "valueText": ";",
                    "hasTrailingTrivia": true,
                    "hasTrailingNewLine": true,
                    "trailingTrivia": [
                        {
                            "kind": "NewLineTrivia",
                            "text": "\r\n"
                        }
                    ]
                }
            }
        ],
        "endOfFileToken": {
            "kind": "EndOfFileToken",
            "fullStart": 1101,
            "fullEnd": 1101,
            "start": 1101,
            "end": 1101,
            "fullWidth": 0,
            "width": 0,
            "text": ""
        }
    },
    "lineMap": {
        "lineStarts": [
            0,
            67,
            152,
            232,
            308,
            380,
            385,
            444,
            575,
            580,
            582,
            584,
            607,
            609,
            642,
            700,
            730,
            793,
            808,
            819,
            821,
            850,
            852,
            895,
            930,
            962,
            975,
            977,
            1031,
            1059,
            1070,
            1077,
            1101
        ],
        "length": 1101
    }
}<|MERGE_RESOLUTION|>--- conflicted
+++ resolved
@@ -252,12 +252,8 @@
                                         "start": 621,
                                         "end": 639,
                                         "fullWidth": 18,
-<<<<<<< HEAD
                                         "width": 18,
-                                        "identifier": {
-=======
                                         "propertyName": {
->>>>>>> 85e84683
                                             "kind": "IdentifierName",
                                             "fullStart": 621,
                                             "fullEnd": 632,
