--- conflicted
+++ resolved
@@ -419,11 +419,8 @@
                                             "start": 657,
                                             "end": 664,
                                             "fullWidth": 7,
-<<<<<<< HEAD
                                             "width": 7,
-=======
                                             "modifiers": [],
->>>>>>> e3c38734
                                             "identifier": {
                                                 "kind": "IdentifierName",
                                                 "fullStart": 657,
@@ -463,11 +460,8 @@
                                             "start": 666,
                                             "end": 672,
                                             "fullWidth": 6,
-<<<<<<< HEAD
                                             "width": 6,
-=======
                                             "modifiers": [],
->>>>>>> e3c38734
                                             "identifier": {
                                                 "kind": "IdentifierName",
                                                 "fullStart": 666,
@@ -507,11 +501,8 @@
                                             "start": 674,
                                             "end": 677,
                                             "fullWidth": 3,
-<<<<<<< HEAD
                                             "width": 3,
-=======
                                             "modifiers": [],
->>>>>>> e3c38734
                                             "identifier": {
                                                 "kind": "IdentifierName",
                                                 "fullStart": 674,
@@ -551,11 +542,8 @@
                                             "start": 679,
                                             "end": 682,
                                             "fullWidth": 3,
-<<<<<<< HEAD
                                             "width": 3,
-=======
                                             "modifiers": [],
->>>>>>> e3c38734
                                             "identifier": {
                                                 "kind": "IdentifierName",
                                                 "fullStart": 679,
