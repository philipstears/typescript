{
    "isDeclaration": false,
    "languageVersion": "EcmaScript5",
    "parseOptions": {
        "allowAutomaticSemicolonInsertion": true
    },
    "sourceUnit": {
        "kind": "SourceUnit",
        "fullStart": 0,
        "fullEnd": 1455,
        "start": 618,
        "end": 1455,
        "fullWidth": 1455,
        "width": 837,
        "isIncrementallyUnusable": true,
        "moduleElements": [
            {
                "kind": "FunctionDeclaration",
                "fullStart": 0,
                "fullEnd": 1431,
                "start": 618,
                "end": 1429,
                "fullWidth": 1431,
                "width": 811,
                "isIncrementallyUnusable": true,
                "modifiers": [],
                "functionKeyword": {
                    "kind": "FunctionKeyword",
                    "fullStart": 0,
                    "fullEnd": 627,
                    "start": 618,
                    "end": 626,
                    "fullWidth": 627,
                    "width": 8,
                    "text": "function",
                    "value": "function",
                    "valueText": "function",
                    "hasLeadingTrivia": true,
                    "hasLeadingComment": true,
                    "hasLeadingNewLine": true,
                    "hasTrailingTrivia": true,
                    "leadingTrivia": [
                        {
                            "kind": "SingleLineCommentTrivia",
                            "text": "/// Copyright (c) 2012 Ecma International.  All rights reserved. "
                        },
                        {
                            "kind": "NewLineTrivia",
                            "text": "\r\n"
                        },
                        {
                            "kind": "SingleLineCommentTrivia",
                            "text": "/// Ecma International makes this code available under the terms and conditions set"
                        },
                        {
                            "kind": "NewLineTrivia",
                            "text": "\r\n"
                        },
                        {
                            "kind": "SingleLineCommentTrivia",
                            "text": "/// forth on http://hg.ecmascript.org/tests/test262/raw-file/tip/LICENSE (the "
                        },
                        {
                            "kind": "NewLineTrivia",
                            "text": "\r\n"
                        },
                        {
                            "kind": "SingleLineCommentTrivia",
                            "text": "/// \"Use Terms\").   Any redistribution of this code must retain the above "
                        },
                        {
                            "kind": "NewLineTrivia",
                            "text": "\r\n"
                        },
                        {
                            "kind": "SingleLineCommentTrivia",
                            "text": "/// copyright and this notice and otherwise comply with the Use Terms."
                        },
                        {
                            "kind": "NewLineTrivia",
                            "text": "\r\n"
                        },
                        {
                            "kind": "MultiLineCommentTrivia",
                            "text": "/**\r\n * @path ch15/15.4/15.4.4/15.4.4.22/15.4.4.22-8-b-iii-1-5.js\r\n * @description Array.prototype.reduceRight - element to be retrieved is own data property that overrides an inherited accessor property on an Array-like object\r\n */"
                        },
                        {
                            "kind": "NewLineTrivia",
                            "text": "\r\n"
                        },
                        {
                            "kind": "NewLineTrivia",
                            "text": "\r\n"
                        },
                        {
                            "kind": "NewLineTrivia",
                            "text": "\r\n"
                        }
                    ],
                    "trailingTrivia": [
                        {
                            "kind": "WhitespaceTrivia",
                            "text": " "
                        }
                    ]
                },
                "identifier": {
                    "kind": "IdentifierName",
                    "fullStart": 627,
                    "fullEnd": 635,
                    "start": 627,
                    "end": 635,
                    "fullWidth": 8,
                    "width": 8,
                    "text": "testcase",
                    "value": "testcase",
                    "valueText": "testcase"
                },
                "callSignature": {
                    "kind": "CallSignature",
                    "fullStart": 635,
                    "fullEnd": 638,
                    "start": 635,
                    "end": 637,
                    "fullWidth": 3,
                    "width": 2,
                    "parameterList": {
                        "kind": "ParameterList",
                        "fullStart": 635,
                        "fullEnd": 638,
                        "start": 635,
                        "end": 637,
                        "fullWidth": 3,
                        "width": 2,
                        "openParenToken": {
                            "kind": "OpenParenToken",
                            "fullStart": 635,
                            "fullEnd": 636,
                            "start": 635,
                            "end": 636,
                            "fullWidth": 1,
                            "width": 1,
                            "text": "(",
                            "value": "(",
                            "valueText": "("
                        },
                        "parameters": [],
                        "closeParenToken": {
                            "kind": "CloseParenToken",
                            "fullStart": 636,
                            "fullEnd": 638,
                            "start": 636,
                            "end": 637,
                            "fullWidth": 2,
                            "width": 1,
                            "text": ")",
                            "value": ")",
                            "valueText": ")",
                            "hasTrailingTrivia": true,
                            "trailingTrivia": [
                                {
                                    "kind": "WhitespaceTrivia",
                                    "text": " "
                                }
                            ]
                        }
                    }
                },
                "block": {
                    "kind": "Block",
                    "fullStart": 638,
                    "fullEnd": 1431,
                    "start": 638,
                    "end": 1429,
                    "fullWidth": 793,
                    "width": 791,
                    "isIncrementallyUnusable": true,
                    "openBraceToken": {
                        "kind": "OpenBraceToken",
                        "fullStart": 638,
                        "fullEnd": 641,
                        "start": 638,
                        "end": 639,
                        "fullWidth": 3,
                        "width": 1,
                        "text": "{",
                        "value": "{",
                        "valueText": "{",
                        "hasTrailingTrivia": true,
                        "hasTrailingNewLine": true,
                        "trailingTrivia": [
                            {
                                "kind": "NewLineTrivia",
                                "text": "\r\n"
                            }
                        ]
                    },
                    "statements": [
                        {
                            "kind": "VariableStatement",
                            "fullStart": 641,
                            "fullEnd": 676,
                            "start": 651,
                            "end": 674,
                            "fullWidth": 35,
                            "width": 23,
                            "modifiers": [],
                            "variableDeclaration": {
                                "kind": "VariableDeclaration",
                                "fullStart": 641,
                                "fullEnd": 673,
                                "start": 651,
                                "end": 673,
                                "fullWidth": 32,
                                "width": 22,
                                "varKeyword": {
                                    "kind": "VarKeyword",
                                    "fullStart": 641,
                                    "fullEnd": 655,
                                    "start": 651,
                                    "end": 654,
                                    "fullWidth": 14,
                                    "width": 3,
                                    "text": "var",
                                    "value": "var",
                                    "valueText": "var",
                                    "hasLeadingTrivia": true,
                                    "hasLeadingNewLine": true,
                                    "hasTrailingTrivia": true,
                                    "leadingTrivia": [
                                        {
                                            "kind": "NewLineTrivia",
                                            "text": "\r\n"
                                        },
                                        {
                                            "kind": "WhitespaceTrivia",
                                            "text": "        "
                                        }
                                    ],
                                    "trailingTrivia": [
                                        {
                                            "kind": "WhitespaceTrivia",
                                            "text": " "
                                        }
                                    ]
                                },
                                "variableDeclarators": [
                                    {
                                        "kind": "VariableDeclarator",
                                        "fullStart": 655,
                                        "fullEnd": 673,
                                        "start": 655,
                                        "end": 673,
                                        "fullWidth": 18,
                                        "width": 18,
                                        "identifier": {
                                            "kind": "IdentifierName",
                                            "fullStart": 655,
                                            "fullEnd": 666,
                                            "start": 655,
                                            "end": 665,
                                            "fullWidth": 11,
                                            "width": 10,
                                            "text": "testResult",
                                            "value": "testResult",
                                            "valueText": "testResult",
                                            "hasTrailingTrivia": true,
                                            "trailingTrivia": [
                                                {
                                                    "kind": "WhitespaceTrivia",
                                                    "text": " "
                                                }
                                            ]
                                        },
                                        "equalsValueClause": {
                                            "kind": "EqualsValueClause",
                                            "fullStart": 666,
                                            "fullEnd": 673,
                                            "start": 666,
                                            "end": 673,
                                            "fullWidth": 7,
                                            "width": 7,
                                            "equalsToken": {
                                                "kind": "EqualsToken",
                                                "fullStart": 666,
                                                "fullEnd": 668,
                                                "start": 666,
                                                "end": 667,
                                                "fullWidth": 2,
                                                "width": 1,
                                                "text": "=",
                                                "value": "=",
                                                "valueText": "=",
                                                "hasTrailingTrivia": true,
                                                "trailingTrivia": [
                                                    {
                                                        "kind": "WhitespaceTrivia",
                                                        "text": " "
                                                    }
                                                ]
                                            },
                                            "value": {
                                                "kind": "FalseKeyword",
                                                "fullStart": 668,
                                                "fullEnd": 673,
                                                "start": 668,
                                                "end": 673,
                                                "fullWidth": 5,
                                                "width": 5,
                                                "text": "false",
                                                "value": false,
                                                "valueText": "false"
                                            }
                                        }
                                    }
                                ]
                            },
                            "semicolonToken": {
                                "kind": "SemicolonToken",
                                "fullStart": 673,
                                "fullEnd": 676,
                                "start": 673,
                                "end": 674,
                                "fullWidth": 3,
                                "width": 1,
                                "text": ";",
                                "value": ";",
                                "valueText": ";",
                                "hasTrailingTrivia": true,
                                "hasTrailingNewLine": true,
                                "trailingTrivia": [
                                    {
                                        "kind": "NewLineTrivia",
                                        "text": "\r\n"
                                    }
                                ]
                            }
                        },
                        {
                            "kind": "FunctionDeclaration",
                            "fullStart": 676,
                            "fullEnd": 840,
                            "start": 684,
                            "end": 838,
                            "fullWidth": 164,
                            "width": 154,
                            "modifiers": [],
                            "functionKeyword": {
                                "kind": "FunctionKeyword",
                                "fullStart": 676,
                                "fullEnd": 693,
                                "start": 684,
                                "end": 692,
                                "fullWidth": 17,
                                "width": 8,
                                "text": "function",
                                "value": "function",
                                "valueText": "function",
                                "hasLeadingTrivia": true,
                                "hasTrailingTrivia": true,
                                "leadingTrivia": [
                                    {
                                        "kind": "WhitespaceTrivia",
                                        "text": "        "
                                    }
                                ],
                                "trailingTrivia": [
                                    {
                                        "kind": "WhitespaceTrivia",
                                        "text": " "
                                    }
                                ]
                            },
                            "identifier": {
                                "kind": "IdentifierName",
                                "fullStart": 693,
                                "fullEnd": 703,
                                "start": 693,
                                "end": 703,
                                "fullWidth": 10,
                                "width": 10,
                                "text": "callbackfn",
                                "value": "callbackfn",
                                "valueText": "callbackfn"
                            },
                            "callSignature": {
                                "kind": "CallSignature",
                                "fullStart": 703,
                                "fullEnd": 731,
                                "start": 703,
                                "end": 730,
                                "fullWidth": 28,
                                "width": 27,
                                "parameterList": {
                                    "kind": "ParameterList",
                                    "fullStart": 703,
                                    "fullEnd": 731,
                                    "start": 703,
                                    "end": 730,
                                    "fullWidth": 28,
                                    "width": 27,
                                    "openParenToken": {
                                        "kind": "OpenParenToken",
                                        "fullStart": 703,
                                        "fullEnd": 704,
                                        "start": 703,
                                        "end": 704,
                                        "fullWidth": 1,
                                        "width": 1,
                                        "text": "(",
                                        "value": "(",
                                        "valueText": "("
                                    },
                                    "parameters": [
                                        {
                                            "kind": "Parameter",
                                            "fullStart": 704,
                                            "fullEnd": 711,
                                            "start": 704,
                                            "end": 711,
                                            "fullWidth": 7,
<<<<<<< HEAD
                                            "width": 7,
=======
                                            "modifiers": [],
>>>>>>> e3c38734
                                            "identifier": {
                                                "kind": "IdentifierName",
                                                "fullStart": 704,
                                                "fullEnd": 711,
                                                "start": 704,
                                                "end": 711,
                                                "fullWidth": 7,
                                                "width": 7,
                                                "text": "prevVal",
                                                "value": "prevVal",
                                                "valueText": "prevVal"
                                            }
                                        },
                                        {
                                            "kind": "CommaToken",
                                            "fullStart": 711,
                                            "fullEnd": 713,
                                            "start": 711,
                                            "end": 712,
                                            "fullWidth": 2,
                                            "width": 1,
                                            "text": ",",
                                            "value": ",",
                                            "valueText": ",",
                                            "hasTrailingTrivia": true,
                                            "trailingTrivia": [
                                                {
                                                    "kind": "WhitespaceTrivia",
                                                    "text": " "
                                                }
                                            ]
                                        },
                                        {
                                            "kind": "Parameter",
                                            "fullStart": 713,
                                            "fullEnd": 719,
                                            "start": 713,
                                            "end": 719,
                                            "fullWidth": 6,
<<<<<<< HEAD
                                            "width": 6,
=======
                                            "modifiers": [],
>>>>>>> e3c38734
                                            "identifier": {
                                                "kind": "IdentifierName",
                                                "fullStart": 713,
                                                "fullEnd": 719,
                                                "start": 713,
                                                "end": 719,
                                                "fullWidth": 6,
                                                "width": 6,
                                                "text": "curVal",
                                                "value": "curVal",
                                                "valueText": "curVal"
                                            }
                                        },
                                        {
                                            "kind": "CommaToken",
                                            "fullStart": 719,
                                            "fullEnd": 721,
                                            "start": 719,
                                            "end": 720,
                                            "fullWidth": 2,
                                            "width": 1,
                                            "text": ",",
                                            "value": ",",
                                            "valueText": ",",
                                            "hasTrailingTrivia": true,
                                            "trailingTrivia": [
                                                {
                                                    "kind": "WhitespaceTrivia",
                                                    "text": " "
                                                }
                                            ]
                                        },
                                        {
                                            "kind": "Parameter",
                                            "fullStart": 721,
                                            "fullEnd": 724,
                                            "start": 721,
                                            "end": 724,
                                            "fullWidth": 3,
<<<<<<< HEAD
                                            "width": 3,
=======
                                            "modifiers": [],
>>>>>>> e3c38734
                                            "identifier": {
                                                "kind": "IdentifierName",
                                                "fullStart": 721,
                                                "fullEnd": 724,
                                                "start": 721,
                                                "end": 724,
                                                "fullWidth": 3,
                                                "width": 3,
                                                "text": "idx",
                                                "value": "idx",
                                                "valueText": "idx"
                                            }
                                        },
                                        {
                                            "kind": "CommaToken",
                                            "fullStart": 724,
                                            "fullEnd": 726,
                                            "start": 724,
                                            "end": 725,
                                            "fullWidth": 2,
                                            "width": 1,
                                            "text": ",",
                                            "value": ",",
                                            "valueText": ",",
                                            "hasTrailingTrivia": true,
                                            "trailingTrivia": [
                                                {
                                                    "kind": "WhitespaceTrivia",
                                                    "text": " "
                                                }
                                            ]
                                        },
                                        {
                                            "kind": "Parameter",
                                            "fullStart": 726,
                                            "fullEnd": 729,
                                            "start": 726,
                                            "end": 729,
                                            "fullWidth": 3,
<<<<<<< HEAD
                                            "width": 3,
=======
                                            "modifiers": [],
>>>>>>> e3c38734
                                            "identifier": {
                                                "kind": "IdentifierName",
                                                "fullStart": 726,
                                                "fullEnd": 729,
                                                "start": 726,
                                                "end": 729,
                                                "fullWidth": 3,
                                                "width": 3,
                                                "text": "obj",
                                                "value": "obj",
                                                "valueText": "obj"
                                            }
                                        }
                                    ],
                                    "closeParenToken": {
                                        "kind": "CloseParenToken",
                                        "fullStart": 729,
                                        "fullEnd": 731,
                                        "start": 729,
                                        "end": 730,
                                        "fullWidth": 2,
                                        "width": 1,
                                        "text": ")",
                                        "value": ")",
                                        "valueText": ")",
                                        "hasTrailingTrivia": true,
                                        "trailingTrivia": [
                                            {
                                                "kind": "WhitespaceTrivia",
                                                "text": " "
                                            }
                                        ]
                                    }
                                }
                            },
                            "block": {
                                "kind": "Block",
                                "fullStart": 731,
                                "fullEnd": 840,
                                "start": 731,
                                "end": 838,
                                "fullWidth": 109,
                                "width": 107,
                                "openBraceToken": {
                                    "kind": "OpenBraceToken",
                                    "fullStart": 731,
                                    "fullEnd": 734,
                                    "start": 731,
                                    "end": 732,
                                    "fullWidth": 3,
                                    "width": 1,
                                    "text": "{",
                                    "value": "{",
                                    "valueText": "{",
                                    "hasTrailingTrivia": true,
                                    "hasTrailingNewLine": true,
                                    "trailingTrivia": [
                                        {
                                            "kind": "NewLineTrivia",
                                            "text": "\r\n"
                                        }
                                    ]
                                },
                                "statements": [
                                    {
                                        "kind": "IfStatement",
                                        "fullStart": 734,
                                        "fullEnd": 829,
                                        "start": 746,
                                        "end": 827,
                                        "fullWidth": 95,
                                        "width": 81,
                                        "ifKeyword": {
                                            "kind": "IfKeyword",
                                            "fullStart": 734,
                                            "fullEnd": 749,
                                            "start": 746,
                                            "end": 748,
                                            "fullWidth": 15,
                                            "width": 2,
                                            "text": "if",
                                            "value": "if",
                                            "valueText": "if",
                                            "hasLeadingTrivia": true,
                                            "hasTrailingTrivia": true,
                                            "leadingTrivia": [
                                                {
                                                    "kind": "WhitespaceTrivia",
                                                    "text": "            "
                                                }
                                            ],
                                            "trailingTrivia": [
                                                {
                                                    "kind": "WhitespaceTrivia",
                                                    "text": " "
                                                }
                                            ]
                                        },
                                        "openParenToken": {
                                            "kind": "OpenParenToken",
                                            "fullStart": 749,
                                            "fullEnd": 750,
                                            "start": 749,
                                            "end": 750,
                                            "fullWidth": 1,
                                            "width": 1,
                                            "text": "(",
                                            "value": "(",
                                            "valueText": "("
                                        },
                                        "condition": {
                                            "kind": "EqualsExpression",
                                            "fullStart": 750,
                                            "fullEnd": 759,
                                            "start": 750,
                                            "end": 759,
                                            "fullWidth": 9,
                                            "width": 9,
                                            "left": {
                                                "kind": "IdentifierName",
                                                "fullStart": 750,
                                                "fullEnd": 754,
                                                "start": 750,
                                                "end": 753,
                                                "fullWidth": 4,
                                                "width": 3,
                                                "text": "idx",
                                                "value": "idx",
                                                "valueText": "idx",
                                                "hasTrailingTrivia": true,
                                                "trailingTrivia": [
                                                    {
                                                        "kind": "WhitespaceTrivia",
                                                        "text": " "
                                                    }
                                                ]
                                            },
                                            "operatorToken": {
                                                "kind": "EqualsEqualsEqualsToken",
                                                "fullStart": 754,
                                                "fullEnd": 758,
                                                "start": 754,
                                                "end": 757,
                                                "fullWidth": 4,
                                                "width": 3,
                                                "text": "===",
                                                "value": "===",
                                                "valueText": "===",
                                                "hasTrailingTrivia": true,
                                                "trailingTrivia": [
                                                    {
                                                        "kind": "WhitespaceTrivia",
                                                        "text": " "
                                                    }
                                                ]
                                            },
                                            "right": {
                                                "kind": "NumericLiteral",
                                                "fullStart": 758,
                                                "fullEnd": 759,
                                                "start": 758,
                                                "end": 759,
                                                "fullWidth": 1,
                                                "width": 1,
                                                "text": "1",
                                                "value": 1,
                                                "valueText": "1"
                                            }
                                        },
                                        "closeParenToken": {
                                            "kind": "CloseParenToken",
                                            "fullStart": 759,
                                            "fullEnd": 761,
                                            "start": 759,
                                            "end": 760,
                                            "fullWidth": 2,
                                            "width": 1,
                                            "text": ")",
                                            "value": ")",
                                            "valueText": ")",
                                            "hasTrailingTrivia": true,
                                            "trailingTrivia": [
                                                {
                                                    "kind": "WhitespaceTrivia",
                                                    "text": " "
                                                }
                                            ]
                                        },
                                        "statement": {
                                            "kind": "Block",
                                            "fullStart": 761,
                                            "fullEnd": 829,
                                            "start": 761,
                                            "end": 827,
                                            "fullWidth": 68,
                                            "width": 66,
                                            "openBraceToken": {
                                                "kind": "OpenBraceToken",
                                                "fullStart": 761,
                                                "fullEnd": 764,
                                                "start": 761,
                                                "end": 762,
                                                "fullWidth": 3,
                                                "width": 1,
                                                "text": "{",
                                                "value": "{",
                                                "valueText": "{",
                                                "hasTrailingTrivia": true,
                                                "hasTrailingNewLine": true,
                                                "trailingTrivia": [
                                                    {
                                                        "kind": "NewLineTrivia",
                                                        "text": "\r\n"
                                                    }
                                                ]
                                            },
                                            "statements": [
                                                {
                                                    "kind": "ExpressionStatement",
                                                    "fullStart": 764,
                                                    "fullEnd": 814,
                                                    "start": 780,
                                                    "end": 812,
                                                    "fullWidth": 50,
                                                    "width": 32,
                                                    "expression": {
                                                        "kind": "AssignmentExpression",
                                                        "fullStart": 764,
                                                        "fullEnd": 811,
                                                        "start": 780,
                                                        "end": 811,
                                                        "fullWidth": 47,
                                                        "width": 31,
                                                        "left": {
                                                            "kind": "IdentifierName",
                                                            "fullStart": 764,
                                                            "fullEnd": 791,
                                                            "start": 780,
                                                            "end": 790,
                                                            "fullWidth": 27,
                                                            "width": 10,
                                                            "text": "testResult",
                                                            "value": "testResult",
                                                            "valueText": "testResult",
                                                            "hasLeadingTrivia": true,
                                                            "hasTrailingTrivia": true,
                                                            "leadingTrivia": [
                                                                {
                                                                    "kind": "WhitespaceTrivia",
                                                                    "text": "                "
                                                                }
                                                            ],
                                                            "trailingTrivia": [
                                                                {
                                                                    "kind": "WhitespaceTrivia",
                                                                    "text": " "
                                                                }
                                                            ]
                                                        },
                                                        "operatorToken": {
                                                            "kind": "EqualsToken",
                                                            "fullStart": 791,
                                                            "fullEnd": 793,
                                                            "start": 791,
                                                            "end": 792,
                                                            "fullWidth": 2,
                                                            "width": 1,
                                                            "text": "=",
                                                            "value": "=",
                                                            "valueText": "=",
                                                            "hasTrailingTrivia": true,
                                                            "trailingTrivia": [
                                                                {
                                                                    "kind": "WhitespaceTrivia",
                                                                    "text": " "
                                                                }
                                                            ]
                                                        },
                                                        "right": {
                                                            "kind": "ParenthesizedExpression",
                                                            "fullStart": 793,
                                                            "fullEnd": 811,
                                                            "start": 793,
                                                            "end": 811,
                                                            "fullWidth": 18,
                                                            "width": 18,
                                                            "openParenToken": {
                                                                "kind": "OpenParenToken",
                                                                "fullStart": 793,
                                                                "fullEnd": 794,
                                                                "start": 793,
                                                                "end": 794,
                                                                "fullWidth": 1,
                                                                "width": 1,
                                                                "text": "(",
                                                                "value": "(",
                                                                "valueText": "("
                                                            },
                                                            "expression": {
                                                                "kind": "EqualsExpression",
                                                                "fullStart": 794,
                                                                "fullEnd": 810,
                                                                "start": 794,
                                                                "end": 810,
                                                                "fullWidth": 16,
                                                                "width": 16,
                                                                "left": {
                                                                    "kind": "IdentifierName",
                                                                    "fullStart": 794,
                                                                    "fullEnd": 802,
                                                                    "start": 794,
                                                                    "end": 801,
                                                                    "fullWidth": 8,
                                                                    "width": 7,
                                                                    "text": "prevVal",
                                                                    "value": "prevVal",
                                                                    "valueText": "prevVal",
                                                                    "hasTrailingTrivia": true,
                                                                    "trailingTrivia": [
                                                                        {
                                                                            "kind": "WhitespaceTrivia",
                                                                            "text": " "
                                                                        }
                                                                    ]
                                                                },
                                                                "operatorToken": {
                                                                    "kind": "EqualsEqualsEqualsToken",
                                                                    "fullStart": 802,
                                                                    "fullEnd": 806,
                                                                    "start": 802,
                                                                    "end": 805,
                                                                    "fullWidth": 4,
                                                                    "width": 3,
                                                                    "text": "===",
                                                                    "value": "===",
                                                                    "valueText": "===",
                                                                    "hasTrailingTrivia": true,
                                                                    "trailingTrivia": [
                                                                        {
                                                                            "kind": "WhitespaceTrivia",
                                                                            "text": " "
                                                                        }
                                                                    ]
                                                                },
                                                                "right": {
                                                                    "kind": "StringLiteral",
                                                                    "fullStart": 806,
                                                                    "fullEnd": 810,
                                                                    "start": 806,
                                                                    "end": 810,
                                                                    "fullWidth": 4,
                                                                    "width": 4,
                                                                    "text": "\"20\"",
                                                                    "value": "20",
                                                                    "valueText": "20"
                                                                }
                                                            },
                                                            "closeParenToken": {
                                                                "kind": "CloseParenToken",
                                                                "fullStart": 810,
                                                                "fullEnd": 811,
                                                                "start": 810,
                                                                "end": 811,
                                                                "fullWidth": 1,
                                                                "width": 1,
                                                                "text": ")",
                                                                "value": ")",
                                                                "valueText": ")"
                                                            }
                                                        }
                                                    },
                                                    "semicolonToken": {
                                                        "kind": "SemicolonToken",
                                                        "fullStart": 811,
                                                        "fullEnd": 814,
                                                        "start": 811,
                                                        "end": 812,
                                                        "fullWidth": 3,
                                                        "width": 1,
                                                        "text": ";",
                                                        "value": ";",
                                                        "valueText": ";",
                                                        "hasTrailingTrivia": true,
                                                        "hasTrailingNewLine": true,
                                                        "trailingTrivia": [
                                                            {
                                                                "kind": "NewLineTrivia",
                                                                "text": "\r\n"
                                                            }
                                                        ]
                                                    }
                                                }
                                            ],
                                            "closeBraceToken": {
                                                "kind": "CloseBraceToken",
                                                "fullStart": 814,
                                                "fullEnd": 829,
                                                "start": 826,
                                                "end": 827,
                                                "fullWidth": 15,
                                                "width": 1,
                                                "text": "}",
                                                "value": "}",
                                                "valueText": "}",
                                                "hasLeadingTrivia": true,
                                                "hasTrailingTrivia": true,
                                                "hasTrailingNewLine": true,
                                                "leadingTrivia": [
                                                    {
                                                        "kind": "WhitespaceTrivia",
                                                        "text": "            "
                                                    }
                                                ],
                                                "trailingTrivia": [
                                                    {
                                                        "kind": "NewLineTrivia",
                                                        "text": "\r\n"
                                                    }
                                                ]
                                            }
                                        }
                                    }
                                ],
                                "closeBraceToken": {
                                    "kind": "CloseBraceToken",
                                    "fullStart": 829,
                                    "fullEnd": 840,
                                    "start": 837,
                                    "end": 838,
                                    "fullWidth": 11,
                                    "width": 1,
                                    "text": "}",
                                    "value": "}",
                                    "valueText": "}",
                                    "hasLeadingTrivia": true,
                                    "hasTrailingTrivia": true,
                                    "hasTrailingNewLine": true,
                                    "leadingTrivia": [
                                        {
                                            "kind": "WhitespaceTrivia",
                                            "text": "        "
                                        }
                                    ],
                                    "trailingTrivia": [
                                        {
                                            "kind": "NewLineTrivia",
                                            "text": "\r\n"
                                        }
                                    ]
                                }
                            }
                        },
                        {
                            "kind": "VariableStatement",
                            "fullStart": 840,
                            "fullEnd": 867,
                            "start": 850,
                            "end": 865,
                            "fullWidth": 27,
                            "width": 15,
                            "modifiers": [],
                            "variableDeclaration": {
                                "kind": "VariableDeclaration",
                                "fullStart": 840,
                                "fullEnd": 864,
                                "start": 850,
                                "end": 864,
                                "fullWidth": 24,
                                "width": 14,
                                "varKeyword": {
                                    "kind": "VarKeyword",
                                    "fullStart": 840,
                                    "fullEnd": 854,
                                    "start": 850,
                                    "end": 853,
                                    "fullWidth": 14,
                                    "width": 3,
                                    "text": "var",
                                    "value": "var",
                                    "valueText": "var",
                                    "hasLeadingTrivia": true,
                                    "hasLeadingNewLine": true,
                                    "hasTrailingTrivia": true,
                                    "leadingTrivia": [
                                        {
                                            "kind": "NewLineTrivia",
                                            "text": "\r\n"
                                        },
                                        {
                                            "kind": "WhitespaceTrivia",
                                            "text": "        "
                                        }
                                    ],
                                    "trailingTrivia": [
                                        {
                                            "kind": "WhitespaceTrivia",
                                            "text": " "
                                        }
                                    ]
                                },
                                "variableDeclarators": [
                                    {
                                        "kind": "VariableDeclarator",
                                        "fullStart": 854,
                                        "fullEnd": 864,
                                        "start": 854,
                                        "end": 864,
                                        "fullWidth": 10,
                                        "width": 10,
                                        "identifier": {
                                            "kind": "IdentifierName",
                                            "fullStart": 854,
                                            "fullEnd": 860,
                                            "start": 854,
                                            "end": 859,
                                            "fullWidth": 6,
                                            "width": 5,
                                            "text": "proto",
                                            "value": "proto",
                                            "valueText": "proto",
                                            "hasTrailingTrivia": true,
                                            "trailingTrivia": [
                                                {
                                                    "kind": "WhitespaceTrivia",
                                                    "text": " "
                                                }
                                            ]
                                        },
                                        "equalsValueClause": {
                                            "kind": "EqualsValueClause",
                                            "fullStart": 860,
                                            "fullEnd": 864,
                                            "start": 860,
                                            "end": 864,
                                            "fullWidth": 4,
                                            "width": 4,
                                            "equalsToken": {
                                                "kind": "EqualsToken",
                                                "fullStart": 860,
                                                "fullEnd": 862,
                                                "start": 860,
                                                "end": 861,
                                                "fullWidth": 2,
                                                "width": 1,
                                                "text": "=",
                                                "value": "=",
                                                "valueText": "=",
                                                "hasTrailingTrivia": true,
                                                "trailingTrivia": [
                                                    {
                                                        "kind": "WhitespaceTrivia",
                                                        "text": " "
                                                    }
                                                ]
                                            },
                                            "value": {
                                                "kind": "ObjectLiteralExpression",
                                                "fullStart": 862,
                                                "fullEnd": 864,
                                                "start": 862,
                                                "end": 864,
                                                "fullWidth": 2,
                                                "width": 2,
                                                "openBraceToken": {
                                                    "kind": "OpenBraceToken",
                                                    "fullStart": 862,
                                                    "fullEnd": 863,
                                                    "start": 862,
                                                    "end": 863,
                                                    "fullWidth": 1,
                                                    "width": 1,
                                                    "text": "{",
                                                    "value": "{",
                                                    "valueText": "{"
                                                },
                                                "propertyAssignments": [],
                                                "closeBraceToken": {
                                                    "kind": "CloseBraceToken",
                                                    "fullStart": 863,
                                                    "fullEnd": 864,
                                                    "start": 863,
                                                    "end": 864,
                                                    "fullWidth": 1,
                                                    "width": 1,
                                                    "text": "}",
                                                    "value": "}",
                                                    "valueText": "}"
                                                }
                                            }
                                        }
                                    }
                                ]
                            },
                            "semicolonToken": {
                                "kind": "SemicolonToken",
                                "fullStart": 864,
                                "fullEnd": 867,
                                "start": 864,
                                "end": 865,
                                "fullWidth": 3,
                                "width": 1,
                                "text": ";",
                                "value": ";",
                                "valueText": ";",
                                "hasTrailingTrivia": true,
                                "hasTrailingNewLine": true,
                                "trailingTrivia": [
                                    {
                                        "kind": "NewLineTrivia",
                                        "text": "\r\n"
                                    }
                                ]
                            }
                        },
                        {
                            "kind": "ExpressionStatement",
                            "fullStart": 867,
                            "fullEnd": 1035,
                            "start": 877,
                            "end": 1033,
                            "fullWidth": 168,
                            "width": 156,
                            "isIncrementallyUnusable": true,
                            "expression": {
                                "kind": "InvocationExpression",
                                "fullStart": 867,
                                "fullEnd": 1032,
                                "start": 877,
                                "end": 1032,
                                "fullWidth": 165,
                                "width": 155,
                                "isIncrementallyUnusable": true,
                                "expression": {
                                    "kind": "MemberAccessExpression",
                                    "fullStart": 867,
                                    "fullEnd": 898,
                                    "start": 877,
                                    "end": 898,
                                    "fullWidth": 31,
                                    "width": 21,
                                    "expression": {
                                        "kind": "IdentifierName",
                                        "fullStart": 867,
                                        "fullEnd": 883,
                                        "start": 877,
                                        "end": 883,
                                        "fullWidth": 16,
                                        "width": 6,
                                        "text": "Object",
                                        "value": "Object",
                                        "valueText": "Object",
                                        "hasLeadingTrivia": true,
                                        "hasLeadingNewLine": true,
                                        "leadingTrivia": [
                                            {
                                                "kind": "NewLineTrivia",
                                                "text": "\r\n"
                                            },
                                            {
                                                "kind": "WhitespaceTrivia",
                                                "text": "        "
                                            }
                                        ]
                                    },
                                    "dotToken": {
                                        "kind": "DotToken",
                                        "fullStart": 883,
                                        "fullEnd": 884,
                                        "start": 883,
                                        "end": 884,
                                        "fullWidth": 1,
                                        "width": 1,
                                        "text": ".",
                                        "value": ".",
                                        "valueText": "."
                                    },
                                    "name": {
                                        "kind": "IdentifierName",
                                        "fullStart": 884,
                                        "fullEnd": 898,
                                        "start": 884,
                                        "end": 898,
                                        "fullWidth": 14,
                                        "width": 14,
                                        "text": "defineProperty",
                                        "value": "defineProperty",
                                        "valueText": "defineProperty"
                                    }
                                },
                                "argumentList": {
                                    "kind": "ArgumentList",
                                    "fullStart": 898,
                                    "fullEnd": 1032,
                                    "start": 898,
                                    "end": 1032,
                                    "fullWidth": 134,
                                    "width": 134,
                                    "isIncrementallyUnusable": true,
                                    "openParenToken": {
                                        "kind": "OpenParenToken",
                                        "fullStart": 898,
                                        "fullEnd": 899,
                                        "start": 898,
                                        "end": 899,
                                        "fullWidth": 1,
                                        "width": 1,
                                        "text": "(",
                                        "value": "(",
                                        "valueText": "("
                                    },
                                    "arguments": [
                                        {
                                            "kind": "IdentifierName",
                                            "fullStart": 899,
                                            "fullEnd": 904,
                                            "start": 899,
                                            "end": 904,
                                            "fullWidth": 5,
                                            "width": 5,
                                            "text": "proto",
                                            "value": "proto",
                                            "valueText": "proto"
                                        },
                                        {
                                            "kind": "CommaToken",
                                            "fullStart": 904,
                                            "fullEnd": 906,
                                            "start": 904,
                                            "end": 905,
                                            "fullWidth": 2,
                                            "width": 1,
                                            "text": ",",
                                            "value": ",",
                                            "valueText": ",",
                                            "hasTrailingTrivia": true,
                                            "trailingTrivia": [
                                                {
                                                    "kind": "WhitespaceTrivia",
                                                    "text": " "
                                                }
                                            ]
                                        },
                                        {
                                            "kind": "StringLiteral",
                                            "fullStart": 906,
                                            "fullEnd": 909,
                                            "start": 906,
                                            "end": 909,
                                            "fullWidth": 3,
                                            "width": 3,
                                            "text": "\"2\"",
                                            "value": "2",
                                            "valueText": "2"
                                        },
                                        {
                                            "kind": "CommaToken",
                                            "fullStart": 909,
                                            "fullEnd": 911,
                                            "start": 909,
                                            "end": 910,
                                            "fullWidth": 2,
                                            "width": 1,
                                            "text": ",",
                                            "value": ",",
                                            "valueText": ",",
                                            "hasTrailingTrivia": true,
                                            "trailingTrivia": [
                                                {
                                                    "kind": "WhitespaceTrivia",
                                                    "text": " "
                                                }
                                            ]
                                        },
                                        {
                                            "kind": "ObjectLiteralExpression",
                                            "fullStart": 911,
                                            "fullEnd": 1031,
                                            "start": 911,
                                            "end": 1031,
                                            "fullWidth": 120,
                                            "width": 120,
                                            "isIncrementallyUnusable": true,
                                            "openBraceToken": {
                                                "kind": "OpenBraceToken",
                                                "fullStart": 911,
                                                "fullEnd": 914,
                                                "start": 911,
                                                "end": 912,
                                                "fullWidth": 3,
                                                "width": 1,
                                                "text": "{",
                                                "value": "{",
                                                "valueText": "{",
                                                "hasTrailingTrivia": true,
                                                "hasTrailingNewLine": true,
                                                "trailingTrivia": [
                                                    {
                                                        "kind": "NewLineTrivia",
                                                        "text": "\r\n"
                                                    }
                                                ]
                                            },
                                            "propertyAssignments": [
                                                {
                                                    "kind": "SimplePropertyAssignment",
                                                    "fullStart": 914,
                                                    "fullEnd": 987,
                                                    "start": 926,
                                                    "end": 987,
                                                    "fullWidth": 73,
                                                    "width": 61,
                                                    "isIncrementallyUnusable": true,
                                                    "propertyName": {
                                                        "kind": "IdentifierName",
                                                        "fullStart": 914,
                                                        "fullEnd": 929,
                                                        "start": 926,
                                                        "end": 929,
                                                        "fullWidth": 15,
                                                        "width": 3,
                                                        "text": "get",
                                                        "value": "get",
                                                        "valueText": "get",
                                                        "hasLeadingTrivia": true,
                                                        "leadingTrivia": [
                                                            {
                                                                "kind": "WhitespaceTrivia",
                                                                "text": "            "
                                                            }
                                                        ]
                                                    },
                                                    "colonToken": {
                                                        "kind": "ColonToken",
                                                        "fullStart": 929,
                                                        "fullEnd": 931,
                                                        "start": 929,
                                                        "end": 930,
                                                        "fullWidth": 2,
                                                        "width": 1,
                                                        "text": ":",
                                                        "value": ":",
                                                        "valueText": ":",
                                                        "hasTrailingTrivia": true,
                                                        "trailingTrivia": [
                                                            {
                                                                "kind": "WhitespaceTrivia",
                                                                "text": " "
                                                            }
                                                        ]
                                                    },
                                                    "expression": {
                                                        "kind": "FunctionExpression",
                                                        "fullStart": 931,
                                                        "fullEnd": 987,
                                                        "start": 931,
                                                        "end": 987,
                                                        "fullWidth": 56,
                                                        "width": 56,
                                                        "functionKeyword": {
                                                            "kind": "FunctionKeyword",
                                                            "fullStart": 931,
                                                            "fullEnd": 940,
                                                            "start": 931,
                                                            "end": 939,
                                                            "fullWidth": 9,
                                                            "width": 8,
                                                            "text": "function",
                                                            "value": "function",
                                                            "valueText": "function",
                                                            "hasTrailingTrivia": true,
                                                            "trailingTrivia": [
                                                                {
                                                                    "kind": "WhitespaceTrivia",
                                                                    "text": " "
                                                                }
                                                            ]
                                                        },
                                                        "callSignature": {
                                                            "kind": "CallSignature",
                                                            "fullStart": 940,
                                                            "fullEnd": 943,
                                                            "start": 940,
                                                            "end": 942,
                                                            "fullWidth": 3,
                                                            "width": 2,
                                                            "parameterList": {
                                                                "kind": "ParameterList",
                                                                "fullStart": 940,
                                                                "fullEnd": 943,
                                                                "start": 940,
                                                                "end": 942,
                                                                "fullWidth": 3,
                                                                "width": 2,
                                                                "openParenToken": {
                                                                    "kind": "OpenParenToken",
                                                                    "fullStart": 940,
                                                                    "fullEnd": 941,
                                                                    "start": 940,
                                                                    "end": 941,
                                                                    "fullWidth": 1,
                                                                    "width": 1,
                                                                    "text": "(",
                                                                    "value": "(",
                                                                    "valueText": "("
                                                                },
                                                                "parameters": [],
                                                                "closeParenToken": {
                                                                    "kind": "CloseParenToken",
                                                                    "fullStart": 941,
                                                                    "fullEnd": 943,
                                                                    "start": 941,
                                                                    "end": 942,
                                                                    "fullWidth": 2,
                                                                    "width": 1,
                                                                    "text": ")",
                                                                    "value": ")",
                                                                    "valueText": ")",
                                                                    "hasTrailingTrivia": true,
                                                                    "trailingTrivia": [
                                                                        {
                                                                            "kind": "WhitespaceTrivia",
                                                                            "text": " "
                                                                        }
                                                                    ]
                                                                }
                                                            }
                                                        },
                                                        "block": {
                                                            "kind": "Block",
                                                            "fullStart": 943,
                                                            "fullEnd": 987,
                                                            "start": 943,
                                                            "end": 987,
                                                            "fullWidth": 44,
                                                            "width": 44,
                                                            "openBraceToken": {
                                                                "kind": "OpenBraceToken",
                                                                "fullStart": 943,
                                                                "fullEnd": 946,
                                                                "start": 943,
                                                                "end": 944,
                                                                "fullWidth": 3,
                                                                "width": 1,
                                                                "text": "{",
                                                                "value": "{",
                                                                "valueText": "{",
                                                                "hasTrailingTrivia": true,
                                                                "hasTrailingNewLine": true,
                                                                "trailingTrivia": [
                                                                    {
                                                                        "kind": "NewLineTrivia",
                                                                        "text": "\r\n"
                                                                    }
                                                                ]
                                                            },
                                                            "statements": [
                                                                {
                                                                    "kind": "ReturnStatement",
                                                                    "fullStart": 946,
                                                                    "fullEnd": 974,
                                                                    "start": 962,
                                                                    "end": 972,
                                                                    "fullWidth": 28,
                                                                    "width": 10,
                                                                    "returnKeyword": {
                                                                        "kind": "ReturnKeyword",
                                                                        "fullStart": 946,
                                                                        "fullEnd": 969,
                                                                        "start": 962,
                                                                        "end": 968,
                                                                        "fullWidth": 23,
                                                                        "width": 6,
                                                                        "text": "return",
                                                                        "value": "return",
                                                                        "valueText": "return",
                                                                        "hasLeadingTrivia": true,
                                                                        "hasTrailingTrivia": true,
                                                                        "leadingTrivia": [
                                                                            {
                                                                                "kind": "WhitespaceTrivia",
                                                                                "text": "                "
                                                                            }
                                                                        ],
                                                                        "trailingTrivia": [
                                                                            {
                                                                                "kind": "WhitespaceTrivia",
                                                                                "text": " "
                                                                            }
                                                                        ]
                                                                    },
                                                                    "expression": {
                                                                        "kind": "NumericLiteral",
                                                                        "fullStart": 969,
                                                                        "fullEnd": 971,
                                                                        "start": 969,
                                                                        "end": 971,
                                                                        "fullWidth": 2,
                                                                        "width": 2,
                                                                        "text": "11",
                                                                        "value": 11,
                                                                        "valueText": "11"
                                                                    },
                                                                    "semicolonToken": {
                                                                        "kind": "SemicolonToken",
                                                                        "fullStart": 971,
                                                                        "fullEnd": 974,
                                                                        "start": 971,
                                                                        "end": 972,
                                                                        "fullWidth": 3,
                                                                        "width": 1,
                                                                        "text": ";",
                                                                        "value": ";",
                                                                        "valueText": ";",
                                                                        "hasTrailingTrivia": true,
                                                                        "hasTrailingNewLine": true,
                                                                        "trailingTrivia": [
                                                                            {
                                                                                "kind": "NewLineTrivia",
                                                                                "text": "\r\n"
                                                                            }
                                                                        ]
                                                                    }
                                                                }
                                                            ],
                                                            "closeBraceToken": {
                                                                "kind": "CloseBraceToken",
                                                                "fullStart": 974,
                                                                "fullEnd": 987,
                                                                "start": 986,
                                                                "end": 987,
                                                                "fullWidth": 13,
                                                                "width": 1,
                                                                "text": "}",
                                                                "value": "}",
                                                                "valueText": "}",
                                                                "hasLeadingTrivia": true,
                                                                "leadingTrivia": [
                                                                    {
                                                                        "kind": "WhitespaceTrivia",
                                                                        "text": "            "
                                                                    }
                                                                ]
                                                            }
                                                        }
                                                    }
                                                },
                                                {
                                                    "kind": "CommaToken",
                                                    "fullStart": 987,
                                                    "fullEnd": 990,
                                                    "start": 987,
                                                    "end": 988,
                                                    "fullWidth": 3,
                                                    "width": 1,
                                                    "text": ",",
                                                    "value": ",",
                                                    "valueText": ",",
                                                    "hasTrailingTrivia": true,
                                                    "hasTrailingNewLine": true,
                                                    "trailingTrivia": [
                                                        {
                                                            "kind": "NewLineTrivia",
                                                            "text": "\r\n"
                                                        }
                                                    ]
                                                },
                                                {
                                                    "kind": "SimplePropertyAssignment",
                                                    "fullStart": 990,
                                                    "fullEnd": 1022,
                                                    "start": 1002,
                                                    "end": 1020,
                                                    "fullWidth": 32,
                                                    "width": 18,
                                                    "propertyName": {
                                                        "kind": "IdentifierName",
                                                        "fullStart": 990,
                                                        "fullEnd": 1014,
                                                        "start": 1002,
                                                        "end": 1014,
                                                        "fullWidth": 24,
                                                        "width": 12,
                                                        "text": "configurable",
                                                        "value": "configurable",
                                                        "valueText": "configurable",
                                                        "hasLeadingTrivia": true,
                                                        "leadingTrivia": [
                                                            {
                                                                "kind": "WhitespaceTrivia",
                                                                "text": "            "
                                                            }
                                                        ]
                                                    },
                                                    "colonToken": {
                                                        "kind": "ColonToken",
                                                        "fullStart": 1014,
                                                        "fullEnd": 1016,
                                                        "start": 1014,
                                                        "end": 1015,
                                                        "fullWidth": 2,
                                                        "width": 1,
                                                        "text": ":",
                                                        "value": ":",
                                                        "valueText": ":",
                                                        "hasTrailingTrivia": true,
                                                        "trailingTrivia": [
                                                            {
                                                                "kind": "WhitespaceTrivia",
                                                                "text": " "
                                                            }
                                                        ]
                                                    },
                                                    "expression": {
                                                        "kind": "TrueKeyword",
                                                        "fullStart": 1016,
                                                        "fullEnd": 1022,
                                                        "start": 1016,
                                                        "end": 1020,
                                                        "fullWidth": 6,
                                                        "width": 4,
                                                        "text": "true",
                                                        "value": true,
                                                        "valueText": "true",
                                                        "hasTrailingTrivia": true,
                                                        "hasTrailingNewLine": true,
                                                        "trailingTrivia": [
                                                            {
                                                                "kind": "NewLineTrivia",
                                                                "text": "\r\n"
                                                            }
                                                        ]
                                                    }
                                                }
                                            ],
                                            "closeBraceToken": {
                                                "kind": "CloseBraceToken",
                                                "fullStart": 1022,
                                                "fullEnd": 1031,
                                                "start": 1030,
                                                "end": 1031,
                                                "fullWidth": 9,
                                                "width": 1,
                                                "text": "}",
                                                "value": "}",
                                                "valueText": "}",
                                                "hasLeadingTrivia": true,
                                                "leadingTrivia": [
                                                    {
                                                        "kind": "WhitespaceTrivia",
                                                        "text": "        "
                                                    }
                                                ]
                                            }
                                        }
                                    ],
                                    "closeParenToken": {
                                        "kind": "CloseParenToken",
                                        "fullStart": 1031,
                                        "fullEnd": 1032,
                                        "start": 1031,
                                        "end": 1032,
                                        "fullWidth": 1,
                                        "width": 1,
                                        "text": ")",
                                        "value": ")",
                                        "valueText": ")"
                                    }
                                }
                            },
                            "semicolonToken": {
                                "kind": "SemicolonToken",
                                "fullStart": 1032,
                                "fullEnd": 1035,
                                "start": 1032,
                                "end": 1033,
                                "fullWidth": 3,
                                "width": 1,
                                "text": ";",
                                "value": ";",
                                "valueText": ";",
                                "hasTrailingTrivia": true,
                                "hasTrailingNewLine": true,
                                "trailingTrivia": [
                                    {
                                        "kind": "NewLineTrivia",
                                        "text": "\r\n"
                                    }
                                ]
                            }
                        },
                        {
                            "kind": "VariableStatement",
                            "fullStart": 1035,
                            "fullEnd": 1073,
                            "start": 1045,
                            "end": 1071,
                            "fullWidth": 38,
                            "width": 26,
                            "modifiers": [],
                            "variableDeclaration": {
                                "kind": "VariableDeclaration",
                                "fullStart": 1035,
                                "fullEnd": 1070,
                                "start": 1045,
                                "end": 1070,
                                "fullWidth": 35,
                                "width": 25,
                                "varKeyword": {
                                    "kind": "VarKeyword",
                                    "fullStart": 1035,
                                    "fullEnd": 1049,
                                    "start": 1045,
                                    "end": 1048,
                                    "fullWidth": 14,
                                    "width": 3,
                                    "text": "var",
                                    "value": "var",
                                    "valueText": "var",
                                    "hasLeadingTrivia": true,
                                    "hasLeadingNewLine": true,
                                    "hasTrailingTrivia": true,
                                    "leadingTrivia": [
                                        {
                                            "kind": "NewLineTrivia",
                                            "text": "\r\n"
                                        },
                                        {
                                            "kind": "WhitespaceTrivia",
                                            "text": "        "
                                        }
                                    ],
                                    "trailingTrivia": [
                                        {
                                            "kind": "WhitespaceTrivia",
                                            "text": " "
                                        }
                                    ]
                                },
                                "variableDeclarators": [
                                    {
                                        "kind": "VariableDeclarator",
                                        "fullStart": 1049,
                                        "fullEnd": 1070,
                                        "start": 1049,
                                        "end": 1070,
                                        "fullWidth": 21,
                                        "width": 21,
                                        "identifier": {
                                            "kind": "IdentifierName",
                                            "fullStart": 1049,
                                            "fullEnd": 1053,
                                            "start": 1049,
                                            "end": 1052,
                                            "fullWidth": 4,
                                            "width": 3,
                                            "text": "Con",
                                            "value": "Con",
                                            "valueText": "Con",
                                            "hasTrailingTrivia": true,
                                            "trailingTrivia": [
                                                {
                                                    "kind": "WhitespaceTrivia",
                                                    "text": " "
                                                }
                                            ]
                                        },
                                        "equalsValueClause": {
                                            "kind": "EqualsValueClause",
                                            "fullStart": 1053,
                                            "fullEnd": 1070,
                                            "start": 1053,
                                            "end": 1070,
                                            "fullWidth": 17,
                                            "width": 17,
                                            "equalsToken": {
                                                "kind": "EqualsToken",
                                                "fullStart": 1053,
                                                "fullEnd": 1055,
                                                "start": 1053,
                                                "end": 1054,
                                                "fullWidth": 2,
                                                "width": 1,
                                                "text": "=",
                                                "value": "=",
                                                "valueText": "=",
                                                "hasTrailingTrivia": true,
                                                "trailingTrivia": [
                                                    {
                                                        "kind": "WhitespaceTrivia",
                                                        "text": " "
                                                    }
                                                ]
                                            },
                                            "value": {
                                                "kind": "FunctionExpression",
                                                "fullStart": 1055,
                                                "fullEnd": 1070,
                                                "start": 1055,
                                                "end": 1070,
                                                "fullWidth": 15,
                                                "width": 15,
                                                "functionKeyword": {
                                                    "kind": "FunctionKeyword",
                                                    "fullStart": 1055,
                                                    "fullEnd": 1064,
                                                    "start": 1055,
                                                    "end": 1063,
                                                    "fullWidth": 9,
                                                    "width": 8,
                                                    "text": "function",
                                                    "value": "function",
                                                    "valueText": "function",
                                                    "hasTrailingTrivia": true,
                                                    "trailingTrivia": [
                                                        {
                                                            "kind": "WhitespaceTrivia",
                                                            "text": " "
                                                        }
                                                    ]
                                                },
                                                "callSignature": {
                                                    "kind": "CallSignature",
                                                    "fullStart": 1064,
                                                    "fullEnd": 1067,
                                                    "start": 1064,
                                                    "end": 1066,
                                                    "fullWidth": 3,
                                                    "width": 2,
                                                    "parameterList": {
                                                        "kind": "ParameterList",
                                                        "fullStart": 1064,
                                                        "fullEnd": 1067,
                                                        "start": 1064,
                                                        "end": 1066,
                                                        "fullWidth": 3,
                                                        "width": 2,
                                                        "openParenToken": {
                                                            "kind": "OpenParenToken",
                                                            "fullStart": 1064,
                                                            "fullEnd": 1065,
                                                            "start": 1064,
                                                            "end": 1065,
                                                            "fullWidth": 1,
                                                            "width": 1,
                                                            "text": "(",
                                                            "value": "(",
                                                            "valueText": "("
                                                        },
                                                        "parameters": [],
                                                        "closeParenToken": {
                                                            "kind": "CloseParenToken",
                                                            "fullStart": 1065,
                                                            "fullEnd": 1067,
                                                            "start": 1065,
                                                            "end": 1066,
                                                            "fullWidth": 2,
                                                            "width": 1,
                                                            "text": ")",
                                                            "value": ")",
                                                            "valueText": ")",
                                                            "hasTrailingTrivia": true,
                                                            "trailingTrivia": [
                                                                {
                                                                    "kind": "WhitespaceTrivia",
                                                                    "text": " "
                                                                }
                                                            ]
                                                        }
                                                    }
                                                },
                                                "block": {
                                                    "kind": "Block",
                                                    "fullStart": 1067,
                                                    "fullEnd": 1070,
                                                    "start": 1067,
                                                    "end": 1070,
                                                    "fullWidth": 3,
                                                    "width": 3,
                                                    "openBraceToken": {
                                                        "kind": "OpenBraceToken",
                                                        "fullStart": 1067,
                                                        "fullEnd": 1069,
                                                        "start": 1067,
                                                        "end": 1068,
                                                        "fullWidth": 2,
                                                        "width": 1,
                                                        "text": "{",
                                                        "value": "{",
                                                        "valueText": "{",
                                                        "hasTrailingTrivia": true,
                                                        "trailingTrivia": [
                                                            {
                                                                "kind": "WhitespaceTrivia",
                                                                "text": " "
                                                            }
                                                        ]
                                                    },
                                                    "statements": [],
                                                    "closeBraceToken": {
                                                        "kind": "CloseBraceToken",
                                                        "fullStart": 1069,
                                                        "fullEnd": 1070,
                                                        "start": 1069,
                                                        "end": 1070,
                                                        "fullWidth": 1,
                                                        "width": 1,
                                                        "text": "}",
                                                        "value": "}",
                                                        "valueText": "}"
                                                    }
                                                }
                                            }
                                        }
                                    }
                                ]
                            },
                            "semicolonToken": {
                                "kind": "SemicolonToken",
                                "fullStart": 1070,
                                "fullEnd": 1073,
                                "start": 1070,
                                "end": 1071,
                                "fullWidth": 3,
                                "width": 1,
                                "text": ";",
                                "value": ";",
                                "valueText": ";",
                                "hasTrailingTrivia": true,
                                "hasTrailingNewLine": true,
                                "trailingTrivia": [
                                    {
                                        "kind": "NewLineTrivia",
                                        "text": "\r\n"
                                    }
                                ]
                            }
                        },
                        {
                            "kind": "ExpressionStatement",
                            "fullStart": 1073,
                            "fullEnd": 1105,
                            "start": 1081,
                            "end": 1103,
                            "fullWidth": 32,
                            "width": 22,
                            "expression": {
                                "kind": "AssignmentExpression",
                                "fullStart": 1073,
                                "fullEnd": 1102,
                                "start": 1081,
                                "end": 1102,
                                "fullWidth": 29,
                                "width": 21,
                                "left": {
                                    "kind": "MemberAccessExpression",
                                    "fullStart": 1073,
                                    "fullEnd": 1095,
                                    "start": 1081,
                                    "end": 1094,
                                    "fullWidth": 22,
                                    "width": 13,
                                    "expression": {
                                        "kind": "IdentifierName",
                                        "fullStart": 1073,
                                        "fullEnd": 1084,
                                        "start": 1081,
                                        "end": 1084,
                                        "fullWidth": 11,
                                        "width": 3,
                                        "text": "Con",
                                        "value": "Con",
                                        "valueText": "Con",
                                        "hasLeadingTrivia": true,
                                        "leadingTrivia": [
                                            {
                                                "kind": "WhitespaceTrivia",
                                                "text": "        "
                                            }
                                        ]
                                    },
                                    "dotToken": {
                                        "kind": "DotToken",
                                        "fullStart": 1084,
                                        "fullEnd": 1085,
                                        "start": 1084,
                                        "end": 1085,
                                        "fullWidth": 1,
                                        "width": 1,
                                        "text": ".",
                                        "value": ".",
                                        "valueText": "."
                                    },
                                    "name": {
                                        "kind": "IdentifierName",
                                        "fullStart": 1085,
                                        "fullEnd": 1095,
                                        "start": 1085,
                                        "end": 1094,
                                        "fullWidth": 10,
                                        "width": 9,
                                        "text": "prototype",
                                        "value": "prototype",
                                        "valueText": "prototype",
                                        "hasTrailingTrivia": true,
                                        "trailingTrivia": [
                                            {
                                                "kind": "WhitespaceTrivia",
                                                "text": " "
                                            }
                                        ]
                                    }
                                },
                                "operatorToken": {
                                    "kind": "EqualsToken",
                                    "fullStart": 1095,
                                    "fullEnd": 1097,
                                    "start": 1095,
                                    "end": 1096,
                                    "fullWidth": 2,
                                    "width": 1,
                                    "text": "=",
                                    "value": "=",
                                    "valueText": "=",
                                    "hasTrailingTrivia": true,
                                    "trailingTrivia": [
                                        {
                                            "kind": "WhitespaceTrivia",
                                            "text": " "
                                        }
                                    ]
                                },
                                "right": {
                                    "kind": "IdentifierName",
                                    "fullStart": 1097,
                                    "fullEnd": 1102,
                                    "start": 1097,
                                    "end": 1102,
                                    "fullWidth": 5,
                                    "width": 5,
                                    "text": "proto",
                                    "value": "proto",
                                    "valueText": "proto"
                                }
                            },
                            "semicolonToken": {
                                "kind": "SemicolonToken",
                                "fullStart": 1102,
                                "fullEnd": 1105,
                                "start": 1102,
                                "end": 1103,
                                "fullWidth": 3,
                                "width": 1,
                                "text": ";",
                                "value": ";",
                                "valueText": ";",
                                "hasTrailingTrivia": true,
                                "hasTrailingNewLine": true,
                                "trailingTrivia": [
                                    {
                                        "kind": "NewLineTrivia",
                                        "text": "\r\n"
                                    }
                                ]
                            }
                        },
                        {
                            "kind": "VariableStatement",
                            "fullStart": 1105,
                            "fullEnd": 1139,
                            "start": 1115,
                            "end": 1137,
                            "fullWidth": 34,
                            "width": 22,
                            "modifiers": [],
                            "variableDeclaration": {
                                "kind": "VariableDeclaration",
                                "fullStart": 1105,
                                "fullEnd": 1136,
                                "start": 1115,
                                "end": 1136,
                                "fullWidth": 31,
                                "width": 21,
                                "varKeyword": {
                                    "kind": "VarKeyword",
                                    "fullStart": 1105,
                                    "fullEnd": 1119,
                                    "start": 1115,
                                    "end": 1118,
                                    "fullWidth": 14,
                                    "width": 3,
                                    "text": "var",
                                    "value": "var",
                                    "valueText": "var",
                                    "hasLeadingTrivia": true,
                                    "hasLeadingNewLine": true,
                                    "hasTrailingTrivia": true,
                                    "leadingTrivia": [
                                        {
                                            "kind": "NewLineTrivia",
                                            "text": "\r\n"
                                        },
                                        {
                                            "kind": "WhitespaceTrivia",
                                            "text": "        "
                                        }
                                    ],
                                    "trailingTrivia": [
                                        {
                                            "kind": "WhitespaceTrivia",
                                            "text": " "
                                        }
                                    ]
                                },
                                "variableDeclarators": [
                                    {
                                        "kind": "VariableDeclarator",
                                        "fullStart": 1119,
                                        "fullEnd": 1136,
                                        "start": 1119,
                                        "end": 1136,
                                        "fullWidth": 17,
                                        "width": 17,
                                        "identifier": {
                                            "kind": "IdentifierName",
                                            "fullStart": 1119,
                                            "fullEnd": 1125,
                                            "start": 1119,
                                            "end": 1124,
                                            "fullWidth": 6,
                                            "width": 5,
                                            "text": "child",
                                            "value": "child",
                                            "valueText": "child",
                                            "hasTrailingTrivia": true,
                                            "trailingTrivia": [
                                                {
                                                    "kind": "WhitespaceTrivia",
                                                    "text": " "
                                                }
                                            ]
                                        },
                                        "equalsValueClause": {
                                            "kind": "EqualsValueClause",
                                            "fullStart": 1125,
                                            "fullEnd": 1136,
                                            "start": 1125,
                                            "end": 1136,
                                            "fullWidth": 11,
                                            "width": 11,
                                            "equalsToken": {
                                                "kind": "EqualsToken",
                                                "fullStart": 1125,
                                                "fullEnd": 1127,
                                                "start": 1125,
                                                "end": 1126,
                                                "fullWidth": 2,
                                                "width": 1,
                                                "text": "=",
                                                "value": "=",
                                                "valueText": "=",
                                                "hasTrailingTrivia": true,
                                                "trailingTrivia": [
                                                    {
                                                        "kind": "WhitespaceTrivia",
                                                        "text": " "
                                                    }
                                                ]
                                            },
                                            "value": {
                                                "kind": "ObjectCreationExpression",
                                                "fullStart": 1127,
                                                "fullEnd": 1136,
                                                "start": 1127,
                                                "end": 1136,
                                                "fullWidth": 9,
                                                "width": 9,
                                                "newKeyword": {
                                                    "kind": "NewKeyword",
                                                    "fullStart": 1127,
                                                    "fullEnd": 1131,
                                                    "start": 1127,
                                                    "end": 1130,
                                                    "fullWidth": 4,
                                                    "width": 3,
                                                    "text": "new",
                                                    "value": "new",
                                                    "valueText": "new",
                                                    "hasTrailingTrivia": true,
                                                    "trailingTrivia": [
                                                        {
                                                            "kind": "WhitespaceTrivia",
                                                            "text": " "
                                                        }
                                                    ]
                                                },
                                                "expression": {
                                                    "kind": "IdentifierName",
                                                    "fullStart": 1131,
                                                    "fullEnd": 1134,
                                                    "start": 1131,
                                                    "end": 1134,
                                                    "fullWidth": 3,
                                                    "width": 3,
                                                    "text": "Con",
                                                    "value": "Con",
                                                    "valueText": "Con"
                                                },
                                                "argumentList": {
                                                    "kind": "ArgumentList",
                                                    "fullStart": 1134,
                                                    "fullEnd": 1136,
                                                    "start": 1134,
                                                    "end": 1136,
                                                    "fullWidth": 2,
                                                    "width": 2,
                                                    "openParenToken": {
                                                        "kind": "OpenParenToken",
                                                        "fullStart": 1134,
                                                        "fullEnd": 1135,
                                                        "start": 1134,
                                                        "end": 1135,
                                                        "fullWidth": 1,
                                                        "width": 1,
                                                        "text": "(",
                                                        "value": "(",
                                                        "valueText": "("
                                                    },
                                                    "arguments": [],
                                                    "closeParenToken": {
                                                        "kind": "CloseParenToken",
                                                        "fullStart": 1135,
                                                        "fullEnd": 1136,
                                                        "start": 1135,
                                                        "end": 1136,
                                                        "fullWidth": 1,
                                                        "width": 1,
                                                        "text": ")",
                                                        "value": ")",
                                                        "valueText": ")"
                                                    }
                                                }
                                            }
                                        }
                                    }
                                ]
                            },
                            "semicolonToken": {
                                "kind": "SemicolonToken",
                                "fullStart": 1136,
                                "fullEnd": 1139,
                                "start": 1136,
                                "end": 1137,
                                "fullWidth": 3,
                                "width": 1,
                                "text": ";",
                                "value": ";",
                                "valueText": ";",
                                "hasTrailingTrivia": true,
                                "hasTrailingNewLine": true,
                                "trailingTrivia": [
                                    {
                                        "kind": "NewLineTrivia",
                                        "text": "\r\n"
                                    }
                                ]
                            }
                        },
                        {
                            "kind": "ExpressionStatement",
                            "fullStart": 1139,
                            "fullEnd": 1166,
                            "start": 1147,
                            "end": 1164,
                            "fullWidth": 27,
                            "width": 17,
                            "expression": {
                                "kind": "AssignmentExpression",
                                "fullStart": 1139,
                                "fullEnd": 1163,
                                "start": 1147,
                                "end": 1163,
                                "fullWidth": 24,
                                "width": 16,
                                "left": {
                                    "kind": "MemberAccessExpression",
                                    "fullStart": 1139,
                                    "fullEnd": 1160,
                                    "start": 1147,
                                    "end": 1159,
                                    "fullWidth": 21,
                                    "width": 12,
                                    "expression": {
                                        "kind": "IdentifierName",
                                        "fullStart": 1139,
                                        "fullEnd": 1152,
                                        "start": 1147,
                                        "end": 1152,
                                        "fullWidth": 13,
                                        "width": 5,
                                        "text": "child",
                                        "value": "child",
                                        "valueText": "child",
                                        "hasLeadingTrivia": true,
                                        "leadingTrivia": [
                                            {
                                                "kind": "WhitespaceTrivia",
                                                "text": "        "
                                            }
                                        ]
                                    },
                                    "dotToken": {
                                        "kind": "DotToken",
                                        "fullStart": 1152,
                                        "fullEnd": 1153,
                                        "start": 1152,
                                        "end": 1153,
                                        "fullWidth": 1,
                                        "width": 1,
                                        "text": ".",
                                        "value": ".",
                                        "valueText": "."
                                    },
                                    "name": {
                                        "kind": "IdentifierName",
                                        "fullStart": 1153,
                                        "fullEnd": 1160,
                                        "start": 1153,
                                        "end": 1159,
                                        "fullWidth": 7,
                                        "width": 6,
                                        "text": "length",
                                        "value": "length",
                                        "valueText": "length",
                                        "hasTrailingTrivia": true,
                                        "trailingTrivia": [
                                            {
                                                "kind": "WhitespaceTrivia",
                                                "text": " "
                                            }
                                        ]
                                    }
                                },
                                "operatorToken": {
                                    "kind": "EqualsToken",
                                    "fullStart": 1160,
                                    "fullEnd": 1162,
                                    "start": 1160,
                                    "end": 1161,
                                    "fullWidth": 2,
                                    "width": 1,
                                    "text": "=",
                                    "value": "=",
                                    "valueText": "=",
                                    "hasTrailingTrivia": true,
                                    "trailingTrivia": [
                                        {
                                            "kind": "WhitespaceTrivia",
                                            "text": " "
                                        }
                                    ]
                                },
                                "right": {
                                    "kind": "NumericLiteral",
                                    "fullStart": 1162,
                                    "fullEnd": 1163,
                                    "start": 1162,
                                    "end": 1163,
                                    "fullWidth": 1,
                                    "width": 1,
                                    "text": "3",
                                    "value": 3,
                                    "valueText": "3"
                                }
                            },
                            "semicolonToken": {
                                "kind": "SemicolonToken",
                                "fullStart": 1163,
                                "fullEnd": 1166,
                                "start": 1163,
                                "end": 1164,
                                "fullWidth": 3,
                                "width": 1,
                                "text": ";",
                                "value": ";",
                                "valueText": ";",
                                "hasTrailingTrivia": true,
                                "hasTrailingNewLine": true,
                                "trailingTrivia": [
                                    {
                                        "kind": "NewLineTrivia",
                                        "text": "\r\n"
                                    }
                                ]
                            }
                        },
                        {
                            "kind": "ExpressionStatement",
                            "fullStart": 1166,
                            "fullEnd": 1191,
                            "start": 1174,
                            "end": 1189,
                            "fullWidth": 25,
                            "width": 15,
                            "expression": {
                                "kind": "AssignmentExpression",
                                "fullStart": 1166,
                                "fullEnd": 1188,
                                "start": 1174,
                                "end": 1188,
                                "fullWidth": 22,
                                "width": 14,
                                "left": {
                                    "kind": "ElementAccessExpression",
                                    "fullStart": 1166,
                                    "fullEnd": 1183,
                                    "start": 1174,
                                    "end": 1182,
                                    "fullWidth": 17,
                                    "width": 8,
                                    "expression": {
                                        "kind": "IdentifierName",
                                        "fullStart": 1166,
                                        "fullEnd": 1179,
                                        "start": 1174,
                                        "end": 1179,
                                        "fullWidth": 13,
                                        "width": 5,
                                        "text": "child",
                                        "value": "child",
                                        "valueText": "child",
                                        "hasLeadingTrivia": true,
                                        "leadingTrivia": [
                                            {
                                                "kind": "WhitespaceTrivia",
                                                "text": "        "
                                            }
                                        ]
                                    },
                                    "openBracketToken": {
                                        "kind": "OpenBracketToken",
                                        "fullStart": 1179,
                                        "fullEnd": 1180,
                                        "start": 1179,
                                        "end": 1180,
                                        "fullWidth": 1,
                                        "width": 1,
                                        "text": "[",
                                        "value": "[",
                                        "valueText": "["
                                    },
                                    "argumentExpression": {
                                        "kind": "NumericLiteral",
                                        "fullStart": 1180,
                                        "fullEnd": 1181,
                                        "start": 1180,
                                        "end": 1181,
                                        "fullWidth": 1,
                                        "width": 1,
                                        "text": "0",
                                        "value": 0,
                                        "valueText": "0"
                                    },
                                    "closeBracketToken": {
                                        "kind": "CloseBracketToken",
                                        "fullStart": 1181,
                                        "fullEnd": 1183,
                                        "start": 1181,
                                        "end": 1182,
                                        "fullWidth": 2,
                                        "width": 1,
                                        "text": "]",
                                        "value": "]",
                                        "valueText": "]",
                                        "hasTrailingTrivia": true,
                                        "trailingTrivia": [
                                            {
                                                "kind": "WhitespaceTrivia",
                                                "text": " "
                                            }
                                        ]
                                    }
                                },
                                "operatorToken": {
                                    "kind": "EqualsToken",
                                    "fullStart": 1183,
                                    "fullEnd": 1185,
                                    "start": 1183,
                                    "end": 1184,
                                    "fullWidth": 2,
                                    "width": 1,
                                    "text": "=",
                                    "value": "=",
                                    "valueText": "=",
                                    "hasTrailingTrivia": true,
                                    "trailingTrivia": [
                                        {
                                            "kind": "WhitespaceTrivia",
                                            "text": " "
                                        }
                                    ]
                                },
                                "right": {
                                    "kind": "StringLiteral",
                                    "fullStart": 1185,
                                    "fullEnd": 1188,
                                    "start": 1185,
                                    "end": 1188,
                                    "fullWidth": 3,
                                    "width": 3,
                                    "text": "\"0\"",
                                    "value": "0",
                                    "valueText": "0"
                                }
                            },
                            "semicolonToken": {
                                "kind": "SemicolonToken",
                                "fullStart": 1188,
                                "fullEnd": 1191,
                                "start": 1188,
                                "end": 1189,
                                "fullWidth": 3,
                                "width": 1,
                                "text": ";",
                                "value": ";",
                                "valueText": ";",
                                "hasTrailingTrivia": true,
                                "hasTrailingNewLine": true,
                                "trailingTrivia": [
                                    {
                                        "kind": "NewLineTrivia",
                                        "text": "\r\n"
                                    }
                                ]
                            }
                        },
                        {
                            "kind": "ExpressionStatement",
                            "fullStart": 1191,
                            "fullEnd": 1216,
                            "start": 1199,
                            "end": 1214,
                            "fullWidth": 25,
                            "width": 15,
                            "expression": {
                                "kind": "AssignmentExpression",
                                "fullStart": 1191,
                                "fullEnd": 1213,
                                "start": 1199,
                                "end": 1213,
                                "fullWidth": 22,
                                "width": 14,
                                "left": {
                                    "kind": "ElementAccessExpression",
                                    "fullStart": 1191,
                                    "fullEnd": 1208,
                                    "start": 1199,
                                    "end": 1207,
                                    "fullWidth": 17,
                                    "width": 8,
                                    "expression": {
                                        "kind": "IdentifierName",
                                        "fullStart": 1191,
                                        "fullEnd": 1204,
                                        "start": 1199,
                                        "end": 1204,
                                        "fullWidth": 13,
                                        "width": 5,
                                        "text": "child",
                                        "value": "child",
                                        "valueText": "child",
                                        "hasLeadingTrivia": true,
                                        "leadingTrivia": [
                                            {
                                                "kind": "WhitespaceTrivia",
                                                "text": "        "
                                            }
                                        ]
                                    },
                                    "openBracketToken": {
                                        "kind": "OpenBracketToken",
                                        "fullStart": 1204,
                                        "fullEnd": 1205,
                                        "start": 1204,
                                        "end": 1205,
                                        "fullWidth": 1,
                                        "width": 1,
                                        "text": "[",
                                        "value": "[",
                                        "valueText": "["
                                    },
                                    "argumentExpression": {
                                        "kind": "NumericLiteral",
                                        "fullStart": 1205,
                                        "fullEnd": 1206,
                                        "start": 1205,
                                        "end": 1206,
                                        "fullWidth": 1,
                                        "width": 1,
                                        "text": "1",
                                        "value": 1,
                                        "valueText": "1"
                                    },
                                    "closeBracketToken": {
                                        "kind": "CloseBracketToken",
                                        "fullStart": 1206,
                                        "fullEnd": 1208,
                                        "start": 1206,
                                        "end": 1207,
                                        "fullWidth": 2,
                                        "width": 1,
                                        "text": "]",
                                        "value": "]",
                                        "valueText": "]",
                                        "hasTrailingTrivia": true,
                                        "trailingTrivia": [
                                            {
                                                "kind": "WhitespaceTrivia",
                                                "text": " "
                                            }
                                        ]
                                    }
                                },
                                "operatorToken": {
                                    "kind": "EqualsToken",
                                    "fullStart": 1208,
                                    "fullEnd": 1210,
                                    "start": 1208,
                                    "end": 1209,
                                    "fullWidth": 2,
                                    "width": 1,
                                    "text": "=",
                                    "value": "=",
                                    "valueText": "=",
                                    "hasTrailingTrivia": true,
                                    "trailingTrivia": [
                                        {
                                            "kind": "WhitespaceTrivia",
                                            "text": " "
                                        }
                                    ]
                                },
                                "right": {
                                    "kind": "StringLiteral",
                                    "fullStart": 1210,
                                    "fullEnd": 1213,
                                    "start": 1210,
                                    "end": 1213,
                                    "fullWidth": 3,
                                    "width": 3,
                                    "text": "\"1\"",
                                    "value": "1",
                                    "valueText": "1"
                                }
                            },
                            "semicolonToken": {
                                "kind": "SemicolonToken",
                                "fullStart": 1213,
                                "fullEnd": 1216,
                                "start": 1213,
                                "end": 1214,
                                "fullWidth": 3,
                                "width": 1,
                                "text": ";",
                                "value": ";",
                                "valueText": ";",
                                "hasTrailingTrivia": true,
                                "hasTrailingNewLine": true,
                                "trailingTrivia": [
                                    {
                                        "kind": "NewLineTrivia",
                                        "text": "\r\n"
                                    }
                                ]
                            }
                        },
                        {
                            "kind": "ExpressionStatement",
                            "fullStart": 1216,
                            "fullEnd": 1332,
                            "start": 1224,
                            "end": 1330,
                            "fullWidth": 116,
                            "width": 106,
                            "expression": {
                                "kind": "InvocationExpression",
                                "fullStart": 1216,
                                "fullEnd": 1329,
                                "start": 1224,
                                "end": 1329,
                                "fullWidth": 113,
                                "width": 105,
                                "expression": {
                                    "kind": "MemberAccessExpression",
                                    "fullStart": 1216,
                                    "fullEnd": 1245,
                                    "start": 1224,
                                    "end": 1245,
                                    "fullWidth": 29,
                                    "width": 21,
                                    "expression": {
                                        "kind": "IdentifierName",
                                        "fullStart": 1216,
                                        "fullEnd": 1230,
                                        "start": 1224,
                                        "end": 1230,
                                        "fullWidth": 14,
                                        "width": 6,
                                        "text": "Object",
                                        "value": "Object",
                                        "valueText": "Object",
                                        "hasLeadingTrivia": true,
                                        "leadingTrivia": [
                                            {
                                                "kind": "WhitespaceTrivia",
                                                "text": "        "
                                            }
                                        ]
                                    },
                                    "dotToken": {
                                        "kind": "DotToken",
                                        "fullStart": 1230,
                                        "fullEnd": 1231,
                                        "start": 1230,
                                        "end": 1231,
                                        "fullWidth": 1,
                                        "width": 1,
                                        "text": ".",
                                        "value": ".",
                                        "valueText": "."
                                    },
                                    "name": {
                                        "kind": "IdentifierName",
                                        "fullStart": 1231,
                                        "fullEnd": 1245,
                                        "start": 1231,
                                        "end": 1245,
                                        "fullWidth": 14,
                                        "width": 14,
                                        "text": "defineProperty",
                                        "value": "defineProperty",
                                        "valueText": "defineProperty"
                                    }
                                },
                                "argumentList": {
                                    "kind": "ArgumentList",
                                    "fullStart": 1245,
                                    "fullEnd": 1329,
                                    "start": 1245,
                                    "end": 1329,
                                    "fullWidth": 84,
                                    "width": 84,
                                    "openParenToken": {
                                        "kind": "OpenParenToken",
                                        "fullStart": 1245,
                                        "fullEnd": 1246,
                                        "start": 1245,
                                        "end": 1246,
                                        "fullWidth": 1,
                                        "width": 1,
                                        "text": "(",
                                        "value": "(",
                                        "valueText": "("
                                    },
                                    "arguments": [
                                        {
                                            "kind": "IdentifierName",
                                            "fullStart": 1246,
                                            "fullEnd": 1251,
                                            "start": 1246,
                                            "end": 1251,
                                            "fullWidth": 5,
                                            "width": 5,
                                            "text": "proto",
                                            "value": "proto",
                                            "valueText": "proto"
                                        },
                                        {
                                            "kind": "CommaToken",
                                            "fullStart": 1251,
                                            "fullEnd": 1253,
                                            "start": 1251,
                                            "end": 1252,
                                            "fullWidth": 2,
                                            "width": 1,
                                            "text": ",",
                                            "value": ",",
                                            "valueText": ",",
                                            "hasTrailingTrivia": true,
                                            "trailingTrivia": [
                                                {
                                                    "kind": "WhitespaceTrivia",
                                                    "text": " "
                                                }
                                            ]
                                        },
                                        {
                                            "kind": "StringLiteral",
                                            "fullStart": 1253,
                                            "fullEnd": 1256,
                                            "start": 1253,
                                            "end": 1256,
                                            "fullWidth": 3,
                                            "width": 3,
                                            "text": "\"2\"",
                                            "value": "2",
                                            "valueText": "2"
                                        },
                                        {
                                            "kind": "CommaToken",
                                            "fullStart": 1256,
                                            "fullEnd": 1258,
                                            "start": 1256,
                                            "end": 1257,
                                            "fullWidth": 2,
                                            "width": 1,
                                            "text": ",",
                                            "value": ",",
                                            "valueText": ",",
                                            "hasTrailingTrivia": true,
                                            "trailingTrivia": [
                                                {
                                                    "kind": "WhitespaceTrivia",
                                                    "text": " "
                                                }
                                            ]
                                        },
                                        {
                                            "kind": "ObjectLiteralExpression",
                                            "fullStart": 1258,
                                            "fullEnd": 1328,
                                            "start": 1258,
                                            "end": 1328,
                                            "fullWidth": 70,
                                            "width": 70,
                                            "openBraceToken": {
                                                "kind": "OpenBraceToken",
                                                "fullStart": 1258,
                                                "fullEnd": 1261,
                                                "start": 1258,
                                                "end": 1259,
                                                "fullWidth": 3,
                                                "width": 1,
                                                "text": "{",
                                                "value": "{",
                                                "valueText": "{",
                                                "hasTrailingTrivia": true,
                                                "hasTrailingNewLine": true,
                                                "trailingTrivia": [
                                                    {
                                                        "kind": "NewLineTrivia",
                                                        "text": "\r\n"
                                                    }
                                                ]
                                            },
                                            "propertyAssignments": [
                                                {
                                                    "kind": "SimplePropertyAssignment",
                                                    "fullStart": 1261,
                                                    "fullEnd": 1284,
                                                    "start": 1273,
                                                    "end": 1284,
                                                    "fullWidth": 23,
                                                    "width": 11,
                                                    "propertyName": {
                                                        "kind": "IdentifierName",
                                                        "fullStart": 1261,
                                                        "fullEnd": 1278,
                                                        "start": 1273,
                                                        "end": 1278,
                                                        "fullWidth": 17,
                                                        "width": 5,
                                                        "text": "value",
                                                        "value": "value",
                                                        "valueText": "value",
                                                        "hasLeadingTrivia": true,
                                                        "leadingTrivia": [
                                                            {
                                                                "kind": "WhitespaceTrivia",
                                                                "text": "            "
                                                            }
                                                        ]
                                                    },
                                                    "colonToken": {
                                                        "kind": "ColonToken",
                                                        "fullStart": 1278,
                                                        "fullEnd": 1280,
                                                        "start": 1278,
                                                        "end": 1279,
                                                        "fullWidth": 2,
                                                        "width": 1,
                                                        "text": ":",
                                                        "value": ":",
                                                        "valueText": ":",
                                                        "hasTrailingTrivia": true,
                                                        "trailingTrivia": [
                                                            {
                                                                "kind": "WhitespaceTrivia",
                                                                "text": " "
                                                            }
                                                        ]
                                                    },
                                                    "expression": {
                                                        "kind": "StringLiteral",
                                                        "fullStart": 1280,
                                                        "fullEnd": 1284,
                                                        "start": 1280,
                                                        "end": 1284,
                                                        "fullWidth": 4,
                                                        "width": 4,
                                                        "text": "\"20\"",
                                                        "value": "20",
                                                        "valueText": "20"
                                                    }
                                                },
                                                {
                                                    "kind": "CommaToken",
                                                    "fullStart": 1284,
                                                    "fullEnd": 1287,
                                                    "start": 1284,
                                                    "end": 1285,
                                                    "fullWidth": 3,
                                                    "width": 1,
                                                    "text": ",",
                                                    "value": ",",
                                                    "valueText": ",",
                                                    "hasTrailingTrivia": true,
                                                    "hasTrailingNewLine": true,
                                                    "trailingTrivia": [
                                                        {
                                                            "kind": "NewLineTrivia",
                                                            "text": "\r\n"
                                                        }
                                                    ]
                                                },
                                                {
                                                    "kind": "SimplePropertyAssignment",
                                                    "fullStart": 1287,
                                                    "fullEnd": 1319,
                                                    "start": 1299,
                                                    "end": 1317,
                                                    "fullWidth": 32,
                                                    "width": 18,
                                                    "propertyName": {
                                                        "kind": "IdentifierName",
                                                        "fullStart": 1287,
                                                        "fullEnd": 1311,
                                                        "start": 1299,
                                                        "end": 1311,
                                                        "fullWidth": 24,
                                                        "width": 12,
                                                        "text": "configurable",
                                                        "value": "configurable",
                                                        "valueText": "configurable",
                                                        "hasLeadingTrivia": true,
                                                        "leadingTrivia": [
                                                            {
                                                                "kind": "WhitespaceTrivia",
                                                                "text": "            "
                                                            }
                                                        ]
                                                    },
                                                    "colonToken": {
                                                        "kind": "ColonToken",
                                                        "fullStart": 1311,
                                                        "fullEnd": 1313,
                                                        "start": 1311,
                                                        "end": 1312,
                                                        "fullWidth": 2,
                                                        "width": 1,
                                                        "text": ":",
                                                        "value": ":",
                                                        "valueText": ":",
                                                        "hasTrailingTrivia": true,
                                                        "trailingTrivia": [
                                                            {
                                                                "kind": "WhitespaceTrivia",
                                                                "text": " "
                                                            }
                                                        ]
                                                    },
                                                    "expression": {
                                                        "kind": "TrueKeyword",
                                                        "fullStart": 1313,
                                                        "fullEnd": 1319,
                                                        "start": 1313,
                                                        "end": 1317,
                                                        "fullWidth": 6,
                                                        "width": 4,
                                                        "text": "true",
                                                        "value": true,
                                                        "valueText": "true",
                                                        "hasTrailingTrivia": true,
                                                        "hasTrailingNewLine": true,
                                                        "trailingTrivia": [
                                                            {
                                                                "kind": "NewLineTrivia",
                                                                "text": "\r\n"
                                                            }
                                                        ]
                                                    }
                                                }
                                            ],
                                            "closeBraceToken": {
                                                "kind": "CloseBraceToken",
                                                "fullStart": 1319,
                                                "fullEnd": 1328,
                                                "start": 1327,
                                                "end": 1328,
                                                "fullWidth": 9,
                                                "width": 1,
                                                "text": "}",
                                                "value": "}",
                                                "valueText": "}",
                                                "hasLeadingTrivia": true,
                                                "leadingTrivia": [
                                                    {
                                                        "kind": "WhitespaceTrivia",
                                                        "text": "        "
                                                    }
                                                ]
                                            }
                                        }
                                    ],
                                    "closeParenToken": {
                                        "kind": "CloseParenToken",
                                        "fullStart": 1328,
                                        "fullEnd": 1329,
                                        "start": 1328,
                                        "end": 1329,
                                        "fullWidth": 1,
                                        "width": 1,
                                        "text": ")",
                                        "value": ")",
                                        "valueText": ")"
                                    }
                                }
                            },
                            "semicolonToken": {
                                "kind": "SemicolonToken",
                                "fullStart": 1329,
                                "fullEnd": 1332,
                                "start": 1329,
                                "end": 1330,
                                "fullWidth": 3,
                                "width": 1,
                                "text": ";",
                                "value": ";",
                                "valueText": ";",
                                "hasTrailingTrivia": true,
                                "hasTrailingNewLine": true,
                                "trailingTrivia": [
                                    {
                                        "kind": "NewLineTrivia",
                                        "text": "\r\n"
                                    }
                                ]
                            }
                        },
                        {
                            "kind": "ExpressionStatement",
                            "fullStart": 1332,
                            "fullEnd": 1396,
                            "start": 1342,
                            "end": 1394,
                            "fullWidth": 64,
                            "width": 52,
                            "expression": {
                                "kind": "InvocationExpression",
                                "fullStart": 1332,
                                "fullEnd": 1393,
                                "start": 1342,
                                "end": 1393,
                                "fullWidth": 61,
                                "width": 51,
                                "expression": {
                                    "kind": "MemberAccessExpression",
                                    "fullStart": 1332,
                                    "fullEnd": 1374,
                                    "start": 1342,
                                    "end": 1374,
                                    "fullWidth": 42,
                                    "width": 32,
                                    "expression": {
                                        "kind": "MemberAccessExpression",
                                        "fullStart": 1332,
                                        "fullEnd": 1369,
                                        "start": 1342,
                                        "end": 1369,
                                        "fullWidth": 37,
                                        "width": 27,
                                        "expression": {
                                            "kind": "MemberAccessExpression",
                                            "fullStart": 1332,
                                            "fullEnd": 1357,
                                            "start": 1342,
                                            "end": 1357,
                                            "fullWidth": 25,
                                            "width": 15,
                                            "expression": {
                                                "kind": "IdentifierName",
                                                "fullStart": 1332,
                                                "fullEnd": 1347,
                                                "start": 1342,
                                                "end": 1347,
                                                "fullWidth": 15,
                                                "width": 5,
                                                "text": "Array",
                                                "value": "Array",
                                                "valueText": "Array",
                                                "hasLeadingTrivia": true,
                                                "hasLeadingNewLine": true,
                                                "leadingTrivia": [
                                                    {
                                                        "kind": "NewLineTrivia",
                                                        "text": "\r\n"
                                                    },
                                                    {
                                                        "kind": "WhitespaceTrivia",
                                                        "text": "        "
                                                    }
                                                ]
                                            },
                                            "dotToken": {
                                                "kind": "DotToken",
                                                "fullStart": 1347,
                                                "fullEnd": 1348,
                                                "start": 1347,
                                                "end": 1348,
                                                "fullWidth": 1,
                                                "width": 1,
                                                "text": ".",
                                                "value": ".",
                                                "valueText": "."
                                            },
                                            "name": {
                                                "kind": "IdentifierName",
                                                "fullStart": 1348,
                                                "fullEnd": 1357,
                                                "start": 1348,
                                                "end": 1357,
                                                "fullWidth": 9,
                                                "width": 9,
                                                "text": "prototype",
                                                "value": "prototype",
                                                "valueText": "prototype"
                                            }
                                        },
                                        "dotToken": {
                                            "kind": "DotToken",
                                            "fullStart": 1357,
                                            "fullEnd": 1358,
                                            "start": 1357,
                                            "end": 1358,
                                            "fullWidth": 1,
                                            "width": 1,
                                            "text": ".",
                                            "value": ".",
                                            "valueText": "."
                                        },
                                        "name": {
                                            "kind": "IdentifierName",
                                            "fullStart": 1358,
                                            "fullEnd": 1369,
                                            "start": 1358,
                                            "end": 1369,
                                            "fullWidth": 11,
                                            "width": 11,
                                            "text": "reduceRight",
                                            "value": "reduceRight",
                                            "valueText": "reduceRight"
                                        }
                                    },
                                    "dotToken": {
                                        "kind": "DotToken",
                                        "fullStart": 1369,
                                        "fullEnd": 1370,
                                        "start": 1369,
                                        "end": 1370,
                                        "fullWidth": 1,
                                        "width": 1,
                                        "text": ".",
                                        "value": ".",
                                        "valueText": "."
                                    },
                                    "name": {
                                        "kind": "IdentifierName",
                                        "fullStart": 1370,
                                        "fullEnd": 1374,
                                        "start": 1370,
                                        "end": 1374,
                                        "fullWidth": 4,
                                        "width": 4,
                                        "text": "call",
                                        "value": "call",
                                        "valueText": "call"
                                    }
                                },
                                "argumentList": {
                                    "kind": "ArgumentList",
                                    "fullStart": 1374,
                                    "fullEnd": 1393,
                                    "start": 1374,
                                    "end": 1393,
                                    "fullWidth": 19,
                                    "width": 19,
                                    "openParenToken": {
                                        "kind": "OpenParenToken",
                                        "fullStart": 1374,
                                        "fullEnd": 1375,
                                        "start": 1374,
                                        "end": 1375,
                                        "fullWidth": 1,
                                        "width": 1,
                                        "text": "(",
                                        "value": "(",
                                        "valueText": "("
                                    },
                                    "arguments": [
                                        {
                                            "kind": "IdentifierName",
                                            "fullStart": 1375,
                                            "fullEnd": 1380,
                                            "start": 1375,
                                            "end": 1380,
                                            "fullWidth": 5,
                                            "width": 5,
                                            "text": "child",
                                            "value": "child",
                                            "valueText": "child"
                                        },
                                        {
                                            "kind": "CommaToken",
                                            "fullStart": 1380,
                                            "fullEnd": 1382,
                                            "start": 1380,
                                            "end": 1381,
                                            "fullWidth": 2,
                                            "width": 1,
                                            "text": ",",
                                            "value": ",",
                                            "valueText": ",",
                                            "hasTrailingTrivia": true,
                                            "trailingTrivia": [
                                                {
                                                    "kind": "WhitespaceTrivia",
                                                    "text": " "
                                                }
                                            ]
                                        },
                                        {
                                            "kind": "IdentifierName",
                                            "fullStart": 1382,
                                            "fullEnd": 1392,
                                            "start": 1382,
                                            "end": 1392,
                                            "fullWidth": 10,
                                            "width": 10,
                                            "text": "callbackfn",
                                            "value": "callbackfn",
                                            "valueText": "callbackfn"
                                        }
                                    ],
                                    "closeParenToken": {
                                        "kind": "CloseParenToken",
                                        "fullStart": 1392,
                                        "fullEnd": 1393,
                                        "start": 1392,
                                        "end": 1393,
                                        "fullWidth": 1,
                                        "width": 1,
                                        "text": ")",
                                        "value": ")",
                                        "valueText": ")"
                                    }
                                }
                            },
                            "semicolonToken": {
                                "kind": "SemicolonToken",
                                "fullStart": 1393,
                                "fullEnd": 1396,
                                "start": 1393,
                                "end": 1394,
                                "fullWidth": 3,
                                "width": 1,
                                "text": ";",
                                "value": ";",
                                "valueText": ";",
                                "hasTrailingTrivia": true,
                                "hasTrailingNewLine": true,
                                "trailingTrivia": [
                                    {
                                        "kind": "NewLineTrivia",
                                        "text": "\r\n"
                                    }
                                ]
                            }
                        },
                        {
                            "kind": "ReturnStatement",
                            "fullStart": 1396,
                            "fullEnd": 1424,
                            "start": 1404,
                            "end": 1422,
                            "fullWidth": 28,
                            "width": 18,
                            "returnKeyword": {
                                "kind": "ReturnKeyword",
                                "fullStart": 1396,
                                "fullEnd": 1411,
                                "start": 1404,
                                "end": 1410,
                                "fullWidth": 15,
                                "width": 6,
                                "text": "return",
                                "value": "return",
                                "valueText": "return",
                                "hasLeadingTrivia": true,
                                "hasTrailingTrivia": true,
                                "leadingTrivia": [
                                    {
                                        "kind": "WhitespaceTrivia",
                                        "text": "        "
                                    }
                                ],
                                "trailingTrivia": [
                                    {
                                        "kind": "WhitespaceTrivia",
                                        "text": " "
                                    }
                                ]
                            },
                            "expression": {
                                "kind": "IdentifierName",
                                "fullStart": 1411,
                                "fullEnd": 1421,
                                "start": 1411,
                                "end": 1421,
                                "fullWidth": 10,
                                "width": 10,
                                "text": "testResult",
                                "value": "testResult",
                                "valueText": "testResult"
                            },
                            "semicolonToken": {
                                "kind": "SemicolonToken",
                                "fullStart": 1421,
                                "fullEnd": 1424,
                                "start": 1421,
                                "end": 1422,
                                "fullWidth": 3,
                                "width": 1,
                                "text": ";",
                                "value": ";",
                                "valueText": ";",
                                "hasTrailingTrivia": true,
                                "hasTrailingNewLine": true,
                                "trailingTrivia": [
                                    {
                                        "kind": "NewLineTrivia",
                                        "text": "\r\n"
                                    }
                                ]
                            }
                        }
                    ],
                    "closeBraceToken": {
                        "kind": "CloseBraceToken",
                        "fullStart": 1424,
                        "fullEnd": 1431,
                        "start": 1428,
                        "end": 1429,
                        "fullWidth": 7,
                        "width": 1,
                        "text": "}",
                        "value": "}",
                        "valueText": "}",
                        "hasLeadingTrivia": true,
                        "hasTrailingTrivia": true,
                        "hasTrailingNewLine": true,
                        "leadingTrivia": [
                            {
                                "kind": "WhitespaceTrivia",
                                "text": "    "
                            }
                        ],
                        "trailingTrivia": [
                            {
                                "kind": "NewLineTrivia",
                                "text": "\r\n"
                            }
                        ]
                    }
                }
            },
            {
                "kind": "ExpressionStatement",
                "fullStart": 1431,
                "fullEnd": 1455,
                "start": 1431,
                "end": 1453,
                "fullWidth": 24,
                "width": 22,
                "expression": {
                    "kind": "InvocationExpression",
                    "fullStart": 1431,
                    "fullEnd": 1452,
                    "start": 1431,
                    "end": 1452,
                    "fullWidth": 21,
                    "width": 21,
                    "expression": {
                        "kind": "IdentifierName",
                        "fullStart": 1431,
                        "fullEnd": 1442,
                        "start": 1431,
                        "end": 1442,
                        "fullWidth": 11,
                        "width": 11,
                        "text": "runTestCase",
                        "value": "runTestCase",
                        "valueText": "runTestCase"
                    },
                    "argumentList": {
                        "kind": "ArgumentList",
                        "fullStart": 1442,
                        "fullEnd": 1452,
                        "start": 1442,
                        "end": 1452,
                        "fullWidth": 10,
                        "width": 10,
                        "openParenToken": {
                            "kind": "OpenParenToken",
                            "fullStart": 1442,
                            "fullEnd": 1443,
                            "start": 1442,
                            "end": 1443,
                            "fullWidth": 1,
                            "width": 1,
                            "text": "(",
                            "value": "(",
                            "valueText": "("
                        },
                        "arguments": [
                            {
                                "kind": "IdentifierName",
                                "fullStart": 1443,
                                "fullEnd": 1451,
                                "start": 1443,
                                "end": 1451,
                                "fullWidth": 8,
                                "width": 8,
                                "text": "testcase",
                                "value": "testcase",
                                "valueText": "testcase"
                            }
                        ],
                        "closeParenToken": {
                            "kind": "CloseParenToken",
                            "fullStart": 1451,
                            "fullEnd": 1452,
                            "start": 1451,
                            "end": 1452,
                            "fullWidth": 1,
                            "width": 1,
                            "text": ")",
                            "value": ")",
                            "valueText": ")"
                        }
                    }
                },
                "semicolonToken": {
                    "kind": "SemicolonToken",
                    "fullStart": 1452,
                    "fullEnd": 1455,
                    "start": 1452,
                    "end": 1453,
                    "fullWidth": 3,
                    "width": 1,
                    "text": ";",
                    "value": ";",
                    "valueText": ";",
                    "hasTrailingTrivia": true,
                    "hasTrailingNewLine": true,
                    "trailingTrivia": [
                        {
                            "kind": "NewLineTrivia",
                            "text": "\r\n"
                        }
                    ]
                }
            }
        ],
        "endOfFileToken": {
            "kind": "EndOfFileToken",
            "fullStart": 1455,
            "fullEnd": 1455,
            "start": 1455,
            "end": 1455,
            "fullWidth": 0,
            "width": 0,
            "text": ""
        }
    },
    "lineMap": {
        "lineStarts": [
            0,
            67,
            152,
            232,
            308,
            380,
            385,
            447,
            609,
            614,
            616,
            618,
            641,
            643,
            676,
            734,
            764,
            814,
            829,
            840,
            842,
            867,
            869,
            914,
            946,
            974,
            990,
            1022,
            1035,
            1037,
            1073,
            1105,
            1107,
            1139,
            1166,
            1191,
            1216,
            1261,
            1287,
            1319,
            1332,
            1334,
            1396,
            1424,
            1431,
            1455
        ],
        "length": 1455
    }
}<|MERGE_RESOLUTION|>--- conflicted
+++ resolved
@@ -419,11 +419,8 @@
                                             "start": 704,
                                             "end": 711,
                                             "fullWidth": 7,
-<<<<<<< HEAD
                                             "width": 7,
-=======
                                             "modifiers": [],
->>>>>>> e3c38734
                                             "identifier": {
                                                 "kind": "IdentifierName",
                                                 "fullStart": 704,
@@ -463,11 +460,8 @@
                                             "start": 713,
                                             "end": 719,
                                             "fullWidth": 6,
-<<<<<<< HEAD
                                             "width": 6,
-=======
                                             "modifiers": [],
->>>>>>> e3c38734
                                             "identifier": {
                                                 "kind": "IdentifierName",
                                                 "fullStart": 713,
@@ -507,11 +501,8 @@
                                             "start": 721,
                                             "end": 724,
                                             "fullWidth": 3,
-<<<<<<< HEAD
                                             "width": 3,
-=======
                                             "modifiers": [],
->>>>>>> e3c38734
                                             "identifier": {
                                                 "kind": "IdentifierName",
                                                 "fullStart": 721,
@@ -551,11 +542,8 @@
                                             "start": 726,
                                             "end": 729,
                                             "fullWidth": 3,
-<<<<<<< HEAD
                                             "width": 3,
-=======
                                             "modifiers": [],
->>>>>>> e3c38734
                                             "identifier": {
                                                 "kind": "IdentifierName",
                                                 "fullStart": 726,
