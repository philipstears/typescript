--- conflicted
+++ resolved
@@ -552,11 +552,8 @@
                                             "start": 710,
                                             "end": 717,
                                             "fullWidth": 7,
-<<<<<<< HEAD
                                             "width": 7,
-=======
                                             "modifiers": [],
->>>>>>> e3c38734
                                             "identifier": {
                                                 "kind": "IdentifierName",
                                                 "fullStart": 710,
@@ -596,11 +593,8 @@
                                             "start": 719,
                                             "end": 725,
                                             "fullWidth": 6,
-<<<<<<< HEAD
                                             "width": 6,
-=======
                                             "modifiers": [],
->>>>>>> e3c38734
                                             "identifier": {
                                                 "kind": "IdentifierName",
                                                 "fullStart": 719,
@@ -640,11 +634,8 @@
                                             "start": 727,
                                             "end": 730,
                                             "fullWidth": 3,
-<<<<<<< HEAD
                                             "width": 3,
-=======
                                             "modifiers": [],
->>>>>>> e3c38734
                                             "identifier": {
                                                 "kind": "IdentifierName",
                                                 "fullStart": 727,
@@ -684,11 +675,8 @@
                                             "start": 732,
                                             "end": 735,
                                             "fullWidth": 3,
-<<<<<<< HEAD
                                             "width": 3,
-=======
                                             "modifiers": [],
->>>>>>> e3c38734
                                             "identifier": {
                                                 "kind": "IdentifierName",
                                                 "fullStart": 732,
