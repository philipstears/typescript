--- conflicted
+++ resolved
@@ -250,12 +250,8 @@
                                         "start": 627,
                                         "end": 645,
                                         "fullWidth": 18,
-<<<<<<< HEAD
                                         "width": 18,
-                                        "identifier": {
-=======
                                         "propertyName": {
->>>>>>> 85e84683
                                             "kind": "IdentifierName",
                                             "fullStart": 627,
                                             "fullEnd": 639,
@@ -389,12 +385,8 @@
                                         "start": 660,
                                         "end": 679,
                                         "fullWidth": 19,
-<<<<<<< HEAD
                                         "width": 19,
-                                        "identifier": {
-=======
                                         "propertyName": {
->>>>>>> 85e84683
                                             "kind": "IdentifierName",
                                             "fullStart": 660,
                                             "fullEnd": 672,
@@ -1463,12 +1455,8 @@
                                         "start": 957,
                                         "end": 1000,
                                         "fullWidth": 43,
-<<<<<<< HEAD
                                         "width": 43,
-                                        "identifier": {
-=======
                                         "propertyName": {
->>>>>>> 85e84683
                                             "kind": "IdentifierName",
                                             "fullStart": 957,
                                             "fullEnd": 961,
