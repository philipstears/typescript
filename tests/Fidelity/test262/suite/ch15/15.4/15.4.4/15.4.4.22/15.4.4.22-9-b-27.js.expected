--- conflicted
+++ resolved
@@ -252,12 +252,8 @@
                                         "start": 610,
                                         "end": 626,
                                         "fullWidth": 16,
-<<<<<<< HEAD
                                         "width": 16,
-                                        "identifier": {
-=======
                                         "propertyName": {
->>>>>>> 85e84683
                                             "kind": "IdentifierName",
                                             "fullStart": 610,
                                             "fullEnd": 619,
@@ -391,12 +387,8 @@
                                         "start": 641,
                                         "end": 658,
                                         "fullWidth": 17,
-<<<<<<< HEAD
                                         "width": 17,
-                                        "identifier": {
-=======
                                         "propertyName": {
->>>>>>> 85e84683
                                             "kind": "IdentifierName",
                                             "fullStart": 641,
                                             "fullEnd": 652,
@@ -1215,12 +1207,8 @@
                                         "start": 858,
                                         "end": 876,
                                         "fullWidth": 18,
-<<<<<<< HEAD
                                         "width": 18,
-                                        "identifier": {
-=======
                                         "propertyName": {
->>>>>>> 85e84683
                                             "kind": "IdentifierName",
                                             "fullStart": 858,
                                             "fullEnd": 862,
