--- conflicted
+++ resolved
@@ -548,12 +548,8 @@
                                         "start": 630,
                                         "end": 643,
                                         "fullWidth": 13,
-<<<<<<< HEAD
                                         "width": 13,
-                                        "identifier": {
-=======
                                         "propertyName": {
->>>>>>> 85e84683
                                             "kind": "IdentifierName",
                                             "fullStart": 630,
                                             "fullEnd": 632,
