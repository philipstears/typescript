{
    "isDeclaration": false,
    "languageVersion": "EcmaScript5",
    "parseOptions": {
        "allowAutomaticSemicolonInsertion": true
    },
    "sourceUnit": {
        "kind": "SourceUnit",
        "fullStart": 0,
        "fullEnd": 1353,
        "start": 624,
        "end": 1353,
        "fullWidth": 1353,
        "width": 729,
        "isIncrementallyUnusable": true,
        "moduleElements": [
            {
                "kind": "FunctionDeclaration",
                "fullStart": 0,
                "fullEnd": 1329,
                "start": 624,
                "end": 1327,
                "fullWidth": 1329,
                "width": 703,
                "isIncrementallyUnusable": true,
                "modifiers": [],
                "functionKeyword": {
                    "kind": "FunctionKeyword",
                    "fullStart": 0,
                    "fullEnd": 633,
                    "start": 624,
                    "end": 632,
                    "fullWidth": 633,
                    "width": 8,
                    "text": "function",
                    "value": "function",
                    "valueText": "function",
                    "hasLeadingTrivia": true,
                    "hasLeadingComment": true,
                    "hasLeadingNewLine": true,
                    "hasTrailingTrivia": true,
                    "leadingTrivia": [
                        {
                            "kind": "SingleLineCommentTrivia",
                            "text": "/// Copyright (c) 2012 Ecma International.  All rights reserved. "
                        },
                        {
                            "kind": "NewLineTrivia",
                            "text": "\r\n"
                        },
                        {
                            "kind": "SingleLineCommentTrivia",
                            "text": "/// Ecma International makes this code available under the terms and conditions set"
                        },
                        {
                            "kind": "NewLineTrivia",
                            "text": "\r\n"
                        },
                        {
                            "kind": "SingleLineCommentTrivia",
                            "text": "/// forth on http://hg.ecmascript.org/tests/test262/raw-file/tip/LICENSE (the "
                        },
                        {
                            "kind": "NewLineTrivia",
                            "text": "\r\n"
                        },
                        {
                            "kind": "SingleLineCommentTrivia",
                            "text": "/// \"Use Terms\").   Any redistribution of this code must retain the above "
                        },
                        {
                            "kind": "NewLineTrivia",
                            "text": "\r\n"
                        },
                        {
                            "kind": "SingleLineCommentTrivia",
                            "text": "/// copyright and this notice and otherwise comply with the Use Terms."
                        },
                        {
                            "kind": "NewLineTrivia",
                            "text": "\r\n"
                        },
                        {
                            "kind": "MultiLineCommentTrivia",
                            "text": "/**\r\n * @path ch15/15.4/15.4.4/15.4.4.22/15.4.4.22-9-b-12.js\r\n * @description Array.prototype.reduceRight - deleting own property with prototype property in step 8 causes prototype index property to be visited on an Array-like object\r\n */"
                        },
                        {
                            "kind": "NewLineTrivia",
                            "text": "\r\n"
                        },
                        {
                            "kind": "NewLineTrivia",
                            "text": "\r\n"
                        },
                        {
                            "kind": "NewLineTrivia",
                            "text": "\r\n"
                        }
                    ],
                    "trailingTrivia": [
                        {
                            "kind": "WhitespaceTrivia",
                            "text": " "
                        }
                    ]
                },
                "identifier": {
                    "kind": "IdentifierName",
                    "fullStart": 633,
                    "fullEnd": 641,
                    "start": 633,
                    "end": 641,
                    "fullWidth": 8,
                    "width": 8,
                    "text": "testcase",
                    "value": "testcase",
                    "valueText": "testcase"
                },
                "callSignature": {
                    "kind": "CallSignature",
                    "fullStart": 641,
                    "fullEnd": 644,
                    "start": 641,
                    "end": 643,
                    "fullWidth": 3,
                    "width": 2,
                    "parameterList": {
                        "kind": "ParameterList",
                        "fullStart": 641,
                        "fullEnd": 644,
                        "start": 641,
                        "end": 643,
                        "fullWidth": 3,
                        "width": 2,
                        "openParenToken": {
                            "kind": "OpenParenToken",
                            "fullStart": 641,
                            "fullEnd": 642,
                            "start": 641,
                            "end": 642,
                            "fullWidth": 1,
                            "width": 1,
                            "text": "(",
                            "value": "(",
                            "valueText": "("
                        },
                        "parameters": [],
                        "closeParenToken": {
                            "kind": "CloseParenToken",
                            "fullStart": 642,
                            "fullEnd": 644,
                            "start": 642,
                            "end": 643,
                            "fullWidth": 2,
                            "width": 1,
                            "text": ")",
                            "value": ")",
                            "valueText": ")",
                            "hasTrailingTrivia": true,
                            "trailingTrivia": [
                                {
                                    "kind": "WhitespaceTrivia",
                                    "text": " "
                                }
                            ]
                        }
                    }
                },
                "block": {
                    "kind": "Block",
                    "fullStart": 644,
                    "fullEnd": 1329,
                    "start": 644,
                    "end": 1327,
                    "fullWidth": 685,
                    "width": 683,
                    "isIncrementallyUnusable": true,
                    "openBraceToken": {
                        "kind": "OpenBraceToken",
                        "fullStart": 644,
                        "fullEnd": 647,
                        "start": 644,
                        "end": 645,
                        "fullWidth": 3,
                        "width": 1,
                        "text": "{",
                        "value": "{",
                        "valueText": "{",
                        "hasTrailingTrivia": true,
                        "hasTrailingNewLine": true,
                        "trailingTrivia": [
                            {
                                "kind": "NewLineTrivia",
                                "text": "\r\n"
                            }
                        ]
                    },
                    "statements": [
                        {
                            "kind": "VariableStatement",
                            "fullStart": 647,
                            "fullEnd": 682,
                            "start": 657,
                            "end": 680,
                            "fullWidth": 35,
                            "width": 23,
                            "modifiers": [],
                            "variableDeclaration": {
                                "kind": "VariableDeclaration",
                                "fullStart": 647,
                                "fullEnd": 679,
                                "start": 657,
                                "end": 679,
                                "fullWidth": 32,
                                "width": 22,
                                "varKeyword": {
                                    "kind": "VarKeyword",
                                    "fullStart": 647,
                                    "fullEnd": 661,
                                    "start": 657,
                                    "end": 660,
                                    "fullWidth": 14,
                                    "width": 3,
                                    "text": "var",
                                    "value": "var",
                                    "valueText": "var",
                                    "hasLeadingTrivia": true,
                                    "hasLeadingNewLine": true,
                                    "hasTrailingTrivia": true,
                                    "leadingTrivia": [
                                        {
                                            "kind": "NewLineTrivia",
                                            "text": "\r\n"
                                        },
                                        {
                                            "kind": "WhitespaceTrivia",
                                            "text": "        "
                                        }
                                    ],
                                    "trailingTrivia": [
                                        {
                                            "kind": "WhitespaceTrivia",
                                            "text": " "
                                        }
                                    ]
                                },
                                "variableDeclarators": [
                                    {
                                        "kind": "VariableDeclarator",
                                        "fullStart": 661,
                                        "fullEnd": 679,
                                        "start": 661,
                                        "end": 679,
                                        "fullWidth": 18,
                                        "width": 18,
                                        "identifier": {
                                            "kind": "IdentifierName",
                                            "fullStart": 661,
                                            "fullEnd": 672,
                                            "start": 661,
                                            "end": 671,
                                            "fullWidth": 11,
                                            "width": 10,
                                            "text": "testResult",
                                            "value": "testResult",
                                            "valueText": "testResult",
                                            "hasTrailingTrivia": true,
                                            "trailingTrivia": [
                                                {
                                                    "kind": "WhitespaceTrivia",
                                                    "text": " "
                                                }
                                            ]
                                        },
                                        "equalsValueClause": {
                                            "kind": "EqualsValueClause",
                                            "fullStart": 672,
                                            "fullEnd": 679,
                                            "start": 672,
                                            "end": 679,
                                            "fullWidth": 7,
                                            "width": 7,
                                            "equalsToken": {
                                                "kind": "EqualsToken",
                                                "fullStart": 672,
                                                "fullEnd": 674,
                                                "start": 672,
                                                "end": 673,
                                                "fullWidth": 2,
                                                "width": 1,
                                                "text": "=",
                                                "value": "=",
                                                "valueText": "=",
                                                "hasTrailingTrivia": true,
                                                "trailingTrivia": [
                                                    {
                                                        "kind": "WhitespaceTrivia",
                                                        "text": " "
                                                    }
                                                ]
                                            },
                                            "value": {
                                                "kind": "FalseKeyword",
                                                "fullStart": 674,
                                                "fullEnd": 679,
                                                "start": 674,
                                                "end": 679,
                                                "fullWidth": 5,
                                                "width": 5,
                                                "text": "false",
                                                "value": false,
                                                "valueText": "false"
                                            }
                                        }
                                    }
                                ]
                            },
                            "semicolonToken": {
                                "kind": "SemicolonToken",
                                "fullStart": 679,
                                "fullEnd": 682,
                                "start": 679,
                                "end": 680,
                                "fullWidth": 3,
                                "width": 1,
                                "text": ";",
                                "value": ";",
                                "valueText": ";",
                                "hasTrailingTrivia": true,
                                "hasTrailingNewLine": true,
                                "trailingTrivia": [
                                    {
                                        "kind": "NewLineTrivia",
                                        "text": "\r\n"
                                    }
                                ]
                            }
                        },
                        {
                            "kind": "FunctionDeclaration",
                            "fullStart": 682,
                            "fullEnd": 850,
                            "start": 692,
                            "end": 848,
                            "fullWidth": 168,
                            "width": 156,
                            "modifiers": [],
                            "functionKeyword": {
                                "kind": "FunctionKeyword",
                                "fullStart": 682,
                                "fullEnd": 701,
                                "start": 692,
                                "end": 700,
                                "fullWidth": 19,
                                "width": 8,
                                "text": "function",
                                "value": "function",
                                "valueText": "function",
                                "hasLeadingTrivia": true,
                                "hasLeadingNewLine": true,
                                "hasTrailingTrivia": true,
                                "leadingTrivia": [
                                    {
                                        "kind": "NewLineTrivia",
                                        "text": "\r\n"
                                    },
                                    {
                                        "kind": "WhitespaceTrivia",
                                        "text": "        "
                                    }
                                ],
                                "trailingTrivia": [
                                    {
                                        "kind": "WhitespaceTrivia",
                                        "text": " "
                                    }
                                ]
                            },
                            "identifier": {
                                "kind": "IdentifierName",
                                "fullStart": 701,
                                "fullEnd": 711,
                                "start": 701,
                                "end": 711,
                                "fullWidth": 10,
                                "width": 10,
                                "text": "callbackfn",
                                "value": "callbackfn",
                                "valueText": "callbackfn"
                            },
                            "callSignature": {
                                "kind": "CallSignature",
                                "fullStart": 711,
                                "fullEnd": 739,
                                "start": 711,
                                "end": 738,
                                "fullWidth": 28,
                                "width": 27,
                                "parameterList": {
                                    "kind": "ParameterList",
                                    "fullStart": 711,
                                    "fullEnd": 739,
                                    "start": 711,
                                    "end": 738,
                                    "fullWidth": 28,
                                    "width": 27,
                                    "openParenToken": {
                                        "kind": "OpenParenToken",
                                        "fullStart": 711,
                                        "fullEnd": 712,
                                        "start": 711,
                                        "end": 712,
                                        "fullWidth": 1,
                                        "width": 1,
                                        "text": "(",
                                        "value": "(",
                                        "valueText": "("
                                    },
                                    "parameters": [
                                        {
                                            "kind": "Parameter",
                                            "fullStart": 712,
                                            "fullEnd": 719,
                                            "start": 712,
                                            "end": 719,
                                            "fullWidth": 7,
<<<<<<< HEAD
                                            "width": 7,
=======
                                            "modifiers": [],
>>>>>>> e3c38734
                                            "identifier": {
                                                "kind": "IdentifierName",
                                                "fullStart": 712,
                                                "fullEnd": 719,
                                                "start": 712,
                                                "end": 719,
                                                "fullWidth": 7,
                                                "width": 7,
                                                "text": "prevVal",
                                                "value": "prevVal",
                                                "valueText": "prevVal"
                                            }
                                        },
                                        {
                                            "kind": "CommaToken",
                                            "fullStart": 719,
                                            "fullEnd": 721,
                                            "start": 719,
                                            "end": 720,
                                            "fullWidth": 2,
                                            "width": 1,
                                            "text": ",",
                                            "value": ",",
                                            "valueText": ",",
                                            "hasTrailingTrivia": true,
                                            "trailingTrivia": [
                                                {
                                                    "kind": "WhitespaceTrivia",
                                                    "text": " "
                                                }
                                            ]
                                        },
                                        {
                                            "kind": "Parameter",
                                            "fullStart": 721,
                                            "fullEnd": 727,
                                            "start": 721,
                                            "end": 727,
                                            "fullWidth": 6,
<<<<<<< HEAD
                                            "width": 6,
=======
                                            "modifiers": [],
>>>>>>> e3c38734
                                            "identifier": {
                                                "kind": "IdentifierName",
                                                "fullStart": 721,
                                                "fullEnd": 727,
                                                "start": 721,
                                                "end": 727,
                                                "fullWidth": 6,
                                                "width": 6,
                                                "text": "curVal",
                                                "value": "curVal",
                                                "valueText": "curVal"
                                            }
                                        },
                                        {
                                            "kind": "CommaToken",
                                            "fullStart": 727,
                                            "fullEnd": 729,
                                            "start": 727,
                                            "end": 728,
                                            "fullWidth": 2,
                                            "width": 1,
                                            "text": ",",
                                            "value": ",",
                                            "valueText": ",",
                                            "hasTrailingTrivia": true,
                                            "trailingTrivia": [
                                                {
                                                    "kind": "WhitespaceTrivia",
                                                    "text": " "
                                                }
                                            ]
                                        },
                                        {
                                            "kind": "Parameter",
                                            "fullStart": 729,
                                            "fullEnd": 732,
                                            "start": 729,
                                            "end": 732,
                                            "fullWidth": 3,
<<<<<<< HEAD
                                            "width": 3,
=======
                                            "modifiers": [],
>>>>>>> e3c38734
                                            "identifier": {
                                                "kind": "IdentifierName",
                                                "fullStart": 729,
                                                "fullEnd": 732,
                                                "start": 729,
                                                "end": 732,
                                                "fullWidth": 3,
                                                "width": 3,
                                                "text": "idx",
                                                "value": "idx",
                                                "valueText": "idx"
                                            }
                                        },
                                        {
                                            "kind": "CommaToken",
                                            "fullStart": 732,
                                            "fullEnd": 734,
                                            "start": 732,
                                            "end": 733,
                                            "fullWidth": 2,
                                            "width": 1,
                                            "text": ",",
                                            "value": ",",
                                            "valueText": ",",
                                            "hasTrailingTrivia": true,
                                            "trailingTrivia": [
                                                {
                                                    "kind": "WhitespaceTrivia",
                                                    "text": " "
                                                }
                                            ]
                                        },
                                        {
                                            "kind": "Parameter",
                                            "fullStart": 734,
                                            "fullEnd": 737,
                                            "start": 734,
                                            "end": 737,
                                            "fullWidth": 3,
<<<<<<< HEAD
                                            "width": 3,
=======
                                            "modifiers": [],
>>>>>>> e3c38734
                                            "identifier": {
                                                "kind": "IdentifierName",
                                                "fullStart": 734,
                                                "fullEnd": 737,
                                                "start": 734,
                                                "end": 737,
                                                "fullWidth": 3,
                                                "width": 3,
                                                "text": "obj",
                                                "value": "obj",
                                                "valueText": "obj"
                                            }
                                        }
                                    ],
                                    "closeParenToken": {
                                        "kind": "CloseParenToken",
                                        "fullStart": 737,
                                        "fullEnd": 739,
                                        "start": 737,
                                        "end": 738,
                                        "fullWidth": 2,
                                        "width": 1,
                                        "text": ")",
                                        "value": ")",
                                        "valueText": ")",
                                        "hasTrailingTrivia": true,
                                        "trailingTrivia": [
                                            {
                                                "kind": "WhitespaceTrivia",
                                                "text": " "
                                            }
                                        ]
                                    }
                                }
                            },
                            "block": {
                                "kind": "Block",
                                "fullStart": 739,
                                "fullEnd": 850,
                                "start": 739,
                                "end": 848,
                                "fullWidth": 111,
                                "width": 109,
                                "openBraceToken": {
                                    "kind": "OpenBraceToken",
                                    "fullStart": 739,
                                    "fullEnd": 742,
                                    "start": 739,
                                    "end": 740,
                                    "fullWidth": 3,
                                    "width": 1,
                                    "text": "{",
                                    "value": "{",
                                    "valueText": "{",
                                    "hasTrailingTrivia": true,
                                    "hasTrailingNewLine": true,
                                    "trailingTrivia": [
                                        {
                                            "kind": "NewLineTrivia",
                                            "text": "\r\n"
                                        }
                                    ]
                                },
                                "statements": [
                                    {
                                        "kind": "IfStatement",
                                        "fullStart": 742,
                                        "fullEnd": 839,
                                        "start": 754,
                                        "end": 837,
                                        "fullWidth": 97,
                                        "width": 83,
                                        "ifKeyword": {
                                            "kind": "IfKeyword",
                                            "fullStart": 742,
                                            "fullEnd": 757,
                                            "start": 754,
                                            "end": 756,
                                            "fullWidth": 15,
                                            "width": 2,
                                            "text": "if",
                                            "value": "if",
                                            "valueText": "if",
                                            "hasLeadingTrivia": true,
                                            "hasTrailingTrivia": true,
                                            "leadingTrivia": [
                                                {
                                                    "kind": "WhitespaceTrivia",
                                                    "text": "            "
                                                }
                                            ],
                                            "trailingTrivia": [
                                                {
                                                    "kind": "WhitespaceTrivia",
                                                    "text": " "
                                                }
                                            ]
                                        },
                                        "openParenToken": {
                                            "kind": "OpenParenToken",
                                            "fullStart": 757,
                                            "fullEnd": 758,
                                            "start": 757,
                                            "end": 758,
                                            "fullWidth": 1,
                                            "width": 1,
                                            "text": "(",
                                            "value": "(",
                                            "valueText": "("
                                        },
                                        "condition": {
                                            "kind": "LogicalAndExpression",
                                            "fullStart": 758,
                                            "fullEnd": 783,
                                            "start": 758,
                                            "end": 783,
                                            "fullWidth": 25,
                                            "width": 25,
                                            "left": {
                                                "kind": "EqualsExpression",
                                                "fullStart": 758,
                                                "fullEnd": 768,
                                                "start": 758,
                                                "end": 767,
                                                "fullWidth": 10,
                                                "width": 9,
                                                "left": {
                                                    "kind": "IdentifierName",
                                                    "fullStart": 758,
                                                    "fullEnd": 762,
                                                    "start": 758,
                                                    "end": 761,
                                                    "fullWidth": 4,
                                                    "width": 3,
                                                    "text": "idx",
                                                    "value": "idx",
                                                    "valueText": "idx",
                                                    "hasTrailingTrivia": true,
                                                    "trailingTrivia": [
                                                        {
                                                            "kind": "WhitespaceTrivia",
                                                            "text": " "
                                                        }
                                                    ]
                                                },
                                                "operatorToken": {
                                                    "kind": "EqualsEqualsEqualsToken",
                                                    "fullStart": 762,
                                                    "fullEnd": 766,
                                                    "start": 762,
                                                    "end": 765,
                                                    "fullWidth": 4,
                                                    "width": 3,
                                                    "text": "===",
                                                    "value": "===",
                                                    "valueText": "===",
                                                    "hasTrailingTrivia": true,
                                                    "trailingTrivia": [
                                                        {
                                                            "kind": "WhitespaceTrivia",
                                                            "text": " "
                                                        }
                                                    ]
                                                },
                                                "right": {
                                                    "kind": "NumericLiteral",
                                                    "fullStart": 766,
                                                    "fullEnd": 768,
                                                    "start": 766,
                                                    "end": 767,
                                                    "fullWidth": 2,
                                                    "width": 1,
                                                    "text": "1",
                                                    "value": 1,
                                                    "valueText": "1",
                                                    "hasTrailingTrivia": true,
                                                    "trailingTrivia": [
                                                        {
                                                            "kind": "WhitespaceTrivia",
                                                            "text": " "
                                                        }
                                                    ]
                                                }
                                            },
                                            "operatorToken": {
                                                "kind": "AmpersandAmpersandToken",
                                                "fullStart": 768,
                                                "fullEnd": 771,
                                                "start": 768,
                                                "end": 770,
                                                "fullWidth": 3,
                                                "width": 2,
                                                "text": "&&",
                                                "value": "&&",
                                                "valueText": "&&",
                                                "hasTrailingTrivia": true,
                                                "trailingTrivia": [
                                                    {
                                                        "kind": "WhitespaceTrivia",
                                                        "text": " "
                                                    }
                                                ]
                                            },
                                            "right": {
                                                "kind": "EqualsExpression",
                                                "fullStart": 771,
                                                "fullEnd": 783,
                                                "start": 771,
                                                "end": 783,
                                                "fullWidth": 12,
                                                "width": 12,
                                                "left": {
                                                    "kind": "IdentifierName",
                                                    "fullStart": 771,
                                                    "fullEnd": 778,
                                                    "start": 771,
                                                    "end": 777,
                                                    "fullWidth": 7,
                                                    "width": 6,
                                                    "text": "curVal",
                                                    "value": "curVal",
                                                    "valueText": "curVal",
                                                    "hasTrailingTrivia": true,
                                                    "trailingTrivia": [
                                                        {
                                                            "kind": "WhitespaceTrivia",
                                                            "text": " "
                                                        }
                                                    ]
                                                },
                                                "operatorToken": {
                                                    "kind": "EqualsEqualsEqualsToken",
                                                    "fullStart": 778,
                                                    "fullEnd": 782,
                                                    "start": 778,
                                                    "end": 781,
                                                    "fullWidth": 4,
                                                    "width": 3,
                                                    "text": "===",
                                                    "value": "===",
                                                    "valueText": "===",
                                                    "hasTrailingTrivia": true,
                                                    "trailingTrivia": [
                                                        {
                                                            "kind": "WhitespaceTrivia",
                                                            "text": " "
                                                        }
                                                    ]
                                                },
                                                "right": {
                                                    "kind": "NumericLiteral",
                                                    "fullStart": 782,
                                                    "fullEnd": 783,
                                                    "start": 782,
                                                    "end": 783,
                                                    "fullWidth": 1,
                                                    "width": 1,
                                                    "text": "1",
                                                    "value": 1,
                                                    "valueText": "1"
                                                }
                                            }
                                        },
                                        "closeParenToken": {
                                            "kind": "CloseParenToken",
                                            "fullStart": 783,
                                            "fullEnd": 785,
                                            "start": 783,
                                            "end": 784,
                                            "fullWidth": 2,
                                            "width": 1,
                                            "text": ")",
                                            "value": ")",
                                            "valueText": ")",
                                            "hasTrailingTrivia": true,
                                            "trailingTrivia": [
                                                {
                                                    "kind": "WhitespaceTrivia",
                                                    "text": " "
                                                }
                                            ]
                                        },
                                        "statement": {
                                            "kind": "Block",
                                            "fullStart": 785,
                                            "fullEnd": 839,
                                            "start": 785,
                                            "end": 837,
                                            "fullWidth": 54,
                                            "width": 52,
                                            "openBraceToken": {
                                                "kind": "OpenBraceToken",
                                                "fullStart": 785,
                                                "fullEnd": 788,
                                                "start": 785,
                                                "end": 786,
                                                "fullWidth": 3,
                                                "width": 1,
                                                "text": "{",
                                                "value": "{",
                                                "valueText": "{",
                                                "hasTrailingTrivia": true,
                                                "hasTrailingNewLine": true,
                                                "trailingTrivia": [
                                                    {
                                                        "kind": "NewLineTrivia",
                                                        "text": "\r\n"
                                                    }
                                                ]
                                            },
                                            "statements": [
                                                {
                                                    "kind": "ExpressionStatement",
                                                    "fullStart": 788,
                                                    "fullEnd": 824,
                                                    "start": 804,
                                                    "end": 822,
                                                    "fullWidth": 36,
                                                    "width": 18,
                                                    "expression": {
                                                        "kind": "AssignmentExpression",
                                                        "fullStart": 788,
                                                        "fullEnd": 821,
                                                        "start": 804,
                                                        "end": 821,
                                                        "fullWidth": 33,
                                                        "width": 17,
                                                        "left": {
                                                            "kind": "IdentifierName",
                                                            "fullStart": 788,
                                                            "fullEnd": 815,
                                                            "start": 804,
                                                            "end": 814,
                                                            "fullWidth": 27,
                                                            "width": 10,
                                                            "text": "testResult",
                                                            "value": "testResult",
                                                            "valueText": "testResult",
                                                            "hasLeadingTrivia": true,
                                                            "hasTrailingTrivia": true,
                                                            "leadingTrivia": [
                                                                {
                                                                    "kind": "WhitespaceTrivia",
                                                                    "text": "                "
                                                                }
                                                            ],
                                                            "trailingTrivia": [
                                                                {
                                                                    "kind": "WhitespaceTrivia",
                                                                    "text": " "
                                                                }
                                                            ]
                                                        },
                                                        "operatorToken": {
                                                            "kind": "EqualsToken",
                                                            "fullStart": 815,
                                                            "fullEnd": 817,
                                                            "start": 815,
                                                            "end": 816,
                                                            "fullWidth": 2,
                                                            "width": 1,
                                                            "text": "=",
                                                            "value": "=",
                                                            "valueText": "=",
                                                            "hasTrailingTrivia": true,
                                                            "trailingTrivia": [
                                                                {
                                                                    "kind": "WhitespaceTrivia",
                                                                    "text": " "
                                                                }
                                                            ]
                                                        },
                                                        "right": {
                                                            "kind": "TrueKeyword",
                                                            "fullStart": 817,
                                                            "fullEnd": 821,
                                                            "start": 817,
                                                            "end": 821,
                                                            "fullWidth": 4,
                                                            "width": 4,
                                                            "text": "true",
                                                            "value": true,
                                                            "valueText": "true"
                                                        }
                                                    },
                                                    "semicolonToken": {
                                                        "kind": "SemicolonToken",
                                                        "fullStart": 821,
                                                        "fullEnd": 824,
                                                        "start": 821,
                                                        "end": 822,
                                                        "fullWidth": 3,
                                                        "width": 1,
                                                        "text": ";",
                                                        "value": ";",
                                                        "valueText": ";",
                                                        "hasTrailingTrivia": true,
                                                        "hasTrailingNewLine": true,
                                                        "trailingTrivia": [
                                                            {
                                                                "kind": "NewLineTrivia",
                                                                "text": "\r\n"
                                                            }
                                                        ]
                                                    }
                                                }
                                            ],
                                            "closeBraceToken": {
                                                "kind": "CloseBraceToken",
                                                "fullStart": 824,
                                                "fullEnd": 839,
                                                "start": 836,
                                                "end": 837,
                                                "fullWidth": 15,
                                                "width": 1,
                                                "text": "}",
                                                "value": "}",
                                                "valueText": "}",
                                                "hasLeadingTrivia": true,
                                                "hasTrailingTrivia": true,
                                                "hasTrailingNewLine": true,
                                                "leadingTrivia": [
                                                    {
                                                        "kind": "WhitespaceTrivia",
                                                        "text": "            "
                                                    }
                                                ],
                                                "trailingTrivia": [
                                                    {
                                                        "kind": "NewLineTrivia",
                                                        "text": "\r\n"
                                                    }
                                                ]
                                            }
                                        }
                                    }
                                ],
                                "closeBraceToken": {
                                    "kind": "CloseBraceToken",
                                    "fullStart": 839,
                                    "fullEnd": 850,
                                    "start": 847,
                                    "end": 848,
                                    "fullWidth": 11,
                                    "width": 1,
                                    "text": "}",
                                    "value": "}",
                                    "valueText": "}",
                                    "hasLeadingTrivia": true,
                                    "hasTrailingTrivia": true,
                                    "hasTrailingNewLine": true,
                                    "leadingTrivia": [
                                        {
                                            "kind": "WhitespaceTrivia",
                                            "text": "        "
                                        }
                                    ],
                                    "trailingTrivia": [
                                        {
                                            "kind": "NewLineTrivia",
                                            "text": "\r\n"
                                        }
                                    ]
                                }
                            }
                        },
                        {
                            "kind": "VariableStatement",
                            "fullStart": 850,
                            "fullEnd": 901,
                            "start": 860,
                            "end": 899,
                            "fullWidth": 51,
                            "width": 39,
                            "modifiers": [],
                            "variableDeclaration": {
                                "kind": "VariableDeclaration",
                                "fullStart": 850,
                                "fullEnd": 898,
                                "start": 860,
                                "end": 898,
                                "fullWidth": 48,
                                "width": 38,
                                "varKeyword": {
                                    "kind": "VarKeyword",
                                    "fullStart": 850,
                                    "fullEnd": 864,
                                    "start": 860,
                                    "end": 863,
                                    "fullWidth": 14,
                                    "width": 3,
                                    "text": "var",
                                    "value": "var",
                                    "valueText": "var",
                                    "hasLeadingTrivia": true,
                                    "hasLeadingNewLine": true,
                                    "hasTrailingTrivia": true,
                                    "leadingTrivia": [
                                        {
                                            "kind": "NewLineTrivia",
                                            "text": "\r\n"
                                        },
                                        {
                                            "kind": "WhitespaceTrivia",
                                            "text": "        "
                                        }
                                    ],
                                    "trailingTrivia": [
                                        {
                                            "kind": "WhitespaceTrivia",
                                            "text": " "
                                        }
                                    ]
                                },
                                "variableDeclarators": [
                                    {
                                        "kind": "VariableDeclarator",
                                        "fullStart": 864,
                                        "fullEnd": 898,
                                        "start": 864,
                                        "end": 898,
                                        "fullWidth": 34,
                                        "width": 34,
                                        "identifier": {
                                            "kind": "IdentifierName",
                                            "fullStart": 864,
                                            "fullEnd": 868,
                                            "start": 864,
                                            "end": 867,
                                            "fullWidth": 4,
                                            "width": 3,
                                            "text": "obj",
                                            "value": "obj",
                                            "valueText": "obj",
                                            "hasTrailingTrivia": true,
                                            "trailingTrivia": [
                                                {
                                                    "kind": "WhitespaceTrivia",
                                                    "text": " "
                                                }
                                            ]
                                        },
                                        "equalsValueClause": {
                                            "kind": "EqualsValueClause",
                                            "fullStart": 868,
                                            "fullEnd": 898,
                                            "start": 868,
                                            "end": 898,
                                            "fullWidth": 30,
                                            "width": 30,
                                            "equalsToken": {
                                                "kind": "EqualsToken",
                                                "fullStart": 868,
                                                "fullEnd": 870,
                                                "start": 868,
                                                "end": 869,
                                                "fullWidth": 2,
                                                "width": 1,
                                                "text": "=",
                                                "value": "=",
                                                "valueText": "=",
                                                "hasTrailingTrivia": true,
                                                "trailingTrivia": [
                                                    {
                                                        "kind": "WhitespaceTrivia",
                                                        "text": " "
                                                    }
                                                ]
                                            },
                                            "value": {
                                                "kind": "ObjectLiteralExpression",
                                                "fullStart": 870,
                                                "fullEnd": 898,
                                                "start": 870,
                                                "end": 898,
                                                "fullWidth": 28,
                                                "width": 28,
                                                "openBraceToken": {
                                                    "kind": "OpenBraceToken",
                                                    "fullStart": 870,
                                                    "fullEnd": 872,
                                                    "start": 870,
                                                    "end": 871,
                                                    "fullWidth": 2,
                                                    "width": 1,
                                                    "text": "{",
                                                    "value": "{",
                                                    "valueText": "{",
                                                    "hasTrailingTrivia": true,
                                                    "trailingTrivia": [
                                                        {
                                                            "kind": "WhitespaceTrivia",
                                                            "text": " "
                                                        }
                                                    ]
                                                },
                                                "propertyAssignments": [
                                                    {
                                                        "kind": "SimplePropertyAssignment",
                                                        "fullStart": 872,
                                                        "fullEnd": 876,
                                                        "start": 872,
                                                        "end": 876,
                                                        "fullWidth": 4,
                                                        "width": 4,
                                                        "propertyName": {
                                                            "kind": "NumericLiteral",
                                                            "fullStart": 872,
                                                            "fullEnd": 873,
                                                            "start": 872,
                                                            "end": 873,
                                                            "fullWidth": 1,
                                                            "width": 1,
                                                            "text": "0",
                                                            "value": 0,
                                                            "valueText": "0"
                                                        },
                                                        "colonToken": {
                                                            "kind": "ColonToken",
                                                            "fullStart": 873,
                                                            "fullEnd": 875,
                                                            "start": 873,
                                                            "end": 874,
                                                            "fullWidth": 2,
                                                            "width": 1,
                                                            "text": ":",
                                                            "value": ":",
                                                            "valueText": ":",
                                                            "hasTrailingTrivia": true,
                                                            "trailingTrivia": [
                                                                {
                                                                    "kind": "WhitespaceTrivia",
                                                                    "text": " "
                                                                }
                                                            ]
                                                        },
                                                        "expression": {
                                                            "kind": "NumericLiteral",
                                                            "fullStart": 875,
                                                            "fullEnd": 876,
                                                            "start": 875,
                                                            "end": 876,
                                                            "fullWidth": 1,
                                                            "width": 1,
                                                            "text": "0",
                                                            "value": 0,
                                                            "valueText": "0"
                                                        }
                                                    },
                                                    {
                                                        "kind": "CommaToken",
                                                        "fullStart": 876,
                                                        "fullEnd": 878,
                                                        "start": 876,
                                                        "end": 877,
                                                        "fullWidth": 2,
                                                        "width": 1,
                                                        "text": ",",
                                                        "value": ",",
                                                        "valueText": ",",
                                                        "hasTrailingTrivia": true,
                                                        "trailingTrivia": [
                                                            {
                                                                "kind": "WhitespaceTrivia",
                                                                "text": " "
                                                            }
                                                        ]
                                                    },
                                                    {
                                                        "kind": "SimplePropertyAssignment",
                                                        "fullStart": 878,
                                                        "fullEnd": 884,
                                                        "start": 878,
                                                        "end": 884,
                                                        "fullWidth": 6,
                                                        "width": 6,
                                                        "propertyName": {
                                                            "kind": "NumericLiteral",
                                                            "fullStart": 878,
                                                            "fullEnd": 879,
                                                            "start": 878,
                                                            "end": 879,
                                                            "fullWidth": 1,
                                                            "width": 1,
                                                            "text": "1",
                                                            "value": 1,
                                                            "valueText": "1"
                                                        },
                                                        "colonToken": {
                                                            "kind": "ColonToken",
                                                            "fullStart": 879,
                                                            "fullEnd": 881,
                                                            "start": 879,
                                                            "end": 880,
                                                            "fullWidth": 2,
                                                            "width": 1,
                                                            "text": ":",
                                                            "value": ":",
                                                            "valueText": ":",
                                                            "hasTrailingTrivia": true,
                                                            "trailingTrivia": [
                                                                {
                                                                    "kind": "WhitespaceTrivia",
                                                                    "text": " "
                                                                }
                                                            ]
                                                        },
                                                        "expression": {
                                                            "kind": "NumericLiteral",
                                                            "fullStart": 881,
                                                            "fullEnd": 884,
                                                            "start": 881,
                                                            "end": 884,
                                                            "fullWidth": 3,
                                                            "width": 3,
                                                            "text": "111",
                                                            "value": 111,
                                                            "valueText": "111"
                                                        }
                                                    },
                                                    {
                                                        "kind": "CommaToken",
                                                        "fullStart": 884,
                                                        "fullEnd": 886,
                                                        "start": 884,
                                                        "end": 885,
                                                        "fullWidth": 2,
                                                        "width": 1,
                                                        "text": ",",
                                                        "value": ",",
                                                        "valueText": ",",
                                                        "hasTrailingTrivia": true,
                                                        "trailingTrivia": [
                                                            {
                                                                "kind": "WhitespaceTrivia",
                                                                "text": " "
                                                            }
                                                        ]
                                                    },
                                                    {
                                                        "kind": "SimplePropertyAssignment",
                                                        "fullStart": 886,
                                                        "fullEnd": 897,
                                                        "start": 886,
                                                        "end": 896,
                                                        "fullWidth": 11,
                                                        "width": 10,
                                                        "propertyName": {
                                                            "kind": "IdentifierName",
                                                            "fullStart": 886,
                                                            "fullEnd": 892,
                                                            "start": 886,
                                                            "end": 892,
                                                            "fullWidth": 6,
                                                            "width": 6,
                                                            "text": "length",
                                                            "value": "length",
                                                            "valueText": "length"
                                                        },
                                                        "colonToken": {
                                                            "kind": "ColonToken",
                                                            "fullStart": 892,
                                                            "fullEnd": 894,
                                                            "start": 892,
                                                            "end": 893,
                                                            "fullWidth": 2,
                                                            "width": 1,
                                                            "text": ":",
                                                            "value": ":",
                                                            "valueText": ":",
                                                            "hasTrailingTrivia": true,
                                                            "trailingTrivia": [
                                                                {
                                                                    "kind": "WhitespaceTrivia",
                                                                    "text": " "
                                                                }
                                                            ]
                                                        },
                                                        "expression": {
                                                            "kind": "NumericLiteral",
                                                            "fullStart": 894,
                                                            "fullEnd": 897,
                                                            "start": 894,
                                                            "end": 896,
                                                            "fullWidth": 3,
                                                            "width": 2,
                                                            "text": "10",
                                                            "value": 10,
                                                            "valueText": "10",
                                                            "hasTrailingTrivia": true,
                                                            "trailingTrivia": [
                                                                {
                                                                    "kind": "WhitespaceTrivia",
                                                                    "text": " "
                                                                }
                                                            ]
                                                        }
                                                    }
                                                ],
                                                "closeBraceToken": {
                                                    "kind": "CloseBraceToken",
                                                    "fullStart": 897,
                                                    "fullEnd": 898,
                                                    "start": 897,
                                                    "end": 898,
                                                    "fullWidth": 1,
                                                    "width": 1,
                                                    "text": "}",
                                                    "value": "}",
                                                    "valueText": "}"
                                                }
                                            }
                                        }
                                    }
                                ]
                            },
                            "semicolonToken": {
                                "kind": "SemicolonToken",
                                "fullStart": 898,
                                "fullEnd": 901,
                                "start": 898,
                                "end": 899,
                                "fullWidth": 3,
                                "width": 1,
                                "text": ";",
                                "value": ";",
                                "valueText": ";",
                                "hasTrailingTrivia": true,
                                "hasTrailingNewLine": true,
                                "trailingTrivia": [
                                    {
                                        "kind": "NewLineTrivia",
                                        "text": "\r\n"
                                    }
                                ]
                            }
                        },
                        {
                            "kind": "ExpressionStatement",
                            "fullStart": 901,
                            "fullEnd": 1098,
                            "start": 911,
                            "end": 1096,
                            "fullWidth": 197,
                            "width": 185,
                            "isIncrementallyUnusable": true,
                            "expression": {
                                "kind": "InvocationExpression",
                                "fullStart": 901,
                                "fullEnd": 1095,
                                "start": 911,
                                "end": 1095,
                                "fullWidth": 194,
                                "width": 184,
                                "isIncrementallyUnusable": true,
                                "expression": {
                                    "kind": "MemberAccessExpression",
                                    "fullStart": 901,
                                    "fullEnd": 932,
                                    "start": 911,
                                    "end": 932,
                                    "fullWidth": 31,
                                    "width": 21,
                                    "expression": {
                                        "kind": "IdentifierName",
                                        "fullStart": 901,
                                        "fullEnd": 917,
                                        "start": 911,
                                        "end": 917,
                                        "fullWidth": 16,
                                        "width": 6,
                                        "text": "Object",
                                        "value": "Object",
                                        "valueText": "Object",
                                        "hasLeadingTrivia": true,
                                        "hasLeadingNewLine": true,
                                        "leadingTrivia": [
                                            {
                                                "kind": "NewLineTrivia",
                                                "text": "\r\n"
                                            },
                                            {
                                                "kind": "WhitespaceTrivia",
                                                "text": "        "
                                            }
                                        ]
                                    },
                                    "dotToken": {
                                        "kind": "DotToken",
                                        "fullStart": 917,
                                        "fullEnd": 918,
                                        "start": 917,
                                        "end": 918,
                                        "fullWidth": 1,
                                        "width": 1,
                                        "text": ".",
                                        "value": ".",
                                        "valueText": "."
                                    },
                                    "name": {
                                        "kind": "IdentifierName",
                                        "fullStart": 918,
                                        "fullEnd": 932,
                                        "start": 918,
                                        "end": 932,
                                        "fullWidth": 14,
                                        "width": 14,
                                        "text": "defineProperty",
                                        "value": "defineProperty",
                                        "valueText": "defineProperty"
                                    }
                                },
                                "argumentList": {
                                    "kind": "ArgumentList",
                                    "fullStart": 932,
                                    "fullEnd": 1095,
                                    "start": 932,
                                    "end": 1095,
                                    "fullWidth": 163,
                                    "width": 163,
                                    "isIncrementallyUnusable": true,
                                    "openParenToken": {
                                        "kind": "OpenParenToken",
                                        "fullStart": 932,
                                        "fullEnd": 933,
                                        "start": 932,
                                        "end": 933,
                                        "fullWidth": 1,
                                        "width": 1,
                                        "text": "(",
                                        "value": "(",
                                        "valueText": "("
                                    },
                                    "arguments": [
                                        {
                                            "kind": "IdentifierName",
                                            "fullStart": 933,
                                            "fullEnd": 936,
                                            "start": 933,
                                            "end": 936,
                                            "fullWidth": 3,
                                            "width": 3,
                                            "text": "obj",
                                            "value": "obj",
                                            "valueText": "obj"
                                        },
                                        {
                                            "kind": "CommaToken",
                                            "fullStart": 936,
                                            "fullEnd": 938,
                                            "start": 936,
                                            "end": 937,
                                            "fullWidth": 2,
                                            "width": 1,
                                            "text": ",",
                                            "value": ",",
                                            "valueText": ",",
                                            "hasTrailingTrivia": true,
                                            "trailingTrivia": [
                                                {
                                                    "kind": "WhitespaceTrivia",
                                                    "text": " "
                                                }
                                            ]
                                        },
                                        {
                                            "kind": "StringLiteral",
                                            "fullStart": 938,
                                            "fullEnd": 941,
                                            "start": 938,
                                            "end": 941,
                                            "fullWidth": 3,
                                            "width": 3,
                                            "text": "\"4\"",
                                            "value": "4",
                                            "valueText": "4"
                                        },
                                        {
                                            "kind": "CommaToken",
                                            "fullStart": 941,
                                            "fullEnd": 943,
                                            "start": 941,
                                            "end": 942,
                                            "fullWidth": 2,
                                            "width": 1,
                                            "text": ",",
                                            "value": ",",
                                            "valueText": ",",
                                            "hasTrailingTrivia": true,
                                            "trailingTrivia": [
                                                {
                                                    "kind": "WhitespaceTrivia",
                                                    "text": " "
                                                }
                                            ]
                                        },
                                        {
                                            "kind": "ObjectLiteralExpression",
                                            "fullStart": 943,
                                            "fullEnd": 1094,
                                            "start": 943,
                                            "end": 1094,
                                            "fullWidth": 151,
                                            "width": 151,
                                            "isIncrementallyUnusable": true,
                                            "openBraceToken": {
                                                "kind": "OpenBraceToken",
                                                "fullStart": 943,
                                                "fullEnd": 946,
                                                "start": 943,
                                                "end": 944,
                                                "fullWidth": 3,
                                                "width": 1,
                                                "text": "{",
                                                "value": "{",
                                                "valueText": "{",
                                                "hasTrailingTrivia": true,
                                                "hasTrailingNewLine": true,
                                                "trailingTrivia": [
                                                    {
                                                        "kind": "NewLineTrivia",
                                                        "text": "\r\n"
                                                    }
                                                ]
                                            },
                                            "propertyAssignments": [
                                                {
                                                    "kind": "SimplePropertyAssignment",
                                                    "fullStart": 946,
                                                    "fullEnd": 1050,
                                                    "start": 958,
                                                    "end": 1050,
                                                    "fullWidth": 104,
                                                    "width": 92,
                                                    "isIncrementallyUnusable": true,
                                                    "propertyName": {
                                                        "kind": "IdentifierName",
                                                        "fullStart": 946,
                                                        "fullEnd": 961,
                                                        "start": 958,
                                                        "end": 961,
                                                        "fullWidth": 15,
                                                        "width": 3,
                                                        "text": "get",
                                                        "value": "get",
                                                        "valueText": "get",
                                                        "hasLeadingTrivia": true,
                                                        "leadingTrivia": [
                                                            {
                                                                "kind": "WhitespaceTrivia",
                                                                "text": "            "
                                                            }
                                                        ]
                                                    },
                                                    "colonToken": {
                                                        "kind": "ColonToken",
                                                        "fullStart": 961,
                                                        "fullEnd": 963,
                                                        "start": 961,
                                                        "end": 962,
                                                        "fullWidth": 2,
                                                        "width": 1,
                                                        "text": ":",
                                                        "value": ":",
                                                        "valueText": ":",
                                                        "hasTrailingTrivia": true,
                                                        "trailingTrivia": [
                                                            {
                                                                "kind": "WhitespaceTrivia",
                                                                "text": " "
                                                            }
                                                        ]
                                                    },
                                                    "expression": {
                                                        "kind": "FunctionExpression",
                                                        "fullStart": 963,
                                                        "fullEnd": 1050,
                                                        "start": 963,
                                                        "end": 1050,
                                                        "fullWidth": 87,
                                                        "width": 87,
                                                        "functionKeyword": {
                                                            "kind": "FunctionKeyword",
                                                            "fullStart": 963,
                                                            "fullEnd": 972,
                                                            "start": 963,
                                                            "end": 971,
                                                            "fullWidth": 9,
                                                            "width": 8,
                                                            "text": "function",
                                                            "value": "function",
                                                            "valueText": "function",
                                                            "hasTrailingTrivia": true,
                                                            "trailingTrivia": [
                                                                {
                                                                    "kind": "WhitespaceTrivia",
                                                                    "text": " "
                                                                }
                                                            ]
                                                        },
                                                        "callSignature": {
                                                            "kind": "CallSignature",
                                                            "fullStart": 972,
                                                            "fullEnd": 975,
                                                            "start": 972,
                                                            "end": 974,
                                                            "fullWidth": 3,
                                                            "width": 2,
                                                            "parameterList": {
                                                                "kind": "ParameterList",
                                                                "fullStart": 972,
                                                                "fullEnd": 975,
                                                                "start": 972,
                                                                "end": 974,
                                                                "fullWidth": 3,
                                                                "width": 2,
                                                                "openParenToken": {
                                                                    "kind": "OpenParenToken",
                                                                    "fullStart": 972,
                                                                    "fullEnd": 973,
                                                                    "start": 972,
                                                                    "end": 973,
                                                                    "fullWidth": 1,
                                                                    "width": 1,
                                                                    "text": "(",
                                                                    "value": "(",
                                                                    "valueText": "("
                                                                },
                                                                "parameters": [],
                                                                "closeParenToken": {
                                                                    "kind": "CloseParenToken",
                                                                    "fullStart": 973,
                                                                    "fullEnd": 975,
                                                                    "start": 973,
                                                                    "end": 974,
                                                                    "fullWidth": 2,
                                                                    "width": 1,
                                                                    "text": ")",
                                                                    "value": ")",
                                                                    "valueText": ")",
                                                                    "hasTrailingTrivia": true,
                                                                    "trailingTrivia": [
                                                                        {
                                                                            "kind": "WhitespaceTrivia",
                                                                            "text": " "
                                                                        }
                                                                    ]
                                                                }
                                                            }
                                                        },
                                                        "block": {
                                                            "kind": "Block",
                                                            "fullStart": 975,
                                                            "fullEnd": 1050,
                                                            "start": 975,
                                                            "end": 1050,
                                                            "fullWidth": 75,
                                                            "width": 75,
                                                            "openBraceToken": {
                                                                "kind": "OpenBraceToken",
                                                                "fullStart": 975,
                                                                "fullEnd": 978,
                                                                "start": 975,
                                                                "end": 976,
                                                                "fullWidth": 3,
                                                                "width": 1,
                                                                "text": "{",
                                                                "value": "{",
                                                                "valueText": "{",
                                                                "hasTrailingTrivia": true,
                                                                "hasTrailingNewLine": true,
                                                                "trailingTrivia": [
                                                                    {
                                                                        "kind": "NewLineTrivia",
                                                                        "text": "\r\n"
                                                                    }
                                                                ]
                                                            },
                                                            "statements": [
                                                                {
                                                                    "kind": "ExpressionStatement",
                                                                    "fullStart": 978,
                                                                    "fullEnd": 1010,
                                                                    "start": 994,
                                                                    "end": 1008,
                                                                    "fullWidth": 32,
                                                                    "width": 14,
                                                                    "expression": {
                                                                        "kind": "DeleteExpression",
                                                                        "fullStart": 978,
                                                                        "fullEnd": 1007,
                                                                        "start": 994,
                                                                        "end": 1007,
                                                                        "fullWidth": 29,
                                                                        "width": 13,
                                                                        "deleteKeyword": {
                                                                            "kind": "DeleteKeyword",
                                                                            "fullStart": 978,
                                                                            "fullEnd": 1001,
                                                                            "start": 994,
                                                                            "end": 1000,
                                                                            "fullWidth": 23,
                                                                            "width": 6,
                                                                            "text": "delete",
                                                                            "value": "delete",
                                                                            "valueText": "delete",
                                                                            "hasLeadingTrivia": true,
                                                                            "hasTrailingTrivia": true,
                                                                            "leadingTrivia": [
                                                                                {
                                                                                    "kind": "WhitespaceTrivia",
                                                                                    "text": "                "
                                                                                }
                                                                            ],
                                                                            "trailingTrivia": [
                                                                                {
                                                                                    "kind": "WhitespaceTrivia",
                                                                                    "text": " "
                                                                                }
                                                                            ]
                                                                        },
                                                                        "expression": {
                                                                            "kind": "ElementAccessExpression",
                                                                            "fullStart": 1001,
                                                                            "fullEnd": 1007,
                                                                            "start": 1001,
                                                                            "end": 1007,
                                                                            "fullWidth": 6,
                                                                            "width": 6,
                                                                            "expression": {
                                                                                "kind": "IdentifierName",
                                                                                "fullStart": 1001,
                                                                                "fullEnd": 1004,
                                                                                "start": 1001,
                                                                                "end": 1004,
                                                                                "fullWidth": 3,
                                                                                "width": 3,
                                                                                "text": "obj",
                                                                                "value": "obj",
                                                                                "valueText": "obj"
                                                                            },
                                                                            "openBracketToken": {
                                                                                "kind": "OpenBracketToken",
                                                                                "fullStart": 1004,
                                                                                "fullEnd": 1005,
                                                                                "start": 1004,
                                                                                "end": 1005,
                                                                                "fullWidth": 1,
                                                                                "width": 1,
                                                                                "text": "[",
                                                                                "value": "[",
                                                                                "valueText": "["
                                                                            },
                                                                            "argumentExpression": {
                                                                                "kind": "NumericLiteral",
                                                                                "fullStart": 1005,
                                                                                "fullEnd": 1006,
                                                                                "start": 1005,
                                                                                "end": 1006,
                                                                                "fullWidth": 1,
                                                                                "width": 1,
                                                                                "text": "1",
                                                                                "value": 1,
                                                                                "valueText": "1"
                                                                            },
                                                                            "closeBracketToken": {
                                                                                "kind": "CloseBracketToken",
                                                                                "fullStart": 1006,
                                                                                "fullEnd": 1007,
                                                                                "start": 1006,
                                                                                "end": 1007,
                                                                                "fullWidth": 1,
                                                                                "width": 1,
                                                                                "text": "]",
                                                                                "value": "]",
                                                                                "valueText": "]"
                                                                            }
                                                                        }
                                                                    },
                                                                    "semicolonToken": {
                                                                        "kind": "SemicolonToken",
                                                                        "fullStart": 1007,
                                                                        "fullEnd": 1010,
                                                                        "start": 1007,
                                                                        "end": 1008,
                                                                        "fullWidth": 3,
                                                                        "width": 1,
                                                                        "text": ";",
                                                                        "value": ";",
                                                                        "valueText": ";",
                                                                        "hasTrailingTrivia": true,
                                                                        "hasTrailingNewLine": true,
                                                                        "trailingTrivia": [
                                                                            {
                                                                                "kind": "NewLineTrivia",
                                                                                "text": "\r\n"
                                                                            }
                                                                        ]
                                                                    }
                                                                },
                                                                {
                                                                    "kind": "ReturnStatement",
                                                                    "fullStart": 1010,
                                                                    "fullEnd": 1037,
                                                                    "start": 1026,
                                                                    "end": 1035,
                                                                    "fullWidth": 27,
                                                                    "width": 9,
                                                                    "returnKeyword": {
                                                                        "kind": "ReturnKeyword",
                                                                        "fullStart": 1010,
                                                                        "fullEnd": 1033,
                                                                        "start": 1026,
                                                                        "end": 1032,
                                                                        "fullWidth": 23,
                                                                        "width": 6,
                                                                        "text": "return",
                                                                        "value": "return",
                                                                        "valueText": "return",
                                                                        "hasLeadingTrivia": true,
                                                                        "hasTrailingTrivia": true,
                                                                        "leadingTrivia": [
                                                                            {
                                                                                "kind": "WhitespaceTrivia",
                                                                                "text": "                "
                                                                            }
                                                                        ],
                                                                        "trailingTrivia": [
                                                                            {
                                                                                "kind": "WhitespaceTrivia",
                                                                                "text": " "
                                                                            }
                                                                        ]
                                                                    },
                                                                    "expression": {
                                                                        "kind": "NumericLiteral",
                                                                        "fullStart": 1033,
                                                                        "fullEnd": 1034,
                                                                        "start": 1033,
                                                                        "end": 1034,
                                                                        "fullWidth": 1,
                                                                        "width": 1,
                                                                        "text": "0",
                                                                        "value": 0,
                                                                        "valueText": "0"
                                                                    },
                                                                    "semicolonToken": {
                                                                        "kind": "SemicolonToken",
                                                                        "fullStart": 1034,
                                                                        "fullEnd": 1037,
                                                                        "start": 1034,
                                                                        "end": 1035,
                                                                        "fullWidth": 3,
                                                                        "width": 1,
                                                                        "text": ";",
                                                                        "value": ";",
                                                                        "valueText": ";",
                                                                        "hasTrailingTrivia": true,
                                                                        "hasTrailingNewLine": true,
                                                                        "trailingTrivia": [
                                                                            {
                                                                                "kind": "NewLineTrivia",
                                                                                "text": "\r\n"
                                                                            }
                                                                        ]
                                                                    }
                                                                }
                                                            ],
                                                            "closeBraceToken": {
                                                                "kind": "CloseBraceToken",
                                                                "fullStart": 1037,
                                                                "fullEnd": 1050,
                                                                "start": 1049,
                                                                "end": 1050,
                                                                "fullWidth": 13,
                                                                "width": 1,
                                                                "text": "}",
                                                                "value": "}",
                                                                "valueText": "}",
                                                                "hasLeadingTrivia": true,
                                                                "leadingTrivia": [
                                                                    {
                                                                        "kind": "WhitespaceTrivia",
                                                                        "text": "            "
                                                                    }
                                                                ]
                                                            }
                                                        }
                                                    }
                                                },
                                                {
                                                    "kind": "CommaToken",
                                                    "fullStart": 1050,
                                                    "fullEnd": 1053,
                                                    "start": 1050,
                                                    "end": 1051,
                                                    "fullWidth": 3,
                                                    "width": 1,
                                                    "text": ",",
                                                    "value": ",",
                                                    "valueText": ",",
                                                    "hasTrailingTrivia": true,
                                                    "hasTrailingNewLine": true,
                                                    "trailingTrivia": [
                                                        {
                                                            "kind": "NewLineTrivia",
                                                            "text": "\r\n"
                                                        }
                                                    ]
                                                },
                                                {
                                                    "kind": "SimplePropertyAssignment",
                                                    "fullStart": 1053,
                                                    "fullEnd": 1085,
                                                    "start": 1065,
                                                    "end": 1083,
                                                    "fullWidth": 32,
                                                    "width": 18,
                                                    "propertyName": {
                                                        "kind": "IdentifierName",
                                                        "fullStart": 1053,
                                                        "fullEnd": 1077,
                                                        "start": 1065,
                                                        "end": 1077,
                                                        "fullWidth": 24,
                                                        "width": 12,
                                                        "text": "configurable",
                                                        "value": "configurable",
                                                        "valueText": "configurable",
                                                        "hasLeadingTrivia": true,
                                                        "leadingTrivia": [
                                                            {
                                                                "kind": "WhitespaceTrivia",
                                                                "text": "            "
                                                            }
                                                        ]
                                                    },
                                                    "colonToken": {
                                                        "kind": "ColonToken",
                                                        "fullStart": 1077,
                                                        "fullEnd": 1079,
                                                        "start": 1077,
                                                        "end": 1078,
                                                        "fullWidth": 2,
                                                        "width": 1,
                                                        "text": ":",
                                                        "value": ":",
                                                        "valueText": ":",
                                                        "hasTrailingTrivia": true,
                                                        "trailingTrivia": [
                                                            {
                                                                "kind": "WhitespaceTrivia",
                                                                "text": " "
                                                            }
                                                        ]
                                                    },
                                                    "expression": {
                                                        "kind": "TrueKeyword",
                                                        "fullStart": 1079,
                                                        "fullEnd": 1085,
                                                        "start": 1079,
                                                        "end": 1083,
                                                        "fullWidth": 6,
                                                        "width": 4,
                                                        "text": "true",
                                                        "value": true,
                                                        "valueText": "true",
                                                        "hasTrailingTrivia": true,
                                                        "hasTrailingNewLine": true,
                                                        "trailingTrivia": [
                                                            {
                                                                "kind": "NewLineTrivia",
                                                                "text": "\r\n"
                                                            }
                                                        ]
                                                    }
                                                }
                                            ],
                                            "closeBraceToken": {
                                                "kind": "CloseBraceToken",
                                                "fullStart": 1085,
                                                "fullEnd": 1094,
                                                "start": 1093,
                                                "end": 1094,
                                                "fullWidth": 9,
                                                "width": 1,
                                                "text": "}",
                                                "value": "}",
                                                "valueText": "}",
                                                "hasLeadingTrivia": true,
                                                "leadingTrivia": [
                                                    {
                                                        "kind": "WhitespaceTrivia",
                                                        "text": "        "
                                                    }
                                                ]
                                            }
                                        }
                                    ],
                                    "closeParenToken": {
                                        "kind": "CloseParenToken",
                                        "fullStart": 1094,
                                        "fullEnd": 1095,
                                        "start": 1094,
                                        "end": 1095,
                                        "fullWidth": 1,
                                        "width": 1,
                                        "text": ")",
                                        "value": ")",
                                        "valueText": ")"
                                    }
                                }
                            },
                            "semicolonToken": {
                                "kind": "SemicolonToken",
                                "fullStart": 1095,
                                "fullEnd": 1098,
                                "start": 1095,
                                "end": 1096,
                                "fullWidth": 3,
                                "width": 1,
                                "text": ";",
                                "value": ";",
                                "valueText": ";",
                                "hasTrailingTrivia": true,
                                "hasTrailingNewLine": true,
                                "trailingTrivia": [
                                    {
                                        "kind": "NewLineTrivia",
                                        "text": "\r\n"
                                    }
                                ]
                            }
                        },
                        {
                            "kind": "TryStatement",
                            "fullStart": 1098,
                            "fullEnd": 1322,
                            "start": 1108,
                            "end": 1320,
                            "fullWidth": 224,
                            "width": 212,
                            "tryKeyword": {
                                "kind": "TryKeyword",
                                "fullStart": 1098,
                                "fullEnd": 1112,
                                "start": 1108,
                                "end": 1111,
                                "fullWidth": 14,
                                "width": 3,
                                "text": "try",
                                "value": "try",
                                "valueText": "try",
                                "hasLeadingTrivia": true,
                                "hasLeadingNewLine": true,
                                "hasTrailingTrivia": true,
                                "leadingTrivia": [
                                    {
                                        "kind": "NewLineTrivia",
                                        "text": "\r\n"
                                    },
                                    {
                                        "kind": "WhitespaceTrivia",
                                        "text": "        "
                                    }
                                ],
                                "trailingTrivia": [
                                    {
                                        "kind": "WhitespaceTrivia",
                                        "text": " "
                                    }
                                ]
                            },
                            "block": {
                                "kind": "Block",
                                "fullStart": 1112,
                                "fullEnd": 1259,
                                "start": 1112,
                                "end": 1258,
                                "fullWidth": 147,
                                "width": 146,
                                "openBraceToken": {
                                    "kind": "OpenBraceToken",
                                    "fullStart": 1112,
                                    "fullEnd": 1115,
                                    "start": 1112,
                                    "end": 1113,
                                    "fullWidth": 3,
                                    "width": 1,
                                    "text": "{",
                                    "value": "{",
                                    "valueText": "{",
                                    "hasTrailingTrivia": true,
                                    "hasTrailingNewLine": true,
                                    "trailingTrivia": [
                                        {
                                            "kind": "NewLineTrivia",
                                            "text": "\r\n"
                                        }
                                    ]
                                },
                                "statements": [
                                    {
                                        "kind": "ExpressionStatement",
                                        "fullStart": 1115,
                                        "fullEnd": 1153,
                                        "start": 1127,
                                        "end": 1151,
                                        "fullWidth": 38,
                                        "width": 24,
                                        "expression": {
                                            "kind": "AssignmentExpression",
                                            "fullStart": 1115,
                                            "fullEnd": 1150,
                                            "start": 1127,
                                            "end": 1150,
                                            "fullWidth": 35,
                                            "width": 23,
                                            "left": {
                                                "kind": "ElementAccessExpression",
                                                "fullStart": 1115,
                                                "fullEnd": 1147,
                                                "start": 1127,
                                                "end": 1146,
                                                "fullWidth": 32,
                                                "width": 19,
                                                "expression": {
                                                    "kind": "MemberAccessExpression",
                                                    "fullStart": 1115,
                                                    "fullEnd": 1143,
                                                    "start": 1127,
                                                    "end": 1143,
                                                    "fullWidth": 28,
                                                    "width": 16,
                                                    "expression": {
                                                        "kind": "IdentifierName",
                                                        "fullStart": 1115,
                                                        "fullEnd": 1133,
                                                        "start": 1127,
                                                        "end": 1133,
                                                        "fullWidth": 18,
                                                        "width": 6,
                                                        "text": "Object",
                                                        "value": "Object",
                                                        "valueText": "Object",
                                                        "hasLeadingTrivia": true,
                                                        "leadingTrivia": [
                                                            {
                                                                "kind": "WhitespaceTrivia",
                                                                "text": "            "
                                                            }
                                                        ]
                                                    },
                                                    "dotToken": {
                                                        "kind": "DotToken",
                                                        "fullStart": 1133,
                                                        "fullEnd": 1134,
                                                        "start": 1133,
                                                        "end": 1134,
                                                        "fullWidth": 1,
                                                        "width": 1,
                                                        "text": ".",
                                                        "value": ".",
                                                        "valueText": "."
                                                    },
                                                    "name": {
                                                        "kind": "IdentifierName",
                                                        "fullStart": 1134,
                                                        "fullEnd": 1143,
                                                        "start": 1134,
                                                        "end": 1143,
                                                        "fullWidth": 9,
                                                        "width": 9,
                                                        "text": "prototype",
                                                        "value": "prototype",
                                                        "valueText": "prototype"
                                                    }
                                                },
                                                "openBracketToken": {
                                                    "kind": "OpenBracketToken",
                                                    "fullStart": 1143,
                                                    "fullEnd": 1144,
                                                    "start": 1143,
                                                    "end": 1144,
                                                    "fullWidth": 1,
                                                    "width": 1,
                                                    "text": "[",
                                                    "value": "[",
                                                    "valueText": "["
                                                },
                                                "argumentExpression": {
                                                    "kind": "NumericLiteral",
                                                    "fullStart": 1144,
                                                    "fullEnd": 1145,
                                                    "start": 1144,
                                                    "end": 1145,
                                                    "fullWidth": 1,
                                                    "width": 1,
                                                    "text": "1",
                                                    "value": 1,
                                                    "valueText": "1"
                                                },
                                                "closeBracketToken": {
                                                    "kind": "CloseBracketToken",
                                                    "fullStart": 1145,
                                                    "fullEnd": 1147,
                                                    "start": 1145,
                                                    "end": 1146,
                                                    "fullWidth": 2,
                                                    "width": 1,
                                                    "text": "]",
                                                    "value": "]",
                                                    "valueText": "]",
                                                    "hasTrailingTrivia": true,
                                                    "trailingTrivia": [
                                                        {
                                                            "kind": "WhitespaceTrivia",
                                                            "text": " "
                                                        }
                                                    ]
                                                }
                                            },
                                            "operatorToken": {
                                                "kind": "EqualsToken",
                                                "fullStart": 1147,
                                                "fullEnd": 1149,
                                                "start": 1147,
                                                "end": 1148,
                                                "fullWidth": 2,
                                                "width": 1,
                                                "text": "=",
                                                "value": "=",
                                                "valueText": "=",
                                                "hasTrailingTrivia": true,
                                                "trailingTrivia": [
                                                    {
                                                        "kind": "WhitespaceTrivia",
                                                        "text": " "
                                                    }
                                                ]
                                            },
                                            "right": {
                                                "kind": "NumericLiteral",
                                                "fullStart": 1149,
                                                "fullEnd": 1150,
                                                "start": 1149,
                                                "end": 1150,
                                                "fullWidth": 1,
                                                "width": 1,
                                                "text": "1",
                                                "value": 1,
                                                "valueText": "1"
                                            }
                                        },
                                        "semicolonToken": {
                                            "kind": "SemicolonToken",
                                            "fullStart": 1150,
                                            "fullEnd": 1153,
                                            "start": 1150,
                                            "end": 1151,
                                            "fullWidth": 3,
                                            "width": 1,
                                            "text": ";",
                                            "value": ";",
                                            "valueText": ";",
                                            "hasTrailingTrivia": true,
                                            "hasTrailingNewLine": true,
                                            "trailingTrivia": [
                                                {
                                                    "kind": "NewLineTrivia",
                                                    "text": "\r\n"
                                                }
                                            ]
                                        }
                                    },
                                    {
                                        "kind": "ExpressionStatement",
                                        "fullStart": 1153,
                                        "fullEnd": 1217,
                                        "start": 1165,
                                        "end": 1215,
                                        "fullWidth": 64,
                                        "width": 50,
                                        "expression": {
                                            "kind": "InvocationExpression",
                                            "fullStart": 1153,
                                            "fullEnd": 1214,
                                            "start": 1165,
                                            "end": 1214,
                                            "fullWidth": 61,
                                            "width": 49,
                                            "expression": {
                                                "kind": "MemberAccessExpression",
                                                "fullStart": 1153,
                                                "fullEnd": 1197,
                                                "start": 1165,
                                                "end": 1197,
                                                "fullWidth": 44,
                                                "width": 32,
                                                "expression": {
                                                    "kind": "MemberAccessExpression",
                                                    "fullStart": 1153,
                                                    "fullEnd": 1192,
                                                    "start": 1165,
                                                    "end": 1192,
                                                    "fullWidth": 39,
                                                    "width": 27,
                                                    "expression": {
                                                        "kind": "MemberAccessExpression",
                                                        "fullStart": 1153,
                                                        "fullEnd": 1180,
                                                        "start": 1165,
                                                        "end": 1180,
                                                        "fullWidth": 27,
                                                        "width": 15,
                                                        "expression": {
                                                            "kind": "IdentifierName",
                                                            "fullStart": 1153,
                                                            "fullEnd": 1170,
                                                            "start": 1165,
                                                            "end": 1170,
                                                            "fullWidth": 17,
                                                            "width": 5,
                                                            "text": "Array",
                                                            "value": "Array",
                                                            "valueText": "Array",
                                                            "hasLeadingTrivia": true,
                                                            "leadingTrivia": [
                                                                {
                                                                    "kind": "WhitespaceTrivia",
                                                                    "text": "            "
                                                                }
                                                            ]
                                                        },
                                                        "dotToken": {
                                                            "kind": "DotToken",
                                                            "fullStart": 1170,
                                                            "fullEnd": 1171,
                                                            "start": 1170,
                                                            "end": 1171,
                                                            "fullWidth": 1,
                                                            "width": 1,
                                                            "text": ".",
                                                            "value": ".",
                                                            "valueText": "."
                                                        },
                                                        "name": {
                                                            "kind": "IdentifierName",
                                                            "fullStart": 1171,
                                                            "fullEnd": 1180,
                                                            "start": 1171,
                                                            "end": 1180,
                                                            "fullWidth": 9,
                                                            "width": 9,
                                                            "text": "prototype",
                                                            "value": "prototype",
                                                            "valueText": "prototype"
                                                        }
                                                    },
                                                    "dotToken": {
                                                        "kind": "DotToken",
                                                        "fullStart": 1180,
                                                        "fullEnd": 1181,
                                                        "start": 1180,
                                                        "end": 1181,
                                                        "fullWidth": 1,
                                                        "width": 1,
                                                        "text": ".",
                                                        "value": ".",
                                                        "valueText": "."
                                                    },
                                                    "name": {
                                                        "kind": "IdentifierName",
                                                        "fullStart": 1181,
                                                        "fullEnd": 1192,
                                                        "start": 1181,
                                                        "end": 1192,
                                                        "fullWidth": 11,
                                                        "width": 11,
                                                        "text": "reduceRight",
                                                        "value": "reduceRight",
                                                        "valueText": "reduceRight"
                                                    }
                                                },
                                                "dotToken": {
                                                    "kind": "DotToken",
                                                    "fullStart": 1192,
                                                    "fullEnd": 1193,
                                                    "start": 1192,
                                                    "end": 1193,
                                                    "fullWidth": 1,
                                                    "width": 1,
                                                    "text": ".",
                                                    "value": ".",
                                                    "valueText": "."
                                                },
                                                "name": {
                                                    "kind": "IdentifierName",
                                                    "fullStart": 1193,
                                                    "fullEnd": 1197,
                                                    "start": 1193,
                                                    "end": 1197,
                                                    "fullWidth": 4,
                                                    "width": 4,
                                                    "text": "call",
                                                    "value": "call",
                                                    "valueText": "call"
                                                }
                                            },
                                            "argumentList": {
                                                "kind": "ArgumentList",
                                                "fullStart": 1197,
                                                "fullEnd": 1214,
                                                "start": 1197,
                                                "end": 1214,
                                                "fullWidth": 17,
                                                "width": 17,
                                                "openParenToken": {
                                                    "kind": "OpenParenToken",
                                                    "fullStart": 1197,
                                                    "fullEnd": 1198,
                                                    "start": 1197,
                                                    "end": 1198,
                                                    "fullWidth": 1,
                                                    "width": 1,
                                                    "text": "(",
                                                    "value": "(",
                                                    "valueText": "("
                                                },
                                                "arguments": [
                                                    {
                                                        "kind": "IdentifierName",
                                                        "fullStart": 1198,
                                                        "fullEnd": 1201,
                                                        "start": 1198,
                                                        "end": 1201,
                                                        "fullWidth": 3,
                                                        "width": 3,
                                                        "text": "obj",
                                                        "value": "obj",
                                                        "valueText": "obj"
                                                    },
                                                    {
                                                        "kind": "CommaToken",
                                                        "fullStart": 1201,
                                                        "fullEnd": 1203,
                                                        "start": 1201,
                                                        "end": 1202,
                                                        "fullWidth": 2,
                                                        "width": 1,
                                                        "text": ",",
                                                        "value": ",",
                                                        "valueText": ",",
                                                        "hasTrailingTrivia": true,
                                                        "trailingTrivia": [
                                                            {
                                                                "kind": "WhitespaceTrivia",
                                                                "text": " "
                                                            }
                                                        ]
                                                    },
                                                    {
                                                        "kind": "IdentifierName",
                                                        "fullStart": 1203,
                                                        "fullEnd": 1213,
                                                        "start": 1203,
                                                        "end": 1213,
                                                        "fullWidth": 10,
                                                        "width": 10,
                                                        "text": "callbackfn",
                                                        "value": "callbackfn",
                                                        "valueText": "callbackfn"
                                                    }
                                                ],
                                                "closeParenToken": {
                                                    "kind": "CloseParenToken",
                                                    "fullStart": 1213,
                                                    "fullEnd": 1214,
                                                    "start": 1213,
                                                    "end": 1214,
                                                    "fullWidth": 1,
                                                    "width": 1,
                                                    "text": ")",
                                                    "value": ")",
                                                    "valueText": ")"
                                                }
                                            }
                                        },
                                        "semicolonToken": {
                                            "kind": "SemicolonToken",
                                            "fullStart": 1214,
                                            "fullEnd": 1217,
                                            "start": 1214,
                                            "end": 1215,
                                            "fullWidth": 3,
                                            "width": 1,
                                            "text": ";",
                                            "value": ";",
                                            "valueText": ";",
                                            "hasTrailingTrivia": true,
                                            "hasTrailingNewLine": true,
                                            "trailingTrivia": [
                                                {
                                                    "kind": "NewLineTrivia",
                                                    "text": "\r\n"
                                                }
                                            ]
                                        }
                                    },
                                    {
                                        "kind": "ReturnStatement",
                                        "fullStart": 1217,
                                        "fullEnd": 1249,
                                        "start": 1229,
                                        "end": 1247,
                                        "fullWidth": 32,
                                        "width": 18,
                                        "returnKeyword": {
                                            "kind": "ReturnKeyword",
                                            "fullStart": 1217,
                                            "fullEnd": 1236,
                                            "start": 1229,
                                            "end": 1235,
                                            "fullWidth": 19,
                                            "width": 6,
                                            "text": "return",
                                            "value": "return",
                                            "valueText": "return",
                                            "hasLeadingTrivia": true,
                                            "hasTrailingTrivia": true,
                                            "leadingTrivia": [
                                                {
                                                    "kind": "WhitespaceTrivia",
                                                    "text": "            "
                                                }
                                            ],
                                            "trailingTrivia": [
                                                {
                                                    "kind": "WhitespaceTrivia",
                                                    "text": " "
                                                }
                                            ]
                                        },
                                        "expression": {
                                            "kind": "IdentifierName",
                                            "fullStart": 1236,
                                            "fullEnd": 1246,
                                            "start": 1236,
                                            "end": 1246,
                                            "fullWidth": 10,
                                            "width": 10,
                                            "text": "testResult",
                                            "value": "testResult",
                                            "valueText": "testResult"
                                        },
                                        "semicolonToken": {
                                            "kind": "SemicolonToken",
                                            "fullStart": 1246,
                                            "fullEnd": 1249,
                                            "start": 1246,
                                            "end": 1247,
                                            "fullWidth": 3,
                                            "width": 1,
                                            "text": ";",
                                            "value": ";",
                                            "valueText": ";",
                                            "hasTrailingTrivia": true,
                                            "hasTrailingNewLine": true,
                                            "trailingTrivia": [
                                                {
                                                    "kind": "NewLineTrivia",
                                                    "text": "\r\n"
                                                }
                                            ]
                                        }
                                    }
                                ],
                                "closeBraceToken": {
                                    "kind": "CloseBraceToken",
                                    "fullStart": 1249,
                                    "fullEnd": 1259,
                                    "start": 1257,
                                    "end": 1258,
                                    "fullWidth": 10,
                                    "width": 1,
                                    "text": "}",
                                    "value": "}",
                                    "valueText": "}",
                                    "hasLeadingTrivia": true,
                                    "hasTrailingTrivia": true,
                                    "leadingTrivia": [
                                        {
                                            "kind": "WhitespaceTrivia",
                                            "text": "        "
                                        }
                                    ],
                                    "trailingTrivia": [
                                        {
                                            "kind": "WhitespaceTrivia",
                                            "text": " "
                                        }
                                    ]
                                }
                            },
                            "finallyClause": {
                                "kind": "FinallyClause",
                                "fullStart": 1259,
                                "fullEnd": 1322,
                                "start": 1259,
                                "end": 1320,
                                "fullWidth": 63,
                                "width": 61,
                                "finallyKeyword": {
                                    "kind": "FinallyKeyword",
                                    "fullStart": 1259,
                                    "fullEnd": 1267,
                                    "start": 1259,
                                    "end": 1266,
                                    "fullWidth": 8,
                                    "width": 7,
                                    "text": "finally",
                                    "value": "finally",
                                    "valueText": "finally",
                                    "hasTrailingTrivia": true,
                                    "trailingTrivia": [
                                        {
                                            "kind": "WhitespaceTrivia",
                                            "text": " "
                                        }
                                    ]
                                },
                                "block": {
                                    "kind": "Block",
                                    "fullStart": 1267,
                                    "fullEnd": 1322,
                                    "start": 1267,
                                    "end": 1320,
                                    "fullWidth": 55,
                                    "width": 53,
                                    "openBraceToken": {
                                        "kind": "OpenBraceToken",
                                        "fullStart": 1267,
                                        "fullEnd": 1270,
                                        "start": 1267,
                                        "end": 1268,
                                        "fullWidth": 3,
                                        "width": 1,
                                        "text": "{",
                                        "value": "{",
                                        "valueText": "{",
                                        "hasTrailingTrivia": true,
                                        "hasTrailingNewLine": true,
                                        "trailingTrivia": [
                                            {
                                                "kind": "NewLineTrivia",
                                                "text": "\r\n"
                                            }
                                        ]
                                    },
                                    "statements": [
                                        {
                                            "kind": "ExpressionStatement",
                                            "fullStart": 1270,
                                            "fullEnd": 1311,
                                            "start": 1282,
                                            "end": 1309,
                                            "fullWidth": 41,
                                            "width": 27,
                                            "expression": {
                                                "kind": "DeleteExpression",
                                                "fullStart": 1270,
                                                "fullEnd": 1308,
                                                "start": 1282,
                                                "end": 1308,
                                                "fullWidth": 38,
                                                "width": 26,
                                                "deleteKeyword": {
                                                    "kind": "DeleteKeyword",
                                                    "fullStart": 1270,
                                                    "fullEnd": 1289,
                                                    "start": 1282,
                                                    "end": 1288,
                                                    "fullWidth": 19,
                                                    "width": 6,
                                                    "text": "delete",
                                                    "value": "delete",
                                                    "valueText": "delete",
                                                    "hasLeadingTrivia": true,
                                                    "hasTrailingTrivia": true,
                                                    "leadingTrivia": [
                                                        {
                                                            "kind": "WhitespaceTrivia",
                                                            "text": "            "
                                                        }
                                                    ],
                                                    "trailingTrivia": [
                                                        {
                                                            "kind": "WhitespaceTrivia",
                                                            "text": " "
                                                        }
                                                    ]
                                                },
                                                "expression": {
                                                    "kind": "ElementAccessExpression",
                                                    "fullStart": 1289,
                                                    "fullEnd": 1308,
                                                    "start": 1289,
                                                    "end": 1308,
                                                    "fullWidth": 19,
                                                    "width": 19,
                                                    "expression": {
                                                        "kind": "MemberAccessExpression",
                                                        "fullStart": 1289,
                                                        "fullEnd": 1305,
                                                        "start": 1289,
                                                        "end": 1305,
                                                        "fullWidth": 16,
                                                        "width": 16,
                                                        "expression": {
                                                            "kind": "IdentifierName",
                                                            "fullStart": 1289,
                                                            "fullEnd": 1295,
                                                            "start": 1289,
                                                            "end": 1295,
                                                            "fullWidth": 6,
                                                            "width": 6,
                                                            "text": "Object",
                                                            "value": "Object",
                                                            "valueText": "Object"
                                                        },
                                                        "dotToken": {
                                                            "kind": "DotToken",
                                                            "fullStart": 1295,
                                                            "fullEnd": 1296,
                                                            "start": 1295,
                                                            "end": 1296,
                                                            "fullWidth": 1,
                                                            "width": 1,
                                                            "text": ".",
                                                            "value": ".",
                                                            "valueText": "."
                                                        },
                                                        "name": {
                                                            "kind": "IdentifierName",
                                                            "fullStart": 1296,
                                                            "fullEnd": 1305,
                                                            "start": 1296,
                                                            "end": 1305,
                                                            "fullWidth": 9,
                                                            "width": 9,
                                                            "text": "prototype",
                                                            "value": "prototype",
                                                            "valueText": "prototype"
                                                        }
                                                    },
                                                    "openBracketToken": {
                                                        "kind": "OpenBracketToken",
                                                        "fullStart": 1305,
                                                        "fullEnd": 1306,
                                                        "start": 1305,
                                                        "end": 1306,
                                                        "fullWidth": 1,
                                                        "width": 1,
                                                        "text": "[",
                                                        "value": "[",
                                                        "valueText": "["
                                                    },
                                                    "argumentExpression": {
                                                        "kind": "NumericLiteral",
                                                        "fullStart": 1306,
                                                        "fullEnd": 1307,
                                                        "start": 1306,
                                                        "end": 1307,
                                                        "fullWidth": 1,
                                                        "width": 1,
                                                        "text": "1",
                                                        "value": 1,
                                                        "valueText": "1"
                                                    },
                                                    "closeBracketToken": {
                                                        "kind": "CloseBracketToken",
                                                        "fullStart": 1307,
                                                        "fullEnd": 1308,
                                                        "start": 1307,
                                                        "end": 1308,
                                                        "fullWidth": 1,
                                                        "width": 1,
                                                        "text": "]",
                                                        "value": "]",
                                                        "valueText": "]"
                                                    }
                                                }
                                            },
                                            "semicolonToken": {
                                                "kind": "SemicolonToken",
                                                "fullStart": 1308,
                                                "fullEnd": 1311,
                                                "start": 1308,
                                                "end": 1309,
                                                "fullWidth": 3,
                                                "width": 1,
                                                "text": ";",
                                                "value": ";",
                                                "valueText": ";",
                                                "hasTrailingTrivia": true,
                                                "hasTrailingNewLine": true,
                                                "trailingTrivia": [
                                                    {
                                                        "kind": "NewLineTrivia",
                                                        "text": "\r\n"
                                                    }
                                                ]
                                            }
                                        }
                                    ],
                                    "closeBraceToken": {
                                        "kind": "CloseBraceToken",
                                        "fullStart": 1311,
                                        "fullEnd": 1322,
                                        "start": 1319,
                                        "end": 1320,
                                        "fullWidth": 11,
                                        "width": 1,
                                        "text": "}",
                                        "value": "}",
                                        "valueText": "}",
                                        "hasLeadingTrivia": true,
                                        "hasTrailingTrivia": true,
                                        "hasTrailingNewLine": true,
                                        "leadingTrivia": [
                                            {
                                                "kind": "WhitespaceTrivia",
                                                "text": "        "
                                            }
                                        ],
                                        "trailingTrivia": [
                                            {
                                                "kind": "NewLineTrivia",
                                                "text": "\r\n"
                                            }
                                        ]
                                    }
                                }
                            }
                        }
                    ],
                    "closeBraceToken": {
                        "kind": "CloseBraceToken",
                        "fullStart": 1322,
                        "fullEnd": 1329,
                        "start": 1326,
                        "end": 1327,
                        "fullWidth": 7,
                        "width": 1,
                        "text": "}",
                        "value": "}",
                        "valueText": "}",
                        "hasLeadingTrivia": true,
                        "hasTrailingTrivia": true,
                        "hasTrailingNewLine": true,
                        "leadingTrivia": [
                            {
                                "kind": "WhitespaceTrivia",
                                "text": "    "
                            }
                        ],
                        "trailingTrivia": [
                            {
                                "kind": "NewLineTrivia",
                                "text": "\r\n"
                            }
                        ]
                    }
                }
            },
            {
                "kind": "ExpressionStatement",
                "fullStart": 1329,
                "fullEnd": 1353,
                "start": 1329,
                "end": 1351,
                "fullWidth": 24,
                "width": 22,
                "expression": {
                    "kind": "InvocationExpression",
                    "fullStart": 1329,
                    "fullEnd": 1350,
                    "start": 1329,
                    "end": 1350,
                    "fullWidth": 21,
                    "width": 21,
                    "expression": {
                        "kind": "IdentifierName",
                        "fullStart": 1329,
                        "fullEnd": 1340,
                        "start": 1329,
                        "end": 1340,
                        "fullWidth": 11,
                        "width": 11,
                        "text": "runTestCase",
                        "value": "runTestCase",
                        "valueText": "runTestCase"
                    },
                    "argumentList": {
                        "kind": "ArgumentList",
                        "fullStart": 1340,
                        "fullEnd": 1350,
                        "start": 1340,
                        "end": 1350,
                        "fullWidth": 10,
                        "width": 10,
                        "openParenToken": {
                            "kind": "OpenParenToken",
                            "fullStart": 1340,
                            "fullEnd": 1341,
                            "start": 1340,
                            "end": 1341,
                            "fullWidth": 1,
                            "width": 1,
                            "text": "(",
                            "value": "(",
                            "valueText": "("
                        },
                        "arguments": [
                            {
                                "kind": "IdentifierName",
                                "fullStart": 1341,
                                "fullEnd": 1349,
                                "start": 1341,
                                "end": 1349,
                                "fullWidth": 8,
                                "width": 8,
                                "text": "testcase",
                                "value": "testcase",
                                "valueText": "testcase"
                            }
                        ],
                        "closeParenToken": {
                            "kind": "CloseParenToken",
                            "fullStart": 1349,
                            "fullEnd": 1350,
                            "start": 1349,
                            "end": 1350,
                            "fullWidth": 1,
                            "width": 1,
                            "text": ")",
                            "value": ")",
                            "valueText": ")"
                        }
                    }
                },
                "semicolonToken": {
                    "kind": "SemicolonToken",
                    "fullStart": 1350,
                    "fullEnd": 1353,
                    "start": 1350,
                    "end": 1351,
                    "fullWidth": 3,
                    "width": 1,
                    "text": ";",
                    "value": ";",
                    "valueText": ";",
                    "hasTrailingTrivia": true,
                    "hasTrailingNewLine": true,
                    "trailingTrivia": [
                        {
                            "kind": "NewLineTrivia",
                            "text": "\r\n"
                        }
                    ]
                }
            }
        ],
        "endOfFileToken": {
            "kind": "EndOfFileToken",
            "fullStart": 1353,
            "fullEnd": 1353,
            "start": 1353,
            "end": 1353,
            "fullWidth": 0,
            "width": 0,
            "text": ""
        }
    },
    "lineMap": {
        "lineStarts": [
            0,
            67,
            152,
            232,
            308,
            380,
            385,
            442,
            615,
            620,
            622,
            624,
            647,
            649,
            682,
            684,
            742,
            788,
            824,
            839,
            850,
            852,
            901,
            903,
            946,
            978,
            1010,
            1037,
            1053,
            1085,
            1098,
            1100,
            1115,
            1153,
            1217,
            1249,
            1270,
            1311,
            1322,
            1329,
            1353
        ],
        "length": 1353
    }
}<|MERGE_RESOLUTION|>--- conflicted
+++ resolved
@@ -424,11 +424,8 @@
                                             "start": 712,
                                             "end": 719,
                                             "fullWidth": 7,
-<<<<<<< HEAD
                                             "width": 7,
-=======
                                             "modifiers": [],
->>>>>>> e3c38734
                                             "identifier": {
                                                 "kind": "IdentifierName",
                                                 "fullStart": 712,
@@ -468,11 +465,8 @@
                                             "start": 721,
                                             "end": 727,
                                             "fullWidth": 6,
-<<<<<<< HEAD
                                             "width": 6,
-=======
                                             "modifiers": [],
->>>>>>> e3c38734
                                             "identifier": {
                                                 "kind": "IdentifierName",
                                                 "fullStart": 721,
@@ -512,11 +506,8 @@
                                             "start": 729,
                                             "end": 732,
                                             "fullWidth": 3,
-<<<<<<< HEAD
                                             "width": 3,
-=======
                                             "modifiers": [],
->>>>>>> e3c38734
                                             "identifier": {
                                                 "kind": "IdentifierName",
                                                 "fullStart": 729,
@@ -556,11 +547,8 @@
                                             "start": 734,
                                             "end": 737,
                                             "fullWidth": 3,
-<<<<<<< HEAD
                                             "width": 3,
-=======
                                             "modifiers": [],
->>>>>>> e3c38734
                                             "identifier": {
                                                 "kind": "IdentifierName",
                                                 "fullStart": 734,
