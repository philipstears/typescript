--- conflicted
+++ resolved
@@ -650,12 +650,8 @@
                                         "start": 698,
                                         "end": 711,
                                         "fullWidth": 13,
-<<<<<<< HEAD
                                         "width": 13,
-                                        "identifier": {
-=======
                                         "propertyName": {
->>>>>>> 85e84683
                                             "kind": "IdentifierName",
                                             "fullStart": 698,
                                             "fullEnd": 700,
@@ -860,12 +856,8 @@
                                         "start": 724,
                                         "end": 767,
                                         "fullWidth": 43,
-<<<<<<< HEAD
                                         "width": 43,
-                                        "identifier": {
-=======
                                         "propertyName": {
->>>>>>> 85e84683
                                             "kind": "IdentifierName",
                                             "fullStart": 724,
                                             "fullEnd": 726,
