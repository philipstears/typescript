--- conflicted
+++ resolved
@@ -424,11 +424,8 @@
                                             "start": 657,
                                             "end": 663,
                                             "fullWidth": 6,
-<<<<<<< HEAD
                                             "width": 6,
-=======
                                             "modifiers": [],
->>>>>>> e3c38734
                                             "identifier": {
                                                 "kind": "IdentifierName",
                                                 "fullStart": 657,
@@ -468,11 +465,8 @@
                                             "start": 665,
                                             "end": 671,
                                             "fullWidth": 6,
-<<<<<<< HEAD
                                             "width": 6,
-=======
                                             "modifiers": [],
->>>>>>> e3c38734
                                             "identifier": {
                                                 "kind": "IdentifierName",
                                                 "fullStart": 665,
@@ -512,11 +506,8 @@
                                             "start": 673,
                                             "end": 676,
                                             "fullWidth": 3,
-<<<<<<< HEAD
                                             "width": 3,
-=======
                                             "modifiers": [],
->>>>>>> e3c38734
                                             "identifier": {
                                                 "kind": "IdentifierName",
                                                 "fullStart": 673,
@@ -556,11 +547,8 @@
                                             "start": 678,
                                             "end": 681,
                                             "fullWidth": 3,
-<<<<<<< HEAD
                                             "width": 3,
-=======
                                             "modifiers": [],
->>>>>>> e3c38734
                                             "identifier": {
                                                 "kind": "IdentifierName",
                                                 "fullStart": 678,
