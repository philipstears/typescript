--- conflicted
+++ resolved
@@ -250,12 +250,8 @@
                                         "start": 672,
                                         "end": 690,
                                         "fullWidth": 18,
-<<<<<<< HEAD
                                         "width": 18,
-                                        "identifier": {
-=======
                                         "propertyName": {
->>>>>>> 85e84683
                                             "kind": "IdentifierName",
                                             "fullStart": 672,
                                             "fullEnd": 683,
@@ -1054,12 +1050,8 @@
                                         "start": 868,
                                         "end": 976,
                                         "fullWidth": 108,
-<<<<<<< HEAD
                                         "width": 108,
-                                        "identifier": {
-=======
                                         "propertyName": {
->>>>>>> 85e84683
                                             "kind": "IdentifierName",
                                             "fullStart": 868,
                                             "fullEnd": 873,
