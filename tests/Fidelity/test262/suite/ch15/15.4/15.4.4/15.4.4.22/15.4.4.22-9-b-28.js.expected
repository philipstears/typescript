{
    "isDeclaration": false,
    "languageVersion": "EcmaScript5",
    "parseOptions": {
        "allowAutomaticSemicolonInsertion": true
    },
    "sourceUnit": {
        "kind": "SourceUnit",
        "fullStart": 0,
        "fullEnd": 1513,
        "start": 595,
        "end": 1513,
        "fullWidth": 1513,
        "width": 918,
        "isIncrementallyUnusable": true,
        "moduleElements": [
            {
                "kind": "FunctionDeclaration",
                "fullStart": 0,
                "fullEnd": 1489,
                "start": 595,
                "end": 1487,
                "fullWidth": 1489,
                "width": 892,
                "isIncrementallyUnusable": true,
                "modifiers": [],
                "functionKeyword": {
                    "kind": "FunctionKeyword",
                    "fullStart": 0,
                    "fullEnd": 604,
                    "start": 595,
                    "end": 603,
                    "fullWidth": 604,
                    "width": 8,
                    "text": "function",
                    "value": "function",
                    "valueText": "function",
                    "hasLeadingTrivia": true,
                    "hasLeadingComment": true,
                    "hasLeadingNewLine": true,
                    "hasTrailingTrivia": true,
                    "leadingTrivia": [
                        {
                            "kind": "SingleLineCommentTrivia",
                            "text": "/// Copyright (c) 2012 Ecma International.  All rights reserved. "
                        },
                        {
                            "kind": "NewLineTrivia",
                            "text": "\r\n"
                        },
                        {
                            "kind": "SingleLineCommentTrivia",
                            "text": "/// Ecma International makes this code available under the terms and conditions set"
                        },
                        {
                            "kind": "NewLineTrivia",
                            "text": "\r\n"
                        },
                        {
                            "kind": "SingleLineCommentTrivia",
                            "text": "/// forth on http://hg.ecmascript.org/tests/test262/raw-file/tip/LICENSE (the "
                        },
                        {
                            "kind": "NewLineTrivia",
                            "text": "\r\n"
                        },
                        {
                            "kind": "SingleLineCommentTrivia",
                            "text": "/// \"Use Terms\").   Any redistribution of this code must retain the above "
                        },
                        {
                            "kind": "NewLineTrivia",
                            "text": "\r\n"
                        },
                        {
                            "kind": "SingleLineCommentTrivia",
                            "text": "/// copyright and this notice and otherwise comply with the Use Terms."
                        },
                        {
                            "kind": "NewLineTrivia",
                            "text": "\r\n"
                        },
                        {
                            "kind": "MultiLineCommentTrivia",
                            "text": "/**\r\n * @path ch15/15.4/15.4.4/15.4.4.22/15.4.4.22-9-b-28.js\r\n * @description Array.prototype.reduceRight - decreasing length of array with prototype property causes prototype index property to be visited\r\n */"
                        },
                        {
                            "kind": "NewLineTrivia",
                            "text": "\r\n"
                        },
                        {
                            "kind": "NewLineTrivia",
                            "text": "\r\n"
                        },
                        {
                            "kind": "NewLineTrivia",
                            "text": "\r\n"
                        }
                    ],
                    "trailingTrivia": [
                        {
                            "kind": "WhitespaceTrivia",
                            "text": " "
                        }
                    ]
                },
                "identifier": {
                    "kind": "IdentifierName",
                    "fullStart": 604,
                    "fullEnd": 612,
                    "start": 604,
                    "end": 612,
                    "fullWidth": 8,
                    "width": 8,
                    "text": "testcase",
                    "value": "testcase",
                    "valueText": "testcase"
                },
                "callSignature": {
                    "kind": "CallSignature",
                    "fullStart": 612,
                    "fullEnd": 615,
                    "start": 612,
                    "end": 614,
                    "fullWidth": 3,
                    "width": 2,
                    "parameterList": {
                        "kind": "ParameterList",
                        "fullStart": 612,
                        "fullEnd": 615,
                        "start": 612,
                        "end": 614,
                        "fullWidth": 3,
                        "width": 2,
                        "openParenToken": {
                            "kind": "OpenParenToken",
                            "fullStart": 612,
                            "fullEnd": 613,
                            "start": 612,
                            "end": 613,
                            "fullWidth": 1,
                            "width": 1,
                            "text": "(",
                            "value": "(",
                            "valueText": "("
                        },
                        "parameters": [],
                        "closeParenToken": {
                            "kind": "CloseParenToken",
                            "fullStart": 613,
                            "fullEnd": 615,
                            "start": 613,
                            "end": 614,
                            "fullWidth": 2,
                            "width": 1,
                            "text": ")",
                            "value": ")",
                            "valueText": ")",
                            "hasTrailingTrivia": true,
                            "trailingTrivia": [
                                {
                                    "kind": "WhitespaceTrivia",
                                    "text": " "
                                }
                            ]
                        }
                    }
                },
                "block": {
                    "kind": "Block",
                    "fullStart": 615,
                    "fullEnd": 1489,
                    "start": 615,
                    "end": 1487,
                    "fullWidth": 874,
                    "width": 872,
                    "isIncrementallyUnusable": true,
                    "openBraceToken": {
                        "kind": "OpenBraceToken",
                        "fullStart": 615,
                        "fullEnd": 618,
                        "start": 615,
                        "end": 616,
                        "fullWidth": 3,
                        "width": 1,
                        "text": "{",
                        "value": "{",
                        "valueText": "{",
                        "hasTrailingTrivia": true,
                        "hasTrailingNewLine": true,
                        "trailingTrivia": [
                            {
                                "kind": "NewLineTrivia",
                                "text": "\r\n"
                            }
                        ]
                    },
                    "statements": [
                        {
                            "kind": "VariableStatement",
                            "fullStart": 618,
                            "fullEnd": 653,
                            "start": 628,
                            "end": 651,
                            "fullWidth": 35,
                            "width": 23,
                            "modifiers": [],
                            "variableDeclaration": {
                                "kind": "VariableDeclaration",
                                "fullStart": 618,
                                "fullEnd": 650,
                                "start": 628,
                                "end": 650,
                                "fullWidth": 32,
                                "width": 22,
                                "varKeyword": {
                                    "kind": "VarKeyword",
                                    "fullStart": 618,
                                    "fullEnd": 632,
                                    "start": 628,
                                    "end": 631,
                                    "fullWidth": 14,
                                    "width": 3,
                                    "text": "var",
                                    "value": "var",
                                    "valueText": "var",
                                    "hasLeadingTrivia": true,
                                    "hasLeadingNewLine": true,
                                    "hasTrailingTrivia": true,
                                    "leadingTrivia": [
                                        {
                                            "kind": "NewLineTrivia",
                                            "text": "\r\n"
                                        },
                                        {
                                            "kind": "WhitespaceTrivia",
                                            "text": "        "
                                        }
                                    ],
                                    "trailingTrivia": [
                                        {
                                            "kind": "WhitespaceTrivia",
                                            "text": " "
                                        }
                                    ]
                                },
                                "variableDeclarators": [
                                    {
                                        "kind": "VariableDeclarator",
                                        "fullStart": 632,
                                        "fullEnd": 650,
                                        "start": 632,
                                        "end": 650,
                                        "fullWidth": 18,
<<<<<<< HEAD
                                        "width": 18,
                                        "identifier": {
=======
                                        "propertyName": {
>>>>>>> 85e84683
                                            "kind": "IdentifierName",
                                            "fullStart": 632,
                                            "fullEnd": 643,
                                            "start": 632,
                                            "end": 642,
                                            "fullWidth": 11,
                                            "width": 10,
                                            "text": "testResult",
                                            "value": "testResult",
                                            "valueText": "testResult",
                                            "hasTrailingTrivia": true,
                                            "trailingTrivia": [
                                                {
                                                    "kind": "WhitespaceTrivia",
                                                    "text": " "
                                                }
                                            ]
                                        },
                                        "equalsValueClause": {
                                            "kind": "EqualsValueClause",
                                            "fullStart": 643,
                                            "fullEnd": 650,
                                            "start": 643,
                                            "end": 650,
                                            "fullWidth": 7,
                                            "width": 7,
                                            "equalsToken": {
                                                "kind": "EqualsToken",
                                                "fullStart": 643,
                                                "fullEnd": 645,
                                                "start": 643,
                                                "end": 644,
                                                "fullWidth": 2,
                                                "width": 1,
                                                "text": "=",
                                                "value": "=",
                                                "valueText": "=",
                                                "hasTrailingTrivia": true,
                                                "trailingTrivia": [
                                                    {
                                                        "kind": "WhitespaceTrivia",
                                                        "text": " "
                                                    }
                                                ]
                                            },
                                            "value": {
                                                "kind": "FalseKeyword",
                                                "fullStart": 645,
                                                "fullEnd": 650,
                                                "start": 645,
                                                "end": 650,
                                                "fullWidth": 5,
                                                "width": 5,
                                                "text": "false",
                                                "value": false,
                                                "valueText": "false"
                                            }
                                        }
                                    }
                                ]
                            },
                            "semicolonToken": {
                                "kind": "SemicolonToken",
                                "fullStart": 650,
                                "fullEnd": 653,
                                "start": 650,
                                "end": 651,
                                "fullWidth": 3,
                                "width": 1,
                                "text": ";",
                                "value": ";",
                                "valueText": ";",
                                "hasTrailingTrivia": true,
                                "hasTrailingNewLine": true,
                                "trailingTrivia": [
                                    {
                                        "kind": "NewLineTrivia",
                                        "text": "\r\n"
                                    }
                                ]
                            }
                        },
                        {
                            "kind": "FunctionDeclaration",
                            "fullStart": 653,
                            "fullEnd": 831,
                            "start": 663,
                            "end": 829,
                            "fullWidth": 178,
                            "width": 166,
                            "modifiers": [],
                            "functionKeyword": {
                                "kind": "FunctionKeyword",
                                "fullStart": 653,
                                "fullEnd": 672,
                                "start": 663,
                                "end": 671,
                                "fullWidth": 19,
                                "width": 8,
                                "text": "function",
                                "value": "function",
                                "valueText": "function",
                                "hasLeadingTrivia": true,
                                "hasLeadingNewLine": true,
                                "hasTrailingTrivia": true,
                                "leadingTrivia": [
                                    {
                                        "kind": "NewLineTrivia",
                                        "text": "\r\n"
                                    },
                                    {
                                        "kind": "WhitespaceTrivia",
                                        "text": "        "
                                    }
                                ],
                                "trailingTrivia": [
                                    {
                                        "kind": "WhitespaceTrivia",
                                        "text": " "
                                    }
                                ]
                            },
                            "identifier": {
                                "kind": "IdentifierName",
                                "fullStart": 672,
                                "fullEnd": 682,
                                "start": 672,
                                "end": 682,
                                "fullWidth": 10,
                                "width": 10,
                                "text": "callbackfn",
                                "value": "callbackfn",
                                "valueText": "callbackfn"
                            },
                            "callSignature": {
                                "kind": "CallSignature",
                                "fullStart": 682,
                                "fullEnd": 710,
                                "start": 682,
                                "end": 709,
                                "fullWidth": 28,
                                "width": 27,
                                "parameterList": {
                                    "kind": "ParameterList",
                                    "fullStart": 682,
                                    "fullEnd": 710,
                                    "start": 682,
                                    "end": 709,
                                    "fullWidth": 28,
                                    "width": 27,
                                    "openParenToken": {
                                        "kind": "OpenParenToken",
                                        "fullStart": 682,
                                        "fullEnd": 683,
                                        "start": 682,
                                        "end": 683,
                                        "fullWidth": 1,
                                        "width": 1,
                                        "text": "(",
                                        "value": "(",
                                        "valueText": "("
                                    },
                                    "parameters": [
                                        {
                                            "kind": "Parameter",
                                            "fullStart": 683,
                                            "fullEnd": 690,
                                            "start": 683,
                                            "end": 690,
                                            "fullWidth": 7,
                                            "width": 7,
                                            "modifiers": [],
                                            "identifier": {
                                                "kind": "IdentifierName",
                                                "fullStart": 683,
                                                "fullEnd": 690,
                                                "start": 683,
                                                "end": 690,
                                                "fullWidth": 7,
                                                "width": 7,
                                                "text": "prevVal",
                                                "value": "prevVal",
                                                "valueText": "prevVal"
                                            }
                                        },
                                        {
                                            "kind": "CommaToken",
                                            "fullStart": 690,
                                            "fullEnd": 692,
                                            "start": 690,
                                            "end": 691,
                                            "fullWidth": 2,
                                            "width": 1,
                                            "text": ",",
                                            "value": ",",
                                            "valueText": ",",
                                            "hasTrailingTrivia": true,
                                            "trailingTrivia": [
                                                {
                                                    "kind": "WhitespaceTrivia",
                                                    "text": " "
                                                }
                                            ]
                                        },
                                        {
                                            "kind": "Parameter",
                                            "fullStart": 692,
                                            "fullEnd": 698,
                                            "start": 692,
                                            "end": 698,
                                            "fullWidth": 6,
                                            "width": 6,
                                            "modifiers": [],
                                            "identifier": {
                                                "kind": "IdentifierName",
                                                "fullStart": 692,
                                                "fullEnd": 698,
                                                "start": 692,
                                                "end": 698,
                                                "fullWidth": 6,
                                                "width": 6,
                                                "text": "curVal",
                                                "value": "curVal",
                                                "valueText": "curVal"
                                            }
                                        },
                                        {
                                            "kind": "CommaToken",
                                            "fullStart": 698,
                                            "fullEnd": 700,
                                            "start": 698,
                                            "end": 699,
                                            "fullWidth": 2,
                                            "width": 1,
                                            "text": ",",
                                            "value": ",",
                                            "valueText": ",",
                                            "hasTrailingTrivia": true,
                                            "trailingTrivia": [
                                                {
                                                    "kind": "WhitespaceTrivia",
                                                    "text": " "
                                                }
                                            ]
                                        },
                                        {
                                            "kind": "Parameter",
                                            "fullStart": 700,
                                            "fullEnd": 703,
                                            "start": 700,
                                            "end": 703,
                                            "fullWidth": 3,
                                            "width": 3,
                                            "modifiers": [],
                                            "identifier": {
                                                "kind": "IdentifierName",
                                                "fullStart": 700,
                                                "fullEnd": 703,
                                                "start": 700,
                                                "end": 703,
                                                "fullWidth": 3,
                                                "width": 3,
                                                "text": "idx",
                                                "value": "idx",
                                                "valueText": "idx"
                                            }
                                        },
                                        {
                                            "kind": "CommaToken",
                                            "fullStart": 703,
                                            "fullEnd": 705,
                                            "start": 703,
                                            "end": 704,
                                            "fullWidth": 2,
                                            "width": 1,
                                            "text": ",",
                                            "value": ",",
                                            "valueText": ",",
                                            "hasTrailingTrivia": true,
                                            "trailingTrivia": [
                                                {
                                                    "kind": "WhitespaceTrivia",
                                                    "text": " "
                                                }
                                            ]
                                        },
                                        {
                                            "kind": "Parameter",
                                            "fullStart": 705,
                                            "fullEnd": 708,
                                            "start": 705,
                                            "end": 708,
                                            "fullWidth": 3,
                                            "width": 3,
                                            "modifiers": [],
                                            "identifier": {
                                                "kind": "IdentifierName",
                                                "fullStart": 705,
                                                "fullEnd": 708,
                                                "start": 705,
                                                "end": 708,
                                                "fullWidth": 3,
                                                "width": 3,
                                                "text": "obj",
                                                "value": "obj",
                                                "valueText": "obj"
                                            }
                                        }
                                    ],
                                    "closeParenToken": {
                                        "kind": "CloseParenToken",
                                        "fullStart": 708,
                                        "fullEnd": 710,
                                        "start": 708,
                                        "end": 709,
                                        "fullWidth": 2,
                                        "width": 1,
                                        "text": ")",
                                        "value": ")",
                                        "valueText": ")",
                                        "hasTrailingTrivia": true,
                                        "trailingTrivia": [
                                            {
                                                "kind": "WhitespaceTrivia",
                                                "text": " "
                                            }
                                        ]
                                    }
                                }
                            },
                            "block": {
                                "kind": "Block",
                                "fullStart": 710,
                                "fullEnd": 831,
                                "start": 710,
                                "end": 829,
                                "fullWidth": 121,
                                "width": 119,
                                "openBraceToken": {
                                    "kind": "OpenBraceToken",
                                    "fullStart": 710,
                                    "fullEnd": 713,
                                    "start": 710,
                                    "end": 711,
                                    "fullWidth": 3,
                                    "width": 1,
                                    "text": "{",
                                    "value": "{",
                                    "valueText": "{",
                                    "hasTrailingTrivia": true,
                                    "hasTrailingNewLine": true,
                                    "trailingTrivia": [
                                        {
                                            "kind": "NewLineTrivia",
                                            "text": "\r\n"
                                        }
                                    ]
                                },
                                "statements": [
                                    {
                                        "kind": "IfStatement",
                                        "fullStart": 713,
                                        "fullEnd": 820,
                                        "start": 725,
                                        "end": 818,
                                        "fullWidth": 107,
                                        "width": 93,
                                        "ifKeyword": {
                                            "kind": "IfKeyword",
                                            "fullStart": 713,
                                            "fullEnd": 728,
                                            "start": 725,
                                            "end": 727,
                                            "fullWidth": 15,
                                            "width": 2,
                                            "text": "if",
                                            "value": "if",
                                            "valueText": "if",
                                            "hasLeadingTrivia": true,
                                            "hasTrailingTrivia": true,
                                            "leadingTrivia": [
                                                {
                                                    "kind": "WhitespaceTrivia",
                                                    "text": "            "
                                                }
                                            ],
                                            "trailingTrivia": [
                                                {
                                                    "kind": "WhitespaceTrivia",
                                                    "text": " "
                                                }
                                            ]
                                        },
                                        "openParenToken": {
                                            "kind": "OpenParenToken",
                                            "fullStart": 728,
                                            "fullEnd": 729,
                                            "start": 728,
                                            "end": 729,
                                            "fullWidth": 1,
                                            "width": 1,
                                            "text": "(",
                                            "value": "(",
                                            "valueText": "("
                                        },
                                        "condition": {
                                            "kind": "LogicalAndExpression",
                                            "fullStart": 729,
                                            "fullEnd": 764,
                                            "start": 729,
                                            "end": 764,
                                            "fullWidth": 35,
                                            "width": 35,
                                            "left": {
                                                "kind": "EqualsExpression",
                                                "fullStart": 729,
                                                "fullEnd": 739,
                                                "start": 729,
                                                "end": 738,
                                                "fullWidth": 10,
                                                "width": 9,
                                                "left": {
                                                    "kind": "IdentifierName",
                                                    "fullStart": 729,
                                                    "fullEnd": 733,
                                                    "start": 729,
                                                    "end": 732,
                                                    "fullWidth": 4,
                                                    "width": 3,
                                                    "text": "idx",
                                                    "value": "idx",
                                                    "valueText": "idx",
                                                    "hasTrailingTrivia": true,
                                                    "trailingTrivia": [
                                                        {
                                                            "kind": "WhitespaceTrivia",
                                                            "text": " "
                                                        }
                                                    ]
                                                },
                                                "operatorToken": {
                                                    "kind": "EqualsEqualsEqualsToken",
                                                    "fullStart": 733,
                                                    "fullEnd": 737,
                                                    "start": 733,
                                                    "end": 736,
                                                    "fullWidth": 4,
                                                    "width": 3,
                                                    "text": "===",
                                                    "value": "===",
                                                    "valueText": "===",
                                                    "hasTrailingTrivia": true,
                                                    "trailingTrivia": [
                                                        {
                                                            "kind": "WhitespaceTrivia",
                                                            "text": " "
                                                        }
                                                    ]
                                                },
                                                "right": {
                                                    "kind": "NumericLiteral",
                                                    "fullStart": 737,
                                                    "fullEnd": 739,
                                                    "start": 737,
                                                    "end": 738,
                                                    "fullWidth": 2,
                                                    "width": 1,
                                                    "text": "2",
                                                    "value": 2,
                                                    "valueText": "2",
                                                    "hasTrailingTrivia": true,
                                                    "trailingTrivia": [
                                                        {
                                                            "kind": "WhitespaceTrivia",
                                                            "text": " "
                                                        }
                                                    ]
                                                }
                                            },
                                            "operatorToken": {
                                                "kind": "AmpersandAmpersandToken",
                                                "fullStart": 739,
                                                "fullEnd": 742,
                                                "start": 739,
                                                "end": 741,
                                                "fullWidth": 3,
                                                "width": 2,
                                                "text": "&&",
                                                "value": "&&",
                                                "valueText": "&&",
                                                "hasTrailingTrivia": true,
                                                "trailingTrivia": [
                                                    {
                                                        "kind": "WhitespaceTrivia",
                                                        "text": " "
                                                    }
                                                ]
                                            },
                                            "right": {
                                                "kind": "EqualsExpression",
                                                "fullStart": 742,
                                                "fullEnd": 764,
                                                "start": 742,
                                                "end": 764,
                                                "fullWidth": 22,
                                                "width": 22,
                                                "left": {
                                                    "kind": "IdentifierName",
                                                    "fullStart": 742,
                                                    "fullEnd": 749,
                                                    "start": 742,
                                                    "end": 748,
                                                    "fullWidth": 7,
                                                    "width": 6,
                                                    "text": "curVal",
                                                    "value": "curVal",
                                                    "valueText": "curVal",
                                                    "hasTrailingTrivia": true,
                                                    "trailingTrivia": [
                                                        {
                                                            "kind": "WhitespaceTrivia",
                                                            "text": " "
                                                        }
                                                    ]
                                                },
                                                "operatorToken": {
                                                    "kind": "EqualsEqualsEqualsToken",
                                                    "fullStart": 749,
                                                    "fullEnd": 753,
                                                    "start": 749,
                                                    "end": 752,
                                                    "fullWidth": 4,
                                                    "width": 3,
                                                    "text": "===",
                                                    "value": "===",
                                                    "valueText": "===",
                                                    "hasTrailingTrivia": true,
                                                    "trailingTrivia": [
                                                        {
                                                            "kind": "WhitespaceTrivia",
                                                            "text": " "
                                                        }
                                                    ]
                                                },
                                                "right": {
                                                    "kind": "StringLiteral",
                                                    "fullStart": 753,
                                                    "fullEnd": 764,
                                                    "start": 753,
                                                    "end": 764,
                                                    "fullWidth": 11,
                                                    "width": 11,
                                                    "text": "\"prototype\"",
                                                    "value": "prototype",
                                                    "valueText": "prototype"
                                                }
                                            }
                                        },
                                        "closeParenToken": {
                                            "kind": "CloseParenToken",
                                            "fullStart": 764,
                                            "fullEnd": 766,
                                            "start": 764,
                                            "end": 765,
                                            "fullWidth": 2,
                                            "width": 1,
                                            "text": ")",
                                            "value": ")",
                                            "valueText": ")",
                                            "hasTrailingTrivia": true,
                                            "trailingTrivia": [
                                                {
                                                    "kind": "WhitespaceTrivia",
                                                    "text": " "
                                                }
                                            ]
                                        },
                                        "statement": {
                                            "kind": "Block",
                                            "fullStart": 766,
                                            "fullEnd": 820,
                                            "start": 766,
                                            "end": 818,
                                            "fullWidth": 54,
                                            "width": 52,
                                            "openBraceToken": {
                                                "kind": "OpenBraceToken",
                                                "fullStart": 766,
                                                "fullEnd": 769,
                                                "start": 766,
                                                "end": 767,
                                                "fullWidth": 3,
                                                "width": 1,
                                                "text": "{",
                                                "value": "{",
                                                "valueText": "{",
                                                "hasTrailingTrivia": true,
                                                "hasTrailingNewLine": true,
                                                "trailingTrivia": [
                                                    {
                                                        "kind": "NewLineTrivia",
                                                        "text": "\r\n"
                                                    }
                                                ]
                                            },
                                            "statements": [
                                                {
                                                    "kind": "ExpressionStatement",
                                                    "fullStart": 769,
                                                    "fullEnd": 805,
                                                    "start": 785,
                                                    "end": 803,
                                                    "fullWidth": 36,
                                                    "width": 18,
                                                    "expression": {
                                                        "kind": "AssignmentExpression",
                                                        "fullStart": 769,
                                                        "fullEnd": 802,
                                                        "start": 785,
                                                        "end": 802,
                                                        "fullWidth": 33,
                                                        "width": 17,
                                                        "left": {
                                                            "kind": "IdentifierName",
                                                            "fullStart": 769,
                                                            "fullEnd": 796,
                                                            "start": 785,
                                                            "end": 795,
                                                            "fullWidth": 27,
                                                            "width": 10,
                                                            "text": "testResult",
                                                            "value": "testResult",
                                                            "valueText": "testResult",
                                                            "hasLeadingTrivia": true,
                                                            "hasTrailingTrivia": true,
                                                            "leadingTrivia": [
                                                                {
                                                                    "kind": "WhitespaceTrivia",
                                                                    "text": "                "
                                                                }
                                                            ],
                                                            "trailingTrivia": [
                                                                {
                                                                    "kind": "WhitespaceTrivia",
                                                                    "text": " "
                                                                }
                                                            ]
                                                        },
                                                        "operatorToken": {
                                                            "kind": "EqualsToken",
                                                            "fullStart": 796,
                                                            "fullEnd": 798,
                                                            "start": 796,
                                                            "end": 797,
                                                            "fullWidth": 2,
                                                            "width": 1,
                                                            "text": "=",
                                                            "value": "=",
                                                            "valueText": "=",
                                                            "hasTrailingTrivia": true,
                                                            "trailingTrivia": [
                                                                {
                                                                    "kind": "WhitespaceTrivia",
                                                                    "text": " "
                                                                }
                                                            ]
                                                        },
                                                        "right": {
                                                            "kind": "TrueKeyword",
                                                            "fullStart": 798,
                                                            "fullEnd": 802,
                                                            "start": 798,
                                                            "end": 802,
                                                            "fullWidth": 4,
                                                            "width": 4,
                                                            "text": "true",
                                                            "value": true,
                                                            "valueText": "true"
                                                        }
                                                    },
                                                    "semicolonToken": {
                                                        "kind": "SemicolonToken",
                                                        "fullStart": 802,
                                                        "fullEnd": 805,
                                                        "start": 802,
                                                        "end": 803,
                                                        "fullWidth": 3,
                                                        "width": 1,
                                                        "text": ";",
                                                        "value": ";",
                                                        "valueText": ";",
                                                        "hasTrailingTrivia": true,
                                                        "hasTrailingNewLine": true,
                                                        "trailingTrivia": [
                                                            {
                                                                "kind": "NewLineTrivia",
                                                                "text": "\r\n"
                                                            }
                                                        ]
                                                    }
                                                }
                                            ],
                                            "closeBraceToken": {
                                                "kind": "CloseBraceToken",
                                                "fullStart": 805,
                                                "fullEnd": 820,
                                                "start": 817,
                                                "end": 818,
                                                "fullWidth": 15,
                                                "width": 1,
                                                "text": "}",
                                                "value": "}",
                                                "valueText": "}",
                                                "hasLeadingTrivia": true,
                                                "hasTrailingTrivia": true,
                                                "hasTrailingNewLine": true,
                                                "leadingTrivia": [
                                                    {
                                                        "kind": "WhitespaceTrivia",
                                                        "text": "            "
                                                    }
                                                ],
                                                "trailingTrivia": [
                                                    {
                                                        "kind": "NewLineTrivia",
                                                        "text": "\r\n"
                                                    }
                                                ]
                                            }
                                        }
                                    }
                                ],
                                "closeBraceToken": {
                                    "kind": "CloseBraceToken",
                                    "fullStart": 820,
                                    "fullEnd": 831,
                                    "start": 828,
                                    "end": 829,
                                    "fullWidth": 11,
                                    "width": 1,
                                    "text": "}",
                                    "value": "}",
                                    "valueText": "}",
                                    "hasLeadingTrivia": true,
                                    "hasTrailingTrivia": true,
                                    "hasTrailingNewLine": true,
                                    "leadingTrivia": [
                                        {
                                            "kind": "WhitespaceTrivia",
                                            "text": "        "
                                        }
                                    ],
                                    "trailingTrivia": [
                                        {
                                            "kind": "NewLineTrivia",
                                            "text": "\r\n"
                                        }
                                    ]
                                }
                            }
                        },
                        {
                            "kind": "VariableStatement",
                            "fullStart": 831,
                            "fullEnd": 864,
                            "start": 839,
                            "end": 862,
                            "fullWidth": 33,
                            "width": 23,
                            "modifiers": [],
                            "variableDeclaration": {
                                "kind": "VariableDeclaration",
                                "fullStart": 831,
                                "fullEnd": 861,
                                "start": 839,
                                "end": 861,
                                "fullWidth": 30,
                                "width": 22,
                                "varKeyword": {
                                    "kind": "VarKeyword",
                                    "fullStart": 831,
                                    "fullEnd": 843,
                                    "start": 839,
                                    "end": 842,
                                    "fullWidth": 12,
                                    "width": 3,
                                    "text": "var",
                                    "value": "var",
                                    "valueText": "var",
                                    "hasLeadingTrivia": true,
                                    "hasTrailingTrivia": true,
                                    "leadingTrivia": [
                                        {
                                            "kind": "WhitespaceTrivia",
                                            "text": "        "
                                        }
                                    ],
                                    "trailingTrivia": [
                                        {
                                            "kind": "WhitespaceTrivia",
                                            "text": " "
                                        }
                                    ]
                                },
                                "variableDeclarators": [
                                    {
                                        "kind": "VariableDeclarator",
                                        "fullStart": 843,
                                        "fullEnd": 861,
                                        "start": 843,
                                        "end": 861,
                                        "fullWidth": 18,
<<<<<<< HEAD
                                        "width": 18,
                                        "identifier": {
=======
                                        "propertyName": {
>>>>>>> 85e84683
                                            "kind": "IdentifierName",
                                            "fullStart": 843,
                                            "fullEnd": 847,
                                            "start": 843,
                                            "end": 846,
                                            "fullWidth": 4,
                                            "width": 3,
                                            "text": "arr",
                                            "value": "arr",
                                            "valueText": "arr",
                                            "hasTrailingTrivia": true,
                                            "trailingTrivia": [
                                                {
                                                    "kind": "WhitespaceTrivia",
                                                    "text": " "
                                                }
                                            ]
                                        },
                                        "equalsValueClause": {
                                            "kind": "EqualsValueClause",
                                            "fullStart": 847,
                                            "fullEnd": 861,
                                            "start": 847,
                                            "end": 861,
                                            "fullWidth": 14,
                                            "width": 14,
                                            "equalsToken": {
                                                "kind": "EqualsToken",
                                                "fullStart": 847,
                                                "fullEnd": 849,
                                                "start": 847,
                                                "end": 848,
                                                "fullWidth": 2,
                                                "width": 1,
                                                "text": "=",
                                                "value": "=",
                                                "valueText": "=",
                                                "hasTrailingTrivia": true,
                                                "trailingTrivia": [
                                                    {
                                                        "kind": "WhitespaceTrivia",
                                                        "text": " "
                                                    }
                                                ]
                                            },
                                            "value": {
                                                "kind": "ArrayLiteralExpression",
                                                "fullStart": 849,
                                                "fullEnd": 861,
                                                "start": 849,
                                                "end": 861,
                                                "fullWidth": 12,
                                                "width": 12,
                                                "openBracketToken": {
                                                    "kind": "OpenBracketToken",
                                                    "fullStart": 849,
                                                    "fullEnd": 850,
                                                    "start": 849,
                                                    "end": 850,
                                                    "fullWidth": 1,
                                                    "width": 1,
                                                    "text": "[",
                                                    "value": "[",
                                                    "valueText": "["
                                                },
                                                "expressions": [
                                                    {
                                                        "kind": "NumericLiteral",
                                                        "fullStart": 850,
                                                        "fullEnd": 851,
                                                        "start": 850,
                                                        "end": 851,
                                                        "fullWidth": 1,
                                                        "width": 1,
                                                        "text": "0",
                                                        "value": 0,
                                                        "valueText": "0"
                                                    },
                                                    {
                                                        "kind": "CommaToken",
                                                        "fullStart": 851,
                                                        "fullEnd": 853,
                                                        "start": 851,
                                                        "end": 852,
                                                        "fullWidth": 2,
                                                        "width": 1,
                                                        "text": ",",
                                                        "value": ",",
                                                        "valueText": ",",
                                                        "hasTrailingTrivia": true,
                                                        "trailingTrivia": [
                                                            {
                                                                "kind": "WhitespaceTrivia",
                                                                "text": " "
                                                            }
                                                        ]
                                                    },
                                                    {
                                                        "kind": "NumericLiteral",
                                                        "fullStart": 853,
                                                        "fullEnd": 854,
                                                        "start": 853,
                                                        "end": 854,
                                                        "fullWidth": 1,
                                                        "width": 1,
                                                        "text": "1",
                                                        "value": 1,
                                                        "valueText": "1"
                                                    },
                                                    {
                                                        "kind": "CommaToken",
                                                        "fullStart": 854,
                                                        "fullEnd": 856,
                                                        "start": 854,
                                                        "end": 855,
                                                        "fullWidth": 2,
                                                        "width": 1,
                                                        "text": ",",
                                                        "value": ",",
                                                        "valueText": ",",
                                                        "hasTrailingTrivia": true,
                                                        "trailingTrivia": [
                                                            {
                                                                "kind": "WhitespaceTrivia",
                                                                "text": " "
                                                            }
                                                        ]
                                                    },
                                                    {
                                                        "kind": "NumericLiteral",
                                                        "fullStart": 856,
                                                        "fullEnd": 857,
                                                        "start": 856,
                                                        "end": 857,
                                                        "fullWidth": 1,
                                                        "width": 1,
                                                        "text": "2",
                                                        "value": 2,
                                                        "valueText": "2"
                                                    },
                                                    {
                                                        "kind": "CommaToken",
                                                        "fullStart": 857,
                                                        "fullEnd": 859,
                                                        "start": 857,
                                                        "end": 858,
                                                        "fullWidth": 2,
                                                        "width": 1,
                                                        "text": ",",
                                                        "value": ",",
                                                        "valueText": ",",
                                                        "hasTrailingTrivia": true,
                                                        "trailingTrivia": [
                                                            {
                                                                "kind": "WhitespaceTrivia",
                                                                "text": " "
                                                            }
                                                        ]
                                                    },
                                                    {
                                                        "kind": "NumericLiteral",
                                                        "fullStart": 859,
                                                        "fullEnd": 860,
                                                        "start": 859,
                                                        "end": 860,
                                                        "fullWidth": 1,
                                                        "width": 1,
                                                        "text": "3",
                                                        "value": 3,
                                                        "valueText": "3"
                                                    }
                                                ],
                                                "closeBracketToken": {
                                                    "kind": "CloseBracketToken",
                                                    "fullStart": 860,
                                                    "fullEnd": 861,
                                                    "start": 860,
                                                    "end": 861,
                                                    "fullWidth": 1,
                                                    "width": 1,
                                                    "text": "]",
                                                    "value": "]",
                                                    "valueText": "]"
                                                }
                                            }
                                        }
                                    }
                                ]
                            },
                            "semicolonToken": {
                                "kind": "SemicolonToken",
                                "fullStart": 861,
                                "fullEnd": 864,
                                "start": 861,
                                "end": 862,
                                "fullWidth": 3,
                                "width": 1,
                                "text": ";",
                                "value": ";",
                                "valueText": ";",
                                "hasTrailingTrivia": true,
                                "hasTrailingNewLine": true,
                                "trailingTrivia": [
                                    {
                                        "kind": "NewLineTrivia",
                                        "text": "\r\n"
                                    }
                                ]
                            }
                        },
                        {
                            "kind": "TryStatement",
                            "fullStart": 864,
                            "fullEnd": 1482,
                            "start": 874,
                            "end": 1480,
                            "fullWidth": 618,
                            "width": 606,
                            "isIncrementallyUnusable": true,
                            "tryKeyword": {
                                "kind": "TryKeyword",
                                "fullStart": 864,
                                "fullEnd": 878,
                                "start": 874,
                                "end": 877,
                                "fullWidth": 14,
                                "width": 3,
                                "text": "try",
                                "value": "try",
                                "valueText": "try",
                                "hasLeadingTrivia": true,
                                "hasLeadingNewLine": true,
                                "hasTrailingTrivia": true,
                                "leadingTrivia": [
                                    {
                                        "kind": "NewLineTrivia",
                                        "text": "\r\n"
                                    },
                                    {
                                        "kind": "WhitespaceTrivia",
                                        "text": "        "
                                    }
                                ],
                                "trailingTrivia": [
                                    {
                                        "kind": "WhitespaceTrivia",
                                        "text": " "
                                    }
                                ]
                            },
                            "block": {
                                "kind": "Block",
                                "fullStart": 878,
                                "fullEnd": 1420,
                                "start": 878,
                                "end": 1419,
                                "fullWidth": 542,
                                "width": 541,
                                "isIncrementallyUnusable": true,
                                "openBraceToken": {
                                    "kind": "OpenBraceToken",
                                    "fullStart": 878,
                                    "fullEnd": 881,
                                    "start": 878,
                                    "end": 879,
                                    "fullWidth": 3,
                                    "width": 1,
                                    "text": "{",
                                    "value": "{",
                                    "valueText": "{",
                                    "hasTrailingTrivia": true,
                                    "hasTrailingNewLine": true,
                                    "trailingTrivia": [
                                        {
                                            "kind": "NewLineTrivia",
                                            "text": "\r\n"
                                        }
                                    ]
                                },
                                "statements": [
                                    {
                                        "kind": "ExpressionStatement",
                                        "fullStart": 881,
                                        "fullEnd": 1090,
                                        "start": 893,
                                        "end": 1088,
                                        "fullWidth": 209,
                                        "width": 195,
                                        "isIncrementallyUnusable": true,
                                        "expression": {
                                            "kind": "InvocationExpression",
                                            "fullStart": 881,
                                            "fullEnd": 1087,
                                            "start": 893,
                                            "end": 1087,
                                            "fullWidth": 206,
                                            "width": 194,
                                            "isIncrementallyUnusable": true,
                                            "expression": {
                                                "kind": "MemberAccessExpression",
                                                "fullStart": 881,
                                                "fullEnd": 914,
                                                "start": 893,
                                                "end": 914,
                                                "fullWidth": 33,
                                                "width": 21,
                                                "expression": {
                                                    "kind": "IdentifierName",
                                                    "fullStart": 881,
                                                    "fullEnd": 899,
                                                    "start": 893,
                                                    "end": 899,
                                                    "fullWidth": 18,
                                                    "width": 6,
                                                    "text": "Object",
                                                    "value": "Object",
                                                    "valueText": "Object",
                                                    "hasLeadingTrivia": true,
                                                    "leadingTrivia": [
                                                        {
                                                            "kind": "WhitespaceTrivia",
                                                            "text": "            "
                                                        }
                                                    ]
                                                },
                                                "dotToken": {
                                                    "kind": "DotToken",
                                                    "fullStart": 899,
                                                    "fullEnd": 900,
                                                    "start": 899,
                                                    "end": 900,
                                                    "fullWidth": 1,
                                                    "width": 1,
                                                    "text": ".",
                                                    "value": ".",
                                                    "valueText": "."
                                                },
                                                "name": {
                                                    "kind": "IdentifierName",
                                                    "fullStart": 900,
                                                    "fullEnd": 914,
                                                    "start": 900,
                                                    "end": 914,
                                                    "fullWidth": 14,
                                                    "width": 14,
                                                    "text": "defineProperty",
                                                    "value": "defineProperty",
                                                    "valueText": "defineProperty"
                                                }
                                            },
                                            "argumentList": {
                                                "kind": "ArgumentList",
                                                "fullStart": 914,
                                                "fullEnd": 1087,
                                                "start": 914,
                                                "end": 1087,
                                                "fullWidth": 173,
                                                "width": 173,
                                                "isIncrementallyUnusable": true,
                                                "openParenToken": {
                                                    "kind": "OpenParenToken",
                                                    "fullStart": 914,
                                                    "fullEnd": 915,
                                                    "start": 914,
                                                    "end": 915,
                                                    "fullWidth": 1,
                                                    "width": 1,
                                                    "text": "(",
                                                    "value": "(",
                                                    "valueText": "("
                                                },
                                                "arguments": [
                                                    {
                                                        "kind": "MemberAccessExpression",
                                                        "fullStart": 915,
                                                        "fullEnd": 930,
                                                        "start": 915,
                                                        "end": 930,
                                                        "fullWidth": 15,
                                                        "width": 15,
                                                        "expression": {
                                                            "kind": "IdentifierName",
                                                            "fullStart": 915,
                                                            "fullEnd": 920,
                                                            "start": 915,
                                                            "end": 920,
                                                            "fullWidth": 5,
                                                            "width": 5,
                                                            "text": "Array",
                                                            "value": "Array",
                                                            "valueText": "Array"
                                                        },
                                                        "dotToken": {
                                                            "kind": "DotToken",
                                                            "fullStart": 920,
                                                            "fullEnd": 921,
                                                            "start": 920,
                                                            "end": 921,
                                                            "fullWidth": 1,
                                                            "width": 1,
                                                            "text": ".",
                                                            "value": ".",
                                                            "valueText": "."
                                                        },
                                                        "name": {
                                                            "kind": "IdentifierName",
                                                            "fullStart": 921,
                                                            "fullEnd": 930,
                                                            "start": 921,
                                                            "end": 930,
                                                            "fullWidth": 9,
                                                            "width": 9,
                                                            "text": "prototype",
                                                            "value": "prototype",
                                                            "valueText": "prototype"
                                                        }
                                                    },
                                                    {
                                                        "kind": "CommaToken",
                                                        "fullStart": 930,
                                                        "fullEnd": 932,
                                                        "start": 930,
                                                        "end": 931,
                                                        "fullWidth": 2,
                                                        "width": 1,
                                                        "text": ",",
                                                        "value": ",",
                                                        "valueText": ",",
                                                        "hasTrailingTrivia": true,
                                                        "trailingTrivia": [
                                                            {
                                                                "kind": "WhitespaceTrivia",
                                                                "text": " "
                                                            }
                                                        ]
                                                    },
                                                    {
                                                        "kind": "StringLiteral",
                                                        "fullStart": 932,
                                                        "fullEnd": 935,
                                                        "start": 932,
                                                        "end": 935,
                                                        "fullWidth": 3,
                                                        "width": 3,
                                                        "text": "\"2\"",
                                                        "value": "2",
                                                        "valueText": "2"
                                                    },
                                                    {
                                                        "kind": "CommaToken",
                                                        "fullStart": 935,
                                                        "fullEnd": 937,
                                                        "start": 935,
                                                        "end": 936,
                                                        "fullWidth": 2,
                                                        "width": 1,
                                                        "text": ",",
                                                        "value": ",",
                                                        "valueText": ",",
                                                        "hasTrailingTrivia": true,
                                                        "trailingTrivia": [
                                                            {
                                                                "kind": "WhitespaceTrivia",
                                                                "text": " "
                                                            }
                                                        ]
                                                    },
                                                    {
                                                        "kind": "ObjectLiteralExpression",
                                                        "fullStart": 937,
                                                        "fullEnd": 1086,
                                                        "start": 937,
                                                        "end": 1086,
                                                        "fullWidth": 149,
                                                        "width": 149,
                                                        "isIncrementallyUnusable": true,
                                                        "openBraceToken": {
                                                            "kind": "OpenBraceToken",
                                                            "fullStart": 937,
                                                            "fullEnd": 940,
                                                            "start": 937,
                                                            "end": 938,
                                                            "fullWidth": 3,
                                                            "width": 1,
                                                            "text": "{",
                                                            "value": "{",
                                                            "valueText": "{",
                                                            "hasTrailingTrivia": true,
                                                            "hasTrailingNewLine": true,
                                                            "trailingTrivia": [
                                                                {
                                                                    "kind": "NewLineTrivia",
                                                                    "text": "\r\n"
                                                                }
                                                            ]
                                                        },
                                                        "propertyAssignments": [
                                                            {
                                                                "kind": "SimplePropertyAssignment",
                                                                "fullStart": 940,
                                                                "fullEnd": 1034,
                                                                "start": 956,
                                                                "end": 1034,
                                                                "fullWidth": 94,
                                                                "width": 78,
                                                                "isIncrementallyUnusable": true,
                                                                "propertyName": {
                                                                    "kind": "IdentifierName",
                                                                    "fullStart": 940,
                                                                    "fullEnd": 959,
                                                                    "start": 956,
                                                                    "end": 959,
                                                                    "fullWidth": 19,
                                                                    "width": 3,
                                                                    "text": "get",
                                                                    "value": "get",
                                                                    "valueText": "get",
                                                                    "hasLeadingTrivia": true,
                                                                    "leadingTrivia": [
                                                                        {
                                                                            "kind": "WhitespaceTrivia",
                                                                            "text": "                "
                                                                        }
                                                                    ]
                                                                },
                                                                "colonToken": {
                                                                    "kind": "ColonToken",
                                                                    "fullStart": 959,
                                                                    "fullEnd": 961,
                                                                    "start": 959,
                                                                    "end": 960,
                                                                    "fullWidth": 2,
                                                                    "width": 1,
                                                                    "text": ":",
                                                                    "value": ":",
                                                                    "valueText": ":",
                                                                    "hasTrailingTrivia": true,
                                                                    "trailingTrivia": [
                                                                        {
                                                                            "kind": "WhitespaceTrivia",
                                                                            "text": " "
                                                                        }
                                                                    ]
                                                                },
                                                                "expression": {
                                                                    "kind": "FunctionExpression",
                                                                    "fullStart": 961,
                                                                    "fullEnd": 1034,
                                                                    "start": 961,
                                                                    "end": 1034,
                                                                    "fullWidth": 73,
                                                                    "width": 73,
                                                                    "functionKeyword": {
                                                                        "kind": "FunctionKeyword",
                                                                        "fullStart": 961,
                                                                        "fullEnd": 970,
                                                                        "start": 961,
                                                                        "end": 969,
                                                                        "fullWidth": 9,
                                                                        "width": 8,
                                                                        "text": "function",
                                                                        "value": "function",
                                                                        "valueText": "function",
                                                                        "hasTrailingTrivia": true,
                                                                        "trailingTrivia": [
                                                                            {
                                                                                "kind": "WhitespaceTrivia",
                                                                                "text": " "
                                                                            }
                                                                        ]
                                                                    },
                                                                    "callSignature": {
                                                                        "kind": "CallSignature",
                                                                        "fullStart": 970,
                                                                        "fullEnd": 973,
                                                                        "start": 970,
                                                                        "end": 972,
                                                                        "fullWidth": 3,
                                                                        "width": 2,
                                                                        "parameterList": {
                                                                            "kind": "ParameterList",
                                                                            "fullStart": 970,
                                                                            "fullEnd": 973,
                                                                            "start": 970,
                                                                            "end": 972,
                                                                            "fullWidth": 3,
                                                                            "width": 2,
                                                                            "openParenToken": {
                                                                                "kind": "OpenParenToken",
                                                                                "fullStart": 970,
                                                                                "fullEnd": 971,
                                                                                "start": 970,
                                                                                "end": 971,
                                                                                "fullWidth": 1,
                                                                                "width": 1,
                                                                                "text": "(",
                                                                                "value": "(",
                                                                                "valueText": "("
                                                                            },
                                                                            "parameters": [],
                                                                            "closeParenToken": {
                                                                                "kind": "CloseParenToken",
                                                                                "fullStart": 971,
                                                                                "fullEnd": 973,
                                                                                "start": 971,
                                                                                "end": 972,
                                                                                "fullWidth": 2,
                                                                                "width": 1,
                                                                                "text": ")",
                                                                                "value": ")",
                                                                                "valueText": ")",
                                                                                "hasTrailingTrivia": true,
                                                                                "trailingTrivia": [
                                                                                    {
                                                                                        "kind": "WhitespaceTrivia",
                                                                                        "text": " "
                                                                                    }
                                                                                ]
                                                                            }
                                                                        }
                                                                    },
                                                                    "block": {
                                                                        "kind": "Block",
                                                                        "fullStart": 973,
                                                                        "fullEnd": 1034,
                                                                        "start": 973,
                                                                        "end": 1034,
                                                                        "fullWidth": 61,
                                                                        "width": 61,
                                                                        "openBraceToken": {
                                                                            "kind": "OpenBraceToken",
                                                                            "fullStart": 973,
                                                                            "fullEnd": 976,
                                                                            "start": 973,
                                                                            "end": 974,
                                                                            "fullWidth": 3,
                                                                            "width": 1,
                                                                            "text": "{",
                                                                            "value": "{",
                                                                            "valueText": "{",
                                                                            "hasTrailingTrivia": true,
                                                                            "hasTrailingNewLine": true,
                                                                            "trailingTrivia": [
                                                                                {
                                                                                    "kind": "NewLineTrivia",
                                                                                    "text": "\r\n"
                                                                                }
                                                                            ]
                                                                        },
                                                                        "statements": [
                                                                            {
                                                                                "kind": "ReturnStatement",
                                                                                "fullStart": 976,
                                                                                "fullEnd": 1017,
                                                                                "start": 996,
                                                                                "end": 1015,
                                                                                "fullWidth": 41,
                                                                                "width": 19,
                                                                                "returnKeyword": {
                                                                                    "kind": "ReturnKeyword",
                                                                                    "fullStart": 976,
                                                                                    "fullEnd": 1003,
                                                                                    "start": 996,
                                                                                    "end": 1002,
                                                                                    "fullWidth": 27,
                                                                                    "width": 6,
                                                                                    "text": "return",
                                                                                    "value": "return",
                                                                                    "valueText": "return",
                                                                                    "hasLeadingTrivia": true,
                                                                                    "hasTrailingTrivia": true,
                                                                                    "leadingTrivia": [
                                                                                        {
                                                                                            "kind": "WhitespaceTrivia",
                                                                                            "text": "                    "
                                                                                        }
                                                                                    ],
                                                                                    "trailingTrivia": [
                                                                                        {
                                                                                            "kind": "WhitespaceTrivia",
                                                                                            "text": " "
                                                                                        }
                                                                                    ]
                                                                                },
                                                                                "expression": {
                                                                                    "kind": "StringLiteral",
                                                                                    "fullStart": 1003,
                                                                                    "fullEnd": 1014,
                                                                                    "start": 1003,
                                                                                    "end": 1014,
                                                                                    "fullWidth": 11,
                                                                                    "width": 11,
                                                                                    "text": "\"prototype\"",
                                                                                    "value": "prototype",
                                                                                    "valueText": "prototype"
                                                                                },
                                                                                "semicolonToken": {
                                                                                    "kind": "SemicolonToken",
                                                                                    "fullStart": 1014,
                                                                                    "fullEnd": 1017,
                                                                                    "start": 1014,
                                                                                    "end": 1015,
                                                                                    "fullWidth": 3,
                                                                                    "width": 1,
                                                                                    "text": ";",
                                                                                    "value": ";",
                                                                                    "valueText": ";",
                                                                                    "hasTrailingTrivia": true,
                                                                                    "hasTrailingNewLine": true,
                                                                                    "trailingTrivia": [
                                                                                        {
                                                                                            "kind": "NewLineTrivia",
                                                                                            "text": "\r\n"
                                                                                        }
                                                                                    ]
                                                                                }
                                                                            }
                                                                        ],
                                                                        "closeBraceToken": {
                                                                            "kind": "CloseBraceToken",
                                                                            "fullStart": 1017,
                                                                            "fullEnd": 1034,
                                                                            "start": 1033,
                                                                            "end": 1034,
                                                                            "fullWidth": 17,
                                                                            "width": 1,
                                                                            "text": "}",
                                                                            "value": "}",
                                                                            "valueText": "}",
                                                                            "hasLeadingTrivia": true,
                                                                            "leadingTrivia": [
                                                                                {
                                                                                    "kind": "WhitespaceTrivia",
                                                                                    "text": "                "
                                                                                }
                                                                            ]
                                                                        }
                                                                    }
                                                                }
                                                            },
                                                            {
                                                                "kind": "CommaToken",
                                                                "fullStart": 1034,
                                                                "fullEnd": 1037,
                                                                "start": 1034,
                                                                "end": 1035,
                                                                "fullWidth": 3,
                                                                "width": 1,
                                                                "text": ",",
                                                                "value": ",",
                                                                "valueText": ",",
                                                                "hasTrailingTrivia": true,
                                                                "hasTrailingNewLine": true,
                                                                "trailingTrivia": [
                                                                    {
                                                                        "kind": "NewLineTrivia",
                                                                        "text": "\r\n"
                                                                    }
                                                                ]
                                                            },
                                                            {
                                                                "kind": "SimplePropertyAssignment",
                                                                "fullStart": 1037,
                                                                "fullEnd": 1073,
                                                                "start": 1053,
                                                                "end": 1071,
                                                                "fullWidth": 36,
                                                                "width": 18,
                                                                "propertyName": {
                                                                    "kind": "IdentifierName",
                                                                    "fullStart": 1037,
                                                                    "fullEnd": 1065,
                                                                    "start": 1053,
                                                                    "end": 1065,
                                                                    "fullWidth": 28,
                                                                    "width": 12,
                                                                    "text": "configurable",
                                                                    "value": "configurable",
                                                                    "valueText": "configurable",
                                                                    "hasLeadingTrivia": true,
                                                                    "leadingTrivia": [
                                                                        {
                                                                            "kind": "WhitespaceTrivia",
                                                                            "text": "                "
                                                                        }
                                                                    ]
                                                                },
                                                                "colonToken": {
                                                                    "kind": "ColonToken",
                                                                    "fullStart": 1065,
                                                                    "fullEnd": 1067,
                                                                    "start": 1065,
                                                                    "end": 1066,
                                                                    "fullWidth": 2,
                                                                    "width": 1,
                                                                    "text": ":",
                                                                    "value": ":",
                                                                    "valueText": ":",
                                                                    "hasTrailingTrivia": true,
                                                                    "trailingTrivia": [
                                                                        {
                                                                            "kind": "WhitespaceTrivia",
                                                                            "text": " "
                                                                        }
                                                                    ]
                                                                },
                                                                "expression": {
                                                                    "kind": "TrueKeyword",
                                                                    "fullStart": 1067,
                                                                    "fullEnd": 1073,
                                                                    "start": 1067,
                                                                    "end": 1071,
                                                                    "fullWidth": 6,
                                                                    "width": 4,
                                                                    "text": "true",
                                                                    "value": true,
                                                                    "valueText": "true",
                                                                    "hasTrailingTrivia": true,
                                                                    "hasTrailingNewLine": true,
                                                                    "trailingTrivia": [
                                                                        {
                                                                            "kind": "NewLineTrivia",
                                                                            "text": "\r\n"
                                                                        }
                                                                    ]
                                                                }
                                                            }
                                                        ],
                                                        "closeBraceToken": {
                                                            "kind": "CloseBraceToken",
                                                            "fullStart": 1073,
                                                            "fullEnd": 1086,
                                                            "start": 1085,
                                                            "end": 1086,
                                                            "fullWidth": 13,
                                                            "width": 1,
                                                            "text": "}",
                                                            "value": "}",
                                                            "valueText": "}",
                                                            "hasLeadingTrivia": true,
                                                            "leadingTrivia": [
                                                                {
                                                                    "kind": "WhitespaceTrivia",
                                                                    "text": "            "
                                                                }
                                                            ]
                                                        }
                                                    }
                                                ],
                                                "closeParenToken": {
                                                    "kind": "CloseParenToken",
                                                    "fullStart": 1086,
                                                    "fullEnd": 1087,
                                                    "start": 1086,
                                                    "end": 1087,
                                                    "fullWidth": 1,
                                                    "width": 1,
                                                    "text": ")",
                                                    "value": ")",
                                                    "valueText": ")"
                                                }
                                            }
                                        },
                                        "semicolonToken": {
                                            "kind": "SemicolonToken",
                                            "fullStart": 1087,
                                            "fullEnd": 1090,
                                            "start": 1087,
                                            "end": 1088,
                                            "fullWidth": 3,
                                            "width": 1,
                                            "text": ";",
                                            "value": ";",
                                            "valueText": ";",
                                            "hasTrailingTrivia": true,
                                            "hasTrailingNewLine": true,
                                            "trailingTrivia": [
                                                {
                                                    "kind": "NewLineTrivia",
                                                    "text": "\r\n"
                                                }
                                            ]
                                        }
                                    },
                                    {
                                        "kind": "ExpressionStatement",
                                        "fullStart": 1090,
                                        "fullEnd": 1316,
                                        "start": 1104,
                                        "end": 1314,
                                        "fullWidth": 226,
                                        "width": 210,
                                        "isIncrementallyUnusable": true,
                                        "expression": {
                                            "kind": "InvocationExpression",
                                            "fullStart": 1090,
                                            "fullEnd": 1313,
                                            "start": 1104,
                                            "end": 1313,
                                            "fullWidth": 223,
                                            "width": 209,
                                            "isIncrementallyUnusable": true,
                                            "expression": {
                                                "kind": "MemberAccessExpression",
                                                "fullStart": 1090,
                                                "fullEnd": 1125,
                                                "start": 1104,
                                                "end": 1125,
                                                "fullWidth": 35,
                                                "width": 21,
                                                "expression": {
                                                    "kind": "IdentifierName",
                                                    "fullStart": 1090,
                                                    "fullEnd": 1110,
                                                    "start": 1104,
                                                    "end": 1110,
                                                    "fullWidth": 20,
                                                    "width": 6,
                                                    "text": "Object",
                                                    "value": "Object",
                                                    "valueText": "Object",
                                                    "hasLeadingTrivia": true,
                                                    "hasLeadingNewLine": true,
                                                    "leadingTrivia": [
                                                        {
                                                            "kind": "NewLineTrivia",
                                                            "text": "\r\n"
                                                        },
                                                        {
                                                            "kind": "WhitespaceTrivia",
                                                            "text": "            "
                                                        }
                                                    ]
                                                },
                                                "dotToken": {
                                                    "kind": "DotToken",
                                                    "fullStart": 1110,
                                                    "fullEnd": 1111,
                                                    "start": 1110,
                                                    "end": 1111,
                                                    "fullWidth": 1,
                                                    "width": 1,
                                                    "text": ".",
                                                    "value": ".",
                                                    "valueText": "."
                                                },
                                                "name": {
                                                    "kind": "IdentifierName",
                                                    "fullStart": 1111,
                                                    "fullEnd": 1125,
                                                    "start": 1111,
                                                    "end": 1125,
                                                    "fullWidth": 14,
                                                    "width": 14,
                                                    "text": "defineProperty",
                                                    "value": "defineProperty",
                                                    "valueText": "defineProperty"
                                                }
                                            },
                                            "argumentList": {
                                                "kind": "ArgumentList",
                                                "fullStart": 1125,
                                                "fullEnd": 1313,
                                                "start": 1125,
                                                "end": 1313,
                                                "fullWidth": 188,
                                                "width": 188,
                                                "isIncrementallyUnusable": true,
                                                "openParenToken": {
                                                    "kind": "OpenParenToken",
                                                    "fullStart": 1125,
                                                    "fullEnd": 1126,
                                                    "start": 1125,
                                                    "end": 1126,
                                                    "fullWidth": 1,
                                                    "width": 1,
                                                    "text": "(",
                                                    "value": "(",
                                                    "valueText": "("
                                                },
                                                "arguments": [
                                                    {
                                                        "kind": "IdentifierName",
                                                        "fullStart": 1126,
                                                        "fullEnd": 1129,
                                                        "start": 1126,
                                                        "end": 1129,
                                                        "fullWidth": 3,
                                                        "width": 3,
                                                        "text": "arr",
                                                        "value": "arr",
                                                        "valueText": "arr"
                                                    },
                                                    {
                                                        "kind": "CommaToken",
                                                        "fullStart": 1129,
                                                        "fullEnd": 1131,
                                                        "start": 1129,
                                                        "end": 1130,
                                                        "fullWidth": 2,
                                                        "width": 1,
                                                        "text": ",",
                                                        "value": ",",
                                                        "valueText": ",",
                                                        "hasTrailingTrivia": true,
                                                        "trailingTrivia": [
                                                            {
                                                                "kind": "WhitespaceTrivia",
                                                                "text": " "
                                                            }
                                                        ]
                                                    },
                                                    {
                                                        "kind": "StringLiteral",
                                                        "fullStart": 1131,
                                                        "fullEnd": 1134,
                                                        "start": 1131,
                                                        "end": 1134,
                                                        "fullWidth": 3,
                                                        "width": 3,
                                                        "text": "\"3\"",
                                                        "value": "3",
                                                        "valueText": "3"
                                                    },
                                                    {
                                                        "kind": "CommaToken",
                                                        "fullStart": 1134,
                                                        "fullEnd": 1136,
                                                        "start": 1134,
                                                        "end": 1135,
                                                        "fullWidth": 2,
                                                        "width": 1,
                                                        "text": ",",
                                                        "value": ",",
                                                        "valueText": ",",
                                                        "hasTrailingTrivia": true,
                                                        "trailingTrivia": [
                                                            {
                                                                "kind": "WhitespaceTrivia",
                                                                "text": " "
                                                            }
                                                        ]
                                                    },
                                                    {
                                                        "kind": "ObjectLiteralExpression",
                                                        "fullStart": 1136,
                                                        "fullEnd": 1312,
                                                        "start": 1136,
                                                        "end": 1312,
                                                        "fullWidth": 176,
                                                        "width": 176,
                                                        "isIncrementallyUnusable": true,
                                                        "openBraceToken": {
                                                            "kind": "OpenBraceToken",
                                                            "fullStart": 1136,
                                                            "fullEnd": 1139,
                                                            "start": 1136,
                                                            "end": 1137,
                                                            "fullWidth": 3,
                                                            "width": 1,
                                                            "text": "{",
                                                            "value": "{",
                                                            "valueText": "{",
                                                            "hasTrailingTrivia": true,
                                                            "hasTrailingNewLine": true,
                                                            "trailingTrivia": [
                                                                {
                                                                    "kind": "NewLineTrivia",
                                                                    "text": "\r\n"
                                                                }
                                                            ]
                                                        },
                                                        "propertyAssignments": [
                                                            {
                                                                "kind": "SimplePropertyAssignment",
                                                                "fullStart": 1139,
                                                                "fullEnd": 1260,
                                                                "start": 1155,
                                                                "end": 1260,
                                                                "fullWidth": 121,
                                                                "width": 105,
                                                                "isIncrementallyUnusable": true,
                                                                "propertyName": {
                                                                    "kind": "IdentifierName",
                                                                    "fullStart": 1139,
                                                                    "fullEnd": 1158,
                                                                    "start": 1155,
                                                                    "end": 1158,
                                                                    "fullWidth": 19,
                                                                    "width": 3,
                                                                    "text": "get",
                                                                    "value": "get",
                                                                    "valueText": "get",
                                                                    "hasLeadingTrivia": true,
                                                                    "leadingTrivia": [
                                                                        {
                                                                            "kind": "WhitespaceTrivia",
                                                                            "text": "                "
                                                                        }
                                                                    ]
                                                                },
                                                                "colonToken": {
                                                                    "kind": "ColonToken",
                                                                    "fullStart": 1158,
                                                                    "fullEnd": 1160,
                                                                    "start": 1158,
                                                                    "end": 1159,
                                                                    "fullWidth": 2,
                                                                    "width": 1,
                                                                    "text": ":",
                                                                    "value": ":",
                                                                    "valueText": ":",
                                                                    "hasTrailingTrivia": true,
                                                                    "trailingTrivia": [
                                                                        {
                                                                            "kind": "WhitespaceTrivia",
                                                                            "text": " "
                                                                        }
                                                                    ]
                                                                },
                                                                "expression": {
                                                                    "kind": "FunctionExpression",
                                                                    "fullStart": 1160,
                                                                    "fullEnd": 1260,
                                                                    "start": 1160,
                                                                    "end": 1260,
                                                                    "fullWidth": 100,
                                                                    "width": 100,
                                                                    "functionKeyword": {
                                                                        "kind": "FunctionKeyword",
                                                                        "fullStart": 1160,
                                                                        "fullEnd": 1169,
                                                                        "start": 1160,
                                                                        "end": 1168,
                                                                        "fullWidth": 9,
                                                                        "width": 8,
                                                                        "text": "function",
                                                                        "value": "function",
                                                                        "valueText": "function",
                                                                        "hasTrailingTrivia": true,
                                                                        "trailingTrivia": [
                                                                            {
                                                                                "kind": "WhitespaceTrivia",
                                                                                "text": " "
                                                                            }
                                                                        ]
                                                                    },
                                                                    "callSignature": {
                                                                        "kind": "CallSignature",
                                                                        "fullStart": 1169,
                                                                        "fullEnd": 1172,
                                                                        "start": 1169,
                                                                        "end": 1171,
                                                                        "fullWidth": 3,
                                                                        "width": 2,
                                                                        "parameterList": {
                                                                            "kind": "ParameterList",
                                                                            "fullStart": 1169,
                                                                            "fullEnd": 1172,
                                                                            "start": 1169,
                                                                            "end": 1171,
                                                                            "fullWidth": 3,
                                                                            "width": 2,
                                                                            "openParenToken": {
                                                                                "kind": "OpenParenToken",
                                                                                "fullStart": 1169,
                                                                                "fullEnd": 1170,
                                                                                "start": 1169,
                                                                                "end": 1170,
                                                                                "fullWidth": 1,
                                                                                "width": 1,
                                                                                "text": "(",
                                                                                "value": "(",
                                                                                "valueText": "("
                                                                            },
                                                                            "parameters": [],
                                                                            "closeParenToken": {
                                                                                "kind": "CloseParenToken",
                                                                                "fullStart": 1170,
                                                                                "fullEnd": 1172,
                                                                                "start": 1170,
                                                                                "end": 1171,
                                                                                "fullWidth": 2,
                                                                                "width": 1,
                                                                                "text": ")",
                                                                                "value": ")",
                                                                                "valueText": ")",
                                                                                "hasTrailingTrivia": true,
                                                                                "trailingTrivia": [
                                                                                    {
                                                                                        "kind": "WhitespaceTrivia",
                                                                                        "text": " "
                                                                                    }
                                                                                ]
                                                                            }
                                                                        }
                                                                    },
                                                                    "block": {
                                                                        "kind": "Block",
                                                                        "fullStart": 1172,
                                                                        "fullEnd": 1260,
                                                                        "start": 1172,
                                                                        "end": 1260,
                                                                        "fullWidth": 88,
                                                                        "width": 88,
                                                                        "openBraceToken": {
                                                                            "kind": "OpenBraceToken",
                                                                            "fullStart": 1172,
                                                                            "fullEnd": 1175,
                                                                            "start": 1172,
                                                                            "end": 1173,
                                                                            "fullWidth": 3,
                                                                            "width": 1,
                                                                            "text": "{",
                                                                            "value": "{",
                                                                            "valueText": "{",
                                                                            "hasTrailingTrivia": true,
                                                                            "hasTrailingNewLine": true,
                                                                            "trailingTrivia": [
                                                                                {
                                                                                    "kind": "NewLineTrivia",
                                                                                    "text": "\r\n"
                                                                                }
                                                                            ]
                                                                        },
                                                                        "statements": [
                                                                            {
                                                                                "kind": "ExpressionStatement",
                                                                                "fullStart": 1175,
                                                                                "fullEnd": 1212,
                                                                                "start": 1195,
                                                                                "end": 1210,
                                                                                "fullWidth": 37,
                                                                                "width": 15,
                                                                                "expression": {
                                                                                    "kind": "AssignmentExpression",
                                                                                    "fullStart": 1175,
                                                                                    "fullEnd": 1209,
                                                                                    "start": 1195,
                                                                                    "end": 1209,
                                                                                    "fullWidth": 34,
                                                                                    "width": 14,
                                                                                    "left": {
                                                                                        "kind": "MemberAccessExpression",
                                                                                        "fullStart": 1175,
                                                                                        "fullEnd": 1206,
                                                                                        "start": 1195,
                                                                                        "end": 1205,
                                                                                        "fullWidth": 31,
                                                                                        "width": 10,
                                                                                        "expression": {
                                                                                            "kind": "IdentifierName",
                                                                                            "fullStart": 1175,
                                                                                            "fullEnd": 1198,
                                                                                            "start": 1195,
                                                                                            "end": 1198,
                                                                                            "fullWidth": 23,
                                                                                            "width": 3,
                                                                                            "text": "arr",
                                                                                            "value": "arr",
                                                                                            "valueText": "arr",
                                                                                            "hasLeadingTrivia": true,
                                                                                            "leadingTrivia": [
                                                                                                {
                                                                                                    "kind": "WhitespaceTrivia",
                                                                                                    "text": "                    "
                                                                                                }
                                                                                            ]
                                                                                        },
                                                                                        "dotToken": {
                                                                                            "kind": "DotToken",
                                                                                            "fullStart": 1198,
                                                                                            "fullEnd": 1199,
                                                                                            "start": 1198,
                                                                                            "end": 1199,
                                                                                            "fullWidth": 1,
                                                                                            "width": 1,
                                                                                            "text": ".",
                                                                                            "value": ".",
                                                                                            "valueText": "."
                                                                                        },
                                                                                        "name": {
                                                                                            "kind": "IdentifierName",
                                                                                            "fullStart": 1199,
                                                                                            "fullEnd": 1206,
                                                                                            "start": 1199,
                                                                                            "end": 1205,
                                                                                            "fullWidth": 7,
                                                                                            "width": 6,
                                                                                            "text": "length",
                                                                                            "value": "length",
                                                                                            "valueText": "length",
                                                                                            "hasTrailingTrivia": true,
                                                                                            "trailingTrivia": [
                                                                                                {
                                                                                                    "kind": "WhitespaceTrivia",
                                                                                                    "text": " "
                                                                                                }
                                                                                            ]
                                                                                        }
                                                                                    },
                                                                                    "operatorToken": {
                                                                                        "kind": "EqualsToken",
                                                                                        "fullStart": 1206,
                                                                                        "fullEnd": 1208,
                                                                                        "start": 1206,
                                                                                        "end": 1207,
                                                                                        "fullWidth": 2,
                                                                                        "width": 1,
                                                                                        "text": "=",
                                                                                        "value": "=",
                                                                                        "valueText": "=",
                                                                                        "hasTrailingTrivia": true,
                                                                                        "trailingTrivia": [
                                                                                            {
                                                                                                "kind": "WhitespaceTrivia",
                                                                                                "text": " "
                                                                                            }
                                                                                        ]
                                                                                    },
                                                                                    "right": {
                                                                                        "kind": "NumericLiteral",
                                                                                        "fullStart": 1208,
                                                                                        "fullEnd": 1209,
                                                                                        "start": 1208,
                                                                                        "end": 1209,
                                                                                        "fullWidth": 1,
                                                                                        "width": 1,
                                                                                        "text": "2",
                                                                                        "value": 2,
                                                                                        "valueText": "2"
                                                                                    }
                                                                                },
                                                                                "semicolonToken": {
                                                                                    "kind": "SemicolonToken",
                                                                                    "fullStart": 1209,
                                                                                    "fullEnd": 1212,
                                                                                    "start": 1209,
                                                                                    "end": 1210,
                                                                                    "fullWidth": 3,
                                                                                    "width": 1,
                                                                                    "text": ";",
                                                                                    "value": ";",
                                                                                    "valueText": ";",
                                                                                    "hasTrailingTrivia": true,
                                                                                    "hasTrailingNewLine": true,
                                                                                    "trailingTrivia": [
                                                                                        {
                                                                                            "kind": "NewLineTrivia",
                                                                                            "text": "\r\n"
                                                                                        }
                                                                                    ]
                                                                                }
                                                                            },
                                                                            {
                                                                                "kind": "ReturnStatement",
                                                                                "fullStart": 1212,
                                                                                "fullEnd": 1243,
                                                                                "start": 1232,
                                                                                "end": 1241,
                                                                                "fullWidth": 31,
                                                                                "width": 9,
                                                                                "returnKeyword": {
                                                                                    "kind": "ReturnKeyword",
                                                                                    "fullStart": 1212,
                                                                                    "fullEnd": 1239,
                                                                                    "start": 1232,
                                                                                    "end": 1238,
                                                                                    "fullWidth": 27,
                                                                                    "width": 6,
                                                                                    "text": "return",
                                                                                    "value": "return",
                                                                                    "valueText": "return",
                                                                                    "hasLeadingTrivia": true,
                                                                                    "hasTrailingTrivia": true,
                                                                                    "leadingTrivia": [
                                                                                        {
                                                                                            "kind": "WhitespaceTrivia",
                                                                                            "text": "                    "
                                                                                        }
                                                                                    ],
                                                                                    "trailingTrivia": [
                                                                                        {
                                                                                            "kind": "WhitespaceTrivia",
                                                                                            "text": " "
                                                                                        }
                                                                                    ]
                                                                                },
                                                                                "expression": {
                                                                                    "kind": "NumericLiteral",
                                                                                    "fullStart": 1239,
                                                                                    "fullEnd": 1240,
                                                                                    "start": 1239,
                                                                                    "end": 1240,
                                                                                    "fullWidth": 1,
                                                                                    "width": 1,
                                                                                    "text": "1",
                                                                                    "value": 1,
                                                                                    "valueText": "1"
                                                                                },
                                                                                "semicolonToken": {
                                                                                    "kind": "SemicolonToken",
                                                                                    "fullStart": 1240,
                                                                                    "fullEnd": 1243,
                                                                                    "start": 1240,
                                                                                    "end": 1241,
                                                                                    "fullWidth": 3,
                                                                                    "width": 1,
                                                                                    "text": ";",
                                                                                    "value": ";",
                                                                                    "valueText": ";",
                                                                                    "hasTrailingTrivia": true,
                                                                                    "hasTrailingNewLine": true,
                                                                                    "trailingTrivia": [
                                                                                        {
                                                                                            "kind": "NewLineTrivia",
                                                                                            "text": "\r\n"
                                                                                        }
                                                                                    ]
                                                                                }
                                                                            }
                                                                        ],
                                                                        "closeBraceToken": {
                                                                            "kind": "CloseBraceToken",
                                                                            "fullStart": 1243,
                                                                            "fullEnd": 1260,
                                                                            "start": 1259,
                                                                            "end": 1260,
                                                                            "fullWidth": 17,
                                                                            "width": 1,
                                                                            "text": "}",
                                                                            "value": "}",
                                                                            "valueText": "}",
                                                                            "hasLeadingTrivia": true,
                                                                            "leadingTrivia": [
                                                                                {
                                                                                    "kind": "WhitespaceTrivia",
                                                                                    "text": "                "
                                                                                }
                                                                            ]
                                                                        }
                                                                    }
                                                                }
                                                            },
                                                            {
                                                                "kind": "CommaToken",
                                                                "fullStart": 1260,
                                                                "fullEnd": 1263,
                                                                "start": 1260,
                                                                "end": 1261,
                                                                "fullWidth": 3,
                                                                "width": 1,
                                                                "text": ",",
                                                                "value": ",",
                                                                "valueText": ",",
                                                                "hasTrailingTrivia": true,
                                                                "hasTrailingNewLine": true,
                                                                "trailingTrivia": [
                                                                    {
                                                                        "kind": "NewLineTrivia",
                                                                        "text": "\r\n"
                                                                    }
                                                                ]
                                                            },
                                                            {
                                                                "kind": "SimplePropertyAssignment",
                                                                "fullStart": 1263,
                                                                "fullEnd": 1299,
                                                                "start": 1279,
                                                                "end": 1297,
                                                                "fullWidth": 36,
                                                                "width": 18,
                                                                "propertyName": {
                                                                    "kind": "IdentifierName",
                                                                    "fullStart": 1263,
                                                                    "fullEnd": 1291,
                                                                    "start": 1279,
                                                                    "end": 1291,
                                                                    "fullWidth": 28,
                                                                    "width": 12,
                                                                    "text": "configurable",
                                                                    "value": "configurable",
                                                                    "valueText": "configurable",
                                                                    "hasLeadingTrivia": true,
                                                                    "leadingTrivia": [
                                                                        {
                                                                            "kind": "WhitespaceTrivia",
                                                                            "text": "                "
                                                                        }
                                                                    ]
                                                                },
                                                                "colonToken": {
                                                                    "kind": "ColonToken",
                                                                    "fullStart": 1291,
                                                                    "fullEnd": 1293,
                                                                    "start": 1291,
                                                                    "end": 1292,
                                                                    "fullWidth": 2,
                                                                    "width": 1,
                                                                    "text": ":",
                                                                    "value": ":",
                                                                    "valueText": ":",
                                                                    "hasTrailingTrivia": true,
                                                                    "trailingTrivia": [
                                                                        {
                                                                            "kind": "WhitespaceTrivia",
                                                                            "text": " "
                                                                        }
                                                                    ]
                                                                },
                                                                "expression": {
                                                                    "kind": "TrueKeyword",
                                                                    "fullStart": 1293,
                                                                    "fullEnd": 1299,
                                                                    "start": 1293,
                                                                    "end": 1297,
                                                                    "fullWidth": 6,
                                                                    "width": 4,
                                                                    "text": "true",
                                                                    "value": true,
                                                                    "valueText": "true",
                                                                    "hasTrailingTrivia": true,
                                                                    "hasTrailingNewLine": true,
                                                                    "trailingTrivia": [
                                                                        {
                                                                            "kind": "NewLineTrivia",
                                                                            "text": "\r\n"
                                                                        }
                                                                    ]
                                                                }
                                                            }
                                                        ],
                                                        "closeBraceToken": {
                                                            "kind": "CloseBraceToken",
                                                            "fullStart": 1299,
                                                            "fullEnd": 1312,
                                                            "start": 1311,
                                                            "end": 1312,
                                                            "fullWidth": 13,
                                                            "width": 1,
                                                            "text": "}",
                                                            "value": "}",
                                                            "valueText": "}",
                                                            "hasLeadingTrivia": true,
                                                            "leadingTrivia": [
                                                                {
                                                                    "kind": "WhitespaceTrivia",
                                                                    "text": "            "
                                                                }
                                                            ]
                                                        }
                                                    }
                                                ],
                                                "closeParenToken": {
                                                    "kind": "CloseParenToken",
                                                    "fullStart": 1312,
                                                    "fullEnd": 1313,
                                                    "start": 1312,
                                                    "end": 1313,
                                                    "fullWidth": 1,
                                                    "width": 1,
                                                    "text": ")",
                                                    "value": ")",
                                                    "valueText": ")"
                                                }
                                            }
                                        },
                                        "semicolonToken": {
                                            "kind": "SemicolonToken",
                                            "fullStart": 1313,
                                            "fullEnd": 1316,
                                            "start": 1313,
                                            "end": 1314,
                                            "fullWidth": 3,
                                            "width": 1,
                                            "text": ";",
                                            "value": ";",
                                            "valueText": ";",
                                            "hasTrailingTrivia": true,
                                            "hasTrailingNewLine": true,
                                            "trailingTrivia": [
                                                {
                                                    "kind": "NewLineTrivia",
                                                    "text": "\r\n"
                                                }
                                            ]
                                        }
                                    },
                                    {
                                        "kind": "ExpressionStatement",
                                        "fullStart": 1316,
                                        "fullEnd": 1376,
                                        "start": 1330,
                                        "end": 1374,
                                        "fullWidth": 60,
                                        "width": 44,
                                        "expression": {
                                            "kind": "InvocationExpression",
                                            "fullStart": 1316,
                                            "fullEnd": 1373,
                                            "start": 1330,
                                            "end": 1373,
                                            "fullWidth": 57,
                                            "width": 43,
                                            "expression": {
                                                "kind": "MemberAccessExpression",
                                                "fullStart": 1316,
                                                "fullEnd": 1345,
                                                "start": 1330,
                                                "end": 1345,
                                                "fullWidth": 29,
                                                "width": 15,
                                                "expression": {
                                                    "kind": "IdentifierName",
                                                    "fullStart": 1316,
                                                    "fullEnd": 1333,
                                                    "start": 1330,
                                                    "end": 1333,
                                                    "fullWidth": 17,
                                                    "width": 3,
                                                    "text": "arr",
                                                    "value": "arr",
                                                    "valueText": "arr",
                                                    "hasLeadingTrivia": true,
                                                    "hasLeadingNewLine": true,
                                                    "leadingTrivia": [
                                                        {
                                                            "kind": "NewLineTrivia",
                                                            "text": "\r\n"
                                                        },
                                                        {
                                                            "kind": "WhitespaceTrivia",
                                                            "text": "            "
                                                        }
                                                    ]
                                                },
                                                "dotToken": {
                                                    "kind": "DotToken",
                                                    "fullStart": 1333,
                                                    "fullEnd": 1334,
                                                    "start": 1333,
                                                    "end": 1334,
                                                    "fullWidth": 1,
                                                    "width": 1,
                                                    "text": ".",
                                                    "value": ".",
                                                    "valueText": "."
                                                },
                                                "name": {
                                                    "kind": "IdentifierName",
                                                    "fullStart": 1334,
                                                    "fullEnd": 1345,
                                                    "start": 1334,
                                                    "end": 1345,
                                                    "fullWidth": 11,
                                                    "width": 11,
                                                    "text": "reduceRight",
                                                    "value": "reduceRight",
                                                    "valueText": "reduceRight"
                                                }
                                            },
                                            "argumentList": {
                                                "kind": "ArgumentList",
                                                "fullStart": 1345,
                                                "fullEnd": 1373,
                                                "start": 1345,
                                                "end": 1373,
                                                "fullWidth": 28,
                                                "width": 28,
                                                "openParenToken": {
                                                    "kind": "OpenParenToken",
                                                    "fullStart": 1345,
                                                    "fullEnd": 1346,
                                                    "start": 1345,
                                                    "end": 1346,
                                                    "fullWidth": 1,
                                                    "width": 1,
                                                    "text": "(",
                                                    "value": "(",
                                                    "valueText": "("
                                                },
                                                "arguments": [
                                                    {
                                                        "kind": "IdentifierName",
                                                        "fullStart": 1346,
                                                        "fullEnd": 1356,
                                                        "start": 1346,
                                                        "end": 1356,
                                                        "fullWidth": 10,
                                                        "width": 10,
                                                        "text": "callbackfn",
                                                        "value": "callbackfn",
                                                        "valueText": "callbackfn"
                                                    },
                                                    {
                                                        "kind": "CommaToken",
                                                        "fullStart": 1356,
                                                        "fullEnd": 1358,
                                                        "start": 1356,
                                                        "end": 1357,
                                                        "fullWidth": 2,
                                                        "width": 1,
                                                        "text": ",",
                                                        "value": ",",
                                                        "valueText": ",",
                                                        "hasTrailingTrivia": true,
                                                        "trailingTrivia": [
                                                            {
                                                                "kind": "WhitespaceTrivia",
                                                                "text": " "
                                                            }
                                                        ]
                                                    },
                                                    {
                                                        "kind": "StringLiteral",
                                                        "fullStart": 1358,
                                                        "fullEnd": 1372,
                                                        "start": 1358,
                                                        "end": 1372,
                                                        "fullWidth": 14,
                                                        "width": 14,
                                                        "text": "\"initialValue\"",
                                                        "value": "initialValue",
                                                        "valueText": "initialValue"
                                                    }
                                                ],
                                                "closeParenToken": {
                                                    "kind": "CloseParenToken",
                                                    "fullStart": 1372,
                                                    "fullEnd": 1373,
                                                    "start": 1372,
                                                    "end": 1373,
                                                    "fullWidth": 1,
                                                    "width": 1,
                                                    "text": ")",
                                                    "value": ")",
                                                    "valueText": ")"
                                                }
                                            }
                                        },
                                        "semicolonToken": {
                                            "kind": "SemicolonToken",
                                            "fullStart": 1373,
                                            "fullEnd": 1376,
                                            "start": 1373,
                                            "end": 1374,
                                            "fullWidth": 3,
                                            "width": 1,
                                            "text": ";",
                                            "value": ";",
                                            "valueText": ";",
                                            "hasTrailingTrivia": true,
                                            "hasTrailingNewLine": true,
                                            "trailingTrivia": [
                                                {
                                                    "kind": "NewLineTrivia",
                                                    "text": "\r\n"
                                                }
                                            ]
                                        }
                                    },
                                    {
                                        "kind": "ReturnStatement",
                                        "fullStart": 1376,
                                        "fullEnd": 1410,
                                        "start": 1390,
                                        "end": 1408,
                                        "fullWidth": 34,
                                        "width": 18,
                                        "returnKeyword": {
                                            "kind": "ReturnKeyword",
                                            "fullStart": 1376,
                                            "fullEnd": 1397,
                                            "start": 1390,
                                            "end": 1396,
                                            "fullWidth": 21,
                                            "width": 6,
                                            "text": "return",
                                            "value": "return",
                                            "valueText": "return",
                                            "hasLeadingTrivia": true,
                                            "hasLeadingNewLine": true,
                                            "hasTrailingTrivia": true,
                                            "leadingTrivia": [
                                                {
                                                    "kind": "NewLineTrivia",
                                                    "text": "\r\n"
                                                },
                                                {
                                                    "kind": "WhitespaceTrivia",
                                                    "text": "            "
                                                }
                                            ],
                                            "trailingTrivia": [
                                                {
                                                    "kind": "WhitespaceTrivia",
                                                    "text": " "
                                                }
                                            ]
                                        },
                                        "expression": {
                                            "kind": "IdentifierName",
                                            "fullStart": 1397,
                                            "fullEnd": 1407,
                                            "start": 1397,
                                            "end": 1407,
                                            "fullWidth": 10,
                                            "width": 10,
                                            "text": "testResult",
                                            "value": "testResult",
                                            "valueText": "testResult"
                                        },
                                        "semicolonToken": {
                                            "kind": "SemicolonToken",
                                            "fullStart": 1407,
                                            "fullEnd": 1410,
                                            "start": 1407,
                                            "end": 1408,
                                            "fullWidth": 3,
                                            "width": 1,
                                            "text": ";",
                                            "value": ";",
                                            "valueText": ";",
                                            "hasTrailingTrivia": true,
                                            "hasTrailingNewLine": true,
                                            "trailingTrivia": [
                                                {
                                                    "kind": "NewLineTrivia",
                                                    "text": "\r\n"
                                                }
                                            ]
                                        }
                                    }
                                ],
                                "closeBraceToken": {
                                    "kind": "CloseBraceToken",
                                    "fullStart": 1410,
                                    "fullEnd": 1420,
                                    "start": 1418,
                                    "end": 1419,
                                    "fullWidth": 10,
                                    "width": 1,
                                    "text": "}",
                                    "value": "}",
                                    "valueText": "}",
                                    "hasLeadingTrivia": true,
                                    "hasTrailingTrivia": true,
                                    "leadingTrivia": [
                                        {
                                            "kind": "WhitespaceTrivia",
                                            "text": "        "
                                        }
                                    ],
                                    "trailingTrivia": [
                                        {
                                            "kind": "WhitespaceTrivia",
                                            "text": " "
                                        }
                                    ]
                                }
                            },
                            "finallyClause": {
                                "kind": "FinallyClause",
                                "fullStart": 1420,
                                "fullEnd": 1482,
                                "start": 1420,
                                "end": 1480,
                                "fullWidth": 62,
                                "width": 60,
                                "finallyKeyword": {
                                    "kind": "FinallyKeyword",
                                    "fullStart": 1420,
                                    "fullEnd": 1428,
                                    "start": 1420,
                                    "end": 1427,
                                    "fullWidth": 8,
                                    "width": 7,
                                    "text": "finally",
                                    "value": "finally",
                                    "valueText": "finally",
                                    "hasTrailingTrivia": true,
                                    "trailingTrivia": [
                                        {
                                            "kind": "WhitespaceTrivia",
                                            "text": " "
                                        }
                                    ]
                                },
                                "block": {
                                    "kind": "Block",
                                    "fullStart": 1428,
                                    "fullEnd": 1482,
                                    "start": 1428,
                                    "end": 1480,
                                    "fullWidth": 54,
                                    "width": 52,
                                    "openBraceToken": {
                                        "kind": "OpenBraceToken",
                                        "fullStart": 1428,
                                        "fullEnd": 1431,
                                        "start": 1428,
                                        "end": 1429,
                                        "fullWidth": 3,
                                        "width": 1,
                                        "text": "{",
                                        "value": "{",
                                        "valueText": "{",
                                        "hasTrailingTrivia": true,
                                        "hasTrailingNewLine": true,
                                        "trailingTrivia": [
                                            {
                                                "kind": "NewLineTrivia",
                                                "text": "\r\n"
                                            }
                                        ]
                                    },
                                    "statements": [
                                        {
                                            "kind": "ExpressionStatement",
                                            "fullStart": 1431,
                                            "fullEnd": 1471,
                                            "start": 1443,
                                            "end": 1469,
                                            "fullWidth": 40,
                                            "width": 26,
                                            "expression": {
                                                "kind": "DeleteExpression",
                                                "fullStart": 1431,
                                                "fullEnd": 1468,
                                                "start": 1443,
                                                "end": 1468,
                                                "fullWidth": 37,
                                                "width": 25,
                                                "deleteKeyword": {
                                                    "kind": "DeleteKeyword",
                                                    "fullStart": 1431,
                                                    "fullEnd": 1450,
                                                    "start": 1443,
                                                    "end": 1449,
                                                    "fullWidth": 19,
                                                    "width": 6,
                                                    "text": "delete",
                                                    "value": "delete",
                                                    "valueText": "delete",
                                                    "hasLeadingTrivia": true,
                                                    "hasTrailingTrivia": true,
                                                    "leadingTrivia": [
                                                        {
                                                            "kind": "WhitespaceTrivia",
                                                            "text": "            "
                                                        }
                                                    ],
                                                    "trailingTrivia": [
                                                        {
                                                            "kind": "WhitespaceTrivia",
                                                            "text": " "
                                                        }
                                                    ]
                                                },
                                                "expression": {
                                                    "kind": "ElementAccessExpression",
                                                    "fullStart": 1450,
                                                    "fullEnd": 1468,
                                                    "start": 1450,
                                                    "end": 1468,
                                                    "fullWidth": 18,
                                                    "width": 18,
                                                    "expression": {
                                                        "kind": "MemberAccessExpression",
                                                        "fullStart": 1450,
                                                        "fullEnd": 1465,
                                                        "start": 1450,
                                                        "end": 1465,
                                                        "fullWidth": 15,
                                                        "width": 15,
                                                        "expression": {
                                                            "kind": "IdentifierName",
                                                            "fullStart": 1450,
                                                            "fullEnd": 1455,
                                                            "start": 1450,
                                                            "end": 1455,
                                                            "fullWidth": 5,
                                                            "width": 5,
                                                            "text": "Array",
                                                            "value": "Array",
                                                            "valueText": "Array"
                                                        },
                                                        "dotToken": {
                                                            "kind": "DotToken",
                                                            "fullStart": 1455,
                                                            "fullEnd": 1456,
                                                            "start": 1455,
                                                            "end": 1456,
                                                            "fullWidth": 1,
                                                            "width": 1,
                                                            "text": ".",
                                                            "value": ".",
                                                            "valueText": "."
                                                        },
                                                        "name": {
                                                            "kind": "IdentifierName",
                                                            "fullStart": 1456,
                                                            "fullEnd": 1465,
                                                            "start": 1456,
                                                            "end": 1465,
                                                            "fullWidth": 9,
                                                            "width": 9,
                                                            "text": "prototype",
                                                            "value": "prototype",
                                                            "valueText": "prototype"
                                                        }
                                                    },
                                                    "openBracketToken": {
                                                        "kind": "OpenBracketToken",
                                                        "fullStart": 1465,
                                                        "fullEnd": 1466,
                                                        "start": 1465,
                                                        "end": 1466,
                                                        "fullWidth": 1,
                                                        "width": 1,
                                                        "text": "[",
                                                        "value": "[",
                                                        "valueText": "["
                                                    },
                                                    "argumentExpression": {
                                                        "kind": "NumericLiteral",
                                                        "fullStart": 1466,
                                                        "fullEnd": 1467,
                                                        "start": 1466,
                                                        "end": 1467,
                                                        "fullWidth": 1,
                                                        "width": 1,
                                                        "text": "2",
                                                        "value": 2,
                                                        "valueText": "2"
                                                    },
                                                    "closeBracketToken": {
                                                        "kind": "CloseBracketToken",
                                                        "fullStart": 1467,
                                                        "fullEnd": 1468,
                                                        "start": 1467,
                                                        "end": 1468,
                                                        "fullWidth": 1,
                                                        "width": 1,
                                                        "text": "]",
                                                        "value": "]",
                                                        "valueText": "]"
                                                    }
                                                }
                                            },
                                            "semicolonToken": {
                                                "kind": "SemicolonToken",
                                                "fullStart": 1468,
                                                "fullEnd": 1471,
                                                "start": 1468,
                                                "end": 1469,
                                                "fullWidth": 3,
                                                "width": 1,
                                                "text": ";",
                                                "value": ";",
                                                "valueText": ";",
                                                "hasTrailingTrivia": true,
                                                "hasTrailingNewLine": true,
                                                "trailingTrivia": [
                                                    {
                                                        "kind": "NewLineTrivia",
                                                        "text": "\r\n"
                                                    }
                                                ]
                                            }
                                        }
                                    ],
                                    "closeBraceToken": {
                                        "kind": "CloseBraceToken",
                                        "fullStart": 1471,
                                        "fullEnd": 1482,
                                        "start": 1479,
                                        "end": 1480,
                                        "fullWidth": 11,
                                        "width": 1,
                                        "text": "}",
                                        "value": "}",
                                        "valueText": "}",
                                        "hasLeadingTrivia": true,
                                        "hasTrailingTrivia": true,
                                        "hasTrailingNewLine": true,
                                        "leadingTrivia": [
                                            {
                                                "kind": "WhitespaceTrivia",
                                                "text": "        "
                                            }
                                        ],
                                        "trailingTrivia": [
                                            {
                                                "kind": "NewLineTrivia",
                                                "text": "\r\n"
                                            }
                                        ]
                                    }
                                }
                            }
                        }
                    ],
                    "closeBraceToken": {
                        "kind": "CloseBraceToken",
                        "fullStart": 1482,
                        "fullEnd": 1489,
                        "start": 1486,
                        "end": 1487,
                        "fullWidth": 7,
                        "width": 1,
                        "text": "}",
                        "value": "}",
                        "valueText": "}",
                        "hasLeadingTrivia": true,
                        "hasTrailingTrivia": true,
                        "hasTrailingNewLine": true,
                        "leadingTrivia": [
                            {
                                "kind": "WhitespaceTrivia",
                                "text": "    "
                            }
                        ],
                        "trailingTrivia": [
                            {
                                "kind": "NewLineTrivia",
                                "text": "\r\n"
                            }
                        ]
                    }
                }
            },
            {
                "kind": "ExpressionStatement",
                "fullStart": 1489,
                "fullEnd": 1513,
                "start": 1489,
                "end": 1511,
                "fullWidth": 24,
                "width": 22,
                "expression": {
                    "kind": "InvocationExpression",
                    "fullStart": 1489,
                    "fullEnd": 1510,
                    "start": 1489,
                    "end": 1510,
                    "fullWidth": 21,
                    "width": 21,
                    "expression": {
                        "kind": "IdentifierName",
                        "fullStart": 1489,
                        "fullEnd": 1500,
                        "start": 1489,
                        "end": 1500,
                        "fullWidth": 11,
                        "width": 11,
                        "text": "runTestCase",
                        "value": "runTestCase",
                        "valueText": "runTestCase"
                    },
                    "argumentList": {
                        "kind": "ArgumentList",
                        "fullStart": 1500,
                        "fullEnd": 1510,
                        "start": 1500,
                        "end": 1510,
                        "fullWidth": 10,
                        "width": 10,
                        "openParenToken": {
                            "kind": "OpenParenToken",
                            "fullStart": 1500,
                            "fullEnd": 1501,
                            "start": 1500,
                            "end": 1501,
                            "fullWidth": 1,
                            "width": 1,
                            "text": "(",
                            "value": "(",
                            "valueText": "("
                        },
                        "arguments": [
                            {
                                "kind": "IdentifierName",
                                "fullStart": 1501,
                                "fullEnd": 1509,
                                "start": 1501,
                                "end": 1509,
                                "fullWidth": 8,
                                "width": 8,
                                "text": "testcase",
                                "value": "testcase",
                                "valueText": "testcase"
                            }
                        ],
                        "closeParenToken": {
                            "kind": "CloseParenToken",
                            "fullStart": 1509,
                            "fullEnd": 1510,
                            "start": 1509,
                            "end": 1510,
                            "fullWidth": 1,
                            "width": 1,
                            "text": ")",
                            "value": ")",
                            "valueText": ")"
                        }
                    }
                },
                "semicolonToken": {
                    "kind": "SemicolonToken",
                    "fullStart": 1510,
                    "fullEnd": 1513,
                    "start": 1510,
                    "end": 1511,
                    "fullWidth": 3,
                    "width": 1,
                    "text": ";",
                    "value": ";",
                    "valueText": ";",
                    "hasTrailingTrivia": true,
                    "hasTrailingNewLine": true,
                    "trailingTrivia": [
                        {
                            "kind": "NewLineTrivia",
                            "text": "\r\n"
                        }
                    ]
                }
            }
        ],
        "endOfFileToken": {
            "kind": "EndOfFileToken",
            "fullStart": 1513,
            "fullEnd": 1513,
            "start": 1513,
            "end": 1513,
            "fullWidth": 0,
            "width": 0,
            "text": ""
        }
    },
    "lineMap": {
        "lineStarts": [
            0,
            67,
            152,
            232,
            308,
            380,
            385,
            442,
            586,
            591,
            593,
            595,
            618,
            620,
            653,
            655,
            713,
            769,
            805,
            820,
            831,
            864,
            866,
            881,
            940,
            976,
            1017,
            1037,
            1073,
            1090,
            1092,
            1139,
            1175,
            1212,
            1243,
            1263,
            1299,
            1316,
            1318,
            1376,
            1378,
            1410,
            1431,
            1471,
            1482,
            1489,
            1513
        ],
        "length": 1513
    }
}<|MERGE_RESOLUTION|>--- conflicted
+++ resolved
@@ -252,12 +252,8 @@
                                         "start": 632,
                                         "end": 650,
                                         "fullWidth": 18,
-<<<<<<< HEAD
                                         "width": 18,
-                                        "identifier": {
-=======
                                         "propertyName": {
->>>>>>> 85e84683
                                             "kind": "IdentifierName",
                                             "fullStart": 632,
                                             "fullEnd": 643,
@@ -1070,12 +1066,8 @@
                                         "start": 843,
                                         "end": 861,
                                         "fullWidth": 18,
-<<<<<<< HEAD
                                         "width": 18,
-                                        "identifier": {
-=======
                                         "propertyName": {
->>>>>>> 85e84683
                                             "kind": "IdentifierName",
                                             "fullStart": 843,
                                             "fullEnd": 847,
