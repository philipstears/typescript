--- conflicted
+++ resolved
@@ -250,12 +250,8 @@
                                         "start": 578,
                                         "end": 594,
                                         "fullWidth": 16,
-<<<<<<< HEAD
                                         "width": 16,
-                                        "identifier": {
-=======
                                         "propertyName": {
->>>>>>> 85e84683
                                             "kind": "IdentifierName",
                                             "fullStart": 578,
                                             "fullEnd": 587,
@@ -389,12 +385,8 @@
                                         "start": 609,
                                         "end": 636,
                                         "fullWidth": 27,
-<<<<<<< HEAD
                                         "width": 27,
-                                        "identifier": {
-=======
                                         "propertyName": {
->>>>>>> 85e84683
                                             "kind": "IdentifierName",
                                             "fullStart": 609,
                                             "fullEnd": 618,
@@ -1106,12 +1098,8 @@
                                         "start": 794,
                                         "end": 820,
                                         "fullWidth": 26,
-<<<<<<< HEAD
                                         "width": 26,
-                                        "identifier": {
-=======
                                         "propertyName": {
->>>>>>> 85e84683
                                             "kind": "IdentifierName",
                                             "fullStart": 794,
                                             "fullEnd": 798,
