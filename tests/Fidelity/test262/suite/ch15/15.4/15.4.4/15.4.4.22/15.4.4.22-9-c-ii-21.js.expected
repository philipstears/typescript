--- conflicted
+++ resolved
@@ -250,12 +250,8 @@
                                         "start": 570,
                                         "end": 586,
                                         "fullWidth": 16,
-<<<<<<< HEAD
                                         "width": 16,
-                                        "identifier": {
-=======
                                         "propertyName": {
->>>>>>> 85e84683
                                             "kind": "IdentifierName",
                                             "fullStart": 570,
                                             "fullEnd": 579,
@@ -903,12 +899,8 @@
                                         "start": 740,
                                         "end": 766,
                                         "fullWidth": 26,
-<<<<<<< HEAD
                                         "width": 26,
-                                        "identifier": {
-=======
                                         "propertyName": {
->>>>>>> 85e84683
                                             "kind": "IdentifierName",
                                             "fullStart": 740,
                                             "fullEnd": 744,
