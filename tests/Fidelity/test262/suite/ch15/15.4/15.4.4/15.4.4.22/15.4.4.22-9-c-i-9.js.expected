{
    "isDeclaration": false,
    "languageVersion": "EcmaScript5",
    "parseOptions": {
        "allowAutomaticSemicolonInsertion": true
    },
    "sourceUnit": {
        "kind": "SourceUnit",
        "fullStart": 0,
        "fullEnd": 1140,
        "start": 572,
        "end": 1140,
        "fullWidth": 1140,
        "width": 568,
        "isIncrementallyUnusable": true,
        "moduleElements": [
            {
                "kind": "FunctionDeclaration",
                "fullStart": 0,
                "fullEnd": 1116,
                "start": 572,
                "end": 1114,
                "fullWidth": 1116,
                "width": 542,
                "isIncrementallyUnusable": true,
                "modifiers": [],
                "functionKeyword": {
                    "kind": "FunctionKeyword",
                    "fullStart": 0,
                    "fullEnd": 581,
                    "start": 572,
                    "end": 580,
                    "fullWidth": 581,
                    "width": 8,
                    "text": "function",
                    "value": "function",
                    "valueText": "function",
                    "hasLeadingTrivia": true,
                    "hasLeadingComment": true,
                    "hasLeadingNewLine": true,
                    "hasTrailingTrivia": true,
                    "leadingTrivia": [
                        {
                            "kind": "SingleLineCommentTrivia",
                            "text": "/// Copyright (c) 2012 Ecma International.  All rights reserved. "
                        },
                        {
                            "kind": "NewLineTrivia",
                            "text": "\r\n"
                        },
                        {
                            "kind": "SingleLineCommentTrivia",
                            "text": "/// Ecma International makes this code available under the terms and conditions set"
                        },
                        {
                            "kind": "NewLineTrivia",
                            "text": "\r\n"
                        },
                        {
                            "kind": "SingleLineCommentTrivia",
                            "text": "/// forth on http://hg.ecmascript.org/tests/test262/raw-file/tip/LICENSE (the "
                        },
                        {
                            "kind": "NewLineTrivia",
                            "text": "\r\n"
                        },
                        {
                            "kind": "SingleLineCommentTrivia",
                            "text": "/// \"Use Terms\").   Any redistribution of this code must retain the above "
                        },
                        {
                            "kind": "NewLineTrivia",
                            "text": "\r\n"
                        },
                        {
                            "kind": "SingleLineCommentTrivia",
                            "text": "/// copyright and this notice and otherwise comply with the Use Terms."
                        },
                        {
                            "kind": "NewLineTrivia",
                            "text": "\r\n"
                        },
                        {
                            "kind": "MultiLineCommentTrivia",
                            "text": "/**\r\n * @path ch15/15.4/15.4.4/15.4.4.22/15.4.4.22-9-c-i-9.js\r\n * @description Array.prototype.reduceRight - element to be retrieved is own accessor property on an Array-like object\r\n */"
                        },
                        {
                            "kind": "NewLineTrivia",
                            "text": "\r\n"
                        },
                        {
                            "kind": "NewLineTrivia",
                            "text": "\r\n"
                        },
                        {
                            "kind": "NewLineTrivia",
                            "text": "\r\n"
                        }
                    ],
                    "trailingTrivia": [
                        {
                            "kind": "WhitespaceTrivia",
                            "text": " "
                        }
                    ]
                },
                "identifier": {
                    "kind": "IdentifierName",
                    "fullStart": 581,
                    "fullEnd": 589,
                    "start": 581,
                    "end": 589,
                    "fullWidth": 8,
                    "width": 8,
                    "text": "testcase",
                    "value": "testcase",
                    "valueText": "testcase"
                },
                "callSignature": {
                    "kind": "CallSignature",
                    "fullStart": 589,
                    "fullEnd": 592,
                    "start": 589,
                    "end": 591,
                    "fullWidth": 3,
                    "width": 2,
                    "parameterList": {
                        "kind": "ParameterList",
                        "fullStart": 589,
                        "fullEnd": 592,
                        "start": 589,
                        "end": 591,
                        "fullWidth": 3,
                        "width": 2,
                        "openParenToken": {
                            "kind": "OpenParenToken",
                            "fullStart": 589,
                            "fullEnd": 590,
                            "start": 589,
                            "end": 590,
                            "fullWidth": 1,
                            "width": 1,
                            "text": "(",
                            "value": "(",
                            "valueText": "("
                        },
                        "parameters": [],
                        "closeParenToken": {
                            "kind": "CloseParenToken",
                            "fullStart": 590,
                            "fullEnd": 592,
                            "start": 590,
                            "end": 591,
                            "fullWidth": 2,
                            "width": 1,
                            "text": ")",
                            "value": ")",
                            "valueText": ")",
                            "hasTrailingTrivia": true,
                            "trailingTrivia": [
                                {
                                    "kind": "WhitespaceTrivia",
                                    "text": " "
                                }
                            ]
                        }
                    }
                },
                "block": {
                    "kind": "Block",
                    "fullStart": 592,
                    "fullEnd": 1116,
                    "start": 592,
                    "end": 1114,
                    "fullWidth": 524,
                    "width": 522,
                    "isIncrementallyUnusable": true,
                    "openBraceToken": {
                        "kind": "OpenBraceToken",
                        "fullStart": 592,
                        "fullEnd": 595,
                        "start": 592,
                        "end": 593,
                        "fullWidth": 3,
                        "width": 1,
                        "text": "{",
                        "value": "{",
                        "valueText": "{",
                        "hasTrailingTrivia": true,
                        "hasTrailingNewLine": true,
                        "trailingTrivia": [
                            {
                                "kind": "NewLineTrivia",
                                "text": "\r\n"
                            }
                        ]
                    },
                    "statements": [
                        {
                            "kind": "VariableStatement",
                            "fullStart": 595,
                            "fullEnd": 630,
                            "start": 605,
                            "end": 628,
                            "fullWidth": 35,
                            "width": 23,
                            "modifiers": [],
                            "variableDeclaration": {
                                "kind": "VariableDeclaration",
                                "fullStart": 595,
                                "fullEnd": 627,
                                "start": 605,
                                "end": 627,
                                "fullWidth": 32,
                                "width": 22,
                                "varKeyword": {
                                    "kind": "VarKeyword",
                                    "fullStart": 595,
                                    "fullEnd": 609,
                                    "start": 605,
                                    "end": 608,
                                    "fullWidth": 14,
                                    "width": 3,
                                    "text": "var",
                                    "value": "var",
                                    "valueText": "var",
                                    "hasLeadingTrivia": true,
                                    "hasLeadingNewLine": true,
                                    "hasTrailingTrivia": true,
                                    "leadingTrivia": [
                                        {
                                            "kind": "NewLineTrivia",
                                            "text": "\r\n"
                                        },
                                        {
                                            "kind": "WhitespaceTrivia",
                                            "text": "        "
                                        }
                                    ],
                                    "trailingTrivia": [
                                        {
                                            "kind": "WhitespaceTrivia",
                                            "text": " "
                                        }
                                    ]
                                },
                                "variableDeclarators": [
                                    {
                                        "kind": "VariableDeclarator",
                                        "fullStart": 609,
                                        "fullEnd": 627,
                                        "start": 609,
                                        "end": 627,
                                        "fullWidth": 18,
                                        "width": 18,
                                        "identifier": {
                                            "kind": "IdentifierName",
                                            "fullStart": 609,
                                            "fullEnd": 620,
                                            "start": 609,
                                            "end": 619,
                                            "fullWidth": 11,
                                            "width": 10,
                                            "text": "testResult",
                                            "value": "testResult",
                                            "valueText": "testResult",
                                            "hasTrailingTrivia": true,
                                            "trailingTrivia": [
                                                {
                                                    "kind": "WhitespaceTrivia",
                                                    "text": " "
                                                }
                                            ]
                                        },
                                        "equalsValueClause": {
                                            "kind": "EqualsValueClause",
                                            "fullStart": 620,
                                            "fullEnd": 627,
                                            "start": 620,
                                            "end": 627,
                                            "fullWidth": 7,
                                            "width": 7,
                                            "equalsToken": {
                                                "kind": "EqualsToken",
                                                "fullStart": 620,
                                                "fullEnd": 622,
                                                "start": 620,
                                                "end": 621,
                                                "fullWidth": 2,
                                                "width": 1,
                                                "text": "=",
                                                "value": "=",
                                                "valueText": "=",
                                                "hasTrailingTrivia": true,
                                                "trailingTrivia": [
                                                    {
                                                        "kind": "WhitespaceTrivia",
                                                        "text": " "
                                                    }
                                                ]
                                            },
                                            "value": {
                                                "kind": "FalseKeyword",
                                                "fullStart": 622,
                                                "fullEnd": 627,
                                                "start": 622,
                                                "end": 627,
                                                "fullWidth": 5,
                                                "width": 5,
                                                "text": "false",
                                                "value": false,
                                                "valueText": "false"
                                            }
                                        }
                                    }
                                ]
                            },
                            "semicolonToken": {
                                "kind": "SemicolonToken",
                                "fullStart": 627,
                                "fullEnd": 630,
                                "start": 627,
                                "end": 628,
                                "fullWidth": 3,
                                "width": 1,
                                "text": ";",
                                "value": ";",
                                "valueText": ";",
                                "hasTrailingTrivia": true,
                                "hasTrailingNewLine": true,
                                "trailingTrivia": [
                                    {
                                        "kind": "NewLineTrivia",
                                        "text": "\r\n"
                                    }
                                ]
                            }
                        },
                        {
                            "kind": "FunctionDeclaration",
                            "fullStart": 630,
                            "fullEnd": 790,
                            "start": 638,
                            "end": 788,
                            "fullWidth": 160,
                            "width": 150,
                            "modifiers": [],
                            "functionKeyword": {
                                "kind": "FunctionKeyword",
                                "fullStart": 630,
                                "fullEnd": 647,
                                "start": 638,
                                "end": 646,
                                "fullWidth": 17,
                                "width": 8,
                                "text": "function",
                                "value": "function",
                                "valueText": "function",
                                "hasLeadingTrivia": true,
                                "hasTrailingTrivia": true,
                                "leadingTrivia": [
                                    {
                                        "kind": "WhitespaceTrivia",
                                        "text": "        "
                                    }
                                ],
                                "trailingTrivia": [
                                    {
                                        "kind": "WhitespaceTrivia",
                                        "text": " "
                                    }
                                ]
                            },
                            "identifier": {
                                "kind": "IdentifierName",
                                "fullStart": 647,
                                "fullEnd": 657,
                                "start": 647,
                                "end": 657,
                                "fullWidth": 10,
                                "width": 10,
                                "text": "callbackfn",
                                "value": "callbackfn",
                                "valueText": "callbackfn"
                            },
                            "callSignature": {
                                "kind": "CallSignature",
                                "fullStart": 657,
                                "fullEnd": 685,
                                "start": 657,
                                "end": 684,
                                "fullWidth": 28,
                                "width": 27,
                                "parameterList": {
                                    "kind": "ParameterList",
                                    "fullStart": 657,
                                    "fullEnd": 685,
                                    "start": 657,
                                    "end": 684,
                                    "fullWidth": 28,
                                    "width": 27,
                                    "openParenToken": {
                                        "kind": "OpenParenToken",
                                        "fullStart": 657,
                                        "fullEnd": 658,
                                        "start": 657,
                                        "end": 658,
                                        "fullWidth": 1,
                                        "width": 1,
                                        "text": "(",
                                        "value": "(",
                                        "valueText": "("
                                    },
                                    "parameters": [
                                        {
                                            "kind": "Parameter",
                                            "fullStart": 658,
                                            "fullEnd": 665,
                                            "start": 658,
                                            "end": 665,
                                            "fullWidth": 7,
<<<<<<< HEAD
                                            "width": 7,
=======
                                            "modifiers": [],
>>>>>>> e3c38734
                                            "identifier": {
                                                "kind": "IdentifierName",
                                                "fullStart": 658,
                                                "fullEnd": 665,
                                                "start": 658,
                                                "end": 665,
                                                "fullWidth": 7,
                                                "width": 7,
                                                "text": "prevVal",
                                                "value": "prevVal",
                                                "valueText": "prevVal"
                                            }
                                        },
                                        {
                                            "kind": "CommaToken",
                                            "fullStart": 665,
                                            "fullEnd": 667,
                                            "start": 665,
                                            "end": 666,
                                            "fullWidth": 2,
                                            "width": 1,
                                            "text": ",",
                                            "value": ",",
                                            "valueText": ",",
                                            "hasTrailingTrivia": true,
                                            "trailingTrivia": [
                                                {
                                                    "kind": "WhitespaceTrivia",
                                                    "text": " "
                                                }
                                            ]
                                        },
                                        {
                                            "kind": "Parameter",
                                            "fullStart": 667,
                                            "fullEnd": 673,
                                            "start": 667,
                                            "end": 673,
                                            "fullWidth": 6,
<<<<<<< HEAD
                                            "width": 6,
=======
                                            "modifiers": [],
>>>>>>> e3c38734
                                            "identifier": {
                                                "kind": "IdentifierName",
                                                "fullStart": 667,
                                                "fullEnd": 673,
                                                "start": 667,
                                                "end": 673,
                                                "fullWidth": 6,
                                                "width": 6,
                                                "text": "curVal",
                                                "value": "curVal",
                                                "valueText": "curVal"
                                            }
                                        },
                                        {
                                            "kind": "CommaToken",
                                            "fullStart": 673,
                                            "fullEnd": 675,
                                            "start": 673,
                                            "end": 674,
                                            "fullWidth": 2,
                                            "width": 1,
                                            "text": ",",
                                            "value": ",",
                                            "valueText": ",",
                                            "hasTrailingTrivia": true,
                                            "trailingTrivia": [
                                                {
                                                    "kind": "WhitespaceTrivia",
                                                    "text": " "
                                                }
                                            ]
                                        },
                                        {
                                            "kind": "Parameter",
                                            "fullStart": 675,
                                            "fullEnd": 678,
                                            "start": 675,
                                            "end": 678,
                                            "fullWidth": 3,
<<<<<<< HEAD
                                            "width": 3,
=======
                                            "modifiers": [],
>>>>>>> e3c38734
                                            "identifier": {
                                                "kind": "IdentifierName",
                                                "fullStart": 675,
                                                "fullEnd": 678,
                                                "start": 675,
                                                "end": 678,
                                                "fullWidth": 3,
                                                "width": 3,
                                                "text": "idx",
                                                "value": "idx",
                                                "valueText": "idx"
                                            }
                                        },
                                        {
                                            "kind": "CommaToken",
                                            "fullStart": 678,
                                            "fullEnd": 680,
                                            "start": 678,
                                            "end": 679,
                                            "fullWidth": 2,
                                            "width": 1,
                                            "text": ",",
                                            "value": ",",
                                            "valueText": ",",
                                            "hasTrailingTrivia": true,
                                            "trailingTrivia": [
                                                {
                                                    "kind": "WhitespaceTrivia",
                                                    "text": " "
                                                }
                                            ]
                                        },
                                        {
                                            "kind": "Parameter",
                                            "fullStart": 680,
                                            "fullEnd": 683,
                                            "start": 680,
                                            "end": 683,
                                            "fullWidth": 3,
<<<<<<< HEAD
                                            "width": 3,
=======
                                            "modifiers": [],
>>>>>>> e3c38734
                                            "identifier": {
                                                "kind": "IdentifierName",
                                                "fullStart": 680,
                                                "fullEnd": 683,
                                                "start": 680,
                                                "end": 683,
                                                "fullWidth": 3,
                                                "width": 3,
                                                "text": "obj",
                                                "value": "obj",
                                                "valueText": "obj"
                                            }
                                        }
                                    ],
                                    "closeParenToken": {
                                        "kind": "CloseParenToken",
                                        "fullStart": 683,
                                        "fullEnd": 685,
                                        "start": 683,
                                        "end": 684,
                                        "fullWidth": 2,
                                        "width": 1,
                                        "text": ")",
                                        "value": ")",
                                        "valueText": ")",
                                        "hasTrailingTrivia": true,
                                        "trailingTrivia": [
                                            {
                                                "kind": "WhitespaceTrivia",
                                                "text": " "
                                            }
                                        ]
                                    }
                                }
                            },
                            "block": {
                                "kind": "Block",
                                "fullStart": 685,
                                "fullEnd": 790,
                                "start": 685,
                                "end": 788,
                                "fullWidth": 105,
                                "width": 103,
                                "openBraceToken": {
                                    "kind": "OpenBraceToken",
                                    "fullStart": 685,
                                    "fullEnd": 688,
                                    "start": 685,
                                    "end": 686,
                                    "fullWidth": 3,
                                    "width": 1,
                                    "text": "{",
                                    "value": "{",
                                    "valueText": "{",
                                    "hasTrailingTrivia": true,
                                    "hasTrailingNewLine": true,
                                    "trailingTrivia": [
                                        {
                                            "kind": "NewLineTrivia",
                                            "text": "\r\n"
                                        }
                                    ]
                                },
                                "statements": [
                                    {
                                        "kind": "IfStatement",
                                        "fullStart": 688,
                                        "fullEnd": 779,
                                        "start": 700,
                                        "end": 777,
                                        "fullWidth": 91,
                                        "width": 77,
                                        "ifKeyword": {
                                            "kind": "IfKeyword",
                                            "fullStart": 688,
                                            "fullEnd": 703,
                                            "start": 700,
                                            "end": 702,
                                            "fullWidth": 15,
                                            "width": 2,
                                            "text": "if",
                                            "value": "if",
                                            "valueText": "if",
                                            "hasLeadingTrivia": true,
                                            "hasTrailingTrivia": true,
                                            "leadingTrivia": [
                                                {
                                                    "kind": "WhitespaceTrivia",
                                                    "text": "            "
                                                }
                                            ],
                                            "trailingTrivia": [
                                                {
                                                    "kind": "WhitespaceTrivia",
                                                    "text": " "
                                                }
                                            ]
                                        },
                                        "openParenToken": {
                                            "kind": "OpenParenToken",
                                            "fullStart": 703,
                                            "fullEnd": 704,
                                            "start": 703,
                                            "end": 704,
                                            "fullWidth": 1,
                                            "width": 1,
                                            "text": "(",
                                            "value": "(",
                                            "valueText": "("
                                        },
                                        "condition": {
                                            "kind": "EqualsExpression",
                                            "fullStart": 704,
                                            "fullEnd": 713,
                                            "start": 704,
                                            "end": 713,
                                            "fullWidth": 9,
                                            "width": 9,
                                            "left": {
                                                "kind": "IdentifierName",
                                                "fullStart": 704,
                                                "fullEnd": 708,
                                                "start": 704,
                                                "end": 707,
                                                "fullWidth": 4,
                                                "width": 3,
                                                "text": "idx",
                                                "value": "idx",
                                                "valueText": "idx",
                                                "hasTrailingTrivia": true,
                                                "trailingTrivia": [
                                                    {
                                                        "kind": "WhitespaceTrivia",
                                                        "text": " "
                                                    }
                                                ]
                                            },
                                            "operatorToken": {
                                                "kind": "EqualsEqualsEqualsToken",
                                                "fullStart": 708,
                                                "fullEnd": 712,
                                                "start": 708,
                                                "end": 711,
                                                "fullWidth": 4,
                                                "width": 3,
                                                "text": "===",
                                                "value": "===",
                                                "valueText": "===",
                                                "hasTrailingTrivia": true,
                                                "trailingTrivia": [
                                                    {
                                                        "kind": "WhitespaceTrivia",
                                                        "text": " "
                                                    }
                                                ]
                                            },
                                            "right": {
                                                "kind": "NumericLiteral",
                                                "fullStart": 712,
                                                "fullEnd": 713,
                                                "start": 712,
                                                "end": 713,
                                                "fullWidth": 1,
                                                "width": 1,
                                                "text": "1",
                                                "value": 1,
                                                "valueText": "1"
                                            }
                                        },
                                        "closeParenToken": {
                                            "kind": "CloseParenToken",
                                            "fullStart": 713,
                                            "fullEnd": 715,
                                            "start": 713,
                                            "end": 714,
                                            "fullWidth": 2,
                                            "width": 1,
                                            "text": ")",
                                            "value": ")",
                                            "valueText": ")",
                                            "hasTrailingTrivia": true,
                                            "trailingTrivia": [
                                                {
                                                    "kind": "WhitespaceTrivia",
                                                    "text": " "
                                                }
                                            ]
                                        },
                                        "statement": {
                                            "kind": "Block",
                                            "fullStart": 715,
                                            "fullEnd": 779,
                                            "start": 715,
                                            "end": 777,
                                            "fullWidth": 64,
                                            "width": 62,
                                            "openBraceToken": {
                                                "kind": "OpenBraceToken",
                                                "fullStart": 715,
                                                "fullEnd": 718,
                                                "start": 715,
                                                "end": 716,
                                                "fullWidth": 3,
                                                "width": 1,
                                                "text": "{",
                                                "value": "{",
                                                "valueText": "{",
                                                "hasTrailingTrivia": true,
                                                "hasTrailingNewLine": true,
                                                "trailingTrivia": [
                                                    {
                                                        "kind": "NewLineTrivia",
                                                        "text": "\r\n"
                                                    }
                                                ]
                                            },
                                            "statements": [
                                                {
                                                    "kind": "ExpressionStatement",
                                                    "fullStart": 718,
                                                    "fullEnd": 764,
                                                    "start": 734,
                                                    "end": 762,
                                                    "fullWidth": 46,
                                                    "width": 28,
                                                    "expression": {
                                                        "kind": "AssignmentExpression",
                                                        "fullStart": 718,
                                                        "fullEnd": 761,
                                                        "start": 734,
                                                        "end": 761,
                                                        "fullWidth": 43,
                                                        "width": 27,
                                                        "left": {
                                                            "kind": "IdentifierName",
                                                            "fullStart": 718,
                                                            "fullEnd": 745,
                                                            "start": 734,
                                                            "end": 744,
                                                            "fullWidth": 27,
                                                            "width": 10,
                                                            "text": "testResult",
                                                            "value": "testResult",
                                                            "valueText": "testResult",
                                                            "hasLeadingTrivia": true,
                                                            "hasTrailingTrivia": true,
                                                            "leadingTrivia": [
                                                                {
                                                                    "kind": "WhitespaceTrivia",
                                                                    "text": "                "
                                                                }
                                                            ],
                                                            "trailingTrivia": [
                                                                {
                                                                    "kind": "WhitespaceTrivia",
                                                                    "text": " "
                                                                }
                                                            ]
                                                        },
                                                        "operatorToken": {
                                                            "kind": "EqualsToken",
                                                            "fullStart": 745,
                                                            "fullEnd": 747,
                                                            "start": 745,
                                                            "end": 746,
                                                            "fullWidth": 2,
                                                            "width": 1,
                                                            "text": "=",
                                                            "value": "=",
                                                            "valueText": "=",
                                                            "hasTrailingTrivia": true,
                                                            "trailingTrivia": [
                                                                {
                                                                    "kind": "WhitespaceTrivia",
                                                                    "text": " "
                                                                }
                                                            ]
                                                        },
                                                        "right": {
                                                            "kind": "ParenthesizedExpression",
                                                            "fullStart": 747,
                                                            "fullEnd": 761,
                                                            "start": 747,
                                                            "end": 761,
                                                            "fullWidth": 14,
                                                            "width": 14,
                                                            "openParenToken": {
                                                                "kind": "OpenParenToken",
                                                                "fullStart": 747,
                                                                "fullEnd": 748,
                                                                "start": 747,
                                                                "end": 748,
                                                                "fullWidth": 1,
                                                                "width": 1,
                                                                "text": "(",
                                                                "value": "(",
                                                                "valueText": "("
                                                            },
                                                            "expression": {
                                                                "kind": "EqualsExpression",
                                                                "fullStart": 748,
                                                                "fullEnd": 760,
                                                                "start": 748,
                                                                "end": 760,
                                                                "fullWidth": 12,
                                                                "width": 12,
                                                                "left": {
                                                                    "kind": "IdentifierName",
                                                                    "fullStart": 748,
                                                                    "fullEnd": 755,
                                                                    "start": 748,
                                                                    "end": 754,
                                                                    "fullWidth": 7,
                                                                    "width": 6,
                                                                    "text": "curVal",
                                                                    "value": "curVal",
                                                                    "valueText": "curVal",
                                                                    "hasTrailingTrivia": true,
                                                                    "trailingTrivia": [
                                                                        {
                                                                            "kind": "WhitespaceTrivia",
                                                                            "text": " "
                                                                        }
                                                                    ]
                                                                },
                                                                "operatorToken": {
                                                                    "kind": "EqualsEqualsEqualsToken",
                                                                    "fullStart": 755,
                                                                    "fullEnd": 759,
                                                                    "start": 755,
                                                                    "end": 758,
                                                                    "fullWidth": 4,
                                                                    "width": 3,
                                                                    "text": "===",
                                                                    "value": "===",
                                                                    "valueText": "===",
                                                                    "hasTrailingTrivia": true,
                                                                    "trailingTrivia": [
                                                                        {
                                                                            "kind": "WhitespaceTrivia",
                                                                            "text": " "
                                                                        }
                                                                    ]
                                                                },
                                                                "right": {
                                                                    "kind": "NumericLiteral",
                                                                    "fullStart": 759,
                                                                    "fullEnd": 760,
                                                                    "start": 759,
                                                                    "end": 760,
                                                                    "fullWidth": 1,
                                                                    "width": 1,
                                                                    "text": "1",
                                                                    "value": 1,
                                                                    "valueText": "1"
                                                                }
                                                            },
                                                            "closeParenToken": {
                                                                "kind": "CloseParenToken",
                                                                "fullStart": 760,
                                                                "fullEnd": 761,
                                                                "start": 760,
                                                                "end": 761,
                                                                "fullWidth": 1,
                                                                "width": 1,
                                                                "text": ")",
                                                                "value": ")",
                                                                "valueText": ")"
                                                            }
                                                        }
                                                    },
                                                    "semicolonToken": {
                                                        "kind": "SemicolonToken",
                                                        "fullStart": 761,
                                                        "fullEnd": 764,
                                                        "start": 761,
                                                        "end": 762,
                                                        "fullWidth": 3,
                                                        "width": 1,
                                                        "text": ";",
                                                        "value": ";",
                                                        "valueText": ";",
                                                        "hasTrailingTrivia": true,
                                                        "hasTrailingNewLine": true,
                                                        "trailingTrivia": [
                                                            {
                                                                "kind": "NewLineTrivia",
                                                                "text": "\r\n"
                                                            }
                                                        ]
                                                    }
                                                }
                                            ],
                                            "closeBraceToken": {
                                                "kind": "CloseBraceToken",
                                                "fullStart": 764,
                                                "fullEnd": 779,
                                                "start": 776,
                                                "end": 777,
                                                "fullWidth": 15,
                                                "width": 1,
                                                "text": "}",
                                                "value": "}",
                                                "valueText": "}",
                                                "hasLeadingTrivia": true,
                                                "hasTrailingTrivia": true,
                                                "hasTrailingNewLine": true,
                                                "leadingTrivia": [
                                                    {
                                                        "kind": "WhitespaceTrivia",
                                                        "text": "            "
                                                    }
                                                ],
                                                "trailingTrivia": [
                                                    {
                                                        "kind": "NewLineTrivia",
                                                        "text": "\r\n"
                                                    }
                                                ]
                                            }
                                        }
                                    }
                                ],
                                "closeBraceToken": {
                                    "kind": "CloseBraceToken",
                                    "fullStart": 779,
                                    "fullEnd": 790,
                                    "start": 787,
                                    "end": 788,
                                    "fullWidth": 11,
                                    "width": 1,
                                    "text": "}",
                                    "value": "}",
                                    "valueText": "}",
                                    "hasLeadingTrivia": true,
                                    "hasTrailingTrivia": true,
                                    "hasTrailingNewLine": true,
                                    "leadingTrivia": [
                                        {
                                            "kind": "WhitespaceTrivia",
                                            "text": "        "
                                        }
                                    ],
                                    "trailingTrivia": [
                                        {
                                            "kind": "NewLineTrivia",
                                            "text": "\r\n"
                                        }
                                    ]
                                }
                            }
                        },
                        {
                            "kind": "VariableStatement",
                            "fullStart": 790,
                            "fullEnd": 838,
                            "start": 800,
                            "end": 836,
                            "fullWidth": 48,
                            "width": 36,
                            "modifiers": [],
                            "variableDeclaration": {
                                "kind": "VariableDeclaration",
                                "fullStart": 790,
                                "fullEnd": 835,
                                "start": 800,
                                "end": 835,
                                "fullWidth": 45,
                                "width": 35,
                                "varKeyword": {
                                    "kind": "VarKeyword",
                                    "fullStart": 790,
                                    "fullEnd": 804,
                                    "start": 800,
                                    "end": 803,
                                    "fullWidth": 14,
                                    "width": 3,
                                    "text": "var",
                                    "value": "var",
                                    "valueText": "var",
                                    "hasLeadingTrivia": true,
                                    "hasLeadingNewLine": true,
                                    "hasTrailingTrivia": true,
                                    "leadingTrivia": [
                                        {
                                            "kind": "NewLineTrivia",
                                            "text": "\r\n"
                                        },
                                        {
                                            "kind": "WhitespaceTrivia",
                                            "text": "        "
                                        }
                                    ],
                                    "trailingTrivia": [
                                        {
                                            "kind": "WhitespaceTrivia",
                                            "text": " "
                                        }
                                    ]
                                },
                                "variableDeclarators": [
                                    {
                                        "kind": "VariableDeclarator",
                                        "fullStart": 804,
                                        "fullEnd": 835,
                                        "start": 804,
                                        "end": 835,
                                        "fullWidth": 31,
                                        "width": 31,
                                        "identifier": {
                                            "kind": "IdentifierName",
                                            "fullStart": 804,
                                            "fullEnd": 808,
                                            "start": 804,
                                            "end": 807,
                                            "fullWidth": 4,
                                            "width": 3,
                                            "text": "obj",
                                            "value": "obj",
                                            "valueText": "obj",
                                            "hasTrailingTrivia": true,
                                            "trailingTrivia": [
                                                {
                                                    "kind": "WhitespaceTrivia",
                                                    "text": " "
                                                }
                                            ]
                                        },
                                        "equalsValueClause": {
                                            "kind": "EqualsValueClause",
                                            "fullStart": 808,
                                            "fullEnd": 835,
                                            "start": 808,
                                            "end": 835,
                                            "fullWidth": 27,
                                            "width": 27,
                                            "equalsToken": {
                                                "kind": "EqualsToken",
                                                "fullStart": 808,
                                                "fullEnd": 810,
                                                "start": 808,
                                                "end": 809,
                                                "fullWidth": 2,
                                                "width": 1,
                                                "text": "=",
                                                "value": "=",
                                                "valueText": "=",
                                                "hasTrailingTrivia": true,
                                                "trailingTrivia": [
                                                    {
                                                        "kind": "WhitespaceTrivia",
                                                        "text": " "
                                                    }
                                                ]
                                            },
                                            "value": {
                                                "kind": "ObjectLiteralExpression",
                                                "fullStart": 810,
                                                "fullEnd": 835,
                                                "start": 810,
                                                "end": 835,
                                                "fullWidth": 25,
                                                "width": 25,
                                                "openBraceToken": {
                                                    "kind": "OpenBraceToken",
                                                    "fullStart": 810,
                                                    "fullEnd": 812,
                                                    "start": 810,
                                                    "end": 811,
                                                    "fullWidth": 2,
                                                    "width": 1,
                                                    "text": "{",
                                                    "value": "{",
                                                    "valueText": "{",
                                                    "hasTrailingTrivia": true,
                                                    "trailingTrivia": [
                                                        {
                                                            "kind": "WhitespaceTrivia",
                                                            "text": " "
                                                        }
                                                    ]
                                                },
                                                "propertyAssignments": [
                                                    {
                                                        "kind": "SimplePropertyAssignment",
                                                        "fullStart": 812,
                                                        "fullEnd": 816,
                                                        "start": 812,
                                                        "end": 816,
                                                        "fullWidth": 4,
                                                        "width": 4,
                                                        "propertyName": {
                                                            "kind": "NumericLiteral",
                                                            "fullStart": 812,
                                                            "fullEnd": 813,
                                                            "start": 812,
                                                            "end": 813,
                                                            "fullWidth": 1,
                                                            "width": 1,
                                                            "text": "0",
                                                            "value": 0,
                                                            "valueText": "0"
                                                        },
                                                        "colonToken": {
                                                            "kind": "ColonToken",
                                                            "fullStart": 813,
                                                            "fullEnd": 815,
                                                            "start": 813,
                                                            "end": 814,
                                                            "fullWidth": 2,
                                                            "width": 1,
                                                            "text": ":",
                                                            "value": ":",
                                                            "valueText": ":",
                                                            "hasTrailingTrivia": true,
                                                            "trailingTrivia": [
                                                                {
                                                                    "kind": "WhitespaceTrivia",
                                                                    "text": " "
                                                                }
                                                            ]
                                                        },
                                                        "expression": {
                                                            "kind": "NumericLiteral",
                                                            "fullStart": 815,
                                                            "fullEnd": 816,
                                                            "start": 815,
                                                            "end": 816,
                                                            "fullWidth": 1,
                                                            "width": 1,
                                                            "text": "0",
                                                            "value": 0,
                                                            "valueText": "0"
                                                        }
                                                    },
                                                    {
                                                        "kind": "CommaToken",
                                                        "fullStart": 816,
                                                        "fullEnd": 818,
                                                        "start": 816,
                                                        "end": 817,
                                                        "fullWidth": 2,
                                                        "width": 1,
                                                        "text": ",",
                                                        "value": ",",
                                                        "valueText": ",",
                                                        "hasTrailingTrivia": true,
                                                        "trailingTrivia": [
                                                            {
                                                                "kind": "WhitespaceTrivia",
                                                                "text": " "
                                                            }
                                                        ]
                                                    },
                                                    {
                                                        "kind": "SimplePropertyAssignment",
                                                        "fullStart": 818,
                                                        "fullEnd": 822,
                                                        "start": 818,
                                                        "end": 822,
                                                        "fullWidth": 4,
                                                        "width": 4,
                                                        "propertyName": {
                                                            "kind": "NumericLiteral",
                                                            "fullStart": 818,
                                                            "fullEnd": 819,
                                                            "start": 818,
                                                            "end": 819,
                                                            "fullWidth": 1,
                                                            "width": 1,
                                                            "text": "2",
                                                            "value": 2,
                                                            "valueText": "2"
                                                        },
                                                        "colonToken": {
                                                            "kind": "ColonToken",
                                                            "fullStart": 819,
                                                            "fullEnd": 821,
                                                            "start": 819,
                                                            "end": 820,
                                                            "fullWidth": 2,
                                                            "width": 1,
                                                            "text": ":",
                                                            "value": ":",
                                                            "valueText": ":",
                                                            "hasTrailingTrivia": true,
                                                            "trailingTrivia": [
                                                                {
                                                                    "kind": "WhitespaceTrivia",
                                                                    "text": " "
                                                                }
                                                            ]
                                                        },
                                                        "expression": {
                                                            "kind": "NumericLiteral",
                                                            "fullStart": 821,
                                                            "fullEnd": 822,
                                                            "start": 821,
                                                            "end": 822,
                                                            "fullWidth": 1,
                                                            "width": 1,
                                                            "text": "2",
                                                            "value": 2,
                                                            "valueText": "2"
                                                        }
                                                    },
                                                    {
                                                        "kind": "CommaToken",
                                                        "fullStart": 822,
                                                        "fullEnd": 824,
                                                        "start": 822,
                                                        "end": 823,
                                                        "fullWidth": 2,
                                                        "width": 1,
                                                        "text": ",",
                                                        "value": ",",
                                                        "valueText": ",",
                                                        "hasTrailingTrivia": true,
                                                        "trailingTrivia": [
                                                            {
                                                                "kind": "WhitespaceTrivia",
                                                                "text": " "
                                                            }
                                                        ]
                                                    },
                                                    {
                                                        "kind": "SimplePropertyAssignment",
                                                        "fullStart": 824,
                                                        "fullEnd": 834,
                                                        "start": 824,
                                                        "end": 833,
                                                        "fullWidth": 10,
                                                        "width": 9,
                                                        "propertyName": {
                                                            "kind": "IdentifierName",
                                                            "fullStart": 824,
                                                            "fullEnd": 830,
                                                            "start": 824,
                                                            "end": 830,
                                                            "fullWidth": 6,
                                                            "width": 6,
                                                            "text": "length",
                                                            "value": "length",
                                                            "valueText": "length"
                                                        },
                                                        "colonToken": {
                                                            "kind": "ColonToken",
                                                            "fullStart": 830,
                                                            "fullEnd": 832,
                                                            "start": 830,
                                                            "end": 831,
                                                            "fullWidth": 2,
                                                            "width": 1,
                                                            "text": ":",
                                                            "value": ":",
                                                            "valueText": ":",
                                                            "hasTrailingTrivia": true,
                                                            "trailingTrivia": [
                                                                {
                                                                    "kind": "WhitespaceTrivia",
                                                                    "text": " "
                                                                }
                                                            ]
                                                        },
                                                        "expression": {
                                                            "kind": "NumericLiteral",
                                                            "fullStart": 832,
                                                            "fullEnd": 834,
                                                            "start": 832,
                                                            "end": 833,
                                                            "fullWidth": 2,
                                                            "width": 1,
                                                            "text": "3",
                                                            "value": 3,
                                                            "valueText": "3",
                                                            "hasTrailingTrivia": true,
                                                            "trailingTrivia": [
                                                                {
                                                                    "kind": "WhitespaceTrivia",
                                                                    "text": " "
                                                                }
                                                            ]
                                                        }
                                                    }
                                                ],
                                                "closeBraceToken": {
                                                    "kind": "CloseBraceToken",
                                                    "fullStart": 834,
                                                    "fullEnd": 835,
                                                    "start": 834,
                                                    "end": 835,
                                                    "fullWidth": 1,
                                                    "width": 1,
                                                    "text": "}",
                                                    "value": "}",
                                                    "valueText": "}"
                                                }
                                            }
                                        }
                                    }
                                ]
                            },
                            "semicolonToken": {
                                "kind": "SemicolonToken",
                                "fullStart": 835,
                                "fullEnd": 838,
                                "start": 835,
                                "end": 836,
                                "fullWidth": 3,
                                "width": 1,
                                "text": ";",
                                "value": ";",
                                "valueText": ";",
                                "hasTrailingTrivia": true,
                                "hasTrailingNewLine": true,
                                "trailingTrivia": [
                                    {
                                        "kind": "NewLineTrivia",
                                        "text": "\r\n"
                                    }
                                ]
                            }
                        },
                        {
                            "kind": "ExpressionStatement",
                            "fullStart": 838,
                            "fullEnd": 1001,
                            "start": 846,
                            "end": 999,
                            "fullWidth": 163,
                            "width": 153,
                            "isIncrementallyUnusable": true,
                            "expression": {
                                "kind": "InvocationExpression",
                                "fullStart": 838,
                                "fullEnd": 998,
                                "start": 846,
                                "end": 998,
                                "fullWidth": 160,
                                "width": 152,
                                "isIncrementallyUnusable": true,
                                "expression": {
                                    "kind": "MemberAccessExpression",
                                    "fullStart": 838,
                                    "fullEnd": 867,
                                    "start": 846,
                                    "end": 867,
                                    "fullWidth": 29,
                                    "width": 21,
                                    "expression": {
                                        "kind": "IdentifierName",
                                        "fullStart": 838,
                                        "fullEnd": 852,
                                        "start": 846,
                                        "end": 852,
                                        "fullWidth": 14,
                                        "width": 6,
                                        "text": "Object",
                                        "value": "Object",
                                        "valueText": "Object",
                                        "hasLeadingTrivia": true,
                                        "leadingTrivia": [
                                            {
                                                "kind": "WhitespaceTrivia",
                                                "text": "        "
                                            }
                                        ]
                                    },
                                    "dotToken": {
                                        "kind": "DotToken",
                                        "fullStart": 852,
                                        "fullEnd": 853,
                                        "start": 852,
                                        "end": 853,
                                        "fullWidth": 1,
                                        "width": 1,
                                        "text": ".",
                                        "value": ".",
                                        "valueText": "."
                                    },
                                    "name": {
                                        "kind": "IdentifierName",
                                        "fullStart": 853,
                                        "fullEnd": 867,
                                        "start": 853,
                                        "end": 867,
                                        "fullWidth": 14,
                                        "width": 14,
                                        "text": "defineProperty",
                                        "value": "defineProperty",
                                        "valueText": "defineProperty"
                                    }
                                },
                                "argumentList": {
                                    "kind": "ArgumentList",
                                    "fullStart": 867,
                                    "fullEnd": 998,
                                    "start": 867,
                                    "end": 998,
                                    "fullWidth": 131,
                                    "width": 131,
                                    "isIncrementallyUnusable": true,
                                    "openParenToken": {
                                        "kind": "OpenParenToken",
                                        "fullStart": 867,
                                        "fullEnd": 868,
                                        "start": 867,
                                        "end": 868,
                                        "fullWidth": 1,
                                        "width": 1,
                                        "text": "(",
                                        "value": "(",
                                        "valueText": "("
                                    },
                                    "arguments": [
                                        {
                                            "kind": "IdentifierName",
                                            "fullStart": 868,
                                            "fullEnd": 871,
                                            "start": 868,
                                            "end": 871,
                                            "fullWidth": 3,
                                            "width": 3,
                                            "text": "obj",
                                            "value": "obj",
                                            "valueText": "obj"
                                        },
                                        {
                                            "kind": "CommaToken",
                                            "fullStart": 871,
                                            "fullEnd": 873,
                                            "start": 871,
                                            "end": 872,
                                            "fullWidth": 2,
                                            "width": 1,
                                            "text": ",",
                                            "value": ",",
                                            "valueText": ",",
                                            "hasTrailingTrivia": true,
                                            "trailingTrivia": [
                                                {
                                                    "kind": "WhitespaceTrivia",
                                                    "text": " "
                                                }
                                            ]
                                        },
                                        {
                                            "kind": "StringLiteral",
                                            "fullStart": 873,
                                            "fullEnd": 876,
                                            "start": 873,
                                            "end": 876,
                                            "fullWidth": 3,
                                            "width": 3,
                                            "text": "\"1\"",
                                            "value": "1",
                                            "valueText": "1"
                                        },
                                        {
                                            "kind": "CommaToken",
                                            "fullStart": 876,
                                            "fullEnd": 878,
                                            "start": 876,
                                            "end": 877,
                                            "fullWidth": 2,
                                            "width": 1,
                                            "text": ",",
                                            "value": ",",
                                            "valueText": ",",
                                            "hasTrailingTrivia": true,
                                            "trailingTrivia": [
                                                {
                                                    "kind": "WhitespaceTrivia",
                                                    "text": " "
                                                }
                                            ]
                                        },
                                        {
                                            "kind": "ObjectLiteralExpression",
                                            "fullStart": 878,
                                            "fullEnd": 997,
                                            "start": 878,
                                            "end": 997,
                                            "fullWidth": 119,
                                            "width": 119,
                                            "isIncrementallyUnusable": true,
                                            "openBraceToken": {
                                                "kind": "OpenBraceToken",
                                                "fullStart": 878,
                                                "fullEnd": 881,
                                                "start": 878,
                                                "end": 879,
                                                "fullWidth": 3,
                                                "width": 1,
                                                "text": "{",
                                                "value": "{",
                                                "valueText": "{",
                                                "hasTrailingTrivia": true,
                                                "hasTrailingNewLine": true,
                                                "trailingTrivia": [
                                                    {
                                                        "kind": "NewLineTrivia",
                                                        "text": "\r\n"
                                                    }
                                                ]
                                            },
                                            "propertyAssignments": [
                                                {
                                                    "kind": "SimplePropertyAssignment",
                                                    "fullStart": 881,
                                                    "fullEnd": 953,
                                                    "start": 893,
                                                    "end": 953,
                                                    "fullWidth": 72,
                                                    "width": 60,
                                                    "isIncrementallyUnusable": true,
                                                    "propertyName": {
                                                        "kind": "IdentifierName",
                                                        "fullStart": 881,
                                                        "fullEnd": 896,
                                                        "start": 893,
                                                        "end": 896,
                                                        "fullWidth": 15,
                                                        "width": 3,
                                                        "text": "get",
                                                        "value": "get",
                                                        "valueText": "get",
                                                        "hasLeadingTrivia": true,
                                                        "leadingTrivia": [
                                                            {
                                                                "kind": "WhitespaceTrivia",
                                                                "text": "            "
                                                            }
                                                        ]
                                                    },
                                                    "colonToken": {
                                                        "kind": "ColonToken",
                                                        "fullStart": 896,
                                                        "fullEnd": 898,
                                                        "start": 896,
                                                        "end": 897,
                                                        "fullWidth": 2,
                                                        "width": 1,
                                                        "text": ":",
                                                        "value": ":",
                                                        "valueText": ":",
                                                        "hasTrailingTrivia": true,
                                                        "trailingTrivia": [
                                                            {
                                                                "kind": "WhitespaceTrivia",
                                                                "text": " "
                                                            }
                                                        ]
                                                    },
                                                    "expression": {
                                                        "kind": "FunctionExpression",
                                                        "fullStart": 898,
                                                        "fullEnd": 953,
                                                        "start": 898,
                                                        "end": 953,
                                                        "fullWidth": 55,
                                                        "width": 55,
                                                        "functionKeyword": {
                                                            "kind": "FunctionKeyword",
                                                            "fullStart": 898,
                                                            "fullEnd": 907,
                                                            "start": 898,
                                                            "end": 906,
                                                            "fullWidth": 9,
                                                            "width": 8,
                                                            "text": "function",
                                                            "value": "function",
                                                            "valueText": "function",
                                                            "hasTrailingTrivia": true,
                                                            "trailingTrivia": [
                                                                {
                                                                    "kind": "WhitespaceTrivia",
                                                                    "text": " "
                                                                }
                                                            ]
                                                        },
                                                        "callSignature": {
                                                            "kind": "CallSignature",
                                                            "fullStart": 907,
                                                            "fullEnd": 910,
                                                            "start": 907,
                                                            "end": 909,
                                                            "fullWidth": 3,
                                                            "width": 2,
                                                            "parameterList": {
                                                                "kind": "ParameterList",
                                                                "fullStart": 907,
                                                                "fullEnd": 910,
                                                                "start": 907,
                                                                "end": 909,
                                                                "fullWidth": 3,
                                                                "width": 2,
                                                                "openParenToken": {
                                                                    "kind": "OpenParenToken",
                                                                    "fullStart": 907,
                                                                    "fullEnd": 908,
                                                                    "start": 907,
                                                                    "end": 908,
                                                                    "fullWidth": 1,
                                                                    "width": 1,
                                                                    "text": "(",
                                                                    "value": "(",
                                                                    "valueText": "("
                                                                },
                                                                "parameters": [],
                                                                "closeParenToken": {
                                                                    "kind": "CloseParenToken",
                                                                    "fullStart": 908,
                                                                    "fullEnd": 910,
                                                                    "start": 908,
                                                                    "end": 909,
                                                                    "fullWidth": 2,
                                                                    "width": 1,
                                                                    "text": ")",
                                                                    "value": ")",
                                                                    "valueText": ")",
                                                                    "hasTrailingTrivia": true,
                                                                    "trailingTrivia": [
                                                                        {
                                                                            "kind": "WhitespaceTrivia",
                                                                            "text": " "
                                                                        }
                                                                    ]
                                                                }
                                                            }
                                                        },
                                                        "block": {
                                                            "kind": "Block",
                                                            "fullStart": 910,
                                                            "fullEnd": 953,
                                                            "start": 910,
                                                            "end": 953,
                                                            "fullWidth": 43,
                                                            "width": 43,
                                                            "openBraceToken": {
                                                                "kind": "OpenBraceToken",
                                                                "fullStart": 910,
                                                                "fullEnd": 913,
                                                                "start": 910,
                                                                "end": 911,
                                                                "fullWidth": 3,
                                                                "width": 1,
                                                                "text": "{",
                                                                "value": "{",
                                                                "valueText": "{",
                                                                "hasTrailingTrivia": true,
                                                                "hasTrailingNewLine": true,
                                                                "trailingTrivia": [
                                                                    {
                                                                        "kind": "NewLineTrivia",
                                                                        "text": "\r\n"
                                                                    }
                                                                ]
                                                            },
                                                            "statements": [
                                                                {
                                                                    "kind": "ReturnStatement",
                                                                    "fullStart": 913,
                                                                    "fullEnd": 940,
                                                                    "start": 929,
                                                                    "end": 938,
                                                                    "fullWidth": 27,
                                                                    "width": 9,
                                                                    "returnKeyword": {
                                                                        "kind": "ReturnKeyword",
                                                                        "fullStart": 913,
                                                                        "fullEnd": 936,
                                                                        "start": 929,
                                                                        "end": 935,
                                                                        "fullWidth": 23,
                                                                        "width": 6,
                                                                        "text": "return",
                                                                        "value": "return",
                                                                        "valueText": "return",
                                                                        "hasLeadingTrivia": true,
                                                                        "hasTrailingTrivia": true,
                                                                        "leadingTrivia": [
                                                                            {
                                                                                "kind": "WhitespaceTrivia",
                                                                                "text": "                "
                                                                            }
                                                                        ],
                                                                        "trailingTrivia": [
                                                                            {
                                                                                "kind": "WhitespaceTrivia",
                                                                                "text": " "
                                                                            }
                                                                        ]
                                                                    },
                                                                    "expression": {
                                                                        "kind": "NumericLiteral",
                                                                        "fullStart": 936,
                                                                        "fullEnd": 937,
                                                                        "start": 936,
                                                                        "end": 937,
                                                                        "fullWidth": 1,
                                                                        "width": 1,
                                                                        "text": "1",
                                                                        "value": 1,
                                                                        "valueText": "1"
                                                                    },
                                                                    "semicolonToken": {
                                                                        "kind": "SemicolonToken",
                                                                        "fullStart": 937,
                                                                        "fullEnd": 940,
                                                                        "start": 937,
                                                                        "end": 938,
                                                                        "fullWidth": 3,
                                                                        "width": 1,
                                                                        "text": ";",
                                                                        "value": ";",
                                                                        "valueText": ";",
                                                                        "hasTrailingTrivia": true,
                                                                        "hasTrailingNewLine": true,
                                                                        "trailingTrivia": [
                                                                            {
                                                                                "kind": "NewLineTrivia",
                                                                                "text": "\r\n"
                                                                            }
                                                                        ]
                                                                    }
                                                                }
                                                            ],
                                                            "closeBraceToken": {
                                                                "kind": "CloseBraceToken",
                                                                "fullStart": 940,
                                                                "fullEnd": 953,
                                                                "start": 952,
                                                                "end": 953,
                                                                "fullWidth": 13,
                                                                "width": 1,
                                                                "text": "}",
                                                                "value": "}",
                                                                "valueText": "}",
                                                                "hasLeadingTrivia": true,
                                                                "leadingTrivia": [
                                                                    {
                                                                        "kind": "WhitespaceTrivia",
                                                                        "text": "            "
                                                                    }
                                                                ]
                                                            }
                                                        }
                                                    }
                                                },
                                                {
                                                    "kind": "CommaToken",
                                                    "fullStart": 953,
                                                    "fullEnd": 956,
                                                    "start": 953,
                                                    "end": 954,
                                                    "fullWidth": 3,
                                                    "width": 1,
                                                    "text": ",",
                                                    "value": ",",
                                                    "valueText": ",",
                                                    "hasTrailingTrivia": true,
                                                    "hasTrailingNewLine": true,
                                                    "trailingTrivia": [
                                                        {
                                                            "kind": "NewLineTrivia",
                                                            "text": "\r\n"
                                                        }
                                                    ]
                                                },
                                                {
                                                    "kind": "SimplePropertyAssignment",
                                                    "fullStart": 956,
                                                    "fullEnd": 988,
                                                    "start": 968,
                                                    "end": 986,
                                                    "fullWidth": 32,
                                                    "width": 18,
                                                    "propertyName": {
                                                        "kind": "IdentifierName",
                                                        "fullStart": 956,
                                                        "fullEnd": 980,
                                                        "start": 968,
                                                        "end": 980,
                                                        "fullWidth": 24,
                                                        "width": 12,
                                                        "text": "configurable",
                                                        "value": "configurable",
                                                        "valueText": "configurable",
                                                        "hasLeadingTrivia": true,
                                                        "leadingTrivia": [
                                                            {
                                                                "kind": "WhitespaceTrivia",
                                                                "text": "            "
                                                            }
                                                        ]
                                                    },
                                                    "colonToken": {
                                                        "kind": "ColonToken",
                                                        "fullStart": 980,
                                                        "fullEnd": 982,
                                                        "start": 980,
                                                        "end": 981,
                                                        "fullWidth": 2,
                                                        "width": 1,
                                                        "text": ":",
                                                        "value": ":",
                                                        "valueText": ":",
                                                        "hasTrailingTrivia": true,
                                                        "trailingTrivia": [
                                                            {
                                                                "kind": "WhitespaceTrivia",
                                                                "text": " "
                                                            }
                                                        ]
                                                    },
                                                    "expression": {
                                                        "kind": "TrueKeyword",
                                                        "fullStart": 982,
                                                        "fullEnd": 988,
                                                        "start": 982,
                                                        "end": 986,
                                                        "fullWidth": 6,
                                                        "width": 4,
                                                        "text": "true",
                                                        "value": true,
                                                        "valueText": "true",
                                                        "hasTrailingTrivia": true,
                                                        "hasTrailingNewLine": true,
                                                        "trailingTrivia": [
                                                            {
                                                                "kind": "NewLineTrivia",
                                                                "text": "\r\n"
                                                            }
                                                        ]
                                                    }
                                                }
                                            ],
                                            "closeBraceToken": {
                                                "kind": "CloseBraceToken",
                                                "fullStart": 988,
                                                "fullEnd": 997,
                                                "start": 996,
                                                "end": 997,
                                                "fullWidth": 9,
                                                "width": 1,
                                                "text": "}",
                                                "value": "}",
                                                "valueText": "}",
                                                "hasLeadingTrivia": true,
                                                "leadingTrivia": [
                                                    {
                                                        "kind": "WhitespaceTrivia",
                                                        "text": "        "
                                                    }
                                                ]
                                            }
                                        }
                                    ],
                                    "closeParenToken": {
                                        "kind": "CloseParenToken",
                                        "fullStart": 997,
                                        "fullEnd": 998,
                                        "start": 997,
                                        "end": 998,
                                        "fullWidth": 1,
                                        "width": 1,
                                        "text": ")",
                                        "value": ")",
                                        "valueText": ")"
                                    }
                                }
                            },
                            "semicolonToken": {
                                "kind": "SemicolonToken",
                                "fullStart": 998,
                                "fullEnd": 1001,
                                "start": 998,
                                "end": 999,
                                "fullWidth": 3,
                                "width": 1,
                                "text": ";",
                                "value": ";",
                                "valueText": ";",
                                "hasTrailingTrivia": true,
                                "hasTrailingNewLine": true,
                                "trailingTrivia": [
                                    {
                                        "kind": "NewLineTrivia",
                                        "text": "\r\n"
                                    }
                                ]
                            }
                        },
                        {
                            "kind": "ExpressionStatement",
                            "fullStart": 1001,
                            "fullEnd": 1079,
                            "start": 1011,
                            "end": 1077,
                            "fullWidth": 78,
                            "width": 66,
                            "expression": {
                                "kind": "InvocationExpression",
                                "fullStart": 1001,
                                "fullEnd": 1076,
                                "start": 1011,
                                "end": 1076,
                                "fullWidth": 75,
                                "width": 65,
                                "expression": {
                                    "kind": "MemberAccessExpression",
                                    "fullStart": 1001,
                                    "fullEnd": 1043,
                                    "start": 1011,
                                    "end": 1043,
                                    "fullWidth": 42,
                                    "width": 32,
                                    "expression": {
                                        "kind": "MemberAccessExpression",
                                        "fullStart": 1001,
                                        "fullEnd": 1038,
                                        "start": 1011,
                                        "end": 1038,
                                        "fullWidth": 37,
                                        "width": 27,
                                        "expression": {
                                            "kind": "MemberAccessExpression",
                                            "fullStart": 1001,
                                            "fullEnd": 1026,
                                            "start": 1011,
                                            "end": 1026,
                                            "fullWidth": 25,
                                            "width": 15,
                                            "expression": {
                                                "kind": "IdentifierName",
                                                "fullStart": 1001,
                                                "fullEnd": 1016,
                                                "start": 1011,
                                                "end": 1016,
                                                "fullWidth": 15,
                                                "width": 5,
                                                "text": "Array",
                                                "value": "Array",
                                                "valueText": "Array",
                                                "hasLeadingTrivia": true,
                                                "hasLeadingNewLine": true,
                                                "leadingTrivia": [
                                                    {
                                                        "kind": "NewLineTrivia",
                                                        "text": "\r\n"
                                                    },
                                                    {
                                                        "kind": "WhitespaceTrivia",
                                                        "text": "        "
                                                    }
                                                ]
                                            },
                                            "dotToken": {
                                                "kind": "DotToken",
                                                "fullStart": 1016,
                                                "fullEnd": 1017,
                                                "start": 1016,
                                                "end": 1017,
                                                "fullWidth": 1,
                                                "width": 1,
                                                "text": ".",
                                                "value": ".",
                                                "valueText": "."
                                            },
                                            "name": {
                                                "kind": "IdentifierName",
                                                "fullStart": 1017,
                                                "fullEnd": 1026,
                                                "start": 1017,
                                                "end": 1026,
                                                "fullWidth": 9,
                                                "width": 9,
                                                "text": "prototype",
                                                "value": "prototype",
                                                "valueText": "prototype"
                                            }
                                        },
                                        "dotToken": {
                                            "kind": "DotToken",
                                            "fullStart": 1026,
                                            "fullEnd": 1027,
                                            "start": 1026,
                                            "end": 1027,
                                            "fullWidth": 1,
                                            "width": 1,
                                            "text": ".",
                                            "value": ".",
                                            "valueText": "."
                                        },
                                        "name": {
                                            "kind": "IdentifierName",
                                            "fullStart": 1027,
                                            "fullEnd": 1038,
                                            "start": 1027,
                                            "end": 1038,
                                            "fullWidth": 11,
                                            "width": 11,
                                            "text": "reduceRight",
                                            "value": "reduceRight",
                                            "valueText": "reduceRight"
                                        }
                                    },
                                    "dotToken": {
                                        "kind": "DotToken",
                                        "fullStart": 1038,
                                        "fullEnd": 1039,
                                        "start": 1038,
                                        "end": 1039,
                                        "fullWidth": 1,
                                        "width": 1,
                                        "text": ".",
                                        "value": ".",
                                        "valueText": "."
                                    },
                                    "name": {
                                        "kind": "IdentifierName",
                                        "fullStart": 1039,
                                        "fullEnd": 1043,
                                        "start": 1039,
                                        "end": 1043,
                                        "fullWidth": 4,
                                        "width": 4,
                                        "text": "call",
                                        "value": "call",
                                        "valueText": "call"
                                    }
                                },
                                "argumentList": {
                                    "kind": "ArgumentList",
                                    "fullStart": 1043,
                                    "fullEnd": 1076,
                                    "start": 1043,
                                    "end": 1076,
                                    "fullWidth": 33,
                                    "width": 33,
                                    "openParenToken": {
                                        "kind": "OpenParenToken",
                                        "fullStart": 1043,
                                        "fullEnd": 1044,
                                        "start": 1043,
                                        "end": 1044,
                                        "fullWidth": 1,
                                        "width": 1,
                                        "text": "(",
                                        "value": "(",
                                        "valueText": "("
                                    },
                                    "arguments": [
                                        {
                                            "kind": "IdentifierName",
                                            "fullStart": 1044,
                                            "fullEnd": 1047,
                                            "start": 1044,
                                            "end": 1047,
                                            "fullWidth": 3,
                                            "width": 3,
                                            "text": "obj",
                                            "value": "obj",
                                            "valueText": "obj"
                                        },
                                        {
                                            "kind": "CommaToken",
                                            "fullStart": 1047,
                                            "fullEnd": 1049,
                                            "start": 1047,
                                            "end": 1048,
                                            "fullWidth": 2,
                                            "width": 1,
                                            "text": ",",
                                            "value": ",",
                                            "valueText": ",",
                                            "hasTrailingTrivia": true,
                                            "trailingTrivia": [
                                                {
                                                    "kind": "WhitespaceTrivia",
                                                    "text": " "
                                                }
                                            ]
                                        },
                                        {
                                            "kind": "IdentifierName",
                                            "fullStart": 1049,
                                            "fullEnd": 1059,
                                            "start": 1049,
                                            "end": 1059,
                                            "fullWidth": 10,
                                            "width": 10,
                                            "text": "callbackfn",
                                            "value": "callbackfn",
                                            "valueText": "callbackfn"
                                        },
                                        {
                                            "kind": "CommaToken",
                                            "fullStart": 1059,
                                            "fullEnd": 1061,
                                            "start": 1059,
                                            "end": 1060,
                                            "fullWidth": 2,
                                            "width": 1,
                                            "text": ",",
                                            "value": ",",
                                            "valueText": ",",
                                            "hasTrailingTrivia": true,
                                            "trailingTrivia": [
                                                {
                                                    "kind": "WhitespaceTrivia",
                                                    "text": " "
                                                }
                                            ]
                                        },
                                        {
                                            "kind": "StringLiteral",
                                            "fullStart": 1061,
                                            "fullEnd": 1075,
                                            "start": 1061,
                                            "end": 1075,
                                            "fullWidth": 14,
                                            "width": 14,
                                            "text": "\"initialValue\"",
                                            "value": "initialValue",
                                            "valueText": "initialValue"
                                        }
                                    ],
                                    "closeParenToken": {
                                        "kind": "CloseParenToken",
                                        "fullStart": 1075,
                                        "fullEnd": 1076,
                                        "start": 1075,
                                        "end": 1076,
                                        "fullWidth": 1,
                                        "width": 1,
                                        "text": ")",
                                        "value": ")",
                                        "valueText": ")"
                                    }
                                }
                            },
                            "semicolonToken": {
                                "kind": "SemicolonToken",
                                "fullStart": 1076,
                                "fullEnd": 1079,
                                "start": 1076,
                                "end": 1077,
                                "fullWidth": 3,
                                "width": 1,
                                "text": ";",
                                "value": ";",
                                "valueText": ";",
                                "hasTrailingTrivia": true,
                                "hasTrailingNewLine": true,
                                "trailingTrivia": [
                                    {
                                        "kind": "NewLineTrivia",
                                        "text": "\r\n"
                                    }
                                ]
                            }
                        },
                        {
                            "kind": "ReturnStatement",
                            "fullStart": 1079,
                            "fullEnd": 1107,
                            "start": 1087,
                            "end": 1105,
                            "fullWidth": 28,
                            "width": 18,
                            "returnKeyword": {
                                "kind": "ReturnKeyword",
                                "fullStart": 1079,
                                "fullEnd": 1094,
                                "start": 1087,
                                "end": 1093,
                                "fullWidth": 15,
                                "width": 6,
                                "text": "return",
                                "value": "return",
                                "valueText": "return",
                                "hasLeadingTrivia": true,
                                "hasTrailingTrivia": true,
                                "leadingTrivia": [
                                    {
                                        "kind": "WhitespaceTrivia",
                                        "text": "        "
                                    }
                                ],
                                "trailingTrivia": [
                                    {
                                        "kind": "WhitespaceTrivia",
                                        "text": " "
                                    }
                                ]
                            },
                            "expression": {
                                "kind": "IdentifierName",
                                "fullStart": 1094,
                                "fullEnd": 1104,
                                "start": 1094,
                                "end": 1104,
                                "fullWidth": 10,
                                "width": 10,
                                "text": "testResult",
                                "value": "testResult",
                                "valueText": "testResult"
                            },
                            "semicolonToken": {
                                "kind": "SemicolonToken",
                                "fullStart": 1104,
                                "fullEnd": 1107,
                                "start": 1104,
                                "end": 1105,
                                "fullWidth": 3,
                                "width": 1,
                                "text": ";",
                                "value": ";",
                                "valueText": ";",
                                "hasTrailingTrivia": true,
                                "hasTrailingNewLine": true,
                                "trailingTrivia": [
                                    {
                                        "kind": "NewLineTrivia",
                                        "text": "\r\n"
                                    }
                                ]
                            }
                        }
                    ],
                    "closeBraceToken": {
                        "kind": "CloseBraceToken",
                        "fullStart": 1107,
                        "fullEnd": 1116,
                        "start": 1113,
                        "end": 1114,
                        "fullWidth": 9,
                        "width": 1,
                        "text": "}",
                        "value": "}",
                        "valueText": "}",
                        "hasLeadingTrivia": true,
                        "hasLeadingNewLine": true,
                        "hasTrailingTrivia": true,
                        "hasTrailingNewLine": true,
                        "leadingTrivia": [
                            {
                                "kind": "NewLineTrivia",
                                "text": "\r\n"
                            },
                            {
                                "kind": "WhitespaceTrivia",
                                "text": "    "
                            }
                        ],
                        "trailingTrivia": [
                            {
                                "kind": "NewLineTrivia",
                                "text": "\r\n"
                            }
                        ]
                    }
                }
            },
            {
                "kind": "ExpressionStatement",
                "fullStart": 1116,
                "fullEnd": 1140,
                "start": 1116,
                "end": 1138,
                "fullWidth": 24,
                "width": 22,
                "expression": {
                    "kind": "InvocationExpression",
                    "fullStart": 1116,
                    "fullEnd": 1137,
                    "start": 1116,
                    "end": 1137,
                    "fullWidth": 21,
                    "width": 21,
                    "expression": {
                        "kind": "IdentifierName",
                        "fullStart": 1116,
                        "fullEnd": 1127,
                        "start": 1116,
                        "end": 1127,
                        "fullWidth": 11,
                        "width": 11,
                        "text": "runTestCase",
                        "value": "runTestCase",
                        "valueText": "runTestCase"
                    },
                    "argumentList": {
                        "kind": "ArgumentList",
                        "fullStart": 1127,
                        "fullEnd": 1137,
                        "start": 1127,
                        "end": 1137,
                        "fullWidth": 10,
                        "width": 10,
                        "openParenToken": {
                            "kind": "OpenParenToken",
                            "fullStart": 1127,
                            "fullEnd": 1128,
                            "start": 1127,
                            "end": 1128,
                            "fullWidth": 1,
                            "width": 1,
                            "text": "(",
                            "value": "(",
                            "valueText": "("
                        },
                        "arguments": [
                            {
                                "kind": "IdentifierName",
                                "fullStart": 1128,
                                "fullEnd": 1136,
                                "start": 1128,
                                "end": 1136,
                                "fullWidth": 8,
                                "width": 8,
                                "text": "testcase",
                                "value": "testcase",
                                "valueText": "testcase"
                            }
                        ],
                        "closeParenToken": {
                            "kind": "CloseParenToken",
                            "fullStart": 1136,
                            "fullEnd": 1137,
                            "start": 1136,
                            "end": 1137,
                            "fullWidth": 1,
                            "width": 1,
                            "text": ")",
                            "value": ")",
                            "valueText": ")"
                        }
                    }
                },
                "semicolonToken": {
                    "kind": "SemicolonToken",
                    "fullStart": 1137,
                    "fullEnd": 1140,
                    "start": 1137,
                    "end": 1138,
                    "fullWidth": 3,
                    "width": 1,
                    "text": ";",
                    "value": ";",
                    "valueText": ";",
                    "hasTrailingTrivia": true,
                    "hasTrailingNewLine": true,
                    "trailingTrivia": [
                        {
                            "kind": "NewLineTrivia",
                            "text": "\r\n"
                        }
                    ]
                }
            }
        ],
        "endOfFileToken": {
            "kind": "EndOfFileToken",
            "fullStart": 1140,
            "fullEnd": 1140,
            "start": 1140,
            "end": 1140,
            "fullWidth": 0,
            "width": 0,
            "text": ""
        }
    },
    "lineMap": {
        "lineStarts": [
            0,
            67,
            152,
            232,
            308,
            380,
            385,
            443,
            563,
            568,
            570,
            572,
            595,
            597,
            630,
            688,
            718,
            764,
            779,
            790,
            792,
            838,
            881,
            913,
            940,
            956,
            988,
            1001,
            1003,
            1079,
            1107,
            1109,
            1116,
            1140
        ],
        "length": 1140
    }
}<|MERGE_RESOLUTION|>--- conflicted
+++ resolved
@@ -419,11 +419,8 @@
                                             "start": 658,
                                             "end": 665,
                                             "fullWidth": 7,
-<<<<<<< HEAD
                                             "width": 7,
-=======
                                             "modifiers": [],
->>>>>>> e3c38734
                                             "identifier": {
                                                 "kind": "IdentifierName",
                                                 "fullStart": 658,
@@ -463,11 +460,8 @@
                                             "start": 667,
                                             "end": 673,
                                             "fullWidth": 6,
-<<<<<<< HEAD
                                             "width": 6,
-=======
                                             "modifiers": [],
->>>>>>> e3c38734
                                             "identifier": {
                                                 "kind": "IdentifierName",
                                                 "fullStart": 667,
@@ -507,11 +501,8 @@
                                             "start": 675,
                                             "end": 678,
                                             "fullWidth": 3,
-<<<<<<< HEAD
                                             "width": 3,
-=======
                                             "modifiers": [],
->>>>>>> e3c38734
                                             "identifier": {
                                                 "kind": "IdentifierName",
                                                 "fullStart": 675,
@@ -551,11 +542,8 @@
                                             "start": 680,
                                             "end": 683,
                                             "fullWidth": 3,
-<<<<<<< HEAD
                                             "width": 3,
-=======
                                             "modifiers": [],
->>>>>>> e3c38734
                                             "identifier": {
                                                 "kind": "IdentifierName",
                                                 "fullStart": 680,
