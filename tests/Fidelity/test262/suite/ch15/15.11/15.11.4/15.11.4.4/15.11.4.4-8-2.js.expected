{
    "isDeclaration": false,
    "languageVersion": "EcmaScript5",
    "parseOptions": {
        "allowAutomaticSemicolonInsertion": true
    },
    "sourceUnit": {
        "kind": "SourceUnit",
        "fullStart": 0,
        "fullEnd": 721,
        "start": 563,
        "end": 721,
        "fullWidth": 721,
        "width": 158,
        "isIncrementallyUnusable": true,
        "moduleElements": [
            {
                "kind": "FunctionDeclaration",
                "fullStart": 0,
                "fullEnd": 697,
                "start": 563,
                "end": 695,
                "fullWidth": 697,
                "width": 132,
                "modifiers": [],
                "functionKeyword": {
                    "kind": "FunctionKeyword",
                    "fullStart": 0,
                    "fullEnd": 572,
                    "start": 563,
                    "end": 571,
                    "fullWidth": 572,
                    "width": 8,
                    "text": "function",
                    "value": "function",
                    "valueText": "function",
                    "hasLeadingTrivia": true,
                    "hasLeadingComment": true,
                    "hasLeadingNewLine": true,
                    "hasTrailingTrivia": true,
                    "leadingTrivia": [
                        {
                            "kind": "SingleLineCommentTrivia",
                            "text": "/// Copyright (c) 2012 Ecma International.  All rights reserved. "
                        },
                        {
                            "kind": "NewLineTrivia",
                            "text": "\r\n"
                        },
                        {
                            "kind": "SingleLineCommentTrivia",
                            "text": "/// Ecma International makes this code available under the terms and conditions set"
                        },
                        {
                            "kind": "NewLineTrivia",
                            "text": "\r\n"
                        },
                        {
                            "kind": "SingleLineCommentTrivia",
                            "text": "/// forth on http://hg.ecmascript.org/tests/test262/raw-file/tip/LICENSE (the "
                        },
                        {
                            "kind": "NewLineTrivia",
                            "text": "\r\n"
                        },
                        {
                            "kind": "SingleLineCommentTrivia",
                            "text": "/// \"Use Terms\").   Any redistribution of this code must retain the above "
                        },
                        {
                            "kind": "NewLineTrivia",
                            "text": "\r\n"
                        },
                        {
                            "kind": "SingleLineCommentTrivia",
                            "text": "/// copyright and this notice and otherwise comply with the Use Terms."
                        },
                        {
                            "kind": "NewLineTrivia",
                            "text": "\r\n"
                        },
                        {
                            "kind": "MultiLineCommentTrivia",
                            "text": "/**\r\n * @path ch15/15.11/15.11.4/15.11.4.4/15.11.4.4-8-2.js\r\n * @description Error.prototype.toString return empty string when 'name' is empty string and 'msg' is undefined\r\n */"
                        },
                        {
                            "kind": "NewLineTrivia",
                            "text": "\r\n"
                        },
                        {
                            "kind": "NewLineTrivia",
                            "text": "\r\n"
                        },
                        {
                            "kind": "NewLineTrivia",
                            "text": "\r\n"
                        }
                    ],
                    "trailingTrivia": [
                        {
                            "kind": "WhitespaceTrivia",
                            "text": " "
                        }
                    ]
                },
                "identifier": {
                    "kind": "IdentifierName",
                    "fullStart": 572,
                    "fullEnd": 580,
                    "start": 572,
                    "end": 580,
                    "fullWidth": 8,
                    "width": 8,
                    "text": "testcase",
                    "value": "testcase",
                    "valueText": "testcase"
                },
                "callSignature": {
                    "kind": "CallSignature",
                    "fullStart": 580,
                    "fullEnd": 583,
                    "start": 580,
                    "end": 582,
                    "fullWidth": 3,
                    "width": 2,
                    "parameterList": {
                        "kind": "ParameterList",
                        "fullStart": 580,
                        "fullEnd": 583,
                        "start": 580,
                        "end": 582,
                        "fullWidth": 3,
                        "width": 2,
                        "openParenToken": {
                            "kind": "OpenParenToken",
                            "fullStart": 580,
                            "fullEnd": 581,
                            "start": 580,
                            "end": 581,
                            "fullWidth": 1,
                            "width": 1,
                            "text": "(",
                            "value": "(",
                            "valueText": "("
                        },
                        "parameters": [],
                        "closeParenToken": {
                            "kind": "CloseParenToken",
                            "fullStart": 581,
                            "fullEnd": 583,
                            "start": 581,
                            "end": 582,
                            "fullWidth": 2,
                            "width": 1,
                            "text": ")",
                            "value": ")",
                            "valueText": ")",
                            "hasTrailingTrivia": true,
                            "trailingTrivia": [
                                {
                                    "kind": "WhitespaceTrivia",
                                    "text": " "
                                }
                            ]
                        }
                    }
                },
                "block": {
                    "kind": "Block",
                    "fullStart": 583,
                    "fullEnd": 697,
                    "start": 583,
                    "end": 695,
                    "fullWidth": 114,
                    "width": 112,
                    "openBraceToken": {
                        "kind": "OpenBraceToken",
                        "fullStart": 583,
                        "fullEnd": 586,
                        "start": 583,
                        "end": 584,
                        "fullWidth": 3,
                        "width": 1,
                        "text": "{",
                        "value": "{",
                        "valueText": "{",
                        "hasTrailingTrivia": true,
                        "hasTrailingNewLine": true,
                        "trailingTrivia": [
                            {
                                "kind": "NewLineTrivia",
                                "text": "\r\n"
                            }
                        ]
                    },
                    "statements": [
                        {
                            "kind": "VariableStatement",
                            "fullStart": 586,
                            "fullEnd": 621,
                            "start": 594,
                            "end": 619,
                            "fullWidth": 35,
                            "width": 25,
                            "modifiers": [],
                            "variableDeclaration": {
                                "kind": "VariableDeclaration",
                                "fullStart": 586,
                                "fullEnd": 618,
                                "start": 594,
                                "end": 618,
                                "fullWidth": 32,
                                "width": 24,
                                "varKeyword": {
                                    "kind": "VarKeyword",
                                    "fullStart": 586,
                                    "fullEnd": 598,
                                    "start": 594,
                                    "end": 597,
                                    "fullWidth": 12,
                                    "width": 3,
                                    "text": "var",
                                    "value": "var",
                                    "valueText": "var",
                                    "hasLeadingTrivia": true,
                                    "hasTrailingTrivia": true,
                                    "leadingTrivia": [
                                        {
                                            "kind": "WhitespaceTrivia",
                                            "text": "        "
                                        }
                                    ],
                                    "trailingTrivia": [
                                        {
                                            "kind": "WhitespaceTrivia",
                                            "text": " "
                                        }
                                    ]
                                },
                                "variableDeclarators": [
                                    {
                                        "kind": "VariableDeclarator",
                                        "fullStart": 598,
                                        "fullEnd": 618,
                                        "start": 598,
                                        "end": 618,
                                        "fullWidth": 20,
<<<<<<< HEAD
                                        "width": 20,
                                        "identifier": {
=======
                                        "propertyName": {
>>>>>>> 85e84683
                                            "kind": "IdentifierName",
                                            "fullStart": 598,
                                            "fullEnd": 605,
                                            "start": 598,
                                            "end": 604,
                                            "fullWidth": 7,
                                            "width": 6,
                                            "text": "errObj",
                                            "value": "errObj",
                                            "valueText": "errObj",
                                            "hasTrailingTrivia": true,
                                            "trailingTrivia": [
                                                {
                                                    "kind": "WhitespaceTrivia",
                                                    "text": " "
                                                }
                                            ]
                                        },
                                        "equalsValueClause": {
                                            "kind": "EqualsValueClause",
                                            "fullStart": 605,
                                            "fullEnd": 618,
                                            "start": 605,
                                            "end": 618,
                                            "fullWidth": 13,
                                            "width": 13,
                                            "equalsToken": {
                                                "kind": "EqualsToken",
                                                "fullStart": 605,
                                                "fullEnd": 607,
                                                "start": 605,
                                                "end": 606,
                                                "fullWidth": 2,
                                                "width": 1,
                                                "text": "=",
                                                "value": "=",
                                                "valueText": "=",
                                                "hasTrailingTrivia": true,
                                                "trailingTrivia": [
                                                    {
                                                        "kind": "WhitespaceTrivia",
                                                        "text": " "
                                                    }
                                                ]
                                            },
                                            "value": {
                                                "kind": "ObjectCreationExpression",
                                                "fullStart": 607,
                                                "fullEnd": 618,
                                                "start": 607,
                                                "end": 618,
                                                "fullWidth": 11,
                                                "width": 11,
                                                "newKeyword": {
                                                    "kind": "NewKeyword",
                                                    "fullStart": 607,
                                                    "fullEnd": 611,
                                                    "start": 607,
                                                    "end": 610,
                                                    "fullWidth": 4,
                                                    "width": 3,
                                                    "text": "new",
                                                    "value": "new",
                                                    "valueText": "new",
                                                    "hasTrailingTrivia": true,
                                                    "trailingTrivia": [
                                                        {
                                                            "kind": "WhitespaceTrivia",
                                                            "text": " "
                                                        }
                                                    ]
                                                },
                                                "expression": {
                                                    "kind": "IdentifierName",
                                                    "fullStart": 611,
                                                    "fullEnd": 616,
                                                    "start": 611,
                                                    "end": 616,
                                                    "fullWidth": 5,
                                                    "width": 5,
                                                    "text": "Error",
                                                    "value": "Error",
                                                    "valueText": "Error"
                                                },
                                                "argumentList": {
                                                    "kind": "ArgumentList",
                                                    "fullStart": 616,
                                                    "fullEnd": 618,
                                                    "start": 616,
                                                    "end": 618,
                                                    "fullWidth": 2,
                                                    "width": 2,
                                                    "openParenToken": {
                                                        "kind": "OpenParenToken",
                                                        "fullStart": 616,
                                                        "fullEnd": 617,
                                                        "start": 616,
                                                        "end": 617,
                                                        "fullWidth": 1,
                                                        "width": 1,
                                                        "text": "(",
                                                        "value": "(",
                                                        "valueText": "("
                                                    },
                                                    "arguments": [],
                                                    "closeParenToken": {
                                                        "kind": "CloseParenToken",
                                                        "fullStart": 617,
                                                        "fullEnd": 618,
                                                        "start": 617,
                                                        "end": 618,
                                                        "fullWidth": 1,
                                                        "width": 1,
                                                        "text": ")",
                                                        "value": ")",
                                                        "valueText": ")"
                                                    }
                                                }
                                            }
                                        }
                                    }
                                ]
                            },
                            "semicolonToken": {
                                "kind": "SemicolonToken",
                                "fullStart": 618,
                                "fullEnd": 621,
                                "start": 618,
                                "end": 619,
                                "fullWidth": 3,
                                "width": 1,
                                "text": ";",
                                "value": ";",
                                "valueText": ";",
                                "hasTrailingTrivia": true,
                                "hasTrailingNewLine": true,
                                "trailingTrivia": [
                                    {
                                        "kind": "NewLineTrivia",
                                        "text": "\r\n"
                                    }
                                ]
                            }
                        },
                        {
                            "kind": "ExpressionStatement",
                            "fullStart": 621,
                            "fullEnd": 648,
                            "start": 629,
                            "end": 646,
                            "fullWidth": 27,
                            "width": 17,
                            "expression": {
                                "kind": "AssignmentExpression",
                                "fullStart": 621,
                                "fullEnd": 645,
                                "start": 629,
                                "end": 645,
                                "fullWidth": 24,
                                "width": 16,
                                "left": {
                                    "kind": "MemberAccessExpression",
                                    "fullStart": 621,
                                    "fullEnd": 641,
                                    "start": 629,
                                    "end": 640,
                                    "fullWidth": 20,
                                    "width": 11,
                                    "expression": {
                                        "kind": "IdentifierName",
                                        "fullStart": 621,
                                        "fullEnd": 635,
                                        "start": 629,
                                        "end": 635,
                                        "fullWidth": 14,
                                        "width": 6,
                                        "text": "errObj",
                                        "value": "errObj",
                                        "valueText": "errObj",
                                        "hasLeadingTrivia": true,
                                        "leadingTrivia": [
                                            {
                                                "kind": "WhitespaceTrivia",
                                                "text": "        "
                                            }
                                        ]
                                    },
                                    "dotToken": {
                                        "kind": "DotToken",
                                        "fullStart": 635,
                                        "fullEnd": 636,
                                        "start": 635,
                                        "end": 636,
                                        "fullWidth": 1,
                                        "width": 1,
                                        "text": ".",
                                        "value": ".",
                                        "valueText": "."
                                    },
                                    "name": {
                                        "kind": "IdentifierName",
                                        "fullStart": 636,
                                        "fullEnd": 641,
                                        "start": 636,
                                        "end": 640,
                                        "fullWidth": 5,
                                        "width": 4,
                                        "text": "name",
                                        "value": "name",
                                        "valueText": "name",
                                        "hasTrailingTrivia": true,
                                        "trailingTrivia": [
                                            {
                                                "kind": "WhitespaceTrivia",
                                                "text": " "
                                            }
                                        ]
                                    }
                                },
                                "operatorToken": {
                                    "kind": "EqualsToken",
                                    "fullStart": 641,
                                    "fullEnd": 643,
                                    "start": 641,
                                    "end": 642,
                                    "fullWidth": 2,
                                    "width": 1,
                                    "text": "=",
                                    "value": "=",
                                    "valueText": "=",
                                    "hasTrailingTrivia": true,
                                    "trailingTrivia": [
                                        {
                                            "kind": "WhitespaceTrivia",
                                            "text": " "
                                        }
                                    ]
                                },
                                "right": {
                                    "kind": "StringLiteral",
                                    "fullStart": 643,
                                    "fullEnd": 645,
                                    "start": 643,
                                    "end": 645,
                                    "fullWidth": 2,
                                    "width": 2,
                                    "text": "\"\"",
                                    "value": "",
                                    "valueText": ""
                                }
                            },
                            "semicolonToken": {
                                "kind": "SemicolonToken",
                                "fullStart": 645,
                                "fullEnd": 648,
                                "start": 645,
                                "end": 646,
                                "fullWidth": 3,
                                "width": 1,
                                "text": ";",
                                "value": ";",
                                "valueText": ";",
                                "hasTrailingTrivia": true,
                                "hasTrailingNewLine": true,
                                "trailingTrivia": [
                                    {
                                        "kind": "NewLineTrivia",
                                        "text": "\r\n"
                                    }
                                ]
                            }
                        },
                        {
                            "kind": "ReturnStatement",
                            "fullStart": 648,
                            "fullEnd": 690,
                            "start": 656,
                            "end": 688,
                            "fullWidth": 42,
                            "width": 32,
                            "returnKeyword": {
                                "kind": "ReturnKeyword",
                                "fullStart": 648,
                                "fullEnd": 663,
                                "start": 656,
                                "end": 662,
                                "fullWidth": 15,
                                "width": 6,
                                "text": "return",
                                "value": "return",
                                "valueText": "return",
                                "hasLeadingTrivia": true,
                                "hasTrailingTrivia": true,
                                "leadingTrivia": [
                                    {
                                        "kind": "WhitespaceTrivia",
                                        "text": "        "
                                    }
                                ],
                                "trailingTrivia": [
                                    {
                                        "kind": "WhitespaceTrivia",
                                        "text": " "
                                    }
                                ]
                            },
                            "expression": {
                                "kind": "EqualsExpression",
                                "fullStart": 663,
                                "fullEnd": 687,
                                "start": 663,
                                "end": 687,
                                "fullWidth": 24,
                                "width": 24,
                                "left": {
                                    "kind": "InvocationExpression",
                                    "fullStart": 663,
                                    "fullEnd": 681,
                                    "start": 663,
                                    "end": 680,
                                    "fullWidth": 18,
                                    "width": 17,
                                    "expression": {
                                        "kind": "MemberAccessExpression",
                                        "fullStart": 663,
                                        "fullEnd": 678,
                                        "start": 663,
                                        "end": 678,
                                        "fullWidth": 15,
                                        "width": 15,
                                        "expression": {
                                            "kind": "IdentifierName",
                                            "fullStart": 663,
                                            "fullEnd": 669,
                                            "start": 663,
                                            "end": 669,
                                            "fullWidth": 6,
                                            "width": 6,
                                            "text": "errObj",
                                            "value": "errObj",
                                            "valueText": "errObj"
                                        },
                                        "dotToken": {
                                            "kind": "DotToken",
                                            "fullStart": 669,
                                            "fullEnd": 670,
                                            "start": 669,
                                            "end": 670,
                                            "fullWidth": 1,
                                            "width": 1,
                                            "text": ".",
                                            "value": ".",
                                            "valueText": "."
                                        },
                                        "name": {
                                            "kind": "IdentifierName",
                                            "fullStart": 670,
                                            "fullEnd": 678,
                                            "start": 670,
                                            "end": 678,
                                            "fullWidth": 8,
                                            "width": 8,
                                            "text": "toString",
                                            "value": "toString",
                                            "valueText": "toString"
                                        }
                                    },
                                    "argumentList": {
                                        "kind": "ArgumentList",
                                        "fullStart": 678,
                                        "fullEnd": 681,
                                        "start": 678,
                                        "end": 680,
                                        "fullWidth": 3,
                                        "width": 2,
                                        "openParenToken": {
                                            "kind": "OpenParenToken",
                                            "fullStart": 678,
                                            "fullEnd": 679,
                                            "start": 678,
                                            "end": 679,
                                            "fullWidth": 1,
                                            "width": 1,
                                            "text": "(",
                                            "value": "(",
                                            "valueText": "("
                                        },
                                        "arguments": [],
                                        "closeParenToken": {
                                            "kind": "CloseParenToken",
                                            "fullStart": 679,
                                            "fullEnd": 681,
                                            "start": 679,
                                            "end": 680,
                                            "fullWidth": 2,
                                            "width": 1,
                                            "text": ")",
                                            "value": ")",
                                            "valueText": ")",
                                            "hasTrailingTrivia": true,
                                            "trailingTrivia": [
                                                {
                                                    "kind": "WhitespaceTrivia",
                                                    "text": " "
                                                }
                                            ]
                                        }
                                    }
                                },
                                "operatorToken": {
                                    "kind": "EqualsEqualsEqualsToken",
                                    "fullStart": 681,
                                    "fullEnd": 685,
                                    "start": 681,
                                    "end": 684,
                                    "fullWidth": 4,
                                    "width": 3,
                                    "text": "===",
                                    "value": "===",
                                    "valueText": "===",
                                    "hasTrailingTrivia": true,
                                    "trailingTrivia": [
                                        {
                                            "kind": "WhitespaceTrivia",
                                            "text": " "
                                        }
                                    ]
                                },
                                "right": {
                                    "kind": "StringLiteral",
                                    "fullStart": 685,
                                    "fullEnd": 687,
                                    "start": 685,
                                    "end": 687,
                                    "fullWidth": 2,
                                    "width": 2,
                                    "text": "\"\"",
                                    "value": "",
                                    "valueText": ""
                                }
                            },
                            "semicolonToken": {
                                "kind": "SemicolonToken",
                                "fullStart": 687,
                                "fullEnd": 690,
                                "start": 687,
                                "end": 688,
                                "fullWidth": 3,
                                "width": 1,
                                "text": ";",
                                "value": ";",
                                "valueText": ";",
                                "hasTrailingTrivia": true,
                                "hasTrailingNewLine": true,
                                "trailingTrivia": [
                                    {
                                        "kind": "NewLineTrivia",
                                        "text": "\r\n"
                                    }
                                ]
                            }
                        }
                    ],
                    "closeBraceToken": {
                        "kind": "CloseBraceToken",
                        "fullStart": 690,
                        "fullEnd": 697,
                        "start": 694,
                        "end": 695,
                        "fullWidth": 7,
                        "width": 1,
                        "text": "}",
                        "value": "}",
                        "valueText": "}",
                        "hasLeadingTrivia": true,
                        "hasTrailingTrivia": true,
                        "hasTrailingNewLine": true,
                        "leadingTrivia": [
                            {
                                "kind": "WhitespaceTrivia",
                                "text": "    "
                            }
                        ],
                        "trailingTrivia": [
                            {
                                "kind": "NewLineTrivia",
                                "text": "\r\n"
                            }
                        ]
                    }
                }
            },
            {
                "kind": "ExpressionStatement",
                "fullStart": 697,
                "fullEnd": 721,
                "start": 697,
                "end": 719,
                "fullWidth": 24,
                "width": 22,
                "expression": {
                    "kind": "InvocationExpression",
                    "fullStart": 697,
                    "fullEnd": 718,
                    "start": 697,
                    "end": 718,
                    "fullWidth": 21,
                    "width": 21,
                    "expression": {
                        "kind": "IdentifierName",
                        "fullStart": 697,
                        "fullEnd": 708,
                        "start": 697,
                        "end": 708,
                        "fullWidth": 11,
                        "width": 11,
                        "text": "runTestCase",
                        "value": "runTestCase",
                        "valueText": "runTestCase"
                    },
                    "argumentList": {
                        "kind": "ArgumentList",
                        "fullStart": 708,
                        "fullEnd": 718,
                        "start": 708,
                        "end": 718,
                        "fullWidth": 10,
                        "width": 10,
                        "openParenToken": {
                            "kind": "OpenParenToken",
                            "fullStart": 708,
                            "fullEnd": 709,
                            "start": 708,
                            "end": 709,
                            "fullWidth": 1,
                            "width": 1,
                            "text": "(",
                            "value": "(",
                            "valueText": "("
                        },
                        "arguments": [
                            {
                                "kind": "IdentifierName",
                                "fullStart": 709,
                                "fullEnd": 717,
                                "start": 709,
                                "end": 717,
                                "fullWidth": 8,
                                "width": 8,
                                "text": "testcase",
                                "value": "testcase",
                                "valueText": "testcase"
                            }
                        ],
                        "closeParenToken": {
                            "kind": "CloseParenToken",
                            "fullStart": 717,
                            "fullEnd": 718,
                            "start": 717,
                            "end": 718,
                            "fullWidth": 1,
                            "width": 1,
                            "text": ")",
                            "value": ")",
                            "valueText": ")"
                        }
                    }
                },
                "semicolonToken": {
                    "kind": "SemicolonToken",
                    "fullStart": 718,
                    "fullEnd": 721,
                    "start": 718,
                    "end": 719,
                    "fullWidth": 3,
                    "width": 1,
                    "text": ";",
                    "value": ";",
                    "valueText": ";",
                    "hasTrailingTrivia": true,
                    "hasTrailingNewLine": true,
                    "trailingTrivia": [
                        {
                            "kind": "NewLineTrivia",
                            "text": "\r\n"
                        }
                    ]
                }
            }
        ],
        "endOfFileToken": {
            "kind": "EndOfFileToken",
            "fullStart": 721,
            "fullEnd": 721,
            "start": 721,
            "end": 721,
            "fullWidth": 0,
            "width": 0,
            "text": ""
        }
    },
    "lineMap": {
        "lineStarts": [
            0,
            67,
            152,
            232,
            308,
            380,
            385,
            441,
            554,
            559,
            561,
            563,
            586,
            621,
            648,
            690,
            697,
            721
        ],
        "length": 721
    }
}<|MERGE_RESOLUTION|>--- conflicted
+++ resolved
@@ -245,12 +245,8 @@
                                         "start": 598,
                                         "end": 618,
                                         "fullWidth": 20,
-<<<<<<< HEAD
                                         "width": 20,
-                                        "identifier": {
-=======
                                         "propertyName": {
->>>>>>> 85e84683
                                             "kind": "IdentifierName",
                                             "fullStart": 598,
                                             "fullEnd": 605,
