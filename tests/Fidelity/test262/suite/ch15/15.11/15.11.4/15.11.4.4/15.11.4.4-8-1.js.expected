--- conflicted
+++ resolved
@@ -245,12 +245,8 @@
                                         "start": 607,
                                         "end": 641,
                                         "fullWidth": 34,
-<<<<<<< HEAD
                                         "width": 34,
-                                        "identifier": {
-=======
                                         "propertyName": {
->>>>>>> 85e84683
                                             "kind": "IdentifierName",
                                             "fullStart": 607,
                                             "fullEnd": 614,
