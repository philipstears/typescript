--- conflicted
+++ resolved
@@ -94,12 +94,8 @@
                             "start": 329,
                             "end": 350,
                             "fullWidth": 21,
-<<<<<<< HEAD
                             "width": 21,
-                            "identifier": {
-=======
                             "propertyName": {
->>>>>>> 85e84683
                                 "kind": "IdentifierName",
                                 "fullStart": 329,
                                 "fullEnd": 334,
