--- conflicted
+++ resolved
@@ -111,12 +111,8 @@
                             "start": 490,
                             "end": 507,
                             "fullWidth": 17,
-<<<<<<< HEAD
                             "width": 17,
-                            "identifier": {
-=======
                             "propertyName": {
->>>>>>> 85e84683
                                 "kind": "IdentifierName",
                                 "fullStart": 490,
                                 "fullEnd": 494,
