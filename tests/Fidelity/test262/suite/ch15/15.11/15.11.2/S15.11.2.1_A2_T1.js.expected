--- conflicted
+++ resolved
@@ -110,12 +110,8 @@
                             "start": 536,
                             "end": 558,
                             "fullWidth": 22,
-<<<<<<< HEAD
                             "width": 22,
-                            "identifier": {
-=======
                             "propertyName": {
->>>>>>> 85e84683
                                 "kind": "IdentifierName",
                                 "fullStart": 536,
                                 "fullEnd": 540,
