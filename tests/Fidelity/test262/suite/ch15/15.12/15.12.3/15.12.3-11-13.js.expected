--- conflicted
+++ resolved
@@ -404,11 +404,8 @@
                                                                 "start": 604,
                                                                 "end": 605,
                                                                 "fullWidth": 1,
-<<<<<<< HEAD
                                                                 "width": 1,
-=======
                                                                 "modifiers": [],
->>>>>>> e3c38734
                                                                 "identifier": {
                                                                     "kind": "IdentifierName",
                                                                     "fullStart": 604,
@@ -448,11 +445,8 @@
                                                                 "start": 607,
                                                                 "end": 608,
                                                                 "fullWidth": 1,
-<<<<<<< HEAD
                                                                 "width": 1,
-=======
                                                                 "modifiers": [],
->>>>>>> e3c38734
                                                                 "identifier": {
                                                                     "kind": "IdentifierName",
                                                                     "fullStart": 607,
