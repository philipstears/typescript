{
    "isDeclaration": false,
    "languageVersion": "EcmaScript5",
    "parseOptions": {
        "allowAutomaticSemicolonInsertion": true
    },
    "sourceUnit": {
        "kind": "SourceUnit",
        "fullStart": 0,
        "fullEnd": 741,
        "start": 516,
        "end": 741,
        "fullWidth": 741,
        "width": 225,
        "isIncrementallyUnusable": true,
        "moduleElements": [
            {
                "kind": "FunctionDeclaration",
                "fullStart": 0,
                "fullEnd": 717,
                "start": 516,
                "end": 715,
                "fullWidth": 717,
                "width": 199,
                "isIncrementallyUnusable": true,
                "modifiers": [],
                "functionKeyword": {
                    "kind": "FunctionKeyword",
                    "fullStart": 0,
                    "fullEnd": 525,
                    "start": 516,
                    "end": 524,
                    "fullWidth": 525,
                    "width": 8,
                    "text": "function",
                    "value": "function",
                    "valueText": "function",
                    "hasLeadingTrivia": true,
                    "hasLeadingComment": true,
                    "hasLeadingNewLine": true,
                    "hasTrailingTrivia": true,
                    "leadingTrivia": [
                        {
                            "kind": "SingleLineCommentTrivia",
                            "text": "/// Copyright (c) 2012 Ecma International.  All rights reserved. "
                        },
                        {
                            "kind": "NewLineTrivia",
                            "text": "\r\n"
                        },
                        {
                            "kind": "SingleLineCommentTrivia",
                            "text": "/// Ecma International makes this code available under the terms and conditions set"
                        },
                        {
                            "kind": "NewLineTrivia",
                            "text": "\r\n"
                        },
                        {
                            "kind": "SingleLineCommentTrivia",
                            "text": "/// forth on http://hg.ecmascript.org/tests/test262/raw-file/tip/LICENSE (the "
                        },
                        {
                            "kind": "NewLineTrivia",
                            "text": "\r\n"
                        },
                        {
                            "kind": "SingleLineCommentTrivia",
                            "text": "/// \"Use Terms\").   Any redistribution of this code must retain the above "
                        },
                        {
                            "kind": "NewLineTrivia",
                            "text": "\r\n"
                        },
                        {
                            "kind": "SingleLineCommentTrivia",
                            "text": "/// copyright and this notice and otherwise comply with the Use Terms."
                        },
                        {
                            "kind": "NewLineTrivia",
                            "text": "\r\n"
                        },
                        {
                            "kind": "MultiLineCommentTrivia",
                            "text": "/**\r\n * @path ch15/15.12/15.12.3/15.12.3_4-1-3.js\r\n * @description JSON.stringify a indirectly circular object throws a error\r\n */"
                        },
                        {
                            "kind": "NewLineTrivia",
                            "text": "\r\n"
                        },
                        {
                            "kind": "NewLineTrivia",
                            "text": "\r\n"
                        },
                        {
                            "kind": "NewLineTrivia",
                            "text": "\r\n"
                        }
                    ],
                    "trailingTrivia": [
                        {
                            "kind": "WhitespaceTrivia",
                            "text": " "
                        }
                    ]
                },
                "identifier": {
                    "kind": "IdentifierName",
                    "fullStart": 525,
                    "fullEnd": 533,
                    "start": 525,
                    "end": 533,
                    "fullWidth": 8,
                    "width": 8,
                    "text": "testcase",
                    "value": "testcase",
                    "valueText": "testcase"
                },
                "callSignature": {
                    "kind": "CallSignature",
                    "fullStart": 533,
                    "fullEnd": 536,
                    "start": 533,
                    "end": 535,
                    "fullWidth": 3,
                    "width": 2,
                    "parameterList": {
                        "kind": "ParameterList",
                        "fullStart": 533,
                        "fullEnd": 536,
                        "start": 533,
                        "end": 535,
                        "fullWidth": 3,
                        "width": 2,
                        "openParenToken": {
                            "kind": "OpenParenToken",
                            "fullStart": 533,
                            "fullEnd": 534,
                            "start": 533,
                            "end": 534,
                            "fullWidth": 1,
                            "width": 1,
                            "text": "(",
                            "value": "(",
                            "valueText": "("
                        },
                        "parameters": [],
                        "closeParenToken": {
                            "kind": "CloseParenToken",
                            "fullStart": 534,
                            "fullEnd": 536,
                            "start": 534,
                            "end": 535,
                            "fullWidth": 2,
                            "width": 1,
                            "text": ")",
                            "value": ")",
                            "valueText": ")",
                            "hasTrailingTrivia": true,
                            "trailingTrivia": [
                                {
                                    "kind": "WhitespaceTrivia",
                                    "text": " "
                                }
                            ]
                        }
                    }
                },
                "block": {
                    "kind": "Block",
                    "fullStart": 536,
                    "fullEnd": 717,
                    "start": 536,
                    "end": 715,
                    "fullWidth": 181,
                    "width": 179,
                    "isIncrementallyUnusable": true,
                    "openBraceToken": {
                        "kind": "OpenBraceToken",
                        "fullStart": 536,
                        "fullEnd": 539,
                        "start": 536,
                        "end": 537,
                        "fullWidth": 3,
                        "width": 1,
                        "text": "{",
                        "value": "{",
                        "valueText": "{",
                        "hasTrailingTrivia": true,
                        "hasTrailingNewLine": true,
                        "trailingTrivia": [
                            {
                                "kind": "NewLineTrivia",
                                "text": "\r\n"
                            }
                        ]
                    },
                    "statements": [
                        {
                            "kind": "VariableStatement",
                            "fullStart": 539,
                            "fullEnd": 568,
                            "start": 541,
                            "end": 566,
                            "fullWidth": 29,
                            "width": 25,
                            "modifiers": [],
                            "variableDeclaration": {
                                "kind": "VariableDeclaration",
                                "fullStart": 539,
                                "fullEnd": 565,
                                "start": 541,
                                "end": 565,
                                "fullWidth": 26,
                                "width": 24,
                                "varKeyword": {
                                    "kind": "VarKeyword",
                                    "fullStart": 539,
                                    "fullEnd": 545,
                                    "start": 541,
                                    "end": 544,
                                    "fullWidth": 6,
                                    "width": 3,
                                    "text": "var",
                                    "value": "var",
                                    "valueText": "var",
                                    "hasLeadingTrivia": true,
                                    "hasTrailingTrivia": true,
                                    "leadingTrivia": [
                                        {
                                            "kind": "WhitespaceTrivia",
                                            "text": "  "
                                        }
                                    ],
                                    "trailingTrivia": [
                                        {
                                            "kind": "WhitespaceTrivia",
                                            "text": " "
                                        }
                                    ]
                                },
                                "variableDeclarators": [
                                    {
                                        "kind": "VariableDeclarator",
                                        "fullStart": 545,
                                        "fullEnd": 565,
                                        "start": 545,
                                        "end": 565,
                                        "fullWidth": 20,
<<<<<<< HEAD
                                        "width": 20,
                                        "identifier": {
=======
                                        "propertyName": {
>>>>>>> 85e84683
                                            "kind": "IdentifierName",
                                            "fullStart": 545,
                                            "fullEnd": 549,
                                            "start": 545,
                                            "end": 548,
                                            "fullWidth": 4,
                                            "width": 3,
                                            "text": "obj",
                                            "value": "obj",
                                            "valueText": "obj",
                                            "hasTrailingTrivia": true,
                                            "trailingTrivia": [
                                                {
                                                    "kind": "WhitespaceTrivia",
                                                    "text": " "
                                                }
                                            ]
                                        },
                                        "equalsValueClause": {
                                            "kind": "EqualsValueClause",
                                            "fullStart": 549,
                                            "fullEnd": 565,
                                            "start": 549,
                                            "end": 565,
                                            "fullWidth": 16,
                                            "width": 16,
                                            "equalsToken": {
                                                "kind": "EqualsToken",
                                                "fullStart": 549,
                                                "fullEnd": 551,
                                                "start": 549,
                                                "end": 550,
                                                "fullWidth": 2,
                                                "width": 1,
                                                "text": "=",
                                                "value": "=",
                                                "valueText": "=",
                                                "hasTrailingTrivia": true,
                                                "trailingTrivia": [
                                                    {
                                                        "kind": "WhitespaceTrivia",
                                                        "text": " "
                                                    }
                                                ]
                                            },
                                            "value": {
                                                "kind": "ObjectLiteralExpression",
                                                "fullStart": 551,
                                                "fullEnd": 565,
                                                "start": 551,
                                                "end": 565,
                                                "fullWidth": 14,
                                                "width": 14,
                                                "openBraceToken": {
                                                    "kind": "OpenBraceToken",
                                                    "fullStart": 551,
                                                    "fullEnd": 552,
                                                    "start": 551,
                                                    "end": 552,
                                                    "fullWidth": 1,
                                                    "width": 1,
                                                    "text": "{",
                                                    "value": "{",
                                                    "valueText": "{"
                                                },
                                                "propertyAssignments": [
                                                    {
                                                        "kind": "SimplePropertyAssignment",
                                                        "fullStart": 552,
                                                        "fullEnd": 564,
                                                        "start": 552,
                                                        "end": 564,
                                                        "fullWidth": 12,
                                                        "width": 12,
                                                        "propertyName": {
                                                            "kind": "IdentifierName",
                                                            "fullStart": 552,
                                                            "fullEnd": 554,
                                                            "start": 552,
                                                            "end": 554,
                                                            "fullWidth": 2,
                                                            "width": 2,
                                                            "text": "p1",
                                                            "value": "p1",
                                                            "valueText": "p1"
                                                        },
                                                        "colonToken": {
                                                            "kind": "ColonToken",
                                                            "fullStart": 554,
                                                            "fullEnd": 556,
                                                            "start": 554,
                                                            "end": 555,
                                                            "fullWidth": 2,
                                                            "width": 1,
                                                            "text": ":",
                                                            "value": ":",
                                                            "valueText": ":",
                                                            "hasTrailingTrivia": true,
                                                            "trailingTrivia": [
                                                                {
                                                                    "kind": "WhitespaceTrivia",
                                                                    "text": " "
                                                                }
                                                            ]
                                                        },
                                                        "expression": {
                                                            "kind": "ObjectLiteralExpression",
                                                            "fullStart": 556,
                                                            "fullEnd": 564,
                                                            "start": 556,
                                                            "end": 564,
                                                            "fullWidth": 8,
                                                            "width": 8,
                                                            "openBraceToken": {
                                                                "kind": "OpenBraceToken",
                                                                "fullStart": 556,
                                                                "fullEnd": 557,
                                                                "start": 556,
                                                                "end": 557,
                                                                "fullWidth": 1,
                                                                "width": 1,
                                                                "text": "{",
                                                                "value": "{",
                                                                "valueText": "{"
                                                            },
                                                            "propertyAssignments": [
                                                                {
                                                                    "kind": "SimplePropertyAssignment",
                                                                    "fullStart": 557,
                                                                    "fullEnd": 563,
                                                                    "start": 557,
                                                                    "end": 563,
                                                                    "fullWidth": 6,
                                                                    "width": 6,
                                                                    "propertyName": {
                                                                        "kind": "IdentifierName",
                                                                        "fullStart": 557,
                                                                        "fullEnd": 559,
                                                                        "start": 557,
                                                                        "end": 559,
                                                                        "fullWidth": 2,
                                                                        "width": 2,
                                                                        "text": "p2",
                                                                        "value": "p2",
                                                                        "valueText": "p2"
                                                                    },
                                                                    "colonToken": {
                                                                        "kind": "ColonToken",
                                                                        "fullStart": 559,
                                                                        "fullEnd": 561,
                                                                        "start": 559,
                                                                        "end": 560,
                                                                        "fullWidth": 2,
                                                                        "width": 1,
                                                                        "text": ":",
                                                                        "value": ":",
                                                                        "valueText": ":",
                                                                        "hasTrailingTrivia": true,
                                                                        "trailingTrivia": [
                                                                            {
                                                                                "kind": "WhitespaceTrivia",
                                                                                "text": " "
                                                                            }
                                                                        ]
                                                                    },
                                                                    "expression": {
                                                                        "kind": "ObjectLiteralExpression",
                                                                        "fullStart": 561,
                                                                        "fullEnd": 563,
                                                                        "start": 561,
                                                                        "end": 563,
                                                                        "fullWidth": 2,
                                                                        "width": 2,
                                                                        "openBraceToken": {
                                                                            "kind": "OpenBraceToken",
                                                                            "fullStart": 561,
                                                                            "fullEnd": 562,
                                                                            "start": 561,
                                                                            "end": 562,
                                                                            "fullWidth": 1,
                                                                            "width": 1,
                                                                            "text": "{",
                                                                            "value": "{",
                                                                            "valueText": "{"
                                                                        },
                                                                        "propertyAssignments": [],
                                                                        "closeBraceToken": {
                                                                            "kind": "CloseBraceToken",
                                                                            "fullStart": 562,
                                                                            "fullEnd": 563,
                                                                            "start": 562,
                                                                            "end": 563,
                                                                            "fullWidth": 1,
                                                                            "width": 1,
                                                                            "text": "}",
                                                                            "value": "}",
                                                                            "valueText": "}"
                                                                        }
                                                                    }
                                                                }
                                                            ],
                                                            "closeBraceToken": {
                                                                "kind": "CloseBraceToken",
                                                                "fullStart": 563,
                                                                "fullEnd": 564,
                                                                "start": 563,
                                                                "end": 564,
                                                                "fullWidth": 1,
                                                                "width": 1,
                                                                "text": "}",
                                                                "value": "}",
                                                                "valueText": "}"
                                                            }
                                                        }
                                                    }
                                                ],
                                                "closeBraceToken": {
                                                    "kind": "CloseBraceToken",
                                                    "fullStart": 564,
                                                    "fullEnd": 565,
                                                    "start": 564,
                                                    "end": 565,
                                                    "fullWidth": 1,
                                                    "width": 1,
                                                    "text": "}",
                                                    "value": "}",
                                                    "valueText": "}"
                                                }
                                            }
                                        }
                                    }
                                ]
                            },
                            "semicolonToken": {
                                "kind": "SemicolonToken",
                                "fullStart": 565,
                                "fullEnd": 568,
                                "start": 565,
                                "end": 566,
                                "fullWidth": 3,
                                "width": 1,
                                "text": ";",
                                "value": ";",
                                "valueText": ";",
                                "hasTrailingTrivia": true,
                                "hasTrailingNewLine": true,
                                "trailingTrivia": [
                                    {
                                        "kind": "NewLineTrivia",
                                        "text": "\r\n"
                                    }
                                ]
                            }
                        },
                        {
                            "kind": "ExpressionStatement",
                            "fullStart": 568,
                            "fullEnd": 593,
                            "start": 570,
                            "end": 591,
                            "fullWidth": 25,
                            "width": 21,
                            "expression": {
                                "kind": "AssignmentExpression",
                                "fullStart": 568,
                                "fullEnd": 590,
                                "start": 570,
                                "end": 590,
                                "fullWidth": 22,
                                "width": 20,
                                "left": {
                                    "kind": "MemberAccessExpression",
                                    "fullStart": 568,
                                    "fullEnd": 585,
                                    "start": 570,
                                    "end": 584,
                                    "fullWidth": 17,
                                    "width": 14,
                                    "expression": {
                                        "kind": "MemberAccessExpression",
                                        "fullStart": 568,
                                        "fullEnd": 579,
                                        "start": 570,
                                        "end": 579,
                                        "fullWidth": 11,
                                        "width": 9,
                                        "expression": {
                                            "kind": "MemberAccessExpression",
                                            "fullStart": 568,
                                            "fullEnd": 576,
                                            "start": 570,
                                            "end": 576,
                                            "fullWidth": 8,
                                            "width": 6,
                                            "expression": {
                                                "kind": "IdentifierName",
                                                "fullStart": 568,
                                                "fullEnd": 573,
                                                "start": 570,
                                                "end": 573,
                                                "fullWidth": 5,
                                                "width": 3,
                                                "text": "obj",
                                                "value": "obj",
                                                "valueText": "obj",
                                                "hasLeadingTrivia": true,
                                                "leadingTrivia": [
                                                    {
                                                        "kind": "WhitespaceTrivia",
                                                        "text": "  "
                                                    }
                                                ]
                                            },
                                            "dotToken": {
                                                "kind": "DotToken",
                                                "fullStart": 573,
                                                "fullEnd": 574,
                                                "start": 573,
                                                "end": 574,
                                                "fullWidth": 1,
                                                "width": 1,
                                                "text": ".",
                                                "value": ".",
                                                "valueText": "."
                                            },
                                            "name": {
                                                "kind": "IdentifierName",
                                                "fullStart": 574,
                                                "fullEnd": 576,
                                                "start": 574,
                                                "end": 576,
                                                "fullWidth": 2,
                                                "width": 2,
                                                "text": "p1",
                                                "value": "p1",
                                                "valueText": "p1"
                                            }
                                        },
                                        "dotToken": {
                                            "kind": "DotToken",
                                            "fullStart": 576,
                                            "fullEnd": 577,
                                            "start": 576,
                                            "end": 577,
                                            "fullWidth": 1,
                                            "width": 1,
                                            "text": ".",
                                            "value": ".",
                                            "valueText": "."
                                        },
                                        "name": {
                                            "kind": "IdentifierName",
                                            "fullStart": 577,
                                            "fullEnd": 579,
                                            "start": 577,
                                            "end": 579,
                                            "fullWidth": 2,
                                            "width": 2,
                                            "text": "p2",
                                            "value": "p2",
                                            "valueText": "p2"
                                        }
                                    },
                                    "dotToken": {
                                        "kind": "DotToken",
                                        "fullStart": 579,
                                        "fullEnd": 580,
                                        "start": 579,
                                        "end": 580,
                                        "fullWidth": 1,
                                        "width": 1,
                                        "text": ".",
                                        "value": ".",
                                        "valueText": "."
                                    },
                                    "name": {
                                        "kind": "IdentifierName",
                                        "fullStart": 580,
                                        "fullEnd": 585,
                                        "start": 580,
                                        "end": 584,
                                        "fullWidth": 5,
                                        "width": 4,
                                        "text": "prop",
                                        "value": "prop",
                                        "valueText": "prop",
                                        "hasTrailingTrivia": true,
                                        "trailingTrivia": [
                                            {
                                                "kind": "WhitespaceTrivia",
                                                "text": " "
                                            }
                                        ]
                                    }
                                },
                                "operatorToken": {
                                    "kind": "EqualsToken",
                                    "fullStart": 585,
                                    "fullEnd": 587,
                                    "start": 585,
                                    "end": 586,
                                    "fullWidth": 2,
                                    "width": 1,
                                    "text": "=",
                                    "value": "=",
                                    "valueText": "=",
                                    "hasTrailingTrivia": true,
                                    "trailingTrivia": [
                                        {
                                            "kind": "WhitespaceTrivia",
                                            "text": " "
                                        }
                                    ]
                                },
                                "right": {
                                    "kind": "IdentifierName",
                                    "fullStart": 587,
                                    "fullEnd": 590,
                                    "start": 587,
                                    "end": 590,
                                    "fullWidth": 3,
                                    "width": 3,
                                    "text": "obj",
                                    "value": "obj",
                                    "valueText": "obj"
                                }
                            },
                            "semicolonToken": {
                                "kind": "SemicolonToken",
                                "fullStart": 590,
                                "fullEnd": 593,
                                "start": 590,
                                "end": 591,
                                "fullWidth": 3,
                                "width": 1,
                                "text": ";",
                                "value": ";",
                                "valueText": ";",
                                "hasTrailingTrivia": true,
                                "hasTrailingNewLine": true,
                                "trailingTrivia": [
                                    {
                                        "kind": "NewLineTrivia",
                                        "text": "\r\n"
                                    }
                                ]
                            }
                        },
                        {
                            "kind": "TryStatement",
                            "fullStart": 593,
                            "fullEnd": 712,
                            "start": 595,
                            "end": 710,
                            "fullWidth": 119,
                            "width": 115,
                            "isIncrementallyUnusable": true,
                            "tryKeyword": {
                                "kind": "TryKeyword",
                                "fullStart": 593,
                                "fullEnd": 599,
                                "start": 595,
                                "end": 598,
                                "fullWidth": 6,
                                "width": 3,
                                "text": "try",
                                "value": "try",
                                "valueText": "try",
                                "hasLeadingTrivia": true,
                                "hasTrailingTrivia": true,
                                "leadingTrivia": [
                                    {
                                        "kind": "WhitespaceTrivia",
                                        "text": "  "
                                    }
                                ],
                                "trailingTrivia": [
                                    {
                                        "kind": "WhitespaceTrivia",
                                        "text": " "
                                    }
                                ]
                            },
                            "block": {
                                "kind": "Block",
                                "fullStart": 599,
                                "fullEnd": 683,
                                "start": 599,
                                "end": 681,
                                "fullWidth": 84,
                                "width": 82,
                                "openBraceToken": {
                                    "kind": "OpenBraceToken",
                                    "fullStart": 599,
                                    "fullEnd": 602,
                                    "start": 599,
                                    "end": 600,
                                    "fullWidth": 3,
                                    "width": 1,
                                    "text": "{",
                                    "value": "{",
                                    "valueText": "{",
                                    "hasTrailingTrivia": true,
                                    "hasTrailingNewLine": true,
                                    "trailingTrivia": [
                                        {
                                            "kind": "NewLineTrivia",
                                            "text": "\r\n"
                                        }
                                    ]
                                },
                                "statements": [
                                    {
                                        "kind": "ExpressionStatement",
                                        "fullStart": 602,
                                        "fullEnd": 629,
                                        "start": 607,
                                        "end": 627,
                                        "fullWidth": 27,
                                        "width": 20,
                                        "expression": {
                                            "kind": "InvocationExpression",
                                            "fullStart": 602,
                                            "fullEnd": 626,
                                            "start": 607,
                                            "end": 626,
                                            "fullWidth": 24,
                                            "width": 19,
                                            "expression": {
                                                "kind": "MemberAccessExpression",
                                                "fullStart": 602,
                                                "fullEnd": 621,
                                                "start": 607,
                                                "end": 621,
                                                "fullWidth": 19,
                                                "width": 14,
                                                "expression": {
                                                    "kind": "IdentifierName",
                                                    "fullStart": 602,
                                                    "fullEnd": 611,
                                                    "start": 607,
                                                    "end": 611,
                                                    "fullWidth": 9,
                                                    "width": 4,
                                                    "text": "JSON",
                                                    "value": "JSON",
                                                    "valueText": "JSON",
                                                    "hasLeadingTrivia": true,
                                                    "leadingTrivia": [
                                                        {
                                                            "kind": "WhitespaceTrivia",
                                                            "text": "     "
                                                        }
                                                    ]
                                                },
                                                "dotToken": {
                                                    "kind": "DotToken",
                                                    "fullStart": 611,
                                                    "fullEnd": 612,
                                                    "start": 611,
                                                    "end": 612,
                                                    "fullWidth": 1,
                                                    "width": 1,
                                                    "text": ".",
                                                    "value": ".",
                                                    "valueText": "."
                                                },
                                                "name": {
                                                    "kind": "IdentifierName",
                                                    "fullStart": 612,
                                                    "fullEnd": 621,
                                                    "start": 612,
                                                    "end": 621,
                                                    "fullWidth": 9,
                                                    "width": 9,
                                                    "text": "stringify",
                                                    "value": "stringify",
                                                    "valueText": "stringify"
                                                }
                                            },
                                            "argumentList": {
                                                "kind": "ArgumentList",
                                                "fullStart": 621,
                                                "fullEnd": 626,
                                                "start": 621,
                                                "end": 626,
                                                "fullWidth": 5,
                                                "width": 5,
                                                "openParenToken": {
                                                    "kind": "OpenParenToken",
                                                    "fullStart": 621,
                                                    "fullEnd": 622,
                                                    "start": 621,
                                                    "end": 622,
                                                    "fullWidth": 1,
                                                    "width": 1,
                                                    "text": "(",
                                                    "value": "(",
                                                    "valueText": "("
                                                },
                                                "arguments": [
                                                    {
                                                        "kind": "IdentifierName",
                                                        "fullStart": 622,
                                                        "fullEnd": 625,
                                                        "start": 622,
                                                        "end": 625,
                                                        "fullWidth": 3,
                                                        "width": 3,
                                                        "text": "obj",
                                                        "value": "obj",
                                                        "valueText": "obj"
                                                    }
                                                ],
                                                "closeParenToken": {
                                                    "kind": "CloseParenToken",
                                                    "fullStart": 625,
                                                    "fullEnd": 626,
                                                    "start": 625,
                                                    "end": 626,
                                                    "fullWidth": 1,
                                                    "width": 1,
                                                    "text": ")",
                                                    "value": ")",
                                                    "valueText": ")"
                                                }
                                            }
                                        },
                                        "semicolonToken": {
                                            "kind": "SemicolonToken",
                                            "fullStart": 626,
                                            "fullEnd": 629,
                                            "start": 626,
                                            "end": 627,
                                            "fullWidth": 3,
                                            "width": 1,
                                            "text": ";",
                                            "value": ";",
                                            "valueText": ";",
                                            "hasTrailingTrivia": true,
                                            "hasTrailingNewLine": true,
                                            "trailingTrivia": [
                                                {
                                                    "kind": "NewLineTrivia",
                                                    "text": "\r\n"
                                                }
                                            ]
                                        }
                                    },
                                    {
                                        "kind": "ReturnStatement",
                                        "fullStart": 629,
                                        "fullEnd": 675,
                                        "start": 634,
                                        "end": 647,
                                        "fullWidth": 46,
                                        "width": 13,
                                        "returnKeyword": {
                                            "kind": "ReturnKeyword",
                                            "fullStart": 629,
                                            "fullEnd": 641,
                                            "start": 634,
                                            "end": 640,
                                            "fullWidth": 12,
                                            "width": 6,
                                            "text": "return",
                                            "value": "return",
                                            "valueText": "return",
                                            "hasLeadingTrivia": true,
                                            "hasTrailingTrivia": true,
                                            "leadingTrivia": [
                                                {
                                                    "kind": "WhitespaceTrivia",
                                                    "text": "     "
                                                }
                                            ],
                                            "trailingTrivia": [
                                                {
                                                    "kind": "WhitespaceTrivia",
                                                    "text": " "
                                                }
                                            ]
                                        },
                                        "expression": {
                                            "kind": "FalseKeyword",
                                            "fullStart": 641,
                                            "fullEnd": 646,
                                            "start": 641,
                                            "end": 646,
                                            "fullWidth": 5,
                                            "width": 5,
                                            "text": "false",
                                            "value": false,
                                            "valueText": "false"
                                        },
                                        "semicolonToken": {
                                            "kind": "SemicolonToken",
                                            "fullStart": 646,
                                            "fullEnd": 675,
                                            "start": 646,
                                            "end": 647,
                                            "fullWidth": 29,
                                            "width": 1,
                                            "text": ";",
                                            "value": ";",
                                            "valueText": ";",
                                            "hasTrailingTrivia": true,
                                            "hasTrailingComment": true,
                                            "hasTrailingNewLine": true,
                                            "trailingTrivia": [
                                                {
                                                    "kind": "WhitespaceTrivia",
                                                    "text": "  "
                                                },
                                                {
                                                    "kind": "SingleLineCommentTrivia",
                                                    "text": "// should not reach here"
                                                },
                                                {
                                                    "kind": "NewLineTrivia",
                                                    "text": "\r\n"
                                                }
                                            ]
                                        }
                                    }
                                ],
                                "closeBraceToken": {
                                    "kind": "CloseBraceToken",
                                    "fullStart": 675,
                                    "fullEnd": 683,
                                    "start": 680,
                                    "end": 681,
                                    "fullWidth": 8,
                                    "width": 1,
                                    "text": "}",
                                    "value": "}",
                                    "valueText": "}",
                                    "hasLeadingTrivia": true,
                                    "hasTrailingTrivia": true,
                                    "hasTrailingNewLine": true,
                                    "leadingTrivia": [
                                        {
                                            "kind": "WhitespaceTrivia",
                                            "text": "     "
                                        }
                                    ],
                                    "trailingTrivia": [
                                        {
                                            "kind": "NewLineTrivia",
                                            "text": "\r\n"
                                        }
                                    ]
                                }
                            },
                            "catchClause": {
                                "kind": "CatchClause",
                                "fullStart": 683,
                                "fullEnd": 712,
                                "start": 686,
                                "end": 710,
                                "fullWidth": 29,
                                "width": 24,
                                "isIncrementallyUnusable": true,
                                "catchKeyword": {
                                    "kind": "CatchKeyword",
                                    "fullStart": 683,
                                    "fullEnd": 692,
                                    "start": 686,
                                    "end": 691,
                                    "fullWidth": 9,
                                    "width": 5,
                                    "text": "catch",
                                    "value": "catch",
                                    "valueText": "catch",
                                    "hasLeadingTrivia": true,
                                    "hasTrailingTrivia": true,
                                    "leadingTrivia": [
                                        {
                                            "kind": "WhitespaceTrivia",
                                            "text": "   "
                                        }
                                    ],
                                    "trailingTrivia": [
                                        {
                                            "kind": "WhitespaceTrivia",
                                            "text": " "
                                        }
                                    ]
                                },
                                "openParenToken": {
                                    "kind": "OpenParenToken",
                                    "fullStart": 692,
                                    "fullEnd": 693,
                                    "start": 692,
                                    "end": 693,
                                    "fullWidth": 1,
                                    "width": 1,
                                    "text": "(",
                                    "value": "(",
                                    "valueText": "("
                                },
                                "identifier": {
                                    "kind": "IdentifierName",
                                    "fullStart": 693,
                                    "fullEnd": 694,
                                    "start": 693,
                                    "end": 694,
                                    "fullWidth": 1,
                                    "width": 1,
                                    "text": "e",
                                    "value": "e",
                                    "valueText": "e"
                                },
                                "closeParenToken": {
                                    "kind": "CloseParenToken",
                                    "fullStart": 694,
                                    "fullEnd": 696,
                                    "start": 694,
                                    "end": 695,
                                    "fullWidth": 2,
                                    "width": 1,
                                    "text": ")",
                                    "value": ")",
                                    "valueText": ")",
                                    "hasTrailingTrivia": true,
                                    "trailingTrivia": [
                                        {
                                            "kind": "WhitespaceTrivia",
                                            "text": " "
                                        }
                                    ]
                                },
                                "block": {
                                    "kind": "Block",
                                    "fullStart": 696,
                                    "fullEnd": 712,
                                    "start": 696,
                                    "end": 710,
                                    "fullWidth": 16,
                                    "width": 14,
                                    "isIncrementallyUnusable": true,
                                    "openBraceToken": {
                                        "kind": "OpenBraceToken",
                                        "fullStart": 696,
                                        "fullEnd": 697,
                                        "start": 696,
                                        "end": 697,
                                        "fullWidth": 1,
                                        "width": 1,
                                        "text": "{",
                                        "value": "{",
                                        "valueText": "{"
                                    },
                                    "statements": [
                                        {
                                            "kind": "ReturnStatement",
                                            "fullStart": 697,
                                            "fullEnd": 709,
                                            "start": 697,
                                            "end": 709,
                                            "fullWidth": 12,
                                            "width": 12,
                                            "isIncrementallyUnusable": true,
                                            "returnKeyword": {
                                                "kind": "ReturnKeyword",
                                                "fullStart": 697,
                                                "fullEnd": 705,
                                                "start": 697,
                                                "end": 703,
                                                "fullWidth": 8,
                                                "width": 6,
                                                "text": "return",
                                                "value": "return",
                                                "valueText": "return",
                                                "hasTrailingTrivia": true,
                                                "trailingTrivia": [
                                                    {
                                                        "kind": "WhitespaceTrivia",
                                                        "text": "  "
                                                    }
                                                ]
                                            },
                                            "expression": {
                                                "kind": "TrueKeyword",
                                                "fullStart": 705,
                                                "fullEnd": 709,
                                                "start": 705,
                                                "end": 709,
                                                "fullWidth": 4,
                                                "width": 4,
                                                "text": "true",
                                                "value": true,
                                                "valueText": "true"
                                            },
                                            "semicolonToken": {
                                                "kind": "SemicolonToken",
                                                "fullStart": -1,
                                                "fullEnd": -1,
                                                "start": -1,
                                                "end": -1,
                                                "fullWidth": 0,
                                                "width": 0,
                                                "text": ""
                                            }
                                        }
                                    ],
                                    "closeBraceToken": {
                                        "kind": "CloseBraceToken",
                                        "fullStart": 709,
                                        "fullEnd": 712,
                                        "start": 709,
                                        "end": 710,
                                        "fullWidth": 3,
                                        "width": 1,
                                        "text": "}",
                                        "value": "}",
                                        "valueText": "}",
                                        "hasTrailingTrivia": true,
                                        "hasTrailingNewLine": true,
                                        "trailingTrivia": [
                                            {
                                                "kind": "NewLineTrivia",
                                                "text": "\r\n"
                                            }
                                        ]
                                    }
                                }
                            }
                        }
                    ],
                    "closeBraceToken": {
                        "kind": "CloseBraceToken",
                        "fullStart": 712,
                        "fullEnd": 717,
                        "start": 714,
                        "end": 715,
                        "fullWidth": 5,
                        "width": 1,
                        "text": "}",
                        "value": "}",
                        "valueText": "}",
                        "hasLeadingTrivia": true,
                        "hasTrailingTrivia": true,
                        "hasTrailingNewLine": true,
                        "leadingTrivia": [
                            {
                                "kind": "WhitespaceTrivia",
                                "text": "  "
                            }
                        ],
                        "trailingTrivia": [
                            {
                                "kind": "NewLineTrivia",
                                "text": "\r\n"
                            }
                        ]
                    }
                }
            },
            {
                "kind": "ExpressionStatement",
                "fullStart": 717,
                "fullEnd": 741,
                "start": 717,
                "end": 739,
                "fullWidth": 24,
                "width": 22,
                "expression": {
                    "kind": "InvocationExpression",
                    "fullStart": 717,
                    "fullEnd": 738,
                    "start": 717,
                    "end": 738,
                    "fullWidth": 21,
                    "width": 21,
                    "expression": {
                        "kind": "IdentifierName",
                        "fullStart": 717,
                        "fullEnd": 728,
                        "start": 717,
                        "end": 728,
                        "fullWidth": 11,
                        "width": 11,
                        "text": "runTestCase",
                        "value": "runTestCase",
                        "valueText": "runTestCase"
                    },
                    "argumentList": {
                        "kind": "ArgumentList",
                        "fullStart": 728,
                        "fullEnd": 738,
                        "start": 728,
                        "end": 738,
                        "fullWidth": 10,
                        "width": 10,
                        "openParenToken": {
                            "kind": "OpenParenToken",
                            "fullStart": 728,
                            "fullEnd": 729,
                            "start": 728,
                            "end": 729,
                            "fullWidth": 1,
                            "width": 1,
                            "text": "(",
                            "value": "(",
                            "valueText": "("
                        },
                        "arguments": [
                            {
                                "kind": "IdentifierName",
                                "fullStart": 729,
                                "fullEnd": 737,
                                "start": 729,
                                "end": 737,
                                "fullWidth": 8,
                                "width": 8,
                                "text": "testcase",
                                "value": "testcase",
                                "valueText": "testcase"
                            }
                        ],
                        "closeParenToken": {
                            "kind": "CloseParenToken",
                            "fullStart": 737,
                            "fullEnd": 738,
                            "start": 737,
                            "end": 738,
                            "fullWidth": 1,
                            "width": 1,
                            "text": ")",
                            "value": ")",
                            "valueText": ")"
                        }
                    }
                },
                "semicolonToken": {
                    "kind": "SemicolonToken",
                    "fullStart": 738,
                    "fullEnd": 741,
                    "start": 738,
                    "end": 739,
                    "fullWidth": 3,
                    "width": 1,
                    "text": ";",
                    "value": ";",
                    "valueText": ";",
                    "hasTrailingTrivia": true,
                    "hasTrailingNewLine": true,
                    "trailingTrivia": [
                        {
                            "kind": "NewLineTrivia",
                            "text": "\r\n"
                        }
                    ]
                }
            }
        ],
        "endOfFileToken": {
            "kind": "EndOfFileToken",
            "fullStart": 741,
            "fullEnd": 741,
            "start": 741,
            "end": 741,
            "fullWidth": 0,
            "width": 0,
            "text": ""
        }
    },
    "lineMap": {
        "lineStarts": [
            0,
            67,
            152,
            232,
            308,
            380,
            385,
            431,
            507,
            512,
            514,
            516,
            539,
            568,
            593,
            602,
            629,
            675,
            683,
            712,
            717,
            741
        ],
        "length": 741
    }
}<|MERGE_RESOLUTION|>--- conflicted
+++ resolved
@@ -247,12 +247,8 @@
                                         "start": 545,
                                         "end": 565,
                                         "fullWidth": 20,
-<<<<<<< HEAD
                                         "width": 20,
-                                        "identifier": {
-=======
                                         "propertyName": {
->>>>>>> 85e84683
                                             "kind": "IdentifierName",
                                             "fullStart": 545,
                                             "fullEnd": 549,
