--- conflicted
+++ resolved
@@ -439,11 +439,8 @@
                                                                 "start": 622,
                                                                 "end": 623,
                                                                 "fullWidth": 1,
-<<<<<<< HEAD
                                                                 "width": 1,
-=======
                                                                 "modifiers": [],
->>>>>>> e3c38734
                                                                 "identifier": {
                                                                     "kind": "IdentifierName",
                                                                     "fullStart": 622,
@@ -476,11 +473,8 @@
                                                                 "start": 624,
                                                                 "end": 625,
                                                                 "fullWidth": 1,
-<<<<<<< HEAD
                                                                 "width": 1,
-=======
                                                                 "modifiers": [],
->>>>>>> e3c38734
                                                                 "identifier": {
                                                                     "kind": "IdentifierName",
                                                                     "fullStart": 624,
