--- conflicted
+++ resolved
@@ -250,12 +250,8 @@
                                         "start": 655,
                                         "end": 668,
                                         "fullWidth": 13,
-<<<<<<< HEAD
                                         "width": 13,
-                                        "identifier": {
-=======
                                         "propertyName": {
->>>>>>> 85e84683
                                             "kind": "IdentifierName",
                                             "fullStart": 655,
                                             "fullEnd": 662,
@@ -394,12 +390,8 @@
                                         "start": 685,
                                         "end": 716,
                                         "fullWidth": 31,
-<<<<<<< HEAD
                                         "width": 31,
-                                        "identifier": {
-=======
                                         "propertyName": {
->>>>>>> 85e84683
                                             "kind": "IdentifierName",
                                             "fullStart": 685,
                                             "fullEnd": 703,
@@ -5110,12 +5102,8 @@
                                         "start": 2116,
                                         "end": 2121,
                                         "fullWidth": 6,
-<<<<<<< HEAD
                                         "width": 5,
-                                        "identifier": {
-=======
                                         "propertyName": {
->>>>>>> 85e84683
                                             "kind": "IdentifierName",
                                             "fullStart": 2116,
                                             "fullEnd": 2122,
@@ -5272,12 +5260,8 @@
                                                     "start": 2165,
                                                     "end": 2589,
                                                     "fullWidth": 424,
-<<<<<<< HEAD
                                                     "width": 424,
-                                                    "identifier": {
-=======
                                                     "propertyName": {
->>>>>>> 85e84683
                                                         "kind": "IdentifierName",
                                                         "fullStart": 2165,
                                                         "fullEnd": 2169,
