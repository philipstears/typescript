{
    "isDeclaration": false,
    "languageVersion": "EcmaScript5",
    "parseOptions": {
        "allowAutomaticSemicolonInsertion": true
    },
    "sourceUnit": {
        "kind": "SourceUnit",
        "fullStart": 0,
        "fullEnd": 2785,
        "start": 617,
        "end": 2785,
        "fullWidth": 2785,
        "width": 2168,
        "isIncrementallyUnusable": true,
        "moduleElements": [
            {
                "kind": "FunctionDeclaration",
                "fullStart": 0,
                "fullEnd": 2761,
                "start": 617,
                "end": 2759,
                "fullWidth": 2761,
                "width": 2142,
                "modifiers": [],
                "functionKeyword": {
                    "kind": "FunctionKeyword",
                    "fullStart": 0,
                    "fullEnd": 626,
                    "start": 617,
                    "end": 625,
                    "fullWidth": 626,
                    "width": 8,
                    "text": "function",
                    "value": "function",
                    "valueText": "function",
                    "hasLeadingTrivia": true,
                    "hasLeadingComment": true,
                    "hasLeadingNewLine": true,
                    "hasTrailingTrivia": true,
                    "leadingTrivia": [
                        {
                            "kind": "SingleLineCommentTrivia",
                            "text": "/// Copyright (c) 2012 Ecma International.  All rights reserved. "
                        },
                        {
                            "kind": "NewLineTrivia",
                            "text": "\r\n"
                        },
                        {
                            "kind": "SingleLineCommentTrivia",
                            "text": "/// Ecma International makes this code available under the terms and conditions set"
                        },
                        {
                            "kind": "NewLineTrivia",
                            "text": "\r\n"
                        },
                        {
                            "kind": "SingleLineCommentTrivia",
                            "text": "/// forth on http://hg.ecmascript.org/tests/test262/raw-file/tip/LICENSE (the "
                        },
                        {
                            "kind": "NewLineTrivia",
                            "text": "\r\n"
                        },
                        {
                            "kind": "SingleLineCommentTrivia",
                            "text": "/// \"Use Terms\").   Any redistribution of this code must retain the above "
                        },
                        {
                            "kind": "NewLineTrivia",
                            "text": "\r\n"
                        },
                        {
                            "kind": "SingleLineCommentTrivia",
                            "text": "/// copyright and this notice and otherwise comply with the Use Terms."
                        },
                        {
                            "kind": "NewLineTrivia",
                            "text": "\r\n"
                        },
                        {
                            "kind": "MultiLineCommentTrivia",
                            "text": "/**\r\n * @path ch15/15.12/15.12.3/15.12.3-11-19.js\r\n * @description JSON.stringify - stringifying an object where property name starts and ends with the union of all null character (The abstract operation Quote(value) step 2.c)\r\n */"
                        },
                        {
                            "kind": "NewLineTrivia",
                            "text": "\r\n"
                        },
                        {
                            "kind": "NewLineTrivia",
                            "text": "\r\n"
                        },
                        {
                            "kind": "NewLineTrivia",
                            "text": "\r\n"
                        }
                    ],
                    "trailingTrivia": [
                        {
                            "kind": "WhitespaceTrivia",
                            "text": " "
                        }
                    ]
                },
                "identifier": {
                    "kind": "IdentifierName",
                    "fullStart": 626,
                    "fullEnd": 634,
                    "start": 626,
                    "end": 634,
                    "fullWidth": 8,
                    "width": 8,
                    "text": "testcase",
                    "value": "testcase",
                    "valueText": "testcase"
                },
                "callSignature": {
                    "kind": "CallSignature",
                    "fullStart": 634,
                    "fullEnd": 637,
                    "start": 634,
                    "end": 636,
                    "fullWidth": 3,
                    "width": 2,
                    "parameterList": {
                        "kind": "ParameterList",
                        "fullStart": 634,
                        "fullEnd": 637,
                        "start": 634,
                        "end": 636,
                        "fullWidth": 3,
                        "width": 2,
                        "openParenToken": {
                            "kind": "OpenParenToken",
                            "fullStart": 634,
                            "fullEnd": 635,
                            "start": 634,
                            "end": 635,
                            "fullWidth": 1,
                            "width": 1,
                            "text": "(",
                            "value": "(",
                            "valueText": "("
                        },
                        "parameters": [],
                        "closeParenToken": {
                            "kind": "CloseParenToken",
                            "fullStart": 635,
                            "fullEnd": 637,
                            "start": 635,
                            "end": 636,
                            "fullWidth": 2,
                            "width": 1,
                            "text": ")",
                            "value": ")",
                            "valueText": ")",
                            "hasTrailingTrivia": true,
                            "trailingTrivia": [
                                {
                                    "kind": "WhitespaceTrivia",
                                    "text": " "
                                }
                            ]
                        }
                    }
                },
                "block": {
                    "kind": "Block",
                    "fullStart": 637,
                    "fullEnd": 2761,
                    "start": 637,
                    "end": 2759,
                    "fullWidth": 2124,
                    "width": 2122,
                    "openBraceToken": {
                        "kind": "OpenBraceToken",
                        "fullStart": 637,
                        "fullEnd": 640,
                        "start": 637,
                        "end": 638,
                        "fullWidth": 3,
                        "width": 1,
                        "text": "{",
                        "value": "{",
                        "valueText": "{",
                        "hasTrailingTrivia": true,
                        "hasTrailingNewLine": true,
                        "trailingTrivia": [
                            {
                                "kind": "NewLineTrivia",
                                "text": "\r\n"
                            }
                        ]
                    },
                    "statements": [
                        {
                            "kind": "VariableStatement",
                            "fullStart": 640,
                            "fullEnd": 670,
                            "start": 650,
                            "end": 668,
                            "fullWidth": 30,
                            "width": 18,
                            "modifiers": [],
                            "variableDeclaration": {
                                "kind": "VariableDeclaration",
                                "fullStart": 640,
                                "fullEnd": 667,
                                "start": 650,
                                "end": 667,
                                "fullWidth": 27,
                                "width": 17,
                                "varKeyword": {
                                    "kind": "VarKeyword",
                                    "fullStart": 640,
                                    "fullEnd": 654,
                                    "start": 650,
                                    "end": 653,
                                    "fullWidth": 14,
                                    "width": 3,
                                    "text": "var",
                                    "value": "var",
                                    "valueText": "var",
                                    "hasLeadingTrivia": true,
                                    "hasLeadingNewLine": true,
                                    "hasTrailingTrivia": true,
                                    "leadingTrivia": [
                                        {
                                            "kind": "NewLineTrivia",
                                            "text": "\r\n"
                                        },
                                        {
                                            "kind": "WhitespaceTrivia",
                                            "text": "        "
                                        }
                                    ],
                                    "trailingTrivia": [
                                        {
                                            "kind": "WhitespaceTrivia",
                                            "text": " "
                                        }
                                    ]
                                },
                                "variableDeclarators": [
                                    {
                                        "kind": "VariableDeclarator",
                                        "fullStart": 654,
                                        "fullEnd": 667,
                                        "start": 654,
                                        "end": 667,
                                        "fullWidth": 13,
<<<<<<< HEAD
                                        "width": 13,
                                        "identifier": {
=======
                                        "propertyName": {
>>>>>>> 85e84683
                                            "kind": "IdentifierName",
                                            "fullStart": 654,
                                            "fullEnd": 661,
                                            "start": 654,
                                            "end": 660,
                                            "fullWidth": 7,
                                            "width": 6,
                                            "text": "result",
                                            "value": "result",
                                            "valueText": "result",
                                            "hasTrailingTrivia": true,
                                            "trailingTrivia": [
                                                {
                                                    "kind": "WhitespaceTrivia",
                                                    "text": " "
                                                }
                                            ]
                                        },
                                        "equalsValueClause": {
                                            "kind": "EqualsValueClause",
                                            "fullStart": 661,
                                            "fullEnd": 667,
                                            "start": 661,
                                            "end": 667,
                                            "fullWidth": 6,
                                            "width": 6,
                                            "equalsToken": {
                                                "kind": "EqualsToken",
                                                "fullStart": 661,
                                                "fullEnd": 663,
                                                "start": 661,
                                                "end": 662,
                                                "fullWidth": 2,
                                                "width": 1,
                                                "text": "=",
                                                "value": "=",
                                                "valueText": "=",
                                                "hasTrailingTrivia": true,
                                                "trailingTrivia": [
                                                    {
                                                        "kind": "WhitespaceTrivia",
                                                        "text": " "
                                                    }
                                                ]
                                            },
                                            "value": {
                                                "kind": "TrueKeyword",
                                                "fullStart": 663,
                                                "fullEnd": 667,
                                                "start": 663,
                                                "end": 667,
                                                "fullWidth": 4,
                                                "width": 4,
                                                "text": "true",
                                                "value": true,
                                                "valueText": "true"
                                            }
                                        }
                                    }
                                ]
                            },
                            "semicolonToken": {
                                "kind": "SemicolonToken",
                                "fullStart": 667,
                                "fullEnd": 670,
                                "start": 667,
                                "end": 668,
                                "fullWidth": 3,
                                "width": 1,
                                "text": ";",
                                "value": ";",
                                "valueText": ";",
                                "hasTrailingTrivia": true,
                                "hasTrailingNewLine": true,
                                "trailingTrivia": [
                                    {
                                        "kind": "NewLineTrivia",
                                        "text": "\r\n"
                                    }
                                ]
                            }
                        },
                        {
                            "kind": "VariableStatement",
                            "fullStart": 670,
                            "fullEnd": 718,
                            "start": 680,
                            "end": 716,
                            "fullWidth": 48,
                            "width": 36,
                            "modifiers": [],
                            "variableDeclaration": {
                                "kind": "VariableDeclaration",
                                "fullStart": 670,
                                "fullEnd": 715,
                                "start": 680,
                                "end": 715,
                                "fullWidth": 45,
                                "width": 35,
                                "varKeyword": {
                                    "kind": "VarKeyword",
                                    "fullStart": 670,
                                    "fullEnd": 684,
                                    "start": 680,
                                    "end": 683,
                                    "fullWidth": 14,
                                    "width": 3,
                                    "text": "var",
                                    "value": "var",
                                    "valueText": "var",
                                    "hasLeadingTrivia": true,
                                    "hasLeadingNewLine": true,
                                    "hasTrailingTrivia": true,
                                    "leadingTrivia": [
                                        {
                                            "kind": "NewLineTrivia",
                                            "text": "\r\n"
                                        },
                                        {
                                            "kind": "WhitespaceTrivia",
                                            "text": "        "
                                        }
                                    ],
                                    "trailingTrivia": [
                                        {
                                            "kind": "WhitespaceTrivia",
                                            "text": " "
                                        }
                                    ]
                                },
                                "variableDeclarators": [
                                    {
                                        "kind": "VariableDeclarator",
                                        "fullStart": 684,
                                        "fullEnd": 715,
                                        "start": 684,
                                        "end": 715,
                                        "fullWidth": 31,
<<<<<<< HEAD
                                        "width": 31,
                                        "identifier": {
=======
                                        "propertyName": {
>>>>>>> 85e84683
                                            "kind": "IdentifierName",
                                            "fullStart": 684,
                                            "fullEnd": 702,
                                            "start": 684,
                                            "end": 701,
                                            "fullWidth": 18,
                                            "width": 17,
                                            "text": "expectedNullChars",
                                            "value": "expectedNullChars",
                                            "valueText": "expectedNullChars",
                                            "hasTrailingTrivia": true,
                                            "trailingTrivia": [
                                                {
                                                    "kind": "WhitespaceTrivia",
                                                    "text": " "
                                                }
                                            ]
                                        },
                                        "equalsValueClause": {
                                            "kind": "EqualsValueClause",
                                            "fullStart": 702,
                                            "fullEnd": 715,
                                            "start": 702,
                                            "end": 715,
                                            "fullWidth": 13,
                                            "width": 13,
                                            "equalsToken": {
                                                "kind": "EqualsToken",
                                                "fullStart": 702,
                                                "fullEnd": 704,
                                                "start": 702,
                                                "end": 703,
                                                "fullWidth": 2,
                                                "width": 1,
                                                "text": "=",
                                                "value": "=",
                                                "valueText": "=",
                                                "hasTrailingTrivia": true,
                                                "trailingTrivia": [
                                                    {
                                                        "kind": "WhitespaceTrivia",
                                                        "text": " "
                                                    }
                                                ]
                                            },
                                            "value": {
                                                "kind": "ObjectCreationExpression",
                                                "fullStart": 704,
                                                "fullEnd": 715,
                                                "start": 704,
                                                "end": 715,
                                                "fullWidth": 11,
                                                "width": 11,
                                                "newKeyword": {
                                                    "kind": "NewKeyword",
                                                    "fullStart": 704,
                                                    "fullEnd": 708,
                                                    "start": 704,
                                                    "end": 707,
                                                    "fullWidth": 4,
                                                    "width": 3,
                                                    "text": "new",
                                                    "value": "new",
                                                    "valueText": "new",
                                                    "hasTrailingTrivia": true,
                                                    "trailingTrivia": [
                                                        {
                                                            "kind": "WhitespaceTrivia",
                                                            "text": " "
                                                        }
                                                    ]
                                                },
                                                "expression": {
                                                    "kind": "IdentifierName",
                                                    "fullStart": 708,
                                                    "fullEnd": 713,
                                                    "start": 708,
                                                    "end": 713,
                                                    "fullWidth": 5,
                                                    "width": 5,
                                                    "text": "Array",
                                                    "value": "Array",
                                                    "valueText": "Array"
                                                },
                                                "argumentList": {
                                                    "kind": "ArgumentList",
                                                    "fullStart": 713,
                                                    "fullEnd": 715,
                                                    "start": 713,
                                                    "end": 715,
                                                    "fullWidth": 2,
                                                    "width": 2,
                                                    "openParenToken": {
                                                        "kind": "OpenParenToken",
                                                        "fullStart": 713,
                                                        "fullEnd": 714,
                                                        "start": 713,
                                                        "end": 714,
                                                        "fullWidth": 1,
                                                        "width": 1,
                                                        "text": "(",
                                                        "value": "(",
                                                        "valueText": "("
                                                    },
                                                    "arguments": [],
                                                    "closeParenToken": {
                                                        "kind": "CloseParenToken",
                                                        "fullStart": 714,
                                                        "fullEnd": 715,
                                                        "start": 714,
                                                        "end": 715,
                                                        "fullWidth": 1,
                                                        "width": 1,
                                                        "text": ")",
                                                        "value": ")",
                                                        "valueText": ")"
                                                    }
                                                }
                                            }
                                        }
                                    }
                                ]
                            },
                            "semicolonToken": {
                                "kind": "SemicolonToken",
                                "fullStart": 715,
                                "fullEnd": 718,
                                "start": 715,
                                "end": 716,
                                "fullWidth": 3,
                                "width": 1,
                                "text": ";",
                                "value": ";",
                                "valueText": ";",
                                "hasTrailingTrivia": true,
                                "hasTrailingNewLine": true,
                                "trailingTrivia": [
                                    {
                                        "kind": "NewLineTrivia",
                                        "text": "\r\n"
                                    }
                                ]
                            }
                        },
                        {
                            "kind": "ExpressionStatement",
                            "fullStart": 718,
                            "fullEnd": 761,
                            "start": 726,
                            "end": 759,
                            "fullWidth": 43,
                            "width": 33,
                            "expression": {
                                "kind": "AssignmentExpression",
                                "fullStart": 718,
                                "fullEnd": 758,
                                "start": 726,
                                "end": 758,
                                "fullWidth": 40,
                                "width": 32,
                                "left": {
                                    "kind": "ElementAccessExpression",
                                    "fullStart": 718,
                                    "fullEnd": 747,
                                    "start": 726,
                                    "end": 746,
                                    "fullWidth": 29,
                                    "width": 20,
                                    "expression": {
                                        "kind": "IdentifierName",
                                        "fullStart": 718,
                                        "fullEnd": 743,
                                        "start": 726,
                                        "end": 743,
                                        "fullWidth": 25,
                                        "width": 17,
                                        "text": "expectedNullChars",
                                        "value": "expectedNullChars",
                                        "valueText": "expectedNullChars",
                                        "hasLeadingTrivia": true,
                                        "leadingTrivia": [
                                            {
                                                "kind": "WhitespaceTrivia",
                                                "text": "        "
                                            }
                                        ]
                                    },
                                    "openBracketToken": {
                                        "kind": "OpenBracketToken",
                                        "fullStart": 743,
                                        "fullEnd": 744,
                                        "start": 743,
                                        "end": 744,
                                        "fullWidth": 1,
                                        "width": 1,
                                        "text": "[",
                                        "value": "[",
                                        "valueText": "["
                                    },
                                    "argumentExpression": {
                                        "kind": "NumericLiteral",
                                        "fullStart": 744,
                                        "fullEnd": 745,
                                        "start": 744,
                                        "end": 745,
                                        "fullWidth": 1,
                                        "width": 1,
                                        "text": "0",
                                        "value": 0,
                                        "valueText": "0"
                                    },
                                    "closeBracketToken": {
                                        "kind": "CloseBracketToken",
                                        "fullStart": 745,
                                        "fullEnd": 747,
                                        "start": 745,
                                        "end": 746,
                                        "fullWidth": 2,
                                        "width": 1,
                                        "text": "]",
                                        "value": "]",
                                        "valueText": "]",
                                        "hasTrailingTrivia": true,
                                        "trailingTrivia": [
                                            {
                                                "kind": "WhitespaceTrivia",
                                                "text": " "
                                            }
                                        ]
                                    }
                                },
                                "operatorToken": {
                                    "kind": "EqualsToken",
                                    "fullStart": 747,
                                    "fullEnd": 749,
                                    "start": 747,
                                    "end": 748,
                                    "fullWidth": 2,
                                    "width": 1,
                                    "text": "=",
                                    "value": "=",
                                    "valueText": "=",
                                    "hasTrailingTrivia": true,
                                    "trailingTrivia": [
                                        {
                                            "kind": "WhitespaceTrivia",
                                            "text": " "
                                        }
                                    ]
                                },
                                "right": {
                                    "kind": "StringLiteral",
                                    "fullStart": 749,
                                    "fullEnd": 758,
                                    "start": 749,
                                    "end": 758,
                                    "fullWidth": 9,
                                    "width": 9,
                                    "text": "\"\\\\u0000\"",
                                    "value": "\\u0000",
                                    "valueText": "\\u0000"
                                }
                            },
                            "semicolonToken": {
                                "kind": "SemicolonToken",
                                "fullStart": 758,
                                "fullEnd": 761,
                                "start": 758,
                                "end": 759,
                                "fullWidth": 3,
                                "width": 1,
                                "text": ";",
                                "value": ";",
                                "valueText": ";",
                                "hasTrailingTrivia": true,
                                "hasTrailingNewLine": true,
                                "trailingTrivia": [
                                    {
                                        "kind": "NewLineTrivia",
                                        "text": "\r\n"
                                    }
                                ]
                            }
                        },
                        {
                            "kind": "ExpressionStatement",
                            "fullStart": 761,
                            "fullEnd": 804,
                            "start": 769,
                            "end": 802,
                            "fullWidth": 43,
                            "width": 33,
                            "expression": {
                                "kind": "AssignmentExpression",
                                "fullStart": 761,
                                "fullEnd": 801,
                                "start": 769,
                                "end": 801,
                                "fullWidth": 40,
                                "width": 32,
                                "left": {
                                    "kind": "ElementAccessExpression",
                                    "fullStart": 761,
                                    "fullEnd": 790,
                                    "start": 769,
                                    "end": 789,
                                    "fullWidth": 29,
                                    "width": 20,
                                    "expression": {
                                        "kind": "IdentifierName",
                                        "fullStart": 761,
                                        "fullEnd": 786,
                                        "start": 769,
                                        "end": 786,
                                        "fullWidth": 25,
                                        "width": 17,
                                        "text": "expectedNullChars",
                                        "value": "expectedNullChars",
                                        "valueText": "expectedNullChars",
                                        "hasLeadingTrivia": true,
                                        "leadingTrivia": [
                                            {
                                                "kind": "WhitespaceTrivia",
                                                "text": "        "
                                            }
                                        ]
                                    },
                                    "openBracketToken": {
                                        "kind": "OpenBracketToken",
                                        "fullStart": 786,
                                        "fullEnd": 787,
                                        "start": 786,
                                        "end": 787,
                                        "fullWidth": 1,
                                        "width": 1,
                                        "text": "[",
                                        "value": "[",
                                        "valueText": "["
                                    },
                                    "argumentExpression": {
                                        "kind": "NumericLiteral",
                                        "fullStart": 787,
                                        "fullEnd": 788,
                                        "start": 787,
                                        "end": 788,
                                        "fullWidth": 1,
                                        "width": 1,
                                        "text": "1",
                                        "value": 1,
                                        "valueText": "1"
                                    },
                                    "closeBracketToken": {
                                        "kind": "CloseBracketToken",
                                        "fullStart": 788,
                                        "fullEnd": 790,
                                        "start": 788,
                                        "end": 789,
                                        "fullWidth": 2,
                                        "width": 1,
                                        "text": "]",
                                        "value": "]",
                                        "valueText": "]",
                                        "hasTrailingTrivia": true,
                                        "trailingTrivia": [
                                            {
                                                "kind": "WhitespaceTrivia",
                                                "text": " "
                                            }
                                        ]
                                    }
                                },
                                "operatorToken": {
                                    "kind": "EqualsToken",
                                    "fullStart": 790,
                                    "fullEnd": 792,
                                    "start": 790,
                                    "end": 791,
                                    "fullWidth": 2,
                                    "width": 1,
                                    "text": "=",
                                    "value": "=",
                                    "valueText": "=",
                                    "hasTrailingTrivia": true,
                                    "trailingTrivia": [
                                        {
                                            "kind": "WhitespaceTrivia",
                                            "text": " "
                                        }
                                    ]
                                },
                                "right": {
                                    "kind": "StringLiteral",
                                    "fullStart": 792,
                                    "fullEnd": 801,
                                    "start": 792,
                                    "end": 801,
                                    "fullWidth": 9,
                                    "width": 9,
                                    "text": "\"\\\\u0001\"",
                                    "value": "\\u0001",
                                    "valueText": "\\u0001"
                                }
                            },
                            "semicolonToken": {
                                "kind": "SemicolonToken",
                                "fullStart": 801,
                                "fullEnd": 804,
                                "start": 801,
                                "end": 802,
                                "fullWidth": 3,
                                "width": 1,
                                "text": ";",
                                "value": ";",
                                "valueText": ";",
                                "hasTrailingTrivia": true,
                                "hasTrailingNewLine": true,
                                "trailingTrivia": [
                                    {
                                        "kind": "NewLineTrivia",
                                        "text": "\r\n"
                                    }
                                ]
                            }
                        },
                        {
                            "kind": "ExpressionStatement",
                            "fullStart": 804,
                            "fullEnd": 847,
                            "start": 812,
                            "end": 845,
                            "fullWidth": 43,
                            "width": 33,
                            "expression": {
                                "kind": "AssignmentExpression",
                                "fullStart": 804,
                                "fullEnd": 844,
                                "start": 812,
                                "end": 844,
                                "fullWidth": 40,
                                "width": 32,
                                "left": {
                                    "kind": "ElementAccessExpression",
                                    "fullStart": 804,
                                    "fullEnd": 833,
                                    "start": 812,
                                    "end": 832,
                                    "fullWidth": 29,
                                    "width": 20,
                                    "expression": {
                                        "kind": "IdentifierName",
                                        "fullStart": 804,
                                        "fullEnd": 829,
                                        "start": 812,
                                        "end": 829,
                                        "fullWidth": 25,
                                        "width": 17,
                                        "text": "expectedNullChars",
                                        "value": "expectedNullChars",
                                        "valueText": "expectedNullChars",
                                        "hasLeadingTrivia": true,
                                        "leadingTrivia": [
                                            {
                                                "kind": "WhitespaceTrivia",
                                                "text": "        "
                                            }
                                        ]
                                    },
                                    "openBracketToken": {
                                        "kind": "OpenBracketToken",
                                        "fullStart": 829,
                                        "fullEnd": 830,
                                        "start": 829,
                                        "end": 830,
                                        "fullWidth": 1,
                                        "width": 1,
                                        "text": "[",
                                        "value": "[",
                                        "valueText": "["
                                    },
                                    "argumentExpression": {
                                        "kind": "NumericLiteral",
                                        "fullStart": 830,
                                        "fullEnd": 831,
                                        "start": 830,
                                        "end": 831,
                                        "fullWidth": 1,
                                        "width": 1,
                                        "text": "2",
                                        "value": 2,
                                        "valueText": "2"
                                    },
                                    "closeBracketToken": {
                                        "kind": "CloseBracketToken",
                                        "fullStart": 831,
                                        "fullEnd": 833,
                                        "start": 831,
                                        "end": 832,
                                        "fullWidth": 2,
                                        "width": 1,
                                        "text": "]",
                                        "value": "]",
                                        "valueText": "]",
                                        "hasTrailingTrivia": true,
                                        "trailingTrivia": [
                                            {
                                                "kind": "WhitespaceTrivia",
                                                "text": " "
                                            }
                                        ]
                                    }
                                },
                                "operatorToken": {
                                    "kind": "EqualsToken",
                                    "fullStart": 833,
                                    "fullEnd": 835,
                                    "start": 833,
                                    "end": 834,
                                    "fullWidth": 2,
                                    "width": 1,
                                    "text": "=",
                                    "value": "=",
                                    "valueText": "=",
                                    "hasTrailingTrivia": true,
                                    "trailingTrivia": [
                                        {
                                            "kind": "WhitespaceTrivia",
                                            "text": " "
                                        }
                                    ]
                                },
                                "right": {
                                    "kind": "StringLiteral",
                                    "fullStart": 835,
                                    "fullEnd": 844,
                                    "start": 835,
                                    "end": 844,
                                    "fullWidth": 9,
                                    "width": 9,
                                    "text": "\"\\\\u0002\"",
                                    "value": "\\u0002",
                                    "valueText": "\\u0002"
                                }
                            },
                            "semicolonToken": {
                                "kind": "SemicolonToken",
                                "fullStart": 844,
                                "fullEnd": 847,
                                "start": 844,
                                "end": 845,
                                "fullWidth": 3,
                                "width": 1,
                                "text": ";",
                                "value": ";",
                                "valueText": ";",
                                "hasTrailingTrivia": true,
                                "hasTrailingNewLine": true,
                                "trailingTrivia": [
                                    {
                                        "kind": "NewLineTrivia",
                                        "text": "\r\n"
                                    }
                                ]
                            }
                        },
                        {
                            "kind": "ExpressionStatement",
                            "fullStart": 847,
                            "fullEnd": 890,
                            "start": 855,
                            "end": 888,
                            "fullWidth": 43,
                            "width": 33,
                            "expression": {
                                "kind": "AssignmentExpression",
                                "fullStart": 847,
                                "fullEnd": 887,
                                "start": 855,
                                "end": 887,
                                "fullWidth": 40,
                                "width": 32,
                                "left": {
                                    "kind": "ElementAccessExpression",
                                    "fullStart": 847,
                                    "fullEnd": 876,
                                    "start": 855,
                                    "end": 875,
                                    "fullWidth": 29,
                                    "width": 20,
                                    "expression": {
                                        "kind": "IdentifierName",
                                        "fullStart": 847,
                                        "fullEnd": 872,
                                        "start": 855,
                                        "end": 872,
                                        "fullWidth": 25,
                                        "width": 17,
                                        "text": "expectedNullChars",
                                        "value": "expectedNullChars",
                                        "valueText": "expectedNullChars",
                                        "hasLeadingTrivia": true,
                                        "leadingTrivia": [
                                            {
                                                "kind": "WhitespaceTrivia",
                                                "text": "        "
                                            }
                                        ]
                                    },
                                    "openBracketToken": {
                                        "kind": "OpenBracketToken",
                                        "fullStart": 872,
                                        "fullEnd": 873,
                                        "start": 872,
                                        "end": 873,
                                        "fullWidth": 1,
                                        "width": 1,
                                        "text": "[",
                                        "value": "[",
                                        "valueText": "["
                                    },
                                    "argumentExpression": {
                                        "kind": "NumericLiteral",
                                        "fullStart": 873,
                                        "fullEnd": 874,
                                        "start": 873,
                                        "end": 874,
                                        "fullWidth": 1,
                                        "width": 1,
                                        "text": "3",
                                        "value": 3,
                                        "valueText": "3"
                                    },
                                    "closeBracketToken": {
                                        "kind": "CloseBracketToken",
                                        "fullStart": 874,
                                        "fullEnd": 876,
                                        "start": 874,
                                        "end": 875,
                                        "fullWidth": 2,
                                        "width": 1,
                                        "text": "]",
                                        "value": "]",
                                        "valueText": "]",
                                        "hasTrailingTrivia": true,
                                        "trailingTrivia": [
                                            {
                                                "kind": "WhitespaceTrivia",
                                                "text": " "
                                            }
                                        ]
                                    }
                                },
                                "operatorToken": {
                                    "kind": "EqualsToken",
                                    "fullStart": 876,
                                    "fullEnd": 878,
                                    "start": 876,
                                    "end": 877,
                                    "fullWidth": 2,
                                    "width": 1,
                                    "text": "=",
                                    "value": "=",
                                    "valueText": "=",
                                    "hasTrailingTrivia": true,
                                    "trailingTrivia": [
                                        {
                                            "kind": "WhitespaceTrivia",
                                            "text": " "
                                        }
                                    ]
                                },
                                "right": {
                                    "kind": "StringLiteral",
                                    "fullStart": 878,
                                    "fullEnd": 887,
                                    "start": 878,
                                    "end": 887,
                                    "fullWidth": 9,
                                    "width": 9,
                                    "text": "\"\\\\u0003\"",
                                    "value": "\\u0003",
                                    "valueText": "\\u0003"
                                }
                            },
                            "semicolonToken": {
                                "kind": "SemicolonToken",
                                "fullStart": 887,
                                "fullEnd": 890,
                                "start": 887,
                                "end": 888,
                                "fullWidth": 3,
                                "width": 1,
                                "text": ";",
                                "value": ";",
                                "valueText": ";",
                                "hasTrailingTrivia": true,
                                "hasTrailingNewLine": true,
                                "trailingTrivia": [
                                    {
                                        "kind": "NewLineTrivia",
                                        "text": "\r\n"
                                    }
                                ]
                            }
                        },
                        {
                            "kind": "ExpressionStatement",
                            "fullStart": 890,
                            "fullEnd": 933,
                            "start": 898,
                            "end": 931,
                            "fullWidth": 43,
                            "width": 33,
                            "expression": {
                                "kind": "AssignmentExpression",
                                "fullStart": 890,
                                "fullEnd": 930,
                                "start": 898,
                                "end": 930,
                                "fullWidth": 40,
                                "width": 32,
                                "left": {
                                    "kind": "ElementAccessExpression",
                                    "fullStart": 890,
                                    "fullEnd": 919,
                                    "start": 898,
                                    "end": 918,
                                    "fullWidth": 29,
                                    "width": 20,
                                    "expression": {
                                        "kind": "IdentifierName",
                                        "fullStart": 890,
                                        "fullEnd": 915,
                                        "start": 898,
                                        "end": 915,
                                        "fullWidth": 25,
                                        "width": 17,
                                        "text": "expectedNullChars",
                                        "value": "expectedNullChars",
                                        "valueText": "expectedNullChars",
                                        "hasLeadingTrivia": true,
                                        "leadingTrivia": [
                                            {
                                                "kind": "WhitespaceTrivia",
                                                "text": "        "
                                            }
                                        ]
                                    },
                                    "openBracketToken": {
                                        "kind": "OpenBracketToken",
                                        "fullStart": 915,
                                        "fullEnd": 916,
                                        "start": 915,
                                        "end": 916,
                                        "fullWidth": 1,
                                        "width": 1,
                                        "text": "[",
                                        "value": "[",
                                        "valueText": "["
                                    },
                                    "argumentExpression": {
                                        "kind": "NumericLiteral",
                                        "fullStart": 916,
                                        "fullEnd": 917,
                                        "start": 916,
                                        "end": 917,
                                        "fullWidth": 1,
                                        "width": 1,
                                        "text": "4",
                                        "value": 4,
                                        "valueText": "4"
                                    },
                                    "closeBracketToken": {
                                        "kind": "CloseBracketToken",
                                        "fullStart": 917,
                                        "fullEnd": 919,
                                        "start": 917,
                                        "end": 918,
                                        "fullWidth": 2,
                                        "width": 1,
                                        "text": "]",
                                        "value": "]",
                                        "valueText": "]",
                                        "hasTrailingTrivia": true,
                                        "trailingTrivia": [
                                            {
                                                "kind": "WhitespaceTrivia",
                                                "text": " "
                                            }
                                        ]
                                    }
                                },
                                "operatorToken": {
                                    "kind": "EqualsToken",
                                    "fullStart": 919,
                                    "fullEnd": 921,
                                    "start": 919,
                                    "end": 920,
                                    "fullWidth": 2,
                                    "width": 1,
                                    "text": "=",
                                    "value": "=",
                                    "valueText": "=",
                                    "hasTrailingTrivia": true,
                                    "trailingTrivia": [
                                        {
                                            "kind": "WhitespaceTrivia",
                                            "text": " "
                                        }
                                    ]
                                },
                                "right": {
                                    "kind": "StringLiteral",
                                    "fullStart": 921,
                                    "fullEnd": 930,
                                    "start": 921,
                                    "end": 930,
                                    "fullWidth": 9,
                                    "width": 9,
                                    "text": "\"\\\\u0004\"",
                                    "value": "\\u0004",
                                    "valueText": "\\u0004"
                                }
                            },
                            "semicolonToken": {
                                "kind": "SemicolonToken",
                                "fullStart": 930,
                                "fullEnd": 933,
                                "start": 930,
                                "end": 931,
                                "fullWidth": 3,
                                "width": 1,
                                "text": ";",
                                "value": ";",
                                "valueText": ";",
                                "hasTrailingTrivia": true,
                                "hasTrailingNewLine": true,
                                "trailingTrivia": [
                                    {
                                        "kind": "NewLineTrivia",
                                        "text": "\r\n"
                                    }
                                ]
                            }
                        },
                        {
                            "kind": "ExpressionStatement",
                            "fullStart": 933,
                            "fullEnd": 976,
                            "start": 941,
                            "end": 974,
                            "fullWidth": 43,
                            "width": 33,
                            "expression": {
                                "kind": "AssignmentExpression",
                                "fullStart": 933,
                                "fullEnd": 973,
                                "start": 941,
                                "end": 973,
                                "fullWidth": 40,
                                "width": 32,
                                "left": {
                                    "kind": "ElementAccessExpression",
                                    "fullStart": 933,
                                    "fullEnd": 962,
                                    "start": 941,
                                    "end": 961,
                                    "fullWidth": 29,
                                    "width": 20,
                                    "expression": {
                                        "kind": "IdentifierName",
                                        "fullStart": 933,
                                        "fullEnd": 958,
                                        "start": 941,
                                        "end": 958,
                                        "fullWidth": 25,
                                        "width": 17,
                                        "text": "expectedNullChars",
                                        "value": "expectedNullChars",
                                        "valueText": "expectedNullChars",
                                        "hasLeadingTrivia": true,
                                        "leadingTrivia": [
                                            {
                                                "kind": "WhitespaceTrivia",
                                                "text": "        "
                                            }
                                        ]
                                    },
                                    "openBracketToken": {
                                        "kind": "OpenBracketToken",
                                        "fullStart": 958,
                                        "fullEnd": 959,
                                        "start": 958,
                                        "end": 959,
                                        "fullWidth": 1,
                                        "width": 1,
                                        "text": "[",
                                        "value": "[",
                                        "valueText": "["
                                    },
                                    "argumentExpression": {
                                        "kind": "NumericLiteral",
                                        "fullStart": 959,
                                        "fullEnd": 960,
                                        "start": 959,
                                        "end": 960,
                                        "fullWidth": 1,
                                        "width": 1,
                                        "text": "5",
                                        "value": 5,
                                        "valueText": "5"
                                    },
                                    "closeBracketToken": {
                                        "kind": "CloseBracketToken",
                                        "fullStart": 960,
                                        "fullEnd": 962,
                                        "start": 960,
                                        "end": 961,
                                        "fullWidth": 2,
                                        "width": 1,
                                        "text": "]",
                                        "value": "]",
                                        "valueText": "]",
                                        "hasTrailingTrivia": true,
                                        "trailingTrivia": [
                                            {
                                                "kind": "WhitespaceTrivia",
                                                "text": " "
                                            }
                                        ]
                                    }
                                },
                                "operatorToken": {
                                    "kind": "EqualsToken",
                                    "fullStart": 962,
                                    "fullEnd": 964,
                                    "start": 962,
                                    "end": 963,
                                    "fullWidth": 2,
                                    "width": 1,
                                    "text": "=",
                                    "value": "=",
                                    "valueText": "=",
                                    "hasTrailingTrivia": true,
                                    "trailingTrivia": [
                                        {
                                            "kind": "WhitespaceTrivia",
                                            "text": " "
                                        }
                                    ]
                                },
                                "right": {
                                    "kind": "StringLiteral",
                                    "fullStart": 964,
                                    "fullEnd": 973,
                                    "start": 964,
                                    "end": 973,
                                    "fullWidth": 9,
                                    "width": 9,
                                    "text": "\"\\\\u0005\"",
                                    "value": "\\u0005",
                                    "valueText": "\\u0005"
                                }
                            },
                            "semicolonToken": {
                                "kind": "SemicolonToken",
                                "fullStart": 973,
                                "fullEnd": 976,
                                "start": 973,
                                "end": 974,
                                "fullWidth": 3,
                                "width": 1,
                                "text": ";",
                                "value": ";",
                                "valueText": ";",
                                "hasTrailingTrivia": true,
                                "hasTrailingNewLine": true,
                                "trailingTrivia": [
                                    {
                                        "kind": "NewLineTrivia",
                                        "text": "\r\n"
                                    }
                                ]
                            }
                        },
                        {
                            "kind": "ExpressionStatement",
                            "fullStart": 976,
                            "fullEnd": 1019,
                            "start": 984,
                            "end": 1017,
                            "fullWidth": 43,
                            "width": 33,
                            "expression": {
                                "kind": "AssignmentExpression",
                                "fullStart": 976,
                                "fullEnd": 1016,
                                "start": 984,
                                "end": 1016,
                                "fullWidth": 40,
                                "width": 32,
                                "left": {
                                    "kind": "ElementAccessExpression",
                                    "fullStart": 976,
                                    "fullEnd": 1005,
                                    "start": 984,
                                    "end": 1004,
                                    "fullWidth": 29,
                                    "width": 20,
                                    "expression": {
                                        "kind": "IdentifierName",
                                        "fullStart": 976,
                                        "fullEnd": 1001,
                                        "start": 984,
                                        "end": 1001,
                                        "fullWidth": 25,
                                        "width": 17,
                                        "text": "expectedNullChars",
                                        "value": "expectedNullChars",
                                        "valueText": "expectedNullChars",
                                        "hasLeadingTrivia": true,
                                        "leadingTrivia": [
                                            {
                                                "kind": "WhitespaceTrivia",
                                                "text": "        "
                                            }
                                        ]
                                    },
                                    "openBracketToken": {
                                        "kind": "OpenBracketToken",
                                        "fullStart": 1001,
                                        "fullEnd": 1002,
                                        "start": 1001,
                                        "end": 1002,
                                        "fullWidth": 1,
                                        "width": 1,
                                        "text": "[",
                                        "value": "[",
                                        "valueText": "["
                                    },
                                    "argumentExpression": {
                                        "kind": "NumericLiteral",
                                        "fullStart": 1002,
                                        "fullEnd": 1003,
                                        "start": 1002,
                                        "end": 1003,
                                        "fullWidth": 1,
                                        "width": 1,
                                        "text": "6",
                                        "value": 6,
                                        "valueText": "6"
                                    },
                                    "closeBracketToken": {
                                        "kind": "CloseBracketToken",
                                        "fullStart": 1003,
                                        "fullEnd": 1005,
                                        "start": 1003,
                                        "end": 1004,
                                        "fullWidth": 2,
                                        "width": 1,
                                        "text": "]",
                                        "value": "]",
                                        "valueText": "]",
                                        "hasTrailingTrivia": true,
                                        "trailingTrivia": [
                                            {
                                                "kind": "WhitespaceTrivia",
                                                "text": " "
                                            }
                                        ]
                                    }
                                },
                                "operatorToken": {
                                    "kind": "EqualsToken",
                                    "fullStart": 1005,
                                    "fullEnd": 1007,
                                    "start": 1005,
                                    "end": 1006,
                                    "fullWidth": 2,
                                    "width": 1,
                                    "text": "=",
                                    "value": "=",
                                    "valueText": "=",
                                    "hasTrailingTrivia": true,
                                    "trailingTrivia": [
                                        {
                                            "kind": "WhitespaceTrivia",
                                            "text": " "
                                        }
                                    ]
                                },
                                "right": {
                                    "kind": "StringLiteral",
                                    "fullStart": 1007,
                                    "fullEnd": 1016,
                                    "start": 1007,
                                    "end": 1016,
                                    "fullWidth": 9,
                                    "width": 9,
                                    "text": "\"\\\\u0006\"",
                                    "value": "\\u0006",
                                    "valueText": "\\u0006"
                                }
                            },
                            "semicolonToken": {
                                "kind": "SemicolonToken",
                                "fullStart": 1016,
                                "fullEnd": 1019,
                                "start": 1016,
                                "end": 1017,
                                "fullWidth": 3,
                                "width": 1,
                                "text": ";",
                                "value": ";",
                                "valueText": ";",
                                "hasTrailingTrivia": true,
                                "hasTrailingNewLine": true,
                                "trailingTrivia": [
                                    {
                                        "kind": "NewLineTrivia",
                                        "text": "\r\n"
                                    }
                                ]
                            }
                        },
                        {
                            "kind": "ExpressionStatement",
                            "fullStart": 1019,
                            "fullEnd": 1062,
                            "start": 1027,
                            "end": 1060,
                            "fullWidth": 43,
                            "width": 33,
                            "expression": {
                                "kind": "AssignmentExpression",
                                "fullStart": 1019,
                                "fullEnd": 1059,
                                "start": 1027,
                                "end": 1059,
                                "fullWidth": 40,
                                "width": 32,
                                "left": {
                                    "kind": "ElementAccessExpression",
                                    "fullStart": 1019,
                                    "fullEnd": 1048,
                                    "start": 1027,
                                    "end": 1047,
                                    "fullWidth": 29,
                                    "width": 20,
                                    "expression": {
                                        "kind": "IdentifierName",
                                        "fullStart": 1019,
                                        "fullEnd": 1044,
                                        "start": 1027,
                                        "end": 1044,
                                        "fullWidth": 25,
                                        "width": 17,
                                        "text": "expectedNullChars",
                                        "value": "expectedNullChars",
                                        "valueText": "expectedNullChars",
                                        "hasLeadingTrivia": true,
                                        "leadingTrivia": [
                                            {
                                                "kind": "WhitespaceTrivia",
                                                "text": "        "
                                            }
                                        ]
                                    },
                                    "openBracketToken": {
                                        "kind": "OpenBracketToken",
                                        "fullStart": 1044,
                                        "fullEnd": 1045,
                                        "start": 1044,
                                        "end": 1045,
                                        "fullWidth": 1,
                                        "width": 1,
                                        "text": "[",
                                        "value": "[",
                                        "valueText": "["
                                    },
                                    "argumentExpression": {
                                        "kind": "NumericLiteral",
                                        "fullStart": 1045,
                                        "fullEnd": 1046,
                                        "start": 1045,
                                        "end": 1046,
                                        "fullWidth": 1,
                                        "width": 1,
                                        "text": "7",
                                        "value": 7,
                                        "valueText": "7"
                                    },
                                    "closeBracketToken": {
                                        "kind": "CloseBracketToken",
                                        "fullStart": 1046,
                                        "fullEnd": 1048,
                                        "start": 1046,
                                        "end": 1047,
                                        "fullWidth": 2,
                                        "width": 1,
                                        "text": "]",
                                        "value": "]",
                                        "valueText": "]",
                                        "hasTrailingTrivia": true,
                                        "trailingTrivia": [
                                            {
                                                "kind": "WhitespaceTrivia",
                                                "text": " "
                                            }
                                        ]
                                    }
                                },
                                "operatorToken": {
                                    "kind": "EqualsToken",
                                    "fullStart": 1048,
                                    "fullEnd": 1050,
                                    "start": 1048,
                                    "end": 1049,
                                    "fullWidth": 2,
                                    "width": 1,
                                    "text": "=",
                                    "value": "=",
                                    "valueText": "=",
                                    "hasTrailingTrivia": true,
                                    "trailingTrivia": [
                                        {
                                            "kind": "WhitespaceTrivia",
                                            "text": " "
                                        }
                                    ]
                                },
                                "right": {
                                    "kind": "StringLiteral",
                                    "fullStart": 1050,
                                    "fullEnd": 1059,
                                    "start": 1050,
                                    "end": 1059,
                                    "fullWidth": 9,
                                    "width": 9,
                                    "text": "\"\\\\u0007\"",
                                    "value": "\\u0007",
                                    "valueText": "\\u0007"
                                }
                            },
                            "semicolonToken": {
                                "kind": "SemicolonToken",
                                "fullStart": 1059,
                                "fullEnd": 1062,
                                "start": 1059,
                                "end": 1060,
                                "fullWidth": 3,
                                "width": 1,
                                "text": ";",
                                "value": ";",
                                "valueText": ";",
                                "hasTrailingTrivia": true,
                                "hasTrailingNewLine": true,
                                "trailingTrivia": [
                                    {
                                        "kind": "NewLineTrivia",
                                        "text": "\r\n"
                                    }
                                ]
                            }
                        },
                        {
                            "kind": "ExpressionStatement",
                            "fullStart": 1062,
                            "fullEnd": 1101,
                            "start": 1070,
                            "end": 1099,
                            "fullWidth": 39,
                            "width": 29,
                            "expression": {
                                "kind": "AssignmentExpression",
                                "fullStart": 1062,
                                "fullEnd": 1098,
                                "start": 1070,
                                "end": 1098,
                                "fullWidth": 36,
                                "width": 28,
                                "left": {
                                    "kind": "ElementAccessExpression",
                                    "fullStart": 1062,
                                    "fullEnd": 1091,
                                    "start": 1070,
                                    "end": 1090,
                                    "fullWidth": 29,
                                    "width": 20,
                                    "expression": {
                                        "kind": "IdentifierName",
                                        "fullStart": 1062,
                                        "fullEnd": 1087,
                                        "start": 1070,
                                        "end": 1087,
                                        "fullWidth": 25,
                                        "width": 17,
                                        "text": "expectedNullChars",
                                        "value": "expectedNullChars",
                                        "valueText": "expectedNullChars",
                                        "hasLeadingTrivia": true,
                                        "leadingTrivia": [
                                            {
                                                "kind": "WhitespaceTrivia",
                                                "text": "        "
                                            }
                                        ]
                                    },
                                    "openBracketToken": {
                                        "kind": "OpenBracketToken",
                                        "fullStart": 1087,
                                        "fullEnd": 1088,
                                        "start": 1087,
                                        "end": 1088,
                                        "fullWidth": 1,
                                        "width": 1,
                                        "text": "[",
                                        "value": "[",
                                        "valueText": "["
                                    },
                                    "argumentExpression": {
                                        "kind": "NumericLiteral",
                                        "fullStart": 1088,
                                        "fullEnd": 1089,
                                        "start": 1088,
                                        "end": 1089,
                                        "fullWidth": 1,
                                        "width": 1,
                                        "text": "8",
                                        "value": 8,
                                        "valueText": "8"
                                    },
                                    "closeBracketToken": {
                                        "kind": "CloseBracketToken",
                                        "fullStart": 1089,
                                        "fullEnd": 1091,
                                        "start": 1089,
                                        "end": 1090,
                                        "fullWidth": 2,
                                        "width": 1,
                                        "text": "]",
                                        "value": "]",
                                        "valueText": "]",
                                        "hasTrailingTrivia": true,
                                        "trailingTrivia": [
                                            {
                                                "kind": "WhitespaceTrivia",
                                                "text": " "
                                            }
                                        ]
                                    }
                                },
                                "operatorToken": {
                                    "kind": "EqualsToken",
                                    "fullStart": 1091,
                                    "fullEnd": 1093,
                                    "start": 1091,
                                    "end": 1092,
                                    "fullWidth": 2,
                                    "width": 1,
                                    "text": "=",
                                    "value": "=",
                                    "valueText": "=",
                                    "hasTrailingTrivia": true,
                                    "trailingTrivia": [
                                        {
                                            "kind": "WhitespaceTrivia",
                                            "text": " "
                                        }
                                    ]
                                },
                                "right": {
                                    "kind": "StringLiteral",
                                    "fullStart": 1093,
                                    "fullEnd": 1098,
                                    "start": 1093,
                                    "end": 1098,
                                    "fullWidth": 5,
                                    "width": 5,
                                    "text": "\"\\\\b\"",
                                    "value": "\\b",
                                    "valueText": "\\b"
                                }
                            },
                            "semicolonToken": {
                                "kind": "SemicolonToken",
                                "fullStart": 1098,
                                "fullEnd": 1101,
                                "start": 1098,
                                "end": 1099,
                                "fullWidth": 3,
                                "width": 1,
                                "text": ";",
                                "value": ";",
                                "valueText": ";",
                                "hasTrailingTrivia": true,
                                "hasTrailingNewLine": true,
                                "trailingTrivia": [
                                    {
                                        "kind": "NewLineTrivia",
                                        "text": "\r\n"
                                    }
                                ]
                            }
                        },
                        {
                            "kind": "ExpressionStatement",
                            "fullStart": 1101,
                            "fullEnd": 1140,
                            "start": 1109,
                            "end": 1138,
                            "fullWidth": 39,
                            "width": 29,
                            "expression": {
                                "kind": "AssignmentExpression",
                                "fullStart": 1101,
                                "fullEnd": 1137,
                                "start": 1109,
                                "end": 1137,
                                "fullWidth": 36,
                                "width": 28,
                                "left": {
                                    "kind": "ElementAccessExpression",
                                    "fullStart": 1101,
                                    "fullEnd": 1130,
                                    "start": 1109,
                                    "end": 1129,
                                    "fullWidth": 29,
                                    "width": 20,
                                    "expression": {
                                        "kind": "IdentifierName",
                                        "fullStart": 1101,
                                        "fullEnd": 1126,
                                        "start": 1109,
                                        "end": 1126,
                                        "fullWidth": 25,
                                        "width": 17,
                                        "text": "expectedNullChars",
                                        "value": "expectedNullChars",
                                        "valueText": "expectedNullChars",
                                        "hasLeadingTrivia": true,
                                        "leadingTrivia": [
                                            {
                                                "kind": "WhitespaceTrivia",
                                                "text": "        "
                                            }
                                        ]
                                    },
                                    "openBracketToken": {
                                        "kind": "OpenBracketToken",
                                        "fullStart": 1126,
                                        "fullEnd": 1127,
                                        "start": 1126,
                                        "end": 1127,
                                        "fullWidth": 1,
                                        "width": 1,
                                        "text": "[",
                                        "value": "[",
                                        "valueText": "["
                                    },
                                    "argumentExpression": {
                                        "kind": "NumericLiteral",
                                        "fullStart": 1127,
                                        "fullEnd": 1128,
                                        "start": 1127,
                                        "end": 1128,
                                        "fullWidth": 1,
                                        "width": 1,
                                        "text": "9",
                                        "value": 9,
                                        "valueText": "9"
                                    },
                                    "closeBracketToken": {
                                        "kind": "CloseBracketToken",
                                        "fullStart": 1128,
                                        "fullEnd": 1130,
                                        "start": 1128,
                                        "end": 1129,
                                        "fullWidth": 2,
                                        "width": 1,
                                        "text": "]",
                                        "value": "]",
                                        "valueText": "]",
                                        "hasTrailingTrivia": true,
                                        "trailingTrivia": [
                                            {
                                                "kind": "WhitespaceTrivia",
                                                "text": " "
                                            }
                                        ]
                                    }
                                },
                                "operatorToken": {
                                    "kind": "EqualsToken",
                                    "fullStart": 1130,
                                    "fullEnd": 1132,
                                    "start": 1130,
                                    "end": 1131,
                                    "fullWidth": 2,
                                    "width": 1,
                                    "text": "=",
                                    "value": "=",
                                    "valueText": "=",
                                    "hasTrailingTrivia": true,
                                    "trailingTrivia": [
                                        {
                                            "kind": "WhitespaceTrivia",
                                            "text": " "
                                        }
                                    ]
                                },
                                "right": {
                                    "kind": "StringLiteral",
                                    "fullStart": 1132,
                                    "fullEnd": 1137,
                                    "start": 1132,
                                    "end": 1137,
                                    "fullWidth": 5,
                                    "width": 5,
                                    "text": "\"\\\\t\"",
                                    "value": "\\t",
                                    "valueText": "\\t"
                                }
                            },
                            "semicolonToken": {
                                "kind": "SemicolonToken",
                                "fullStart": 1137,
                                "fullEnd": 1140,
                                "start": 1137,
                                "end": 1138,
                                "fullWidth": 3,
                                "width": 1,
                                "text": ";",
                                "value": ";",
                                "valueText": ";",
                                "hasTrailingTrivia": true,
                                "hasTrailingNewLine": true,
                                "trailingTrivia": [
                                    {
                                        "kind": "NewLineTrivia",
                                        "text": "\r\n"
                                    }
                                ]
                            }
                        },
                        {
                            "kind": "ExpressionStatement",
                            "fullStart": 1140,
                            "fullEnd": 1180,
                            "start": 1148,
                            "end": 1178,
                            "fullWidth": 40,
                            "width": 30,
                            "expression": {
                                "kind": "AssignmentExpression",
                                "fullStart": 1140,
                                "fullEnd": 1177,
                                "start": 1148,
                                "end": 1177,
                                "fullWidth": 37,
                                "width": 29,
                                "left": {
                                    "kind": "ElementAccessExpression",
                                    "fullStart": 1140,
                                    "fullEnd": 1170,
                                    "start": 1148,
                                    "end": 1169,
                                    "fullWidth": 30,
                                    "width": 21,
                                    "expression": {
                                        "kind": "IdentifierName",
                                        "fullStart": 1140,
                                        "fullEnd": 1165,
                                        "start": 1148,
                                        "end": 1165,
                                        "fullWidth": 25,
                                        "width": 17,
                                        "text": "expectedNullChars",
                                        "value": "expectedNullChars",
                                        "valueText": "expectedNullChars",
                                        "hasLeadingTrivia": true,
                                        "leadingTrivia": [
                                            {
                                                "kind": "WhitespaceTrivia",
                                                "text": "        "
                                            }
                                        ]
                                    },
                                    "openBracketToken": {
                                        "kind": "OpenBracketToken",
                                        "fullStart": 1165,
                                        "fullEnd": 1166,
                                        "start": 1165,
                                        "end": 1166,
                                        "fullWidth": 1,
                                        "width": 1,
                                        "text": "[",
                                        "value": "[",
                                        "valueText": "["
                                    },
                                    "argumentExpression": {
                                        "kind": "NumericLiteral",
                                        "fullStart": 1166,
                                        "fullEnd": 1168,
                                        "start": 1166,
                                        "end": 1168,
                                        "fullWidth": 2,
                                        "width": 2,
                                        "text": "10",
                                        "value": 10,
                                        "valueText": "10"
                                    },
                                    "closeBracketToken": {
                                        "kind": "CloseBracketToken",
                                        "fullStart": 1168,
                                        "fullEnd": 1170,
                                        "start": 1168,
                                        "end": 1169,
                                        "fullWidth": 2,
                                        "width": 1,
                                        "text": "]",
                                        "value": "]",
                                        "valueText": "]",
                                        "hasTrailingTrivia": true,
                                        "trailingTrivia": [
                                            {
                                                "kind": "WhitespaceTrivia",
                                                "text": " "
                                            }
                                        ]
                                    }
                                },
                                "operatorToken": {
                                    "kind": "EqualsToken",
                                    "fullStart": 1170,
                                    "fullEnd": 1172,
                                    "start": 1170,
                                    "end": 1171,
                                    "fullWidth": 2,
                                    "width": 1,
                                    "text": "=",
                                    "value": "=",
                                    "valueText": "=",
                                    "hasTrailingTrivia": true,
                                    "trailingTrivia": [
                                        {
                                            "kind": "WhitespaceTrivia",
                                            "text": " "
                                        }
                                    ]
                                },
                                "right": {
                                    "kind": "StringLiteral",
                                    "fullStart": 1172,
                                    "fullEnd": 1177,
                                    "start": 1172,
                                    "end": 1177,
                                    "fullWidth": 5,
                                    "width": 5,
                                    "text": "\"\\\\n\"",
                                    "value": "\\n",
                                    "valueText": "\\n"
                                }
                            },
                            "semicolonToken": {
                                "kind": "SemicolonToken",
                                "fullStart": 1177,
                                "fullEnd": 1180,
                                "start": 1177,
                                "end": 1178,
                                "fullWidth": 3,
                                "width": 1,
                                "text": ";",
                                "value": ";",
                                "valueText": ";",
                                "hasTrailingTrivia": true,
                                "hasTrailingNewLine": true,
                                "trailingTrivia": [
                                    {
                                        "kind": "NewLineTrivia",
                                        "text": "\r\n"
                                    }
                                ]
                            }
                        },
                        {
                            "kind": "ExpressionStatement",
                            "fullStart": 1180,
                            "fullEnd": 1224,
                            "start": 1188,
                            "end": 1222,
                            "fullWidth": 44,
                            "width": 34,
                            "expression": {
                                "kind": "AssignmentExpression",
                                "fullStart": 1180,
                                "fullEnd": 1221,
                                "start": 1188,
                                "end": 1221,
                                "fullWidth": 41,
                                "width": 33,
                                "left": {
                                    "kind": "ElementAccessExpression",
                                    "fullStart": 1180,
                                    "fullEnd": 1210,
                                    "start": 1188,
                                    "end": 1209,
                                    "fullWidth": 30,
                                    "width": 21,
                                    "expression": {
                                        "kind": "IdentifierName",
                                        "fullStart": 1180,
                                        "fullEnd": 1205,
                                        "start": 1188,
                                        "end": 1205,
                                        "fullWidth": 25,
                                        "width": 17,
                                        "text": "expectedNullChars",
                                        "value": "expectedNullChars",
                                        "valueText": "expectedNullChars",
                                        "hasLeadingTrivia": true,
                                        "leadingTrivia": [
                                            {
                                                "kind": "WhitespaceTrivia",
                                                "text": "        "
                                            }
                                        ]
                                    },
                                    "openBracketToken": {
                                        "kind": "OpenBracketToken",
                                        "fullStart": 1205,
                                        "fullEnd": 1206,
                                        "start": 1205,
                                        "end": 1206,
                                        "fullWidth": 1,
                                        "width": 1,
                                        "text": "[",
                                        "value": "[",
                                        "valueText": "["
                                    },
                                    "argumentExpression": {
                                        "kind": "NumericLiteral",
                                        "fullStart": 1206,
                                        "fullEnd": 1208,
                                        "start": 1206,
                                        "end": 1208,
                                        "fullWidth": 2,
                                        "width": 2,
                                        "text": "11",
                                        "value": 11,
                                        "valueText": "11"
                                    },
                                    "closeBracketToken": {
                                        "kind": "CloseBracketToken",
                                        "fullStart": 1208,
                                        "fullEnd": 1210,
                                        "start": 1208,
                                        "end": 1209,
                                        "fullWidth": 2,
                                        "width": 1,
                                        "text": "]",
                                        "value": "]",
                                        "valueText": "]",
                                        "hasTrailingTrivia": true,
                                        "trailingTrivia": [
                                            {
                                                "kind": "WhitespaceTrivia",
                                                "text": " "
                                            }
                                        ]
                                    }
                                },
                                "operatorToken": {
                                    "kind": "EqualsToken",
                                    "fullStart": 1210,
                                    "fullEnd": 1212,
                                    "start": 1210,
                                    "end": 1211,
                                    "fullWidth": 2,
                                    "width": 1,
                                    "text": "=",
                                    "value": "=",
                                    "valueText": "=",
                                    "hasTrailingTrivia": true,
                                    "trailingTrivia": [
                                        {
                                            "kind": "WhitespaceTrivia",
                                            "text": " "
                                        }
                                    ]
                                },
                                "right": {
                                    "kind": "StringLiteral",
                                    "fullStart": 1212,
                                    "fullEnd": 1221,
                                    "start": 1212,
                                    "end": 1221,
                                    "fullWidth": 9,
                                    "width": 9,
                                    "text": "\"\\\\u000b\"",
                                    "value": "\\u000b",
                                    "valueText": "\\u000b"
                                }
                            },
                            "semicolonToken": {
                                "kind": "SemicolonToken",
                                "fullStart": 1221,
                                "fullEnd": 1224,
                                "start": 1221,
                                "end": 1222,
                                "fullWidth": 3,
                                "width": 1,
                                "text": ";",
                                "value": ";",
                                "valueText": ";",
                                "hasTrailingTrivia": true,
                                "hasTrailingNewLine": true,
                                "trailingTrivia": [
                                    {
                                        "kind": "NewLineTrivia",
                                        "text": "\r\n"
                                    }
                                ]
                            }
                        },
                        {
                            "kind": "ExpressionStatement",
                            "fullStart": 1224,
                            "fullEnd": 1264,
                            "start": 1232,
                            "end": 1262,
                            "fullWidth": 40,
                            "width": 30,
                            "expression": {
                                "kind": "AssignmentExpression",
                                "fullStart": 1224,
                                "fullEnd": 1261,
                                "start": 1232,
                                "end": 1261,
                                "fullWidth": 37,
                                "width": 29,
                                "left": {
                                    "kind": "ElementAccessExpression",
                                    "fullStart": 1224,
                                    "fullEnd": 1254,
                                    "start": 1232,
                                    "end": 1253,
                                    "fullWidth": 30,
                                    "width": 21,
                                    "expression": {
                                        "kind": "IdentifierName",
                                        "fullStart": 1224,
                                        "fullEnd": 1249,
                                        "start": 1232,
                                        "end": 1249,
                                        "fullWidth": 25,
                                        "width": 17,
                                        "text": "expectedNullChars",
                                        "value": "expectedNullChars",
                                        "valueText": "expectedNullChars",
                                        "hasLeadingTrivia": true,
                                        "leadingTrivia": [
                                            {
                                                "kind": "WhitespaceTrivia",
                                                "text": "        "
                                            }
                                        ]
                                    },
                                    "openBracketToken": {
                                        "kind": "OpenBracketToken",
                                        "fullStart": 1249,
                                        "fullEnd": 1250,
                                        "start": 1249,
                                        "end": 1250,
                                        "fullWidth": 1,
                                        "width": 1,
                                        "text": "[",
                                        "value": "[",
                                        "valueText": "["
                                    },
                                    "argumentExpression": {
                                        "kind": "NumericLiteral",
                                        "fullStart": 1250,
                                        "fullEnd": 1252,
                                        "start": 1250,
                                        "end": 1252,
                                        "fullWidth": 2,
                                        "width": 2,
                                        "text": "12",
                                        "value": 12,
                                        "valueText": "12"
                                    },
                                    "closeBracketToken": {
                                        "kind": "CloseBracketToken",
                                        "fullStart": 1252,
                                        "fullEnd": 1254,
                                        "start": 1252,
                                        "end": 1253,
                                        "fullWidth": 2,
                                        "width": 1,
                                        "text": "]",
                                        "value": "]",
                                        "valueText": "]",
                                        "hasTrailingTrivia": true,
                                        "trailingTrivia": [
                                            {
                                                "kind": "WhitespaceTrivia",
                                                "text": " "
                                            }
                                        ]
                                    }
                                },
                                "operatorToken": {
                                    "kind": "EqualsToken",
                                    "fullStart": 1254,
                                    "fullEnd": 1256,
                                    "start": 1254,
                                    "end": 1255,
                                    "fullWidth": 2,
                                    "width": 1,
                                    "text": "=",
                                    "value": "=",
                                    "valueText": "=",
                                    "hasTrailingTrivia": true,
                                    "trailingTrivia": [
                                        {
                                            "kind": "WhitespaceTrivia",
                                            "text": " "
                                        }
                                    ]
                                },
                                "right": {
                                    "kind": "StringLiteral",
                                    "fullStart": 1256,
                                    "fullEnd": 1261,
                                    "start": 1256,
                                    "end": 1261,
                                    "fullWidth": 5,
                                    "width": 5,
                                    "text": "\"\\\\f\"",
                                    "value": "\\f",
                                    "valueText": "\\f"
                                }
                            },
                            "semicolonToken": {
                                "kind": "SemicolonToken",
                                "fullStart": 1261,
                                "fullEnd": 1264,
                                "start": 1261,
                                "end": 1262,
                                "fullWidth": 3,
                                "width": 1,
                                "text": ";",
                                "value": ";",
                                "valueText": ";",
                                "hasTrailingTrivia": true,
                                "hasTrailingNewLine": true,
                                "trailingTrivia": [
                                    {
                                        "kind": "NewLineTrivia",
                                        "text": "\r\n"
                                    }
                                ]
                            }
                        },
                        {
                            "kind": "ExpressionStatement",
                            "fullStart": 1264,
                            "fullEnd": 1304,
                            "start": 1272,
                            "end": 1302,
                            "fullWidth": 40,
                            "width": 30,
                            "expression": {
                                "kind": "AssignmentExpression",
                                "fullStart": 1264,
                                "fullEnd": 1301,
                                "start": 1272,
                                "end": 1301,
                                "fullWidth": 37,
                                "width": 29,
                                "left": {
                                    "kind": "ElementAccessExpression",
                                    "fullStart": 1264,
                                    "fullEnd": 1294,
                                    "start": 1272,
                                    "end": 1293,
                                    "fullWidth": 30,
                                    "width": 21,
                                    "expression": {
                                        "kind": "IdentifierName",
                                        "fullStart": 1264,
                                        "fullEnd": 1289,
                                        "start": 1272,
                                        "end": 1289,
                                        "fullWidth": 25,
                                        "width": 17,
                                        "text": "expectedNullChars",
                                        "value": "expectedNullChars",
                                        "valueText": "expectedNullChars",
                                        "hasLeadingTrivia": true,
                                        "leadingTrivia": [
                                            {
                                                "kind": "WhitespaceTrivia",
                                                "text": "        "
                                            }
                                        ]
                                    },
                                    "openBracketToken": {
                                        "kind": "OpenBracketToken",
                                        "fullStart": 1289,
                                        "fullEnd": 1290,
                                        "start": 1289,
                                        "end": 1290,
                                        "fullWidth": 1,
                                        "width": 1,
                                        "text": "[",
                                        "value": "[",
                                        "valueText": "["
                                    },
                                    "argumentExpression": {
                                        "kind": "NumericLiteral",
                                        "fullStart": 1290,
                                        "fullEnd": 1292,
                                        "start": 1290,
                                        "end": 1292,
                                        "fullWidth": 2,
                                        "width": 2,
                                        "text": "13",
                                        "value": 13,
                                        "valueText": "13"
                                    },
                                    "closeBracketToken": {
                                        "kind": "CloseBracketToken",
                                        "fullStart": 1292,
                                        "fullEnd": 1294,
                                        "start": 1292,
                                        "end": 1293,
                                        "fullWidth": 2,
                                        "width": 1,
                                        "text": "]",
                                        "value": "]",
                                        "valueText": "]",
                                        "hasTrailingTrivia": true,
                                        "trailingTrivia": [
                                            {
                                                "kind": "WhitespaceTrivia",
                                                "text": " "
                                            }
                                        ]
                                    }
                                },
                                "operatorToken": {
                                    "kind": "EqualsToken",
                                    "fullStart": 1294,
                                    "fullEnd": 1296,
                                    "start": 1294,
                                    "end": 1295,
                                    "fullWidth": 2,
                                    "width": 1,
                                    "text": "=",
                                    "value": "=",
                                    "valueText": "=",
                                    "hasTrailingTrivia": true,
                                    "trailingTrivia": [
                                        {
                                            "kind": "WhitespaceTrivia",
                                            "text": " "
                                        }
                                    ]
                                },
                                "right": {
                                    "kind": "StringLiteral",
                                    "fullStart": 1296,
                                    "fullEnd": 1301,
                                    "start": 1296,
                                    "end": 1301,
                                    "fullWidth": 5,
                                    "width": 5,
                                    "text": "\"\\\\r\"",
                                    "value": "\\r",
                                    "valueText": "\\r"
                                }
                            },
                            "semicolonToken": {
                                "kind": "SemicolonToken",
                                "fullStart": 1301,
                                "fullEnd": 1304,
                                "start": 1301,
                                "end": 1302,
                                "fullWidth": 3,
                                "width": 1,
                                "text": ";",
                                "value": ";",
                                "valueText": ";",
                                "hasTrailingTrivia": true,
                                "hasTrailingNewLine": true,
                                "trailingTrivia": [
                                    {
                                        "kind": "NewLineTrivia",
                                        "text": "\r\n"
                                    }
                                ]
                            }
                        },
                        {
                            "kind": "ExpressionStatement",
                            "fullStart": 1304,
                            "fullEnd": 1348,
                            "start": 1312,
                            "end": 1346,
                            "fullWidth": 44,
                            "width": 34,
                            "expression": {
                                "kind": "AssignmentExpression",
                                "fullStart": 1304,
                                "fullEnd": 1345,
                                "start": 1312,
                                "end": 1345,
                                "fullWidth": 41,
                                "width": 33,
                                "left": {
                                    "kind": "ElementAccessExpression",
                                    "fullStart": 1304,
                                    "fullEnd": 1334,
                                    "start": 1312,
                                    "end": 1333,
                                    "fullWidth": 30,
                                    "width": 21,
                                    "expression": {
                                        "kind": "IdentifierName",
                                        "fullStart": 1304,
                                        "fullEnd": 1329,
                                        "start": 1312,
                                        "end": 1329,
                                        "fullWidth": 25,
                                        "width": 17,
                                        "text": "expectedNullChars",
                                        "value": "expectedNullChars",
                                        "valueText": "expectedNullChars",
                                        "hasLeadingTrivia": true,
                                        "leadingTrivia": [
                                            {
                                                "kind": "WhitespaceTrivia",
                                                "text": "        "
                                            }
                                        ]
                                    },
                                    "openBracketToken": {
                                        "kind": "OpenBracketToken",
                                        "fullStart": 1329,
                                        "fullEnd": 1330,
                                        "start": 1329,
                                        "end": 1330,
                                        "fullWidth": 1,
                                        "width": 1,
                                        "text": "[",
                                        "value": "[",
                                        "valueText": "["
                                    },
                                    "argumentExpression": {
                                        "kind": "NumericLiteral",
                                        "fullStart": 1330,
                                        "fullEnd": 1332,
                                        "start": 1330,
                                        "end": 1332,
                                        "fullWidth": 2,
                                        "width": 2,
                                        "text": "14",
                                        "value": 14,
                                        "valueText": "14"
                                    },
                                    "closeBracketToken": {
                                        "kind": "CloseBracketToken",
                                        "fullStart": 1332,
                                        "fullEnd": 1334,
                                        "start": 1332,
                                        "end": 1333,
                                        "fullWidth": 2,
                                        "width": 1,
                                        "text": "]",
                                        "value": "]",
                                        "valueText": "]",
                                        "hasTrailingTrivia": true,
                                        "trailingTrivia": [
                                            {
                                                "kind": "WhitespaceTrivia",
                                                "text": " "
                                            }
                                        ]
                                    }
                                },
                                "operatorToken": {
                                    "kind": "EqualsToken",
                                    "fullStart": 1334,
                                    "fullEnd": 1336,
                                    "start": 1334,
                                    "end": 1335,
                                    "fullWidth": 2,
                                    "width": 1,
                                    "text": "=",
                                    "value": "=",
                                    "valueText": "=",
                                    "hasTrailingTrivia": true,
                                    "trailingTrivia": [
                                        {
                                            "kind": "WhitespaceTrivia",
                                            "text": " "
                                        }
                                    ]
                                },
                                "right": {
                                    "kind": "StringLiteral",
                                    "fullStart": 1336,
                                    "fullEnd": 1345,
                                    "start": 1336,
                                    "end": 1345,
                                    "fullWidth": 9,
                                    "width": 9,
                                    "text": "\"\\\\u000e\"",
                                    "value": "\\u000e",
                                    "valueText": "\\u000e"
                                }
                            },
                            "semicolonToken": {
                                "kind": "SemicolonToken",
                                "fullStart": 1345,
                                "fullEnd": 1348,
                                "start": 1345,
                                "end": 1346,
                                "fullWidth": 3,
                                "width": 1,
                                "text": ";",
                                "value": ";",
                                "valueText": ";",
                                "hasTrailingTrivia": true,
                                "hasTrailingNewLine": true,
                                "trailingTrivia": [
                                    {
                                        "kind": "NewLineTrivia",
                                        "text": "\r\n"
                                    }
                                ]
                            }
                        },
                        {
                            "kind": "ExpressionStatement",
                            "fullStart": 1348,
                            "fullEnd": 1392,
                            "start": 1356,
                            "end": 1390,
                            "fullWidth": 44,
                            "width": 34,
                            "expression": {
                                "kind": "AssignmentExpression",
                                "fullStart": 1348,
                                "fullEnd": 1389,
                                "start": 1356,
                                "end": 1389,
                                "fullWidth": 41,
                                "width": 33,
                                "left": {
                                    "kind": "ElementAccessExpression",
                                    "fullStart": 1348,
                                    "fullEnd": 1378,
                                    "start": 1356,
                                    "end": 1377,
                                    "fullWidth": 30,
                                    "width": 21,
                                    "expression": {
                                        "kind": "IdentifierName",
                                        "fullStart": 1348,
                                        "fullEnd": 1373,
                                        "start": 1356,
                                        "end": 1373,
                                        "fullWidth": 25,
                                        "width": 17,
                                        "text": "expectedNullChars",
                                        "value": "expectedNullChars",
                                        "valueText": "expectedNullChars",
                                        "hasLeadingTrivia": true,
                                        "leadingTrivia": [
                                            {
                                                "kind": "WhitespaceTrivia",
                                                "text": "        "
                                            }
                                        ]
                                    },
                                    "openBracketToken": {
                                        "kind": "OpenBracketToken",
                                        "fullStart": 1373,
                                        "fullEnd": 1374,
                                        "start": 1373,
                                        "end": 1374,
                                        "fullWidth": 1,
                                        "width": 1,
                                        "text": "[",
                                        "value": "[",
                                        "valueText": "["
                                    },
                                    "argumentExpression": {
                                        "kind": "NumericLiteral",
                                        "fullStart": 1374,
                                        "fullEnd": 1376,
                                        "start": 1374,
                                        "end": 1376,
                                        "fullWidth": 2,
                                        "width": 2,
                                        "text": "15",
                                        "value": 15,
                                        "valueText": "15"
                                    },
                                    "closeBracketToken": {
                                        "kind": "CloseBracketToken",
                                        "fullStart": 1376,
                                        "fullEnd": 1378,
                                        "start": 1376,
                                        "end": 1377,
                                        "fullWidth": 2,
                                        "width": 1,
                                        "text": "]",
                                        "value": "]",
                                        "valueText": "]",
                                        "hasTrailingTrivia": true,
                                        "trailingTrivia": [
                                            {
                                                "kind": "WhitespaceTrivia",
                                                "text": " "
                                            }
                                        ]
                                    }
                                },
                                "operatorToken": {
                                    "kind": "EqualsToken",
                                    "fullStart": 1378,
                                    "fullEnd": 1380,
                                    "start": 1378,
                                    "end": 1379,
                                    "fullWidth": 2,
                                    "width": 1,
                                    "text": "=",
                                    "value": "=",
                                    "valueText": "=",
                                    "hasTrailingTrivia": true,
                                    "trailingTrivia": [
                                        {
                                            "kind": "WhitespaceTrivia",
                                            "text": " "
                                        }
                                    ]
                                },
                                "right": {
                                    "kind": "StringLiteral",
                                    "fullStart": 1380,
                                    "fullEnd": 1389,
                                    "start": 1380,
                                    "end": 1389,
                                    "fullWidth": 9,
                                    "width": 9,
                                    "text": "\"\\\\u000f\"",
                                    "value": "\\u000f",
                                    "valueText": "\\u000f"
                                }
                            },
                            "semicolonToken": {
                                "kind": "SemicolonToken",
                                "fullStart": 1389,
                                "fullEnd": 1392,
                                "start": 1389,
                                "end": 1390,
                                "fullWidth": 3,
                                "width": 1,
                                "text": ";",
                                "value": ";",
                                "valueText": ";",
                                "hasTrailingTrivia": true,
                                "hasTrailingNewLine": true,
                                "trailingTrivia": [
                                    {
                                        "kind": "NewLineTrivia",
                                        "text": "\r\n"
                                    }
                                ]
                            }
                        },
                        {
                            "kind": "ExpressionStatement",
                            "fullStart": 1392,
                            "fullEnd": 1436,
                            "start": 1400,
                            "end": 1434,
                            "fullWidth": 44,
                            "width": 34,
                            "expression": {
                                "kind": "AssignmentExpression",
                                "fullStart": 1392,
                                "fullEnd": 1433,
                                "start": 1400,
                                "end": 1433,
                                "fullWidth": 41,
                                "width": 33,
                                "left": {
                                    "kind": "ElementAccessExpression",
                                    "fullStart": 1392,
                                    "fullEnd": 1422,
                                    "start": 1400,
                                    "end": 1421,
                                    "fullWidth": 30,
                                    "width": 21,
                                    "expression": {
                                        "kind": "IdentifierName",
                                        "fullStart": 1392,
                                        "fullEnd": 1417,
                                        "start": 1400,
                                        "end": 1417,
                                        "fullWidth": 25,
                                        "width": 17,
                                        "text": "expectedNullChars",
                                        "value": "expectedNullChars",
                                        "valueText": "expectedNullChars",
                                        "hasLeadingTrivia": true,
                                        "leadingTrivia": [
                                            {
                                                "kind": "WhitespaceTrivia",
                                                "text": "        "
                                            }
                                        ]
                                    },
                                    "openBracketToken": {
                                        "kind": "OpenBracketToken",
                                        "fullStart": 1417,
                                        "fullEnd": 1418,
                                        "start": 1417,
                                        "end": 1418,
                                        "fullWidth": 1,
                                        "width": 1,
                                        "text": "[",
                                        "value": "[",
                                        "valueText": "["
                                    },
                                    "argumentExpression": {
                                        "kind": "NumericLiteral",
                                        "fullStart": 1418,
                                        "fullEnd": 1420,
                                        "start": 1418,
                                        "end": 1420,
                                        "fullWidth": 2,
                                        "width": 2,
                                        "text": "16",
                                        "value": 16,
                                        "valueText": "16"
                                    },
                                    "closeBracketToken": {
                                        "kind": "CloseBracketToken",
                                        "fullStart": 1420,
                                        "fullEnd": 1422,
                                        "start": 1420,
                                        "end": 1421,
                                        "fullWidth": 2,
                                        "width": 1,
                                        "text": "]",
                                        "value": "]",
                                        "valueText": "]",
                                        "hasTrailingTrivia": true,
                                        "trailingTrivia": [
                                            {
                                                "kind": "WhitespaceTrivia",
                                                "text": " "
                                            }
                                        ]
                                    }
                                },
                                "operatorToken": {
                                    "kind": "EqualsToken",
                                    "fullStart": 1422,
                                    "fullEnd": 1424,
                                    "start": 1422,
                                    "end": 1423,
                                    "fullWidth": 2,
                                    "width": 1,
                                    "text": "=",
                                    "value": "=",
                                    "valueText": "=",
                                    "hasTrailingTrivia": true,
                                    "trailingTrivia": [
                                        {
                                            "kind": "WhitespaceTrivia",
                                            "text": " "
                                        }
                                    ]
                                },
                                "right": {
                                    "kind": "StringLiteral",
                                    "fullStart": 1424,
                                    "fullEnd": 1433,
                                    "start": 1424,
                                    "end": 1433,
                                    "fullWidth": 9,
                                    "width": 9,
                                    "text": "\"\\\\u0010\"",
                                    "value": "\\u0010",
                                    "valueText": "\\u0010"
                                }
                            },
                            "semicolonToken": {
                                "kind": "SemicolonToken",
                                "fullStart": 1433,
                                "fullEnd": 1436,
                                "start": 1433,
                                "end": 1434,
                                "fullWidth": 3,
                                "width": 1,
                                "text": ";",
                                "value": ";",
                                "valueText": ";",
                                "hasTrailingTrivia": true,
                                "hasTrailingNewLine": true,
                                "trailingTrivia": [
                                    {
                                        "kind": "NewLineTrivia",
                                        "text": "\r\n"
                                    }
                                ]
                            }
                        },
                        {
                            "kind": "ExpressionStatement",
                            "fullStart": 1436,
                            "fullEnd": 1480,
                            "start": 1444,
                            "end": 1478,
                            "fullWidth": 44,
                            "width": 34,
                            "expression": {
                                "kind": "AssignmentExpression",
                                "fullStart": 1436,
                                "fullEnd": 1477,
                                "start": 1444,
                                "end": 1477,
                                "fullWidth": 41,
                                "width": 33,
                                "left": {
                                    "kind": "ElementAccessExpression",
                                    "fullStart": 1436,
                                    "fullEnd": 1466,
                                    "start": 1444,
                                    "end": 1465,
                                    "fullWidth": 30,
                                    "width": 21,
                                    "expression": {
                                        "kind": "IdentifierName",
                                        "fullStart": 1436,
                                        "fullEnd": 1461,
                                        "start": 1444,
                                        "end": 1461,
                                        "fullWidth": 25,
                                        "width": 17,
                                        "text": "expectedNullChars",
                                        "value": "expectedNullChars",
                                        "valueText": "expectedNullChars",
                                        "hasLeadingTrivia": true,
                                        "leadingTrivia": [
                                            {
                                                "kind": "WhitespaceTrivia",
                                                "text": "        "
                                            }
                                        ]
                                    },
                                    "openBracketToken": {
                                        "kind": "OpenBracketToken",
                                        "fullStart": 1461,
                                        "fullEnd": 1462,
                                        "start": 1461,
                                        "end": 1462,
                                        "fullWidth": 1,
                                        "width": 1,
                                        "text": "[",
                                        "value": "[",
                                        "valueText": "["
                                    },
                                    "argumentExpression": {
                                        "kind": "NumericLiteral",
                                        "fullStart": 1462,
                                        "fullEnd": 1464,
                                        "start": 1462,
                                        "end": 1464,
                                        "fullWidth": 2,
                                        "width": 2,
                                        "text": "17",
                                        "value": 17,
                                        "valueText": "17"
                                    },
                                    "closeBracketToken": {
                                        "kind": "CloseBracketToken",
                                        "fullStart": 1464,
                                        "fullEnd": 1466,
                                        "start": 1464,
                                        "end": 1465,
                                        "fullWidth": 2,
                                        "width": 1,
                                        "text": "]",
                                        "value": "]",
                                        "valueText": "]",
                                        "hasTrailingTrivia": true,
                                        "trailingTrivia": [
                                            {
                                                "kind": "WhitespaceTrivia",
                                                "text": " "
                                            }
                                        ]
                                    }
                                },
                                "operatorToken": {
                                    "kind": "EqualsToken",
                                    "fullStart": 1466,
                                    "fullEnd": 1468,
                                    "start": 1466,
                                    "end": 1467,
                                    "fullWidth": 2,
                                    "width": 1,
                                    "text": "=",
                                    "value": "=",
                                    "valueText": "=",
                                    "hasTrailingTrivia": true,
                                    "trailingTrivia": [
                                        {
                                            "kind": "WhitespaceTrivia",
                                            "text": " "
                                        }
                                    ]
                                },
                                "right": {
                                    "kind": "StringLiteral",
                                    "fullStart": 1468,
                                    "fullEnd": 1477,
                                    "start": 1468,
                                    "end": 1477,
                                    "fullWidth": 9,
                                    "width": 9,
                                    "text": "\"\\\\u0011\"",
                                    "value": "\\u0011",
                                    "valueText": "\\u0011"
                                }
                            },
                            "semicolonToken": {
                                "kind": "SemicolonToken",
                                "fullStart": 1477,
                                "fullEnd": 1480,
                                "start": 1477,
                                "end": 1478,
                                "fullWidth": 3,
                                "width": 1,
                                "text": ";",
                                "value": ";",
                                "valueText": ";",
                                "hasTrailingTrivia": true,
                                "hasTrailingNewLine": true,
                                "trailingTrivia": [
                                    {
                                        "kind": "NewLineTrivia",
                                        "text": "\r\n"
                                    }
                                ]
                            }
                        },
                        {
                            "kind": "ExpressionStatement",
                            "fullStart": 1480,
                            "fullEnd": 1524,
                            "start": 1488,
                            "end": 1522,
                            "fullWidth": 44,
                            "width": 34,
                            "expression": {
                                "kind": "AssignmentExpression",
                                "fullStart": 1480,
                                "fullEnd": 1521,
                                "start": 1488,
                                "end": 1521,
                                "fullWidth": 41,
                                "width": 33,
                                "left": {
                                    "kind": "ElementAccessExpression",
                                    "fullStart": 1480,
                                    "fullEnd": 1510,
                                    "start": 1488,
                                    "end": 1509,
                                    "fullWidth": 30,
                                    "width": 21,
                                    "expression": {
                                        "kind": "IdentifierName",
                                        "fullStart": 1480,
                                        "fullEnd": 1505,
                                        "start": 1488,
                                        "end": 1505,
                                        "fullWidth": 25,
                                        "width": 17,
                                        "text": "expectedNullChars",
                                        "value": "expectedNullChars",
                                        "valueText": "expectedNullChars",
                                        "hasLeadingTrivia": true,
                                        "leadingTrivia": [
                                            {
                                                "kind": "WhitespaceTrivia",
                                                "text": "        "
                                            }
                                        ]
                                    },
                                    "openBracketToken": {
                                        "kind": "OpenBracketToken",
                                        "fullStart": 1505,
                                        "fullEnd": 1506,
                                        "start": 1505,
                                        "end": 1506,
                                        "fullWidth": 1,
                                        "width": 1,
                                        "text": "[",
                                        "value": "[",
                                        "valueText": "["
                                    },
                                    "argumentExpression": {
                                        "kind": "NumericLiteral",
                                        "fullStart": 1506,
                                        "fullEnd": 1508,
                                        "start": 1506,
                                        "end": 1508,
                                        "fullWidth": 2,
                                        "width": 2,
                                        "text": "18",
                                        "value": 18,
                                        "valueText": "18"
                                    },
                                    "closeBracketToken": {
                                        "kind": "CloseBracketToken",
                                        "fullStart": 1508,
                                        "fullEnd": 1510,
                                        "start": 1508,
                                        "end": 1509,
                                        "fullWidth": 2,
                                        "width": 1,
                                        "text": "]",
                                        "value": "]",
                                        "valueText": "]",
                                        "hasTrailingTrivia": true,
                                        "trailingTrivia": [
                                            {
                                                "kind": "WhitespaceTrivia",
                                                "text": " "
                                            }
                                        ]
                                    }
                                },
                                "operatorToken": {
                                    "kind": "EqualsToken",
                                    "fullStart": 1510,
                                    "fullEnd": 1512,
                                    "start": 1510,
                                    "end": 1511,
                                    "fullWidth": 2,
                                    "width": 1,
                                    "text": "=",
                                    "value": "=",
                                    "valueText": "=",
                                    "hasTrailingTrivia": true,
                                    "trailingTrivia": [
                                        {
                                            "kind": "WhitespaceTrivia",
                                            "text": " "
                                        }
                                    ]
                                },
                                "right": {
                                    "kind": "StringLiteral",
                                    "fullStart": 1512,
                                    "fullEnd": 1521,
                                    "start": 1512,
                                    "end": 1521,
                                    "fullWidth": 9,
                                    "width": 9,
                                    "text": "\"\\\\u0012\"",
                                    "value": "\\u0012",
                                    "valueText": "\\u0012"
                                }
                            },
                            "semicolonToken": {
                                "kind": "SemicolonToken",
                                "fullStart": 1521,
                                "fullEnd": 1524,
                                "start": 1521,
                                "end": 1522,
                                "fullWidth": 3,
                                "width": 1,
                                "text": ";",
                                "value": ";",
                                "valueText": ";",
                                "hasTrailingTrivia": true,
                                "hasTrailingNewLine": true,
                                "trailingTrivia": [
                                    {
                                        "kind": "NewLineTrivia",
                                        "text": "\r\n"
                                    }
                                ]
                            }
                        },
                        {
                            "kind": "ExpressionStatement",
                            "fullStart": 1524,
                            "fullEnd": 1568,
                            "start": 1532,
                            "end": 1566,
                            "fullWidth": 44,
                            "width": 34,
                            "expression": {
                                "kind": "AssignmentExpression",
                                "fullStart": 1524,
                                "fullEnd": 1565,
                                "start": 1532,
                                "end": 1565,
                                "fullWidth": 41,
                                "width": 33,
                                "left": {
                                    "kind": "ElementAccessExpression",
                                    "fullStart": 1524,
                                    "fullEnd": 1554,
                                    "start": 1532,
                                    "end": 1553,
                                    "fullWidth": 30,
                                    "width": 21,
                                    "expression": {
                                        "kind": "IdentifierName",
                                        "fullStart": 1524,
                                        "fullEnd": 1549,
                                        "start": 1532,
                                        "end": 1549,
                                        "fullWidth": 25,
                                        "width": 17,
                                        "text": "expectedNullChars",
                                        "value": "expectedNullChars",
                                        "valueText": "expectedNullChars",
                                        "hasLeadingTrivia": true,
                                        "leadingTrivia": [
                                            {
                                                "kind": "WhitespaceTrivia",
                                                "text": "        "
                                            }
                                        ]
                                    },
                                    "openBracketToken": {
                                        "kind": "OpenBracketToken",
                                        "fullStart": 1549,
                                        "fullEnd": 1550,
                                        "start": 1549,
                                        "end": 1550,
                                        "fullWidth": 1,
                                        "width": 1,
                                        "text": "[",
                                        "value": "[",
                                        "valueText": "["
                                    },
                                    "argumentExpression": {
                                        "kind": "NumericLiteral",
                                        "fullStart": 1550,
                                        "fullEnd": 1552,
                                        "start": 1550,
                                        "end": 1552,
                                        "fullWidth": 2,
                                        "width": 2,
                                        "text": "19",
                                        "value": 19,
                                        "valueText": "19"
                                    },
                                    "closeBracketToken": {
                                        "kind": "CloseBracketToken",
                                        "fullStart": 1552,
                                        "fullEnd": 1554,
                                        "start": 1552,
                                        "end": 1553,
                                        "fullWidth": 2,
                                        "width": 1,
                                        "text": "]",
                                        "value": "]",
                                        "valueText": "]",
                                        "hasTrailingTrivia": true,
                                        "trailingTrivia": [
                                            {
                                                "kind": "WhitespaceTrivia",
                                                "text": " "
                                            }
                                        ]
                                    }
                                },
                                "operatorToken": {
                                    "kind": "EqualsToken",
                                    "fullStart": 1554,
                                    "fullEnd": 1556,
                                    "start": 1554,
                                    "end": 1555,
                                    "fullWidth": 2,
                                    "width": 1,
                                    "text": "=",
                                    "value": "=",
                                    "valueText": "=",
                                    "hasTrailingTrivia": true,
                                    "trailingTrivia": [
                                        {
                                            "kind": "WhitespaceTrivia",
                                            "text": " "
                                        }
                                    ]
                                },
                                "right": {
                                    "kind": "StringLiteral",
                                    "fullStart": 1556,
                                    "fullEnd": 1565,
                                    "start": 1556,
                                    "end": 1565,
                                    "fullWidth": 9,
                                    "width": 9,
                                    "text": "\"\\\\u0013\"",
                                    "value": "\\u0013",
                                    "valueText": "\\u0013"
                                }
                            },
                            "semicolonToken": {
                                "kind": "SemicolonToken",
                                "fullStart": 1565,
                                "fullEnd": 1568,
                                "start": 1565,
                                "end": 1566,
                                "fullWidth": 3,
                                "width": 1,
                                "text": ";",
                                "value": ";",
                                "valueText": ";",
                                "hasTrailingTrivia": true,
                                "hasTrailingNewLine": true,
                                "trailingTrivia": [
                                    {
                                        "kind": "NewLineTrivia",
                                        "text": "\r\n"
                                    }
                                ]
                            }
                        },
                        {
                            "kind": "ExpressionStatement",
                            "fullStart": 1568,
                            "fullEnd": 1612,
                            "start": 1576,
                            "end": 1610,
                            "fullWidth": 44,
                            "width": 34,
                            "expression": {
                                "kind": "AssignmentExpression",
                                "fullStart": 1568,
                                "fullEnd": 1609,
                                "start": 1576,
                                "end": 1609,
                                "fullWidth": 41,
                                "width": 33,
                                "left": {
                                    "kind": "ElementAccessExpression",
                                    "fullStart": 1568,
                                    "fullEnd": 1598,
                                    "start": 1576,
                                    "end": 1597,
                                    "fullWidth": 30,
                                    "width": 21,
                                    "expression": {
                                        "kind": "IdentifierName",
                                        "fullStart": 1568,
                                        "fullEnd": 1593,
                                        "start": 1576,
                                        "end": 1593,
                                        "fullWidth": 25,
                                        "width": 17,
                                        "text": "expectedNullChars",
                                        "value": "expectedNullChars",
                                        "valueText": "expectedNullChars",
                                        "hasLeadingTrivia": true,
                                        "leadingTrivia": [
                                            {
                                                "kind": "WhitespaceTrivia",
                                                "text": "        "
                                            }
                                        ]
                                    },
                                    "openBracketToken": {
                                        "kind": "OpenBracketToken",
                                        "fullStart": 1593,
                                        "fullEnd": 1594,
                                        "start": 1593,
                                        "end": 1594,
                                        "fullWidth": 1,
                                        "width": 1,
                                        "text": "[",
                                        "value": "[",
                                        "valueText": "["
                                    },
                                    "argumentExpression": {
                                        "kind": "NumericLiteral",
                                        "fullStart": 1594,
                                        "fullEnd": 1596,
                                        "start": 1594,
                                        "end": 1596,
                                        "fullWidth": 2,
                                        "width": 2,
                                        "text": "20",
                                        "value": 20,
                                        "valueText": "20"
                                    },
                                    "closeBracketToken": {
                                        "kind": "CloseBracketToken",
                                        "fullStart": 1596,
                                        "fullEnd": 1598,
                                        "start": 1596,
                                        "end": 1597,
                                        "fullWidth": 2,
                                        "width": 1,
                                        "text": "]",
                                        "value": "]",
                                        "valueText": "]",
                                        "hasTrailingTrivia": true,
                                        "trailingTrivia": [
                                            {
                                                "kind": "WhitespaceTrivia",
                                                "text": " "
                                            }
                                        ]
                                    }
                                },
                                "operatorToken": {
                                    "kind": "EqualsToken",
                                    "fullStart": 1598,
                                    "fullEnd": 1600,
                                    "start": 1598,
                                    "end": 1599,
                                    "fullWidth": 2,
                                    "width": 1,
                                    "text": "=",
                                    "value": "=",
                                    "valueText": "=",
                                    "hasTrailingTrivia": true,
                                    "trailingTrivia": [
                                        {
                                            "kind": "WhitespaceTrivia",
                                            "text": " "
                                        }
                                    ]
                                },
                                "right": {
                                    "kind": "StringLiteral",
                                    "fullStart": 1600,
                                    "fullEnd": 1609,
                                    "start": 1600,
                                    "end": 1609,
                                    "fullWidth": 9,
                                    "width": 9,
                                    "text": "\"\\\\u0014\"",
                                    "value": "\\u0014",
                                    "valueText": "\\u0014"
                                }
                            },
                            "semicolonToken": {
                                "kind": "SemicolonToken",
                                "fullStart": 1609,
                                "fullEnd": 1612,
                                "start": 1609,
                                "end": 1610,
                                "fullWidth": 3,
                                "width": 1,
                                "text": ";",
                                "value": ";",
                                "valueText": ";",
                                "hasTrailingTrivia": true,
                                "hasTrailingNewLine": true,
                                "trailingTrivia": [
                                    {
                                        "kind": "NewLineTrivia",
                                        "text": "\r\n"
                                    }
                                ]
                            }
                        },
                        {
                            "kind": "ExpressionStatement",
                            "fullStart": 1612,
                            "fullEnd": 1656,
                            "start": 1620,
                            "end": 1654,
                            "fullWidth": 44,
                            "width": 34,
                            "expression": {
                                "kind": "AssignmentExpression",
                                "fullStart": 1612,
                                "fullEnd": 1653,
                                "start": 1620,
                                "end": 1653,
                                "fullWidth": 41,
                                "width": 33,
                                "left": {
                                    "kind": "ElementAccessExpression",
                                    "fullStart": 1612,
                                    "fullEnd": 1642,
                                    "start": 1620,
                                    "end": 1641,
                                    "fullWidth": 30,
                                    "width": 21,
                                    "expression": {
                                        "kind": "IdentifierName",
                                        "fullStart": 1612,
                                        "fullEnd": 1637,
                                        "start": 1620,
                                        "end": 1637,
                                        "fullWidth": 25,
                                        "width": 17,
                                        "text": "expectedNullChars",
                                        "value": "expectedNullChars",
                                        "valueText": "expectedNullChars",
                                        "hasLeadingTrivia": true,
                                        "leadingTrivia": [
                                            {
                                                "kind": "WhitespaceTrivia",
                                                "text": "        "
                                            }
                                        ]
                                    },
                                    "openBracketToken": {
                                        "kind": "OpenBracketToken",
                                        "fullStart": 1637,
                                        "fullEnd": 1638,
                                        "start": 1637,
                                        "end": 1638,
                                        "fullWidth": 1,
                                        "width": 1,
                                        "text": "[",
                                        "value": "[",
                                        "valueText": "["
                                    },
                                    "argumentExpression": {
                                        "kind": "NumericLiteral",
                                        "fullStart": 1638,
                                        "fullEnd": 1640,
                                        "start": 1638,
                                        "end": 1640,
                                        "fullWidth": 2,
                                        "width": 2,
                                        "text": "21",
                                        "value": 21,
                                        "valueText": "21"
                                    },
                                    "closeBracketToken": {
                                        "kind": "CloseBracketToken",
                                        "fullStart": 1640,
                                        "fullEnd": 1642,
                                        "start": 1640,
                                        "end": 1641,
                                        "fullWidth": 2,
                                        "width": 1,
                                        "text": "]",
                                        "value": "]",
                                        "valueText": "]",
                                        "hasTrailingTrivia": true,
                                        "trailingTrivia": [
                                            {
                                                "kind": "WhitespaceTrivia",
                                                "text": " "
                                            }
                                        ]
                                    }
                                },
                                "operatorToken": {
                                    "kind": "EqualsToken",
                                    "fullStart": 1642,
                                    "fullEnd": 1644,
                                    "start": 1642,
                                    "end": 1643,
                                    "fullWidth": 2,
                                    "width": 1,
                                    "text": "=",
                                    "value": "=",
                                    "valueText": "=",
                                    "hasTrailingTrivia": true,
                                    "trailingTrivia": [
                                        {
                                            "kind": "WhitespaceTrivia",
                                            "text": " "
                                        }
                                    ]
                                },
                                "right": {
                                    "kind": "StringLiteral",
                                    "fullStart": 1644,
                                    "fullEnd": 1653,
                                    "start": 1644,
                                    "end": 1653,
                                    "fullWidth": 9,
                                    "width": 9,
                                    "text": "\"\\\\u0015\"",
                                    "value": "\\u0015",
                                    "valueText": "\\u0015"
                                }
                            },
                            "semicolonToken": {
                                "kind": "SemicolonToken",
                                "fullStart": 1653,
                                "fullEnd": 1656,
                                "start": 1653,
                                "end": 1654,
                                "fullWidth": 3,
                                "width": 1,
                                "text": ";",
                                "value": ";",
                                "valueText": ";",
                                "hasTrailingTrivia": true,
                                "hasTrailingNewLine": true,
                                "trailingTrivia": [
                                    {
                                        "kind": "NewLineTrivia",
                                        "text": "\r\n"
                                    }
                                ]
                            }
                        },
                        {
                            "kind": "ExpressionStatement",
                            "fullStart": 1656,
                            "fullEnd": 1700,
                            "start": 1664,
                            "end": 1698,
                            "fullWidth": 44,
                            "width": 34,
                            "expression": {
                                "kind": "AssignmentExpression",
                                "fullStart": 1656,
                                "fullEnd": 1697,
                                "start": 1664,
                                "end": 1697,
                                "fullWidth": 41,
                                "width": 33,
                                "left": {
                                    "kind": "ElementAccessExpression",
                                    "fullStart": 1656,
                                    "fullEnd": 1686,
                                    "start": 1664,
                                    "end": 1685,
                                    "fullWidth": 30,
                                    "width": 21,
                                    "expression": {
                                        "kind": "IdentifierName",
                                        "fullStart": 1656,
                                        "fullEnd": 1681,
                                        "start": 1664,
                                        "end": 1681,
                                        "fullWidth": 25,
                                        "width": 17,
                                        "text": "expectedNullChars",
                                        "value": "expectedNullChars",
                                        "valueText": "expectedNullChars",
                                        "hasLeadingTrivia": true,
                                        "leadingTrivia": [
                                            {
                                                "kind": "WhitespaceTrivia",
                                                "text": "        "
                                            }
                                        ]
                                    },
                                    "openBracketToken": {
                                        "kind": "OpenBracketToken",
                                        "fullStart": 1681,
                                        "fullEnd": 1682,
                                        "start": 1681,
                                        "end": 1682,
                                        "fullWidth": 1,
                                        "width": 1,
                                        "text": "[",
                                        "value": "[",
                                        "valueText": "["
                                    },
                                    "argumentExpression": {
                                        "kind": "NumericLiteral",
                                        "fullStart": 1682,
                                        "fullEnd": 1684,
                                        "start": 1682,
                                        "end": 1684,
                                        "fullWidth": 2,
                                        "width": 2,
                                        "text": "22",
                                        "value": 22,
                                        "valueText": "22"
                                    },
                                    "closeBracketToken": {
                                        "kind": "CloseBracketToken",
                                        "fullStart": 1684,
                                        "fullEnd": 1686,
                                        "start": 1684,
                                        "end": 1685,
                                        "fullWidth": 2,
                                        "width": 1,
                                        "text": "]",
                                        "value": "]",
                                        "valueText": "]",
                                        "hasTrailingTrivia": true,
                                        "trailingTrivia": [
                                            {
                                                "kind": "WhitespaceTrivia",
                                                "text": " "
                                            }
                                        ]
                                    }
                                },
                                "operatorToken": {
                                    "kind": "EqualsToken",
                                    "fullStart": 1686,
                                    "fullEnd": 1688,
                                    "start": 1686,
                                    "end": 1687,
                                    "fullWidth": 2,
                                    "width": 1,
                                    "text": "=",
                                    "value": "=",
                                    "valueText": "=",
                                    "hasTrailingTrivia": true,
                                    "trailingTrivia": [
                                        {
                                            "kind": "WhitespaceTrivia",
                                            "text": " "
                                        }
                                    ]
                                },
                                "right": {
                                    "kind": "StringLiteral",
                                    "fullStart": 1688,
                                    "fullEnd": 1697,
                                    "start": 1688,
                                    "end": 1697,
                                    "fullWidth": 9,
                                    "width": 9,
                                    "text": "\"\\\\u0016\"",
                                    "value": "\\u0016",
                                    "valueText": "\\u0016"
                                }
                            },
                            "semicolonToken": {
                                "kind": "SemicolonToken",
                                "fullStart": 1697,
                                "fullEnd": 1700,
                                "start": 1697,
                                "end": 1698,
                                "fullWidth": 3,
                                "width": 1,
                                "text": ";",
                                "value": ";",
                                "valueText": ";",
                                "hasTrailingTrivia": true,
                                "hasTrailingNewLine": true,
                                "trailingTrivia": [
                                    {
                                        "kind": "NewLineTrivia",
                                        "text": "\r\n"
                                    }
                                ]
                            }
                        },
                        {
                            "kind": "ExpressionStatement",
                            "fullStart": 1700,
                            "fullEnd": 1744,
                            "start": 1708,
                            "end": 1742,
                            "fullWidth": 44,
                            "width": 34,
                            "expression": {
                                "kind": "AssignmentExpression",
                                "fullStart": 1700,
                                "fullEnd": 1741,
                                "start": 1708,
                                "end": 1741,
                                "fullWidth": 41,
                                "width": 33,
                                "left": {
                                    "kind": "ElementAccessExpression",
                                    "fullStart": 1700,
                                    "fullEnd": 1730,
                                    "start": 1708,
                                    "end": 1729,
                                    "fullWidth": 30,
                                    "width": 21,
                                    "expression": {
                                        "kind": "IdentifierName",
                                        "fullStart": 1700,
                                        "fullEnd": 1725,
                                        "start": 1708,
                                        "end": 1725,
                                        "fullWidth": 25,
                                        "width": 17,
                                        "text": "expectedNullChars",
                                        "value": "expectedNullChars",
                                        "valueText": "expectedNullChars",
                                        "hasLeadingTrivia": true,
                                        "leadingTrivia": [
                                            {
                                                "kind": "WhitespaceTrivia",
                                                "text": "        "
                                            }
                                        ]
                                    },
                                    "openBracketToken": {
                                        "kind": "OpenBracketToken",
                                        "fullStart": 1725,
                                        "fullEnd": 1726,
                                        "start": 1725,
                                        "end": 1726,
                                        "fullWidth": 1,
                                        "width": 1,
                                        "text": "[",
                                        "value": "[",
                                        "valueText": "["
                                    },
                                    "argumentExpression": {
                                        "kind": "NumericLiteral",
                                        "fullStart": 1726,
                                        "fullEnd": 1728,
                                        "start": 1726,
                                        "end": 1728,
                                        "fullWidth": 2,
                                        "width": 2,
                                        "text": "23",
                                        "value": 23,
                                        "valueText": "23"
                                    },
                                    "closeBracketToken": {
                                        "kind": "CloseBracketToken",
                                        "fullStart": 1728,
                                        "fullEnd": 1730,
                                        "start": 1728,
                                        "end": 1729,
                                        "fullWidth": 2,
                                        "width": 1,
                                        "text": "]",
                                        "value": "]",
                                        "valueText": "]",
                                        "hasTrailingTrivia": true,
                                        "trailingTrivia": [
                                            {
                                                "kind": "WhitespaceTrivia",
                                                "text": " "
                                            }
                                        ]
                                    }
                                },
                                "operatorToken": {
                                    "kind": "EqualsToken",
                                    "fullStart": 1730,
                                    "fullEnd": 1732,
                                    "start": 1730,
                                    "end": 1731,
                                    "fullWidth": 2,
                                    "width": 1,
                                    "text": "=",
                                    "value": "=",
                                    "valueText": "=",
                                    "hasTrailingTrivia": true,
                                    "trailingTrivia": [
                                        {
                                            "kind": "WhitespaceTrivia",
                                            "text": " "
                                        }
                                    ]
                                },
                                "right": {
                                    "kind": "StringLiteral",
                                    "fullStart": 1732,
                                    "fullEnd": 1741,
                                    "start": 1732,
                                    "end": 1741,
                                    "fullWidth": 9,
                                    "width": 9,
                                    "text": "\"\\\\u0017\"",
                                    "value": "\\u0017",
                                    "valueText": "\\u0017"
                                }
                            },
                            "semicolonToken": {
                                "kind": "SemicolonToken",
                                "fullStart": 1741,
                                "fullEnd": 1744,
                                "start": 1741,
                                "end": 1742,
                                "fullWidth": 3,
                                "width": 1,
                                "text": ";",
                                "value": ";",
                                "valueText": ";",
                                "hasTrailingTrivia": true,
                                "hasTrailingNewLine": true,
                                "trailingTrivia": [
                                    {
                                        "kind": "NewLineTrivia",
                                        "text": "\r\n"
                                    }
                                ]
                            }
                        },
                        {
                            "kind": "ExpressionStatement",
                            "fullStart": 1744,
                            "fullEnd": 1788,
                            "start": 1752,
                            "end": 1786,
                            "fullWidth": 44,
                            "width": 34,
                            "expression": {
                                "kind": "AssignmentExpression",
                                "fullStart": 1744,
                                "fullEnd": 1785,
                                "start": 1752,
                                "end": 1785,
                                "fullWidth": 41,
                                "width": 33,
                                "left": {
                                    "kind": "ElementAccessExpression",
                                    "fullStart": 1744,
                                    "fullEnd": 1774,
                                    "start": 1752,
                                    "end": 1773,
                                    "fullWidth": 30,
                                    "width": 21,
                                    "expression": {
                                        "kind": "IdentifierName",
                                        "fullStart": 1744,
                                        "fullEnd": 1769,
                                        "start": 1752,
                                        "end": 1769,
                                        "fullWidth": 25,
                                        "width": 17,
                                        "text": "expectedNullChars",
                                        "value": "expectedNullChars",
                                        "valueText": "expectedNullChars",
                                        "hasLeadingTrivia": true,
                                        "leadingTrivia": [
                                            {
                                                "kind": "WhitespaceTrivia",
                                                "text": "        "
                                            }
                                        ]
                                    },
                                    "openBracketToken": {
                                        "kind": "OpenBracketToken",
                                        "fullStart": 1769,
                                        "fullEnd": 1770,
                                        "start": 1769,
                                        "end": 1770,
                                        "fullWidth": 1,
                                        "width": 1,
                                        "text": "[",
                                        "value": "[",
                                        "valueText": "["
                                    },
                                    "argumentExpression": {
                                        "kind": "NumericLiteral",
                                        "fullStart": 1770,
                                        "fullEnd": 1772,
                                        "start": 1770,
                                        "end": 1772,
                                        "fullWidth": 2,
                                        "width": 2,
                                        "text": "24",
                                        "value": 24,
                                        "valueText": "24"
                                    },
                                    "closeBracketToken": {
                                        "kind": "CloseBracketToken",
                                        "fullStart": 1772,
                                        "fullEnd": 1774,
                                        "start": 1772,
                                        "end": 1773,
                                        "fullWidth": 2,
                                        "width": 1,
                                        "text": "]",
                                        "value": "]",
                                        "valueText": "]",
                                        "hasTrailingTrivia": true,
                                        "trailingTrivia": [
                                            {
                                                "kind": "WhitespaceTrivia",
                                                "text": " "
                                            }
                                        ]
                                    }
                                },
                                "operatorToken": {
                                    "kind": "EqualsToken",
                                    "fullStart": 1774,
                                    "fullEnd": 1776,
                                    "start": 1774,
                                    "end": 1775,
                                    "fullWidth": 2,
                                    "width": 1,
                                    "text": "=",
                                    "value": "=",
                                    "valueText": "=",
                                    "hasTrailingTrivia": true,
                                    "trailingTrivia": [
                                        {
                                            "kind": "WhitespaceTrivia",
                                            "text": " "
                                        }
                                    ]
                                },
                                "right": {
                                    "kind": "StringLiteral",
                                    "fullStart": 1776,
                                    "fullEnd": 1785,
                                    "start": 1776,
                                    "end": 1785,
                                    "fullWidth": 9,
                                    "width": 9,
                                    "text": "\"\\\\u0018\"",
                                    "value": "\\u0018",
                                    "valueText": "\\u0018"
                                }
                            },
                            "semicolonToken": {
                                "kind": "SemicolonToken",
                                "fullStart": 1785,
                                "fullEnd": 1788,
                                "start": 1785,
                                "end": 1786,
                                "fullWidth": 3,
                                "width": 1,
                                "text": ";",
                                "value": ";",
                                "valueText": ";",
                                "hasTrailingTrivia": true,
                                "hasTrailingNewLine": true,
                                "trailingTrivia": [
                                    {
                                        "kind": "NewLineTrivia",
                                        "text": "\r\n"
                                    }
                                ]
                            }
                        },
                        {
                            "kind": "ExpressionStatement",
                            "fullStart": 1788,
                            "fullEnd": 1832,
                            "start": 1796,
                            "end": 1830,
                            "fullWidth": 44,
                            "width": 34,
                            "expression": {
                                "kind": "AssignmentExpression",
                                "fullStart": 1788,
                                "fullEnd": 1829,
                                "start": 1796,
                                "end": 1829,
                                "fullWidth": 41,
                                "width": 33,
                                "left": {
                                    "kind": "ElementAccessExpression",
                                    "fullStart": 1788,
                                    "fullEnd": 1818,
                                    "start": 1796,
                                    "end": 1817,
                                    "fullWidth": 30,
                                    "width": 21,
                                    "expression": {
                                        "kind": "IdentifierName",
                                        "fullStart": 1788,
                                        "fullEnd": 1813,
                                        "start": 1796,
                                        "end": 1813,
                                        "fullWidth": 25,
                                        "width": 17,
                                        "text": "expectedNullChars",
                                        "value": "expectedNullChars",
                                        "valueText": "expectedNullChars",
                                        "hasLeadingTrivia": true,
                                        "leadingTrivia": [
                                            {
                                                "kind": "WhitespaceTrivia",
                                                "text": "        "
                                            }
                                        ]
                                    },
                                    "openBracketToken": {
                                        "kind": "OpenBracketToken",
                                        "fullStart": 1813,
                                        "fullEnd": 1814,
                                        "start": 1813,
                                        "end": 1814,
                                        "fullWidth": 1,
                                        "width": 1,
                                        "text": "[",
                                        "value": "[",
                                        "valueText": "["
                                    },
                                    "argumentExpression": {
                                        "kind": "NumericLiteral",
                                        "fullStart": 1814,
                                        "fullEnd": 1816,
                                        "start": 1814,
                                        "end": 1816,
                                        "fullWidth": 2,
                                        "width": 2,
                                        "text": "25",
                                        "value": 25,
                                        "valueText": "25"
                                    },
                                    "closeBracketToken": {
                                        "kind": "CloseBracketToken",
                                        "fullStart": 1816,
                                        "fullEnd": 1818,
                                        "start": 1816,
                                        "end": 1817,
                                        "fullWidth": 2,
                                        "width": 1,
                                        "text": "]",
                                        "value": "]",
                                        "valueText": "]",
                                        "hasTrailingTrivia": true,
                                        "trailingTrivia": [
                                            {
                                                "kind": "WhitespaceTrivia",
                                                "text": " "
                                            }
                                        ]
                                    }
                                },
                                "operatorToken": {
                                    "kind": "EqualsToken",
                                    "fullStart": 1818,
                                    "fullEnd": 1820,
                                    "start": 1818,
                                    "end": 1819,
                                    "fullWidth": 2,
                                    "width": 1,
                                    "text": "=",
                                    "value": "=",
                                    "valueText": "=",
                                    "hasTrailingTrivia": true,
                                    "trailingTrivia": [
                                        {
                                            "kind": "WhitespaceTrivia",
                                            "text": " "
                                        }
                                    ]
                                },
                                "right": {
                                    "kind": "StringLiteral",
                                    "fullStart": 1820,
                                    "fullEnd": 1829,
                                    "start": 1820,
                                    "end": 1829,
                                    "fullWidth": 9,
                                    "width": 9,
                                    "text": "\"\\\\u0019\"",
                                    "value": "\\u0019",
                                    "valueText": "\\u0019"
                                }
                            },
                            "semicolonToken": {
                                "kind": "SemicolonToken",
                                "fullStart": 1829,
                                "fullEnd": 1832,
                                "start": 1829,
                                "end": 1830,
                                "fullWidth": 3,
                                "width": 1,
                                "text": ";",
                                "value": ";",
                                "valueText": ";",
                                "hasTrailingTrivia": true,
                                "hasTrailingNewLine": true,
                                "trailingTrivia": [
                                    {
                                        "kind": "NewLineTrivia",
                                        "text": "\r\n"
                                    }
                                ]
                            }
                        },
                        {
                            "kind": "ExpressionStatement",
                            "fullStart": 1832,
                            "fullEnd": 1876,
                            "start": 1840,
                            "end": 1874,
                            "fullWidth": 44,
                            "width": 34,
                            "expression": {
                                "kind": "AssignmentExpression",
                                "fullStart": 1832,
                                "fullEnd": 1873,
                                "start": 1840,
                                "end": 1873,
                                "fullWidth": 41,
                                "width": 33,
                                "left": {
                                    "kind": "ElementAccessExpression",
                                    "fullStart": 1832,
                                    "fullEnd": 1862,
                                    "start": 1840,
                                    "end": 1861,
                                    "fullWidth": 30,
                                    "width": 21,
                                    "expression": {
                                        "kind": "IdentifierName",
                                        "fullStart": 1832,
                                        "fullEnd": 1857,
                                        "start": 1840,
                                        "end": 1857,
                                        "fullWidth": 25,
                                        "width": 17,
                                        "text": "expectedNullChars",
                                        "value": "expectedNullChars",
                                        "valueText": "expectedNullChars",
                                        "hasLeadingTrivia": true,
                                        "leadingTrivia": [
                                            {
                                                "kind": "WhitespaceTrivia",
                                                "text": "        "
                                            }
                                        ]
                                    },
                                    "openBracketToken": {
                                        "kind": "OpenBracketToken",
                                        "fullStart": 1857,
                                        "fullEnd": 1858,
                                        "start": 1857,
                                        "end": 1858,
                                        "fullWidth": 1,
                                        "width": 1,
                                        "text": "[",
                                        "value": "[",
                                        "valueText": "["
                                    },
                                    "argumentExpression": {
                                        "kind": "NumericLiteral",
                                        "fullStart": 1858,
                                        "fullEnd": 1860,
                                        "start": 1858,
                                        "end": 1860,
                                        "fullWidth": 2,
                                        "width": 2,
                                        "text": "26",
                                        "value": 26,
                                        "valueText": "26"
                                    },
                                    "closeBracketToken": {
                                        "kind": "CloseBracketToken",
                                        "fullStart": 1860,
                                        "fullEnd": 1862,
                                        "start": 1860,
                                        "end": 1861,
                                        "fullWidth": 2,
                                        "width": 1,
                                        "text": "]",
                                        "value": "]",
                                        "valueText": "]",
                                        "hasTrailingTrivia": true,
                                        "trailingTrivia": [
                                            {
                                                "kind": "WhitespaceTrivia",
                                                "text": " "
                                            }
                                        ]
                                    }
                                },
                                "operatorToken": {
                                    "kind": "EqualsToken",
                                    "fullStart": 1862,
                                    "fullEnd": 1864,
                                    "start": 1862,
                                    "end": 1863,
                                    "fullWidth": 2,
                                    "width": 1,
                                    "text": "=",
                                    "value": "=",
                                    "valueText": "=",
                                    "hasTrailingTrivia": true,
                                    "trailingTrivia": [
                                        {
                                            "kind": "WhitespaceTrivia",
                                            "text": " "
                                        }
                                    ]
                                },
                                "right": {
                                    "kind": "StringLiteral",
                                    "fullStart": 1864,
                                    "fullEnd": 1873,
                                    "start": 1864,
                                    "end": 1873,
                                    "fullWidth": 9,
                                    "width": 9,
                                    "text": "\"\\\\u001a\"",
                                    "value": "\\u001a",
                                    "valueText": "\\u001a"
                                }
                            },
                            "semicolonToken": {
                                "kind": "SemicolonToken",
                                "fullStart": 1873,
                                "fullEnd": 1876,
                                "start": 1873,
                                "end": 1874,
                                "fullWidth": 3,
                                "width": 1,
                                "text": ";",
                                "value": ";",
                                "valueText": ";",
                                "hasTrailingTrivia": true,
                                "hasTrailingNewLine": true,
                                "trailingTrivia": [
                                    {
                                        "kind": "NewLineTrivia",
                                        "text": "\r\n"
                                    }
                                ]
                            }
                        },
                        {
                            "kind": "ExpressionStatement",
                            "fullStart": 1876,
                            "fullEnd": 1920,
                            "start": 1884,
                            "end": 1918,
                            "fullWidth": 44,
                            "width": 34,
                            "expression": {
                                "kind": "AssignmentExpression",
                                "fullStart": 1876,
                                "fullEnd": 1917,
                                "start": 1884,
                                "end": 1917,
                                "fullWidth": 41,
                                "width": 33,
                                "left": {
                                    "kind": "ElementAccessExpression",
                                    "fullStart": 1876,
                                    "fullEnd": 1906,
                                    "start": 1884,
                                    "end": 1905,
                                    "fullWidth": 30,
                                    "width": 21,
                                    "expression": {
                                        "kind": "IdentifierName",
                                        "fullStart": 1876,
                                        "fullEnd": 1901,
                                        "start": 1884,
                                        "end": 1901,
                                        "fullWidth": 25,
                                        "width": 17,
                                        "text": "expectedNullChars",
                                        "value": "expectedNullChars",
                                        "valueText": "expectedNullChars",
                                        "hasLeadingTrivia": true,
                                        "leadingTrivia": [
                                            {
                                                "kind": "WhitespaceTrivia",
                                                "text": "        "
                                            }
                                        ]
                                    },
                                    "openBracketToken": {
                                        "kind": "OpenBracketToken",
                                        "fullStart": 1901,
                                        "fullEnd": 1902,
                                        "start": 1901,
                                        "end": 1902,
                                        "fullWidth": 1,
                                        "width": 1,
                                        "text": "[",
                                        "value": "[",
                                        "valueText": "["
                                    },
                                    "argumentExpression": {
                                        "kind": "NumericLiteral",
                                        "fullStart": 1902,
                                        "fullEnd": 1904,
                                        "start": 1902,
                                        "end": 1904,
                                        "fullWidth": 2,
                                        "width": 2,
                                        "text": "27",
                                        "value": 27,
                                        "valueText": "27"
                                    },
                                    "closeBracketToken": {
                                        "kind": "CloseBracketToken",
                                        "fullStart": 1904,
                                        "fullEnd": 1906,
                                        "start": 1904,
                                        "end": 1905,
                                        "fullWidth": 2,
                                        "width": 1,
                                        "text": "]",
                                        "value": "]",
                                        "valueText": "]",
                                        "hasTrailingTrivia": true,
                                        "trailingTrivia": [
                                            {
                                                "kind": "WhitespaceTrivia",
                                                "text": " "
                                            }
                                        ]
                                    }
                                },
                                "operatorToken": {
                                    "kind": "EqualsToken",
                                    "fullStart": 1906,
                                    "fullEnd": 1908,
                                    "start": 1906,
                                    "end": 1907,
                                    "fullWidth": 2,
                                    "width": 1,
                                    "text": "=",
                                    "value": "=",
                                    "valueText": "=",
                                    "hasTrailingTrivia": true,
                                    "trailingTrivia": [
                                        {
                                            "kind": "WhitespaceTrivia",
                                            "text": " "
                                        }
                                    ]
                                },
                                "right": {
                                    "kind": "StringLiteral",
                                    "fullStart": 1908,
                                    "fullEnd": 1917,
                                    "start": 1908,
                                    "end": 1917,
                                    "fullWidth": 9,
                                    "width": 9,
                                    "text": "\"\\\\u001b\"",
                                    "value": "\\u001b",
                                    "valueText": "\\u001b"
                                }
                            },
                            "semicolonToken": {
                                "kind": "SemicolonToken",
                                "fullStart": 1917,
                                "fullEnd": 1920,
                                "start": 1917,
                                "end": 1918,
                                "fullWidth": 3,
                                "width": 1,
                                "text": ";",
                                "value": ";",
                                "valueText": ";",
                                "hasTrailingTrivia": true,
                                "hasTrailingNewLine": true,
                                "trailingTrivia": [
                                    {
                                        "kind": "NewLineTrivia",
                                        "text": "\r\n"
                                    }
                                ]
                            }
                        },
                        {
                            "kind": "ExpressionStatement",
                            "fullStart": 1920,
                            "fullEnd": 1964,
                            "start": 1928,
                            "end": 1962,
                            "fullWidth": 44,
                            "width": 34,
                            "expression": {
                                "kind": "AssignmentExpression",
                                "fullStart": 1920,
                                "fullEnd": 1961,
                                "start": 1928,
                                "end": 1961,
                                "fullWidth": 41,
                                "width": 33,
                                "left": {
                                    "kind": "ElementAccessExpression",
                                    "fullStart": 1920,
                                    "fullEnd": 1950,
                                    "start": 1928,
                                    "end": 1949,
                                    "fullWidth": 30,
                                    "width": 21,
                                    "expression": {
                                        "kind": "IdentifierName",
                                        "fullStart": 1920,
                                        "fullEnd": 1945,
                                        "start": 1928,
                                        "end": 1945,
                                        "fullWidth": 25,
                                        "width": 17,
                                        "text": "expectedNullChars",
                                        "value": "expectedNullChars",
                                        "valueText": "expectedNullChars",
                                        "hasLeadingTrivia": true,
                                        "leadingTrivia": [
                                            {
                                                "kind": "WhitespaceTrivia",
                                                "text": "        "
                                            }
                                        ]
                                    },
                                    "openBracketToken": {
                                        "kind": "OpenBracketToken",
                                        "fullStart": 1945,
                                        "fullEnd": 1946,
                                        "start": 1945,
                                        "end": 1946,
                                        "fullWidth": 1,
                                        "width": 1,
                                        "text": "[",
                                        "value": "[",
                                        "valueText": "["
                                    },
                                    "argumentExpression": {
                                        "kind": "NumericLiteral",
                                        "fullStart": 1946,
                                        "fullEnd": 1948,
                                        "start": 1946,
                                        "end": 1948,
                                        "fullWidth": 2,
                                        "width": 2,
                                        "text": "28",
                                        "value": 28,
                                        "valueText": "28"
                                    },
                                    "closeBracketToken": {
                                        "kind": "CloseBracketToken",
                                        "fullStart": 1948,
                                        "fullEnd": 1950,
                                        "start": 1948,
                                        "end": 1949,
                                        "fullWidth": 2,
                                        "width": 1,
                                        "text": "]",
                                        "value": "]",
                                        "valueText": "]",
                                        "hasTrailingTrivia": true,
                                        "trailingTrivia": [
                                            {
                                                "kind": "WhitespaceTrivia",
                                                "text": " "
                                            }
                                        ]
                                    }
                                },
                                "operatorToken": {
                                    "kind": "EqualsToken",
                                    "fullStart": 1950,
                                    "fullEnd": 1952,
                                    "start": 1950,
                                    "end": 1951,
                                    "fullWidth": 2,
                                    "width": 1,
                                    "text": "=",
                                    "value": "=",
                                    "valueText": "=",
                                    "hasTrailingTrivia": true,
                                    "trailingTrivia": [
                                        {
                                            "kind": "WhitespaceTrivia",
                                            "text": " "
                                        }
                                    ]
                                },
                                "right": {
                                    "kind": "StringLiteral",
                                    "fullStart": 1952,
                                    "fullEnd": 1961,
                                    "start": 1952,
                                    "end": 1961,
                                    "fullWidth": 9,
                                    "width": 9,
                                    "text": "\"\\\\u001c\"",
                                    "value": "\\u001c",
                                    "valueText": "\\u001c"
                                }
                            },
                            "semicolonToken": {
                                "kind": "SemicolonToken",
                                "fullStart": 1961,
                                "fullEnd": 1964,
                                "start": 1961,
                                "end": 1962,
                                "fullWidth": 3,
                                "width": 1,
                                "text": ";",
                                "value": ";",
                                "valueText": ";",
                                "hasTrailingTrivia": true,
                                "hasTrailingNewLine": true,
                                "trailingTrivia": [
                                    {
                                        "kind": "NewLineTrivia",
                                        "text": "\r\n"
                                    }
                                ]
                            }
                        },
                        {
                            "kind": "ExpressionStatement",
                            "fullStart": 1964,
                            "fullEnd": 2008,
                            "start": 1972,
                            "end": 2006,
                            "fullWidth": 44,
                            "width": 34,
                            "expression": {
                                "kind": "AssignmentExpression",
                                "fullStart": 1964,
                                "fullEnd": 2005,
                                "start": 1972,
                                "end": 2005,
                                "fullWidth": 41,
                                "width": 33,
                                "left": {
                                    "kind": "ElementAccessExpression",
                                    "fullStart": 1964,
                                    "fullEnd": 1994,
                                    "start": 1972,
                                    "end": 1993,
                                    "fullWidth": 30,
                                    "width": 21,
                                    "expression": {
                                        "kind": "IdentifierName",
                                        "fullStart": 1964,
                                        "fullEnd": 1989,
                                        "start": 1972,
                                        "end": 1989,
                                        "fullWidth": 25,
                                        "width": 17,
                                        "text": "expectedNullChars",
                                        "value": "expectedNullChars",
                                        "valueText": "expectedNullChars",
                                        "hasLeadingTrivia": true,
                                        "leadingTrivia": [
                                            {
                                                "kind": "WhitespaceTrivia",
                                                "text": "        "
                                            }
                                        ]
                                    },
                                    "openBracketToken": {
                                        "kind": "OpenBracketToken",
                                        "fullStart": 1989,
                                        "fullEnd": 1990,
                                        "start": 1989,
                                        "end": 1990,
                                        "fullWidth": 1,
                                        "width": 1,
                                        "text": "[",
                                        "value": "[",
                                        "valueText": "["
                                    },
                                    "argumentExpression": {
                                        "kind": "NumericLiteral",
                                        "fullStart": 1990,
                                        "fullEnd": 1992,
                                        "start": 1990,
                                        "end": 1992,
                                        "fullWidth": 2,
                                        "width": 2,
                                        "text": "29",
                                        "value": 29,
                                        "valueText": "29"
                                    },
                                    "closeBracketToken": {
                                        "kind": "CloseBracketToken",
                                        "fullStart": 1992,
                                        "fullEnd": 1994,
                                        "start": 1992,
                                        "end": 1993,
                                        "fullWidth": 2,
                                        "width": 1,
                                        "text": "]",
                                        "value": "]",
                                        "valueText": "]",
                                        "hasTrailingTrivia": true,
                                        "trailingTrivia": [
                                            {
                                                "kind": "WhitespaceTrivia",
                                                "text": " "
                                            }
                                        ]
                                    }
                                },
                                "operatorToken": {
                                    "kind": "EqualsToken",
                                    "fullStart": 1994,
                                    "fullEnd": 1996,
                                    "start": 1994,
                                    "end": 1995,
                                    "fullWidth": 2,
                                    "width": 1,
                                    "text": "=",
                                    "value": "=",
                                    "valueText": "=",
                                    "hasTrailingTrivia": true,
                                    "trailingTrivia": [
                                        {
                                            "kind": "WhitespaceTrivia",
                                            "text": " "
                                        }
                                    ]
                                },
                                "right": {
                                    "kind": "StringLiteral",
                                    "fullStart": 1996,
                                    "fullEnd": 2005,
                                    "start": 1996,
                                    "end": 2005,
                                    "fullWidth": 9,
                                    "width": 9,
                                    "text": "\"\\\\u001d\"",
                                    "value": "\\u001d",
                                    "valueText": "\\u001d"
                                }
                            },
                            "semicolonToken": {
                                "kind": "SemicolonToken",
                                "fullStart": 2005,
                                "fullEnd": 2008,
                                "start": 2005,
                                "end": 2006,
                                "fullWidth": 3,
                                "width": 1,
                                "text": ";",
                                "value": ";",
                                "valueText": ";",
                                "hasTrailingTrivia": true,
                                "hasTrailingNewLine": true,
                                "trailingTrivia": [
                                    {
                                        "kind": "NewLineTrivia",
                                        "text": "\r\n"
                                    }
                                ]
                            }
                        },
                        {
                            "kind": "ExpressionStatement",
                            "fullStart": 2008,
                            "fullEnd": 2052,
                            "start": 2016,
                            "end": 2050,
                            "fullWidth": 44,
                            "width": 34,
                            "expression": {
                                "kind": "AssignmentExpression",
                                "fullStart": 2008,
                                "fullEnd": 2049,
                                "start": 2016,
                                "end": 2049,
                                "fullWidth": 41,
                                "width": 33,
                                "left": {
                                    "kind": "ElementAccessExpression",
                                    "fullStart": 2008,
                                    "fullEnd": 2038,
                                    "start": 2016,
                                    "end": 2037,
                                    "fullWidth": 30,
                                    "width": 21,
                                    "expression": {
                                        "kind": "IdentifierName",
                                        "fullStart": 2008,
                                        "fullEnd": 2033,
                                        "start": 2016,
                                        "end": 2033,
                                        "fullWidth": 25,
                                        "width": 17,
                                        "text": "expectedNullChars",
                                        "value": "expectedNullChars",
                                        "valueText": "expectedNullChars",
                                        "hasLeadingTrivia": true,
                                        "leadingTrivia": [
                                            {
                                                "kind": "WhitespaceTrivia",
                                                "text": "        "
                                            }
                                        ]
                                    },
                                    "openBracketToken": {
                                        "kind": "OpenBracketToken",
                                        "fullStart": 2033,
                                        "fullEnd": 2034,
                                        "start": 2033,
                                        "end": 2034,
                                        "fullWidth": 1,
                                        "width": 1,
                                        "text": "[",
                                        "value": "[",
                                        "valueText": "["
                                    },
                                    "argumentExpression": {
                                        "kind": "NumericLiteral",
                                        "fullStart": 2034,
                                        "fullEnd": 2036,
                                        "start": 2034,
                                        "end": 2036,
                                        "fullWidth": 2,
                                        "width": 2,
                                        "text": "30",
                                        "value": 30,
                                        "valueText": "30"
                                    },
                                    "closeBracketToken": {
                                        "kind": "CloseBracketToken",
                                        "fullStart": 2036,
                                        "fullEnd": 2038,
                                        "start": 2036,
                                        "end": 2037,
                                        "fullWidth": 2,
                                        "width": 1,
                                        "text": "]",
                                        "value": "]",
                                        "valueText": "]",
                                        "hasTrailingTrivia": true,
                                        "trailingTrivia": [
                                            {
                                                "kind": "WhitespaceTrivia",
                                                "text": " "
                                            }
                                        ]
                                    }
                                },
                                "operatorToken": {
                                    "kind": "EqualsToken",
                                    "fullStart": 2038,
                                    "fullEnd": 2040,
                                    "start": 2038,
                                    "end": 2039,
                                    "fullWidth": 2,
                                    "width": 1,
                                    "text": "=",
                                    "value": "=",
                                    "valueText": "=",
                                    "hasTrailingTrivia": true,
                                    "trailingTrivia": [
                                        {
                                            "kind": "WhitespaceTrivia",
                                            "text": " "
                                        }
                                    ]
                                },
                                "right": {
                                    "kind": "StringLiteral",
                                    "fullStart": 2040,
                                    "fullEnd": 2049,
                                    "start": 2040,
                                    "end": 2049,
                                    "fullWidth": 9,
                                    "width": 9,
                                    "text": "\"\\\\u001e\"",
                                    "value": "\\u001e",
                                    "valueText": "\\u001e"
                                }
                            },
                            "semicolonToken": {
                                "kind": "SemicolonToken",
                                "fullStart": 2049,
                                "fullEnd": 2052,
                                "start": 2049,
                                "end": 2050,
                                "fullWidth": 3,
                                "width": 1,
                                "text": ";",
                                "value": ";",
                                "valueText": ";",
                                "hasTrailingTrivia": true,
                                "hasTrailingNewLine": true,
                                "trailingTrivia": [
                                    {
                                        "kind": "NewLineTrivia",
                                        "text": "\r\n"
                                    }
                                ]
                            }
                        },
                        {
                            "kind": "ExpressionStatement",
                            "fullStart": 2052,
                            "fullEnd": 2096,
                            "start": 2060,
                            "end": 2094,
                            "fullWidth": 44,
                            "width": 34,
                            "expression": {
                                "kind": "AssignmentExpression",
                                "fullStart": 2052,
                                "fullEnd": 2093,
                                "start": 2060,
                                "end": 2093,
                                "fullWidth": 41,
                                "width": 33,
                                "left": {
                                    "kind": "ElementAccessExpression",
                                    "fullStart": 2052,
                                    "fullEnd": 2082,
                                    "start": 2060,
                                    "end": 2081,
                                    "fullWidth": 30,
                                    "width": 21,
                                    "expression": {
                                        "kind": "IdentifierName",
                                        "fullStart": 2052,
                                        "fullEnd": 2077,
                                        "start": 2060,
                                        "end": 2077,
                                        "fullWidth": 25,
                                        "width": 17,
                                        "text": "expectedNullChars",
                                        "value": "expectedNullChars",
                                        "valueText": "expectedNullChars",
                                        "hasLeadingTrivia": true,
                                        "leadingTrivia": [
                                            {
                                                "kind": "WhitespaceTrivia",
                                                "text": "        "
                                            }
                                        ]
                                    },
                                    "openBracketToken": {
                                        "kind": "OpenBracketToken",
                                        "fullStart": 2077,
                                        "fullEnd": 2078,
                                        "start": 2077,
                                        "end": 2078,
                                        "fullWidth": 1,
                                        "width": 1,
                                        "text": "[",
                                        "value": "[",
                                        "valueText": "["
                                    },
                                    "argumentExpression": {
                                        "kind": "NumericLiteral",
                                        "fullStart": 2078,
                                        "fullEnd": 2080,
                                        "start": 2078,
                                        "end": 2080,
                                        "fullWidth": 2,
                                        "width": 2,
                                        "text": "31",
                                        "value": 31,
                                        "valueText": "31"
                                    },
                                    "closeBracketToken": {
                                        "kind": "CloseBracketToken",
                                        "fullStart": 2080,
                                        "fullEnd": 2082,
                                        "start": 2080,
                                        "end": 2081,
                                        "fullWidth": 2,
                                        "width": 1,
                                        "text": "]",
                                        "value": "]",
                                        "valueText": "]",
                                        "hasTrailingTrivia": true,
                                        "trailingTrivia": [
                                            {
                                                "kind": "WhitespaceTrivia",
                                                "text": " "
                                            }
                                        ]
                                    }
                                },
                                "operatorToken": {
                                    "kind": "EqualsToken",
                                    "fullStart": 2082,
                                    "fullEnd": 2084,
                                    "start": 2082,
                                    "end": 2083,
                                    "fullWidth": 2,
                                    "width": 1,
                                    "text": "=",
                                    "value": "=",
                                    "valueText": "=",
                                    "hasTrailingTrivia": true,
                                    "trailingTrivia": [
                                        {
                                            "kind": "WhitespaceTrivia",
                                            "text": " "
                                        }
                                    ]
                                },
                                "right": {
                                    "kind": "StringLiteral",
                                    "fullStart": 2084,
                                    "fullEnd": 2093,
                                    "start": 2084,
                                    "end": 2093,
                                    "fullWidth": 9,
                                    "width": 9,
                                    "text": "\"\\\\u001f\"",
                                    "value": "\\u001f",
                                    "valueText": "\\u001f"
                                }
                            },
                            "semicolonToken": {
                                "kind": "SemicolonToken",
                                "fullStart": 2093,
                                "fullEnd": 2096,
                                "start": 2093,
                                "end": 2094,
                                "fullWidth": 3,
                                "width": 1,
                                "text": ";",
                                "value": ";",
                                "valueText": ";",
                                "hasTrailingTrivia": true,
                                "hasTrailingNewLine": true,
                                "trailingTrivia": [
                                    {
                                        "kind": "NewLineTrivia",
                                        "text": "\r\n"
                                    }
                                ]
                            }
                        },
                        {
                            "kind": "ForInStatement",
                            "fullStart": 2096,
                            "fullEnd": 2730,
                            "start": 2106,
                            "end": 2728,
                            "fullWidth": 634,
                            "width": 622,
                            "forKeyword": {
                                "kind": "ForKeyword",
                                "fullStart": 2096,
                                "fullEnd": 2110,
                                "start": 2106,
                                "end": 2109,
                                "fullWidth": 14,
                                "width": 3,
                                "text": "for",
                                "value": "for",
                                "valueText": "for",
                                "hasLeadingTrivia": true,
                                "hasLeadingNewLine": true,
                                "hasTrailingTrivia": true,
                                "leadingTrivia": [
                                    {
                                        "kind": "NewLineTrivia",
                                        "text": "\r\n"
                                    },
                                    {
                                        "kind": "WhitespaceTrivia",
                                        "text": "        "
                                    }
                                ],
                                "trailingTrivia": [
                                    {
                                        "kind": "WhitespaceTrivia",
                                        "text": " "
                                    }
                                ]
                            },
                            "openParenToken": {
                                "kind": "OpenParenToken",
                                "fullStart": 2110,
                                "fullEnd": 2111,
                                "start": 2110,
                                "end": 2111,
                                "fullWidth": 1,
                                "width": 1,
                                "text": "(",
                                "value": "(",
                                "valueText": "("
                            },
                            "variableDeclaration": {
                                "kind": "VariableDeclaration",
                                "fullStart": 2111,
                                "fullEnd": 2121,
                                "start": 2111,
                                "end": 2120,
                                "fullWidth": 10,
                                "width": 9,
                                "varKeyword": {
                                    "kind": "VarKeyword",
                                    "fullStart": 2111,
                                    "fullEnd": 2115,
                                    "start": 2111,
                                    "end": 2114,
                                    "fullWidth": 4,
                                    "width": 3,
                                    "text": "var",
                                    "value": "var",
                                    "valueText": "var",
                                    "hasTrailingTrivia": true,
                                    "trailingTrivia": [
                                        {
                                            "kind": "WhitespaceTrivia",
                                            "text": " "
                                        }
                                    ]
                                },
                                "variableDeclarators": [
                                    {
                                        "kind": "VariableDeclarator",
                                        "fullStart": 2115,
                                        "fullEnd": 2121,
                                        "start": 2115,
                                        "end": 2120,
                                        "fullWidth": 6,
<<<<<<< HEAD
                                        "width": 5,
                                        "identifier": {
=======
                                        "propertyName": {
>>>>>>> 85e84683
                                            "kind": "IdentifierName",
                                            "fullStart": 2115,
                                            "fullEnd": 2121,
                                            "start": 2115,
                                            "end": 2120,
                                            "fullWidth": 6,
                                            "width": 5,
                                            "text": "index",
                                            "value": "index",
                                            "valueText": "index",
                                            "hasTrailingTrivia": true,
                                            "trailingTrivia": [
                                                {
                                                    "kind": "WhitespaceTrivia",
                                                    "text": " "
                                                }
                                            ]
                                        }
                                    }
                                ]
                            },
                            "inKeyword": {
                                "kind": "InKeyword",
                                "fullStart": 2121,
                                "fullEnd": 2124,
                                "start": 2121,
                                "end": 2123,
                                "fullWidth": 3,
                                "width": 2,
                                "text": "in",
                                "value": "in",
                                "valueText": "in",
                                "hasTrailingTrivia": true,
                                "trailingTrivia": [
                                    {
                                        "kind": "WhitespaceTrivia",
                                        "text": " "
                                    }
                                ]
                            },
                            "expression": {
                                "kind": "IdentifierName",
                                "fullStart": 2124,
                                "fullEnd": 2141,
                                "start": 2124,
                                "end": 2141,
                                "fullWidth": 17,
                                "width": 17,
                                "text": "expectedNullChars",
                                "value": "expectedNullChars",
                                "valueText": "expectedNullChars"
                            },
                            "closeParenToken": {
                                "kind": "CloseParenToken",
                                "fullStart": 2141,
                                "fullEnd": 2143,
                                "start": 2141,
                                "end": 2142,
                                "fullWidth": 2,
                                "width": 1,
                                "text": ")",
                                "value": ")",
                                "valueText": ")",
                                "hasTrailingTrivia": true,
                                "trailingTrivia": [
                                    {
                                        "kind": "WhitespaceTrivia",
                                        "text": " "
                                    }
                                ]
                            },
                            "statement": {
                                "kind": "Block",
                                "fullStart": 2143,
                                "fullEnd": 2730,
                                "start": 2143,
                                "end": 2728,
                                "fullWidth": 587,
                                "width": 585,
                                "openBraceToken": {
                                    "kind": "OpenBraceToken",
                                    "fullStart": 2143,
                                    "fullEnd": 2146,
                                    "start": 2143,
                                    "end": 2144,
                                    "fullWidth": 3,
                                    "width": 1,
                                    "text": "{",
                                    "value": "{",
                                    "valueText": "{",
                                    "hasTrailingTrivia": true,
                                    "hasTrailingNewLine": true,
                                    "trailingTrivia": [
                                        {
                                            "kind": "NewLineTrivia",
                                            "text": "\r\n"
                                        }
                                    ]
                                },
                                "statements": [
                                    {
                                        "kind": "VariableStatement",
                                        "fullStart": 2146,
                                        "fullEnd": 2591,
                                        "start": 2160,
                                        "end": 2589,
                                        "fullWidth": 445,
                                        "width": 429,
                                        "modifiers": [],
                                        "variableDeclaration": {
                                            "kind": "VariableDeclaration",
                                            "fullStart": 2146,
                                            "fullEnd": 2588,
                                            "start": 2160,
                                            "end": 2588,
                                            "fullWidth": 442,
                                            "width": 428,
                                            "varKeyword": {
                                                "kind": "VarKeyword",
                                                "fullStart": 2146,
                                                "fullEnd": 2164,
                                                "start": 2160,
                                                "end": 2163,
                                                "fullWidth": 18,
                                                "width": 3,
                                                "text": "var",
                                                "value": "var",
                                                "valueText": "var",
                                                "hasLeadingTrivia": true,
                                                "hasLeadingNewLine": true,
                                                "hasTrailingTrivia": true,
                                                "leadingTrivia": [
                                                    {
                                                        "kind": "NewLineTrivia",
                                                        "text": "\r\n"
                                                    },
                                                    {
                                                        "kind": "WhitespaceTrivia",
                                                        "text": "            "
                                                    }
                                                ],
                                                "trailingTrivia": [
                                                    {
                                                        "kind": "WhitespaceTrivia",
                                                        "text": " "
                                                    }
                                                ]
                                            },
                                            "variableDeclarators": [
                                                {
                                                    "kind": "VariableDeclarator",
                                                    "fullStart": 2164,
                                                    "fullEnd": 2588,
                                                    "start": 2164,
                                                    "end": 2588,
                                                    "fullWidth": 424,
<<<<<<< HEAD
                                                    "width": 424,
                                                    "identifier": {
=======
                                                    "propertyName": {
>>>>>>> 85e84683
                                                        "kind": "IdentifierName",
                                                        "fullStart": 2164,
                                                        "fullEnd": 2168,
                                                        "start": 2164,
                                                        "end": 2167,
                                                        "fullWidth": 4,
                                                        "width": 3,
                                                        "text": "str",
                                                        "value": "str",
                                                        "valueText": "str",
                                                        "hasTrailingTrivia": true,
                                                        "trailingTrivia": [
                                                            {
                                                                "kind": "WhitespaceTrivia",
                                                                "text": " "
                                                            }
                                                        ]
                                                    },
                                                    "equalsValueClause": {
                                                        "kind": "EqualsValueClause",
                                                        "fullStart": 2168,
                                                        "fullEnd": 2588,
                                                        "start": 2168,
                                                        "end": 2588,
                                                        "fullWidth": 420,
                                                        "width": 420,
                                                        "equalsToken": {
                                                            "kind": "EqualsToken",
                                                            "fullStart": 2168,
                                                            "fullEnd": 2170,
                                                            "start": 2168,
                                                            "end": 2169,
                                                            "fullWidth": 2,
                                                            "width": 1,
                                                            "text": "=",
                                                            "value": "=",
                                                            "valueText": "=",
                                                            "hasTrailingTrivia": true,
                                                            "trailingTrivia": [
                                                                {
                                                                    "kind": "WhitespaceTrivia",
                                                                    "text": " "
                                                                }
                                                            ]
                                                        },
                                                        "value": {
                                                            "kind": "InvocationExpression",
                                                            "fullStart": 2170,
                                                            "fullEnd": 2588,
                                                            "start": 2170,
                                                            "end": 2588,
                                                            "fullWidth": 418,
                                                            "width": 418,
                                                            "expression": {
                                                                "kind": "MemberAccessExpression",
                                                                "fullStart": 2170,
                                                                "fullEnd": 2184,
                                                                "start": 2170,
                                                                "end": 2184,
                                                                "fullWidth": 14,
                                                                "width": 14,
                                                                "expression": {
                                                                    "kind": "IdentifierName",
                                                                    "fullStart": 2170,
                                                                    "fullEnd": 2174,
                                                                    "start": 2170,
                                                                    "end": 2174,
                                                                    "fullWidth": 4,
                                                                    "width": 4,
                                                                    "text": "JSON",
                                                                    "value": "JSON",
                                                                    "valueText": "JSON"
                                                                },
                                                                "dotToken": {
                                                                    "kind": "DotToken",
                                                                    "fullStart": 2174,
                                                                    "fullEnd": 2175,
                                                                    "start": 2174,
                                                                    "end": 2175,
                                                                    "fullWidth": 1,
                                                                    "width": 1,
                                                                    "text": ".",
                                                                    "value": ".",
                                                                    "valueText": "."
                                                                },
                                                                "name": {
                                                                    "kind": "IdentifierName",
                                                                    "fullStart": 2175,
                                                                    "fullEnd": 2184,
                                                                    "start": 2175,
                                                                    "end": 2184,
                                                                    "fullWidth": 9,
                                                                    "width": 9,
                                                                    "text": "stringify",
                                                                    "value": "stringify",
                                                                    "valueText": "stringify"
                                                                }
                                                            },
                                                            "argumentList": {
                                                                "kind": "ArgumentList",
                                                                "fullStart": 2184,
                                                                "fullEnd": 2588,
                                                                "start": 2184,
                                                                "end": 2588,
                                                                "fullWidth": 404,
                                                                "width": 404,
                                                                "openParenToken": {
                                                                    "kind": "OpenParenToken",
                                                                    "fullStart": 2184,
                                                                    "fullEnd": 2185,
                                                                    "start": 2184,
                                                                    "end": 2185,
                                                                    "fullWidth": 1,
                                                                    "width": 1,
                                                                    "text": "(",
                                                                    "value": "(",
                                                                    "valueText": "("
                                                                },
                                                                "arguments": [
                                                                    {
                                                                        "kind": "ObjectLiteralExpression",
                                                                        "fullStart": 2185,
                                                                        "fullEnd": 2587,
                                                                        "start": 2185,
                                                                        "end": 2587,
                                                                        "fullWidth": 402,
                                                                        "width": 402,
                                                                        "openBraceToken": {
                                                                            "kind": "OpenBraceToken",
                                                                            "fullStart": 2185,
                                                                            "fullEnd": 2187,
                                                                            "start": 2185,
                                                                            "end": 2186,
                                                                            "fullWidth": 2,
                                                                            "width": 1,
                                                                            "text": "{",
                                                                            "value": "{",
                                                                            "valueText": "{",
                                                                            "hasTrailingTrivia": true,
                                                                            "trailingTrivia": [
                                                                                {
                                                                                    "kind": "WhitespaceTrivia",
                                                                                    "text": " "
                                                                                }
                                                                            ]
                                                                        },
                                                                        "propertyAssignments": [
                                                                            {
                                                                                "kind": "SimplePropertyAssignment",
                                                                                "fullStart": 2187,
                                                                                "fullEnd": 2586,
                                                                                "start": 2187,
                                                                                "end": 2585,
                                                                                "fullWidth": 399,
                                                                                "width": 398,
                                                                                "propertyName": {
                                                                                    "kind": "StringLiteral",
                                                                                    "fullStart": 2187,
                                                                                    "fullEnd": 2577,
                                                                                    "start": 2187,
                                                                                    "end": 2577,
                                                                                    "fullWidth": 390,
                                                                                    "width": 390,
                                                                                    "text": "\"\\u0000\\u0001\\u0002\\u0003\\u0004\\u0005\\u0006\\u0007\\u0008\\u0009\\u000A\\u000B\\u000C\\u000D\\u000E\\u000F\\u0010\\u0011\\u0012\\u0013\\u0014\\u0015\\u0016\\u0017\\u0018\\u0019\\u001A\\u001B\\u001C\\u001D\\u001E\\u001Fname\\u0000\\u0001\\u0002\\u0003\\u0004\\u0005\\u0006\\u0007\\u0008\\u0009\\u000A\\u000B\\u000C\\u000D\\u000E\\u000F\\u0010\\u0011\\u0012\\u0013\\u0014\\u0015\\u0016\\u0017\\u0018\\u0019\\u001A\\u001B\\u001C\\u001D\\u001E\\u001F\"",
                                                                                    "value": "\u0000\u0001\u0002\u0003\u0004\u0005\u0006\u0007\b\t\n\u000b\f\r\u000e\u000f\u0010\u0011\u0012\u0013\u0014\u0015\u0016\u0017\u0018\u0019\u001a\u001b\u001c\u001d\u001e\u001fname\u0000\u0001\u0002\u0003\u0004\u0005\u0006\u0007\b\t\n\u000b\f\r\u000e\u000f\u0010\u0011\u0012\u0013\u0014\u0015\u0016\u0017\u0018\u0019\u001a\u001b\u001c\u001d\u001e\u001f",
                                                                                    "valueText": "\u0000\u0001\u0002\u0003\u0004\u0005\u0006\u0007\b\t\n\u000b\f\r\u000e\u000f\u0010\u0011\u0012\u0013\u0014\u0015\u0016\u0017\u0018\u0019\u001a\u001b\u001c\u001d\u001e\u001fname\u0000\u0001\u0002\u0003\u0004\u0005\u0006\u0007\b\t\n\u000b\f\r\u000e\u000f\u0010\u0011\u0012\u0013\u0014\u0015\u0016\u0017\u0018\u0019\u001a\u001b\u001c\u001d\u001e\u001f"
                                                                                },
                                                                                "colonToken": {
                                                                                    "kind": "ColonToken",
                                                                                    "fullStart": 2577,
                                                                                    "fullEnd": 2579,
                                                                                    "start": 2577,
                                                                                    "end": 2578,
                                                                                    "fullWidth": 2,
                                                                                    "width": 1,
                                                                                    "text": ":",
                                                                                    "value": ":",
                                                                                    "valueText": ":",
                                                                                    "hasTrailingTrivia": true,
                                                                                    "trailingTrivia": [
                                                                                        {
                                                                                            "kind": "WhitespaceTrivia",
                                                                                            "text": " "
                                                                                        }
                                                                                    ]
                                                                                },
                                                                                "expression": {
                                                                                    "kind": "StringLiteral",
                                                                                    "fullStart": 2579,
                                                                                    "fullEnd": 2586,
                                                                                    "start": 2579,
                                                                                    "end": 2585,
                                                                                    "fullWidth": 7,
                                                                                    "width": 6,
                                                                                    "text": "\"John\"",
                                                                                    "value": "John",
                                                                                    "valueText": "John",
                                                                                    "hasTrailingTrivia": true,
                                                                                    "trailingTrivia": [
                                                                                        {
                                                                                            "kind": "WhitespaceTrivia",
                                                                                            "text": " "
                                                                                        }
                                                                                    ]
                                                                                }
                                                                            }
                                                                        ],
                                                                        "closeBraceToken": {
                                                                            "kind": "CloseBraceToken",
                                                                            "fullStart": 2586,
                                                                            "fullEnd": 2587,
                                                                            "start": 2586,
                                                                            "end": 2587,
                                                                            "fullWidth": 1,
                                                                            "width": 1,
                                                                            "text": "}",
                                                                            "value": "}",
                                                                            "valueText": "}"
                                                                        }
                                                                    }
                                                                ],
                                                                "closeParenToken": {
                                                                    "kind": "CloseParenToken",
                                                                    "fullStart": 2587,
                                                                    "fullEnd": 2588,
                                                                    "start": 2587,
                                                                    "end": 2588,
                                                                    "fullWidth": 1,
                                                                    "width": 1,
                                                                    "text": ")",
                                                                    "value": ")",
                                                                    "valueText": ")"
                                                                }
                                                            }
                                                        }
                                                    }
                                                }
                                            ]
                                        },
                                        "semicolonToken": {
                                            "kind": "SemicolonToken",
                                            "fullStart": 2588,
                                            "fullEnd": 2591,
                                            "start": 2588,
                                            "end": 2589,
                                            "fullWidth": 3,
                                            "width": 1,
                                            "text": ";",
                                            "value": ";",
                                            "valueText": ";",
                                            "hasTrailingTrivia": true,
                                            "hasTrailingNewLine": true,
                                            "trailingTrivia": [
                                                {
                                                    "kind": "NewLineTrivia",
                                                    "text": "\r\n"
                                                }
                                            ]
                                        }
                                    },
                                    {
                                        "kind": "ExpressionStatement",
                                        "fullStart": 2591,
                                        "fullEnd": 2719,
                                        "start": 2603,
                                        "end": 2717,
                                        "fullWidth": 128,
                                        "width": 114,
                                        "expression": {
                                            "kind": "AssignmentExpression",
                                            "fullStart": 2591,
                                            "fullEnd": 2716,
                                            "start": 2603,
                                            "end": 2716,
                                            "fullWidth": 125,
                                            "width": 113,
                                            "left": {
                                                "kind": "IdentifierName",
                                                "fullStart": 2591,
                                                "fullEnd": 2610,
                                                "start": 2603,
                                                "end": 2609,
                                                "fullWidth": 19,
                                                "width": 6,
                                                "text": "result",
                                                "value": "result",
                                                "valueText": "result",
                                                "hasLeadingTrivia": true,
                                                "hasTrailingTrivia": true,
                                                "leadingTrivia": [
                                                    {
                                                        "kind": "WhitespaceTrivia",
                                                        "text": "            "
                                                    }
                                                ],
                                                "trailingTrivia": [
                                                    {
                                                        "kind": "WhitespaceTrivia",
                                                        "text": " "
                                                    }
                                                ]
                                            },
                                            "operatorToken": {
                                                "kind": "EqualsToken",
                                                "fullStart": 2610,
                                                "fullEnd": 2612,
                                                "start": 2610,
                                                "end": 2611,
                                                "fullWidth": 2,
                                                "width": 1,
                                                "text": "=",
                                                "value": "=",
                                                "valueText": "=",
                                                "hasTrailingTrivia": true,
                                                "trailingTrivia": [
                                                    {
                                                        "kind": "WhitespaceTrivia",
                                                        "text": " "
                                                    }
                                                ]
                                            },
                                            "right": {
                                                "kind": "ParenthesizedExpression",
                                                "fullStart": 2612,
                                                "fullEnd": 2716,
                                                "start": 2612,
                                                "end": 2716,
                                                "fullWidth": 104,
                                                "width": 104,
                                                "openParenToken": {
                                                    "kind": "OpenParenToken",
                                                    "fullStart": 2612,
                                                    "fullEnd": 2613,
                                                    "start": 2612,
                                                    "end": 2613,
                                                    "fullWidth": 1,
                                                    "width": 1,
                                                    "text": "(",
                                                    "value": "(",
                                                    "valueText": "("
                                                },
                                                "expression": {
                                                    "kind": "LogicalAndExpression",
                                                    "fullStart": 2613,
                                                    "fullEnd": 2715,
                                                    "start": 2613,
                                                    "end": 2715,
                                                    "fullWidth": 102,
                                                    "width": 102,
                                                    "left": {
                                                        "kind": "LogicalAndExpression",
                                                        "fullStart": 2613,
                                                        "fullEnd": 2668,
                                                        "start": 2613,
                                                        "end": 2667,
                                                        "fullWidth": 55,
                                                        "width": 54,
                                                        "left": {
                                                            "kind": "IdentifierName",
                                                            "fullStart": 2613,
                                                            "fullEnd": 2620,
                                                            "start": 2613,
                                                            "end": 2619,
                                                            "fullWidth": 7,
                                                            "width": 6,
                                                            "text": "result",
                                                            "value": "result",
                                                            "valueText": "result",
                                                            "hasTrailingTrivia": true,
                                                            "trailingTrivia": [
                                                                {
                                                                    "kind": "WhitespaceTrivia",
                                                                    "text": " "
                                                                }
                                                            ]
                                                        },
                                                        "operatorToken": {
                                                            "kind": "AmpersandAmpersandToken",
                                                            "fullStart": 2620,
                                                            "fullEnd": 2623,
                                                            "start": 2620,
                                                            "end": 2622,
                                                            "fullWidth": 3,
                                                            "width": 2,
                                                            "text": "&&",
                                                            "value": "&&",
                                                            "valueText": "&&",
                                                            "hasTrailingTrivia": true,
                                                            "trailingTrivia": [
                                                                {
                                                                    "kind": "WhitespaceTrivia",
                                                                    "text": " "
                                                                }
                                                            ]
                                                        },
                                                        "right": {
                                                            "kind": "NotEqualsExpression",
                                                            "fullStart": 2623,
                                                            "fullEnd": 2668,
                                                            "start": 2623,
                                                            "end": 2667,
                                                            "fullWidth": 45,
                                                            "width": 44,
                                                            "left": {
                                                                "kind": "InvocationExpression",
                                                                "fullStart": 2623,
                                                                "fullEnd": 2661,
                                                                "start": 2623,
                                                                "end": 2660,
                                                                "fullWidth": 38,
                                                                "width": 37,
                                                                "expression": {
                                                                    "kind": "MemberAccessExpression",
                                                                    "fullStart": 2623,
                                                                    "fullEnd": 2634,
                                                                    "start": 2623,
                                                                    "end": 2634,
                                                                    "fullWidth": 11,
                                                                    "width": 11,
                                                                    "expression": {
                                                                        "kind": "IdentifierName",
                                                                        "fullStart": 2623,
                                                                        "fullEnd": 2626,
                                                                        "start": 2623,
                                                                        "end": 2626,
                                                                        "fullWidth": 3,
                                                                        "width": 3,
                                                                        "text": "str",
                                                                        "value": "str",
                                                                        "valueText": "str"
                                                                    },
                                                                    "dotToken": {
                                                                        "kind": "DotToken",
                                                                        "fullStart": 2626,
                                                                        "fullEnd": 2627,
                                                                        "start": 2626,
                                                                        "end": 2627,
                                                                        "fullWidth": 1,
                                                                        "width": 1,
                                                                        "text": ".",
                                                                        "value": ".",
                                                                        "valueText": "."
                                                                    },
                                                                    "name": {
                                                                        "kind": "IdentifierName",
                                                                        "fullStart": 2627,
                                                                        "fullEnd": 2634,
                                                                        "start": 2627,
                                                                        "end": 2634,
                                                                        "fullWidth": 7,
                                                                        "width": 7,
                                                                        "text": "indexOf",
                                                                        "value": "indexOf",
                                                                        "valueText": "indexOf"
                                                                    }
                                                                },
                                                                "argumentList": {
                                                                    "kind": "ArgumentList",
                                                                    "fullStart": 2634,
                                                                    "fullEnd": 2661,
                                                                    "start": 2634,
                                                                    "end": 2660,
                                                                    "fullWidth": 27,
                                                                    "width": 26,
                                                                    "openParenToken": {
                                                                        "kind": "OpenParenToken",
                                                                        "fullStart": 2634,
                                                                        "fullEnd": 2635,
                                                                        "start": 2634,
                                                                        "end": 2635,
                                                                        "fullWidth": 1,
                                                                        "width": 1,
                                                                        "text": "(",
                                                                        "value": "(",
                                                                        "valueText": "("
                                                                    },
                                                                    "arguments": [
                                                                        {
                                                                            "kind": "ElementAccessExpression",
                                                                            "fullStart": 2635,
                                                                            "fullEnd": 2659,
                                                                            "start": 2635,
                                                                            "end": 2659,
                                                                            "fullWidth": 24,
                                                                            "width": 24,
                                                                            "expression": {
                                                                                "kind": "IdentifierName",
                                                                                "fullStart": 2635,
                                                                                "fullEnd": 2652,
                                                                                "start": 2635,
                                                                                "end": 2652,
                                                                                "fullWidth": 17,
                                                                                "width": 17,
                                                                                "text": "expectedNullChars",
                                                                                "value": "expectedNullChars",
                                                                                "valueText": "expectedNullChars"
                                                                            },
                                                                            "openBracketToken": {
                                                                                "kind": "OpenBracketToken",
                                                                                "fullStart": 2652,
                                                                                "fullEnd": 2653,
                                                                                "start": 2652,
                                                                                "end": 2653,
                                                                                "fullWidth": 1,
                                                                                "width": 1,
                                                                                "text": "[",
                                                                                "value": "[",
                                                                                "valueText": "["
                                                                            },
                                                                            "argumentExpression": {
                                                                                "kind": "IdentifierName",
                                                                                "fullStart": 2653,
                                                                                "fullEnd": 2658,
                                                                                "start": 2653,
                                                                                "end": 2658,
                                                                                "fullWidth": 5,
                                                                                "width": 5,
                                                                                "text": "index",
                                                                                "value": "index",
                                                                                "valueText": "index"
                                                                            },
                                                                            "closeBracketToken": {
                                                                                "kind": "CloseBracketToken",
                                                                                "fullStart": 2658,
                                                                                "fullEnd": 2659,
                                                                                "start": 2658,
                                                                                "end": 2659,
                                                                                "fullWidth": 1,
                                                                                "width": 1,
                                                                                "text": "]",
                                                                                "value": "]",
                                                                                "valueText": "]"
                                                                            }
                                                                        }
                                                                    ],
                                                                    "closeParenToken": {
                                                                        "kind": "CloseParenToken",
                                                                        "fullStart": 2659,
                                                                        "fullEnd": 2661,
                                                                        "start": 2659,
                                                                        "end": 2660,
                                                                        "fullWidth": 2,
                                                                        "width": 1,
                                                                        "text": ")",
                                                                        "value": ")",
                                                                        "valueText": ")",
                                                                        "hasTrailingTrivia": true,
                                                                        "trailingTrivia": [
                                                                            {
                                                                                "kind": "WhitespaceTrivia",
                                                                                "text": " "
                                                                            }
                                                                        ]
                                                                    }
                                                                }
                                                            },
                                                            "operatorToken": {
                                                                "kind": "ExclamationEqualsEqualsToken",
                                                                "fullStart": 2661,
                                                                "fullEnd": 2665,
                                                                "start": 2661,
                                                                "end": 2664,
                                                                "fullWidth": 4,
                                                                "width": 3,
                                                                "text": "!==",
                                                                "value": "!==",
                                                                "valueText": "!==",
                                                                "hasTrailingTrivia": true,
                                                                "trailingTrivia": [
                                                                    {
                                                                        "kind": "WhitespaceTrivia",
                                                                        "text": " "
                                                                    }
                                                                ]
                                                            },
                                                            "right": {
                                                                "kind": "NegateExpression",
                                                                "fullStart": 2665,
                                                                "fullEnd": 2668,
                                                                "start": 2665,
                                                                "end": 2667,
                                                                "fullWidth": 3,
                                                                "width": 2,
                                                                "operatorToken": {
                                                                    "kind": "MinusToken",
                                                                    "fullStart": 2665,
                                                                    "fullEnd": 2666,
                                                                    "start": 2665,
                                                                    "end": 2666,
                                                                    "fullWidth": 1,
                                                                    "width": 1,
                                                                    "text": "-",
                                                                    "value": "-",
                                                                    "valueText": "-"
                                                                },
                                                                "operand": {
                                                                    "kind": "NumericLiteral",
                                                                    "fullStart": 2666,
                                                                    "fullEnd": 2668,
                                                                    "start": 2666,
                                                                    "end": 2667,
                                                                    "fullWidth": 2,
                                                                    "width": 1,
                                                                    "text": "1",
                                                                    "value": 1,
                                                                    "valueText": "1",
                                                                    "hasTrailingTrivia": true,
                                                                    "trailingTrivia": [
                                                                        {
                                                                            "kind": "WhitespaceTrivia",
                                                                            "text": " "
                                                                        }
                                                                    ]
                                                                }
                                                            }
                                                        }
                                                    },
                                                    "operatorToken": {
                                                        "kind": "AmpersandAmpersandToken",
                                                        "fullStart": 2668,
                                                        "fullEnd": 2671,
                                                        "start": 2668,
                                                        "end": 2670,
                                                        "fullWidth": 3,
                                                        "width": 2,
                                                        "text": "&&",
                                                        "value": "&&",
                                                        "valueText": "&&",
                                                        "hasTrailingTrivia": true,
                                                        "trailingTrivia": [
                                                            {
                                                                "kind": "WhitespaceTrivia",
                                                                "text": " "
                                                            }
                                                        ]
                                                    },
                                                    "right": {
                                                        "kind": "NotEqualsExpression",
                                                        "fullStart": 2671,
                                                        "fullEnd": 2715,
                                                        "start": 2671,
                                                        "end": 2715,
                                                        "fullWidth": 44,
                                                        "width": 44,
                                                        "left": {
                                                            "kind": "InvocationExpression",
                                                            "fullStart": 2671,
                                                            "fullEnd": 2709,
                                                            "start": 2671,
                                                            "end": 2708,
                                                            "fullWidth": 38,
                                                            "width": 37,
                                                            "expression": {
                                                                "kind": "MemberAccessExpression",
                                                                "fullStart": 2671,
                                                                "fullEnd": 2682,
                                                                "start": 2671,
                                                                "end": 2682,
                                                                "fullWidth": 11,
                                                                "width": 11,
                                                                "expression": {
                                                                    "kind": "IdentifierName",
                                                                    "fullStart": 2671,
                                                                    "fullEnd": 2674,
                                                                    "start": 2671,
                                                                    "end": 2674,
                                                                    "fullWidth": 3,
                                                                    "width": 3,
                                                                    "text": "str",
                                                                    "value": "str",
                                                                    "valueText": "str"
                                                                },
                                                                "dotToken": {
                                                                    "kind": "DotToken",
                                                                    "fullStart": 2674,
                                                                    "fullEnd": 2675,
                                                                    "start": 2674,
                                                                    "end": 2675,
                                                                    "fullWidth": 1,
                                                                    "width": 1,
                                                                    "text": ".",
                                                                    "value": ".",
                                                                    "valueText": "."
                                                                },
                                                                "name": {
                                                                    "kind": "IdentifierName",
                                                                    "fullStart": 2675,
                                                                    "fullEnd": 2682,
                                                                    "start": 2675,
                                                                    "end": 2682,
                                                                    "fullWidth": 7,
                                                                    "width": 7,
                                                                    "text": "indexOf",
                                                                    "value": "indexOf",
                                                                    "valueText": "indexOf"
                                                                }
                                                            },
                                                            "argumentList": {
                                                                "kind": "ArgumentList",
                                                                "fullStart": 2682,
                                                                "fullEnd": 2709,
                                                                "start": 2682,
                                                                "end": 2708,
                                                                "fullWidth": 27,
                                                                "width": 26,
                                                                "openParenToken": {
                                                                    "kind": "OpenParenToken",
                                                                    "fullStart": 2682,
                                                                    "fullEnd": 2683,
                                                                    "start": 2682,
                                                                    "end": 2683,
                                                                    "fullWidth": 1,
                                                                    "width": 1,
                                                                    "text": "(",
                                                                    "value": "(",
                                                                    "valueText": "("
                                                                },
                                                                "arguments": [
                                                                    {
                                                                        "kind": "ElementAccessExpression",
                                                                        "fullStart": 2683,
                                                                        "fullEnd": 2707,
                                                                        "start": 2683,
                                                                        "end": 2707,
                                                                        "fullWidth": 24,
                                                                        "width": 24,
                                                                        "expression": {
                                                                            "kind": "IdentifierName",
                                                                            "fullStart": 2683,
                                                                            "fullEnd": 2700,
                                                                            "start": 2683,
                                                                            "end": 2700,
                                                                            "fullWidth": 17,
                                                                            "width": 17,
                                                                            "text": "expectedNullChars",
                                                                            "value": "expectedNullChars",
                                                                            "valueText": "expectedNullChars"
                                                                        },
                                                                        "openBracketToken": {
                                                                            "kind": "OpenBracketToken",
                                                                            "fullStart": 2700,
                                                                            "fullEnd": 2701,
                                                                            "start": 2700,
                                                                            "end": 2701,
                                                                            "fullWidth": 1,
                                                                            "width": 1,
                                                                            "text": "[",
                                                                            "value": "[",
                                                                            "valueText": "["
                                                                        },
                                                                        "argumentExpression": {
                                                                            "kind": "IdentifierName",
                                                                            "fullStart": 2701,
                                                                            "fullEnd": 2706,
                                                                            "start": 2701,
                                                                            "end": 2706,
                                                                            "fullWidth": 5,
                                                                            "width": 5,
                                                                            "text": "index",
                                                                            "value": "index",
                                                                            "valueText": "index"
                                                                        },
                                                                        "closeBracketToken": {
                                                                            "kind": "CloseBracketToken",
                                                                            "fullStart": 2706,
                                                                            "fullEnd": 2707,
                                                                            "start": 2706,
                                                                            "end": 2707,
                                                                            "fullWidth": 1,
                                                                            "width": 1,
                                                                            "text": "]",
                                                                            "value": "]",
                                                                            "valueText": "]"
                                                                        }
                                                                    }
                                                                ],
                                                                "closeParenToken": {
                                                                    "kind": "CloseParenToken",
                                                                    "fullStart": 2707,
                                                                    "fullEnd": 2709,
                                                                    "start": 2707,
                                                                    "end": 2708,
                                                                    "fullWidth": 2,
                                                                    "width": 1,
                                                                    "text": ")",
                                                                    "value": ")",
                                                                    "valueText": ")",
                                                                    "hasTrailingTrivia": true,
                                                                    "trailingTrivia": [
                                                                        {
                                                                            "kind": "WhitespaceTrivia",
                                                                            "text": " "
                                                                        }
                                                                    ]
                                                                }
                                                            }
                                                        },
                                                        "operatorToken": {
                                                            "kind": "ExclamationEqualsEqualsToken",
                                                            "fullStart": 2709,
                                                            "fullEnd": 2713,
                                                            "start": 2709,
                                                            "end": 2712,
                                                            "fullWidth": 4,
                                                            "width": 3,
                                                            "text": "!==",
                                                            "value": "!==",
                                                            "valueText": "!==",
                                                            "hasTrailingTrivia": true,
                                                            "trailingTrivia": [
                                                                {
                                                                    "kind": "WhitespaceTrivia",
                                                                    "text": " "
                                                                }
                                                            ]
                                                        },
                                                        "right": {
                                                            "kind": "NegateExpression",
                                                            "fullStart": 2713,
                                                            "fullEnd": 2715,
                                                            "start": 2713,
                                                            "end": 2715,
                                                            "fullWidth": 2,
                                                            "width": 2,
                                                            "operatorToken": {
                                                                "kind": "MinusToken",
                                                                "fullStart": 2713,
                                                                "fullEnd": 2714,
                                                                "start": 2713,
                                                                "end": 2714,
                                                                "fullWidth": 1,
                                                                "width": 1,
                                                                "text": "-",
                                                                "value": "-",
                                                                "valueText": "-"
                                                            },
                                                            "operand": {
                                                                "kind": "NumericLiteral",
                                                                "fullStart": 2714,
                                                                "fullEnd": 2715,
                                                                "start": 2714,
                                                                "end": 2715,
                                                                "fullWidth": 1,
                                                                "width": 1,
                                                                "text": "1",
                                                                "value": 1,
                                                                "valueText": "1"
                                                            }
                                                        }
                                                    }
                                                },
                                                "closeParenToken": {
                                                    "kind": "CloseParenToken",
                                                    "fullStart": 2715,
                                                    "fullEnd": 2716,
                                                    "start": 2715,
                                                    "end": 2716,
                                                    "fullWidth": 1,
                                                    "width": 1,
                                                    "text": ")",
                                                    "value": ")",
                                                    "valueText": ")"
                                                }
                                            }
                                        },
                                        "semicolonToken": {
                                            "kind": "SemicolonToken",
                                            "fullStart": 2716,
                                            "fullEnd": 2719,
                                            "start": 2716,
                                            "end": 2717,
                                            "fullWidth": 3,
                                            "width": 1,
                                            "text": ";",
                                            "value": ";",
                                            "valueText": ";",
                                            "hasTrailingTrivia": true,
                                            "hasTrailingNewLine": true,
                                            "trailingTrivia": [
                                                {
                                                    "kind": "NewLineTrivia",
                                                    "text": "\r\n"
                                                }
                                            ]
                                        }
                                    }
                                ],
                                "closeBraceToken": {
                                    "kind": "CloseBraceToken",
                                    "fullStart": 2719,
                                    "fullEnd": 2730,
                                    "start": 2727,
                                    "end": 2728,
                                    "fullWidth": 11,
                                    "width": 1,
                                    "text": "}",
                                    "value": "}",
                                    "valueText": "}",
                                    "hasLeadingTrivia": true,
                                    "hasTrailingTrivia": true,
                                    "hasTrailingNewLine": true,
                                    "leadingTrivia": [
                                        {
                                            "kind": "WhitespaceTrivia",
                                            "text": "        "
                                        }
                                    ],
                                    "trailingTrivia": [
                                        {
                                            "kind": "NewLineTrivia",
                                            "text": "\r\n"
                                        }
                                    ]
                                }
                            }
                        },
                        {
                            "kind": "ReturnStatement",
                            "fullStart": 2730,
                            "fullEnd": 2754,
                            "start": 2738,
                            "end": 2752,
                            "fullWidth": 24,
                            "width": 14,
                            "returnKeyword": {
                                "kind": "ReturnKeyword",
                                "fullStart": 2730,
                                "fullEnd": 2745,
                                "start": 2738,
                                "end": 2744,
                                "fullWidth": 15,
                                "width": 6,
                                "text": "return",
                                "value": "return",
                                "valueText": "return",
                                "hasLeadingTrivia": true,
                                "hasTrailingTrivia": true,
                                "leadingTrivia": [
                                    {
                                        "kind": "WhitespaceTrivia",
                                        "text": "        "
                                    }
                                ],
                                "trailingTrivia": [
                                    {
                                        "kind": "WhitespaceTrivia",
                                        "text": " "
                                    }
                                ]
                            },
                            "expression": {
                                "kind": "IdentifierName",
                                "fullStart": 2745,
                                "fullEnd": 2751,
                                "start": 2745,
                                "end": 2751,
                                "fullWidth": 6,
                                "width": 6,
                                "text": "result",
                                "value": "result",
                                "valueText": "result"
                            },
                            "semicolonToken": {
                                "kind": "SemicolonToken",
                                "fullStart": 2751,
                                "fullEnd": 2754,
                                "start": 2751,
                                "end": 2752,
                                "fullWidth": 3,
                                "width": 1,
                                "text": ";",
                                "value": ";",
                                "valueText": ";",
                                "hasTrailingTrivia": true,
                                "hasTrailingNewLine": true,
                                "trailingTrivia": [
                                    {
                                        "kind": "NewLineTrivia",
                                        "text": "\r\n"
                                    }
                                ]
                            }
                        }
                    ],
                    "closeBraceToken": {
                        "kind": "CloseBraceToken",
                        "fullStart": 2754,
                        "fullEnd": 2761,
                        "start": 2758,
                        "end": 2759,
                        "fullWidth": 7,
                        "width": 1,
                        "text": "}",
                        "value": "}",
                        "valueText": "}",
                        "hasLeadingTrivia": true,
                        "hasTrailingTrivia": true,
                        "hasTrailingNewLine": true,
                        "leadingTrivia": [
                            {
                                "kind": "WhitespaceTrivia",
                                "text": "    "
                            }
                        ],
                        "trailingTrivia": [
                            {
                                "kind": "NewLineTrivia",
                                "text": "\r\n"
                            }
                        ]
                    }
                }
            },
            {
                "kind": "ExpressionStatement",
                "fullStart": 2761,
                "fullEnd": 2785,
                "start": 2761,
                "end": 2783,
                "fullWidth": 24,
                "width": 22,
                "expression": {
                    "kind": "InvocationExpression",
                    "fullStart": 2761,
                    "fullEnd": 2782,
                    "start": 2761,
                    "end": 2782,
                    "fullWidth": 21,
                    "width": 21,
                    "expression": {
                        "kind": "IdentifierName",
                        "fullStart": 2761,
                        "fullEnd": 2772,
                        "start": 2761,
                        "end": 2772,
                        "fullWidth": 11,
                        "width": 11,
                        "text": "runTestCase",
                        "value": "runTestCase",
                        "valueText": "runTestCase"
                    },
                    "argumentList": {
                        "kind": "ArgumentList",
                        "fullStart": 2772,
                        "fullEnd": 2782,
                        "start": 2772,
                        "end": 2782,
                        "fullWidth": 10,
                        "width": 10,
                        "openParenToken": {
                            "kind": "OpenParenToken",
                            "fullStart": 2772,
                            "fullEnd": 2773,
                            "start": 2772,
                            "end": 2773,
                            "fullWidth": 1,
                            "width": 1,
                            "text": "(",
                            "value": "(",
                            "valueText": "("
                        },
                        "arguments": [
                            {
                                "kind": "IdentifierName",
                                "fullStart": 2773,
                                "fullEnd": 2781,
                                "start": 2773,
                                "end": 2781,
                                "fullWidth": 8,
                                "width": 8,
                                "text": "testcase",
                                "value": "testcase",
                                "valueText": "testcase"
                            }
                        ],
                        "closeParenToken": {
                            "kind": "CloseParenToken",
                            "fullStart": 2781,
                            "fullEnd": 2782,
                            "start": 2781,
                            "end": 2782,
                            "fullWidth": 1,
                            "width": 1,
                            "text": ")",
                            "value": ")",
                            "valueText": ")"
                        }
                    }
                },
                "semicolonToken": {
                    "kind": "SemicolonToken",
                    "fullStart": 2782,
                    "fullEnd": 2785,
                    "start": 2782,
                    "end": 2783,
                    "fullWidth": 3,
                    "width": 1,
                    "text": ";",
                    "value": ";",
                    "valueText": ";",
                    "hasTrailingTrivia": true,
                    "hasTrailingNewLine": true,
                    "trailingTrivia": [
                        {
                            "kind": "NewLineTrivia",
                            "text": "\r\n"
                        }
                    ]
                }
            }
        ],
        "endOfFileToken": {
            "kind": "EndOfFileToken",
            "fullStart": 2785,
            "fullEnd": 2785,
            "start": 2785,
            "end": 2785,
            "fullWidth": 0,
            "width": 0,
            "text": ""
        }
    },
    "lineMap": {
        "lineStarts": [
            0,
            67,
            152,
            232,
            308,
            380,
            385,
            431,
            608,
            613,
            615,
            617,
            640,
            642,
            670,
            672,
            718,
            761,
            804,
            847,
            890,
            933,
            976,
            1019,
            1062,
            1101,
            1140,
            1180,
            1224,
            1264,
            1304,
            1348,
            1392,
            1436,
            1480,
            1524,
            1568,
            1612,
            1656,
            1700,
            1744,
            1788,
            1832,
            1876,
            1920,
            1964,
            2008,
            2052,
            2096,
            2098,
            2146,
            2148,
            2591,
            2719,
            2730,
            2754,
            2761,
            2785
        ],
        "length": 2785
    }
}<|MERGE_RESOLUTION|>--- conflicted
+++ resolved
@@ -250,12 +250,8 @@
                                         "start": 654,
                                         "end": 667,
                                         "fullWidth": 13,
-<<<<<<< HEAD
                                         "width": 13,
-                                        "identifier": {
-=======
                                         "propertyName": {
->>>>>>> 85e84683
                                             "kind": "IdentifierName",
                                             "fullStart": 654,
                                             "fullEnd": 661,
@@ -394,12 +390,8 @@
                                         "start": 684,
                                         "end": 715,
                                         "fullWidth": 31,
-<<<<<<< HEAD
                                         "width": 31,
-                                        "identifier": {
-=======
                                         "propertyName": {
->>>>>>> 85e84683
                                             "kind": "IdentifierName",
                                             "fullStart": 684,
                                             "fullEnd": 702,
@@ -5110,12 +5102,8 @@
                                         "start": 2115,
                                         "end": 2120,
                                         "fullWidth": 6,
-<<<<<<< HEAD
                                         "width": 5,
-                                        "identifier": {
-=======
                                         "propertyName": {
->>>>>>> 85e84683
                                             "kind": "IdentifierName",
                                             "fullStart": 2115,
                                             "fullEnd": 2121,
@@ -5272,12 +5260,8 @@
                                                     "start": 2164,
                                                     "end": 2588,
                                                     "fullWidth": 424,
-<<<<<<< HEAD
                                                     "width": 424,
-                                                    "identifier": {
-=======
                                                     "propertyName": {
->>>>>>> 85e84683
                                                         "kind": "IdentifierName",
                                                         "fullStart": 2164,
                                                         "fullEnd": 2168,
