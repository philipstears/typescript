{
    "isDeclaration": false,
    "languageVersion": "EcmaScript5",
    "parseOptions": {
        "allowAutomaticSemicolonInsertion": true
    },
    "sourceUnit": {
        "kind": "SourceUnit",
        "fullStart": 0,
        "fullEnd": 2537,
        "start": 609,
        "end": 2537,
        "fullWidth": 2537,
        "width": 1928,
        "isIncrementallyUnusable": true,
        "moduleElements": [
            {
                "kind": "FunctionDeclaration",
                "fullStart": 0,
                "fullEnd": 2513,
                "start": 609,
                "end": 2511,
                "fullWidth": 2513,
                "width": 1902,
                "modifiers": [],
                "functionKeyword": {
                    "kind": "FunctionKeyword",
                    "fullStart": 0,
                    "fullEnd": 618,
                    "start": 609,
                    "end": 617,
                    "fullWidth": 618,
                    "width": 8,
                    "text": "function",
                    "value": "function",
                    "valueText": "function",
                    "hasLeadingTrivia": true,
                    "hasLeadingComment": true,
                    "hasLeadingNewLine": true,
                    "hasTrailingTrivia": true,
                    "leadingTrivia": [
                        {
                            "kind": "SingleLineCommentTrivia",
                            "text": "/// Copyright (c) 2012 Ecma International.  All rights reserved. "
                        },
                        {
                            "kind": "NewLineTrivia",
                            "text": "\r\n"
                        },
                        {
                            "kind": "SingleLineCommentTrivia",
                            "text": "/// Ecma International makes this code available under the terms and conditions set"
                        },
                        {
                            "kind": "NewLineTrivia",
                            "text": "\r\n"
                        },
                        {
                            "kind": "SingleLineCommentTrivia",
                            "text": "/// forth on http://hg.ecmascript.org/tests/test262/raw-file/tip/LICENSE (the "
                        },
                        {
                            "kind": "NewLineTrivia",
                            "text": "\r\n"
                        },
                        {
                            "kind": "SingleLineCommentTrivia",
                            "text": "/// \"Use Terms\").   Any redistribution of this code must retain the above "
                        },
                        {
                            "kind": "NewLineTrivia",
                            "text": "\r\n"
                        },
                        {
                            "kind": "SingleLineCommentTrivia",
                            "text": "/// copyright and this notice and otherwise comply with the Use Terms."
                        },
                        {
                            "kind": "NewLineTrivia",
                            "text": "\r\n"
                        },
                        {
                            "kind": "MultiLineCommentTrivia",
                            "text": "/**\r\n * @path ch15/15.12/15.12.3/15.12.3-11-22.js\r\n * @description JSON.stringify - stringifying an object where property value starts with the union of all null character (The abstract operation Quote(value) step 2.c)\r\n */"
                        },
                        {
                            "kind": "NewLineTrivia",
                            "text": "\r\n"
                        },
                        {
                            "kind": "NewLineTrivia",
                            "text": "\r\n"
                        },
                        {
                            "kind": "NewLineTrivia",
                            "text": "\r\n"
                        }
                    ],
                    "trailingTrivia": [
                        {
                            "kind": "WhitespaceTrivia",
                            "text": " "
                        }
                    ]
                },
                "identifier": {
                    "kind": "IdentifierName",
                    "fullStart": 618,
                    "fullEnd": 626,
                    "start": 618,
                    "end": 626,
                    "fullWidth": 8,
                    "width": 8,
                    "text": "testcase",
                    "value": "testcase",
                    "valueText": "testcase"
                },
                "callSignature": {
                    "kind": "CallSignature",
                    "fullStart": 626,
                    "fullEnd": 629,
                    "start": 626,
                    "end": 628,
                    "fullWidth": 3,
                    "width": 2,
                    "parameterList": {
                        "kind": "ParameterList",
                        "fullStart": 626,
                        "fullEnd": 629,
                        "start": 626,
                        "end": 628,
                        "fullWidth": 3,
                        "width": 2,
                        "openParenToken": {
                            "kind": "OpenParenToken",
                            "fullStart": 626,
                            "fullEnd": 627,
                            "start": 626,
                            "end": 627,
                            "fullWidth": 1,
                            "width": 1,
                            "text": "(",
                            "value": "(",
                            "valueText": "("
                        },
                        "parameters": [],
                        "closeParenToken": {
                            "kind": "CloseParenToken",
                            "fullStart": 627,
                            "fullEnd": 629,
                            "start": 627,
                            "end": 628,
                            "fullWidth": 2,
                            "width": 1,
                            "text": ")",
                            "value": ")",
                            "valueText": ")",
                            "hasTrailingTrivia": true,
                            "trailingTrivia": [
                                {
                                    "kind": "WhitespaceTrivia",
                                    "text": " "
                                }
                            ]
                        }
                    }
                },
                "block": {
                    "kind": "Block",
                    "fullStart": 629,
                    "fullEnd": 2513,
                    "start": 629,
                    "end": 2511,
                    "fullWidth": 1884,
                    "width": 1882,
                    "openBraceToken": {
                        "kind": "OpenBraceToken",
                        "fullStart": 629,
                        "fullEnd": 632,
                        "start": 629,
                        "end": 630,
                        "fullWidth": 3,
                        "width": 1,
                        "text": "{",
                        "value": "{",
                        "valueText": "{",
                        "hasTrailingTrivia": true,
                        "hasTrailingNewLine": true,
                        "trailingTrivia": [
                            {
                                "kind": "NewLineTrivia",
                                "text": "\r\n"
                            }
                        ]
                    },
                    "statements": [
                        {
                            "kind": "VariableStatement",
                            "fullStart": 632,
                            "fullEnd": 662,
                            "start": 642,
                            "end": 660,
                            "fullWidth": 30,
                            "width": 18,
                            "modifiers": [],
                            "variableDeclaration": {
                                "kind": "VariableDeclaration",
                                "fullStart": 632,
                                "fullEnd": 659,
                                "start": 642,
                                "end": 659,
                                "fullWidth": 27,
                                "width": 17,
                                "varKeyword": {
                                    "kind": "VarKeyword",
                                    "fullStart": 632,
                                    "fullEnd": 646,
                                    "start": 642,
                                    "end": 645,
                                    "fullWidth": 14,
                                    "width": 3,
                                    "text": "var",
                                    "value": "var",
                                    "valueText": "var",
                                    "hasLeadingTrivia": true,
                                    "hasLeadingNewLine": true,
                                    "hasTrailingTrivia": true,
                                    "leadingTrivia": [
                                        {
                                            "kind": "NewLineTrivia",
                                            "text": "\r\n"
                                        },
                                        {
                                            "kind": "WhitespaceTrivia",
                                            "text": "        "
                                        }
                                    ],
                                    "trailingTrivia": [
                                        {
                                            "kind": "WhitespaceTrivia",
                                            "text": " "
                                        }
                                    ]
                                },
                                "variableDeclarators": [
                                    {
                                        "kind": "VariableDeclarator",
                                        "fullStart": 646,
                                        "fullEnd": 659,
                                        "start": 646,
                                        "end": 659,
                                        "fullWidth": 13,
<<<<<<< HEAD
                                        "width": 13,
                                        "identifier": {
=======
                                        "propertyName": {
>>>>>>> 85e84683
                                            "kind": "IdentifierName",
                                            "fullStart": 646,
                                            "fullEnd": 653,
                                            "start": 646,
                                            "end": 652,
                                            "fullWidth": 7,
                                            "width": 6,
                                            "text": "result",
                                            "value": "result",
                                            "valueText": "result",
                                            "hasTrailingTrivia": true,
                                            "trailingTrivia": [
                                                {
                                                    "kind": "WhitespaceTrivia",
                                                    "text": " "
                                                }
                                            ]
                                        },
                                        "equalsValueClause": {
                                            "kind": "EqualsValueClause",
                                            "fullStart": 653,
                                            "fullEnd": 659,
                                            "start": 653,
                                            "end": 659,
                                            "fullWidth": 6,
                                            "width": 6,
                                            "equalsToken": {
                                                "kind": "EqualsToken",
                                                "fullStart": 653,
                                                "fullEnd": 655,
                                                "start": 653,
                                                "end": 654,
                                                "fullWidth": 2,
                                                "width": 1,
                                                "text": "=",
                                                "value": "=",
                                                "valueText": "=",
                                                "hasTrailingTrivia": true,
                                                "trailingTrivia": [
                                                    {
                                                        "kind": "WhitespaceTrivia",
                                                        "text": " "
                                                    }
                                                ]
                                            },
                                            "value": {
                                                "kind": "TrueKeyword",
                                                "fullStart": 655,
                                                "fullEnd": 659,
                                                "start": 655,
                                                "end": 659,
                                                "fullWidth": 4,
                                                "width": 4,
                                                "text": "true",
                                                "value": true,
                                                "valueText": "true"
                                            }
                                        }
                                    }
                                ]
                            },
                            "semicolonToken": {
                                "kind": "SemicolonToken",
                                "fullStart": 659,
                                "fullEnd": 662,
                                "start": 659,
                                "end": 660,
                                "fullWidth": 3,
                                "width": 1,
                                "text": ";",
                                "value": ";",
                                "valueText": ";",
                                "hasTrailingTrivia": true,
                                "hasTrailingNewLine": true,
                                "trailingTrivia": [
                                    {
                                        "kind": "NewLineTrivia",
                                        "text": "\r\n"
                                    }
                                ]
                            }
                        },
                        {
                            "kind": "VariableStatement",
                            "fullStart": 662,
                            "fullEnd": 710,
                            "start": 672,
                            "end": 708,
                            "fullWidth": 48,
                            "width": 36,
                            "modifiers": [],
                            "variableDeclaration": {
                                "kind": "VariableDeclaration",
                                "fullStart": 662,
                                "fullEnd": 707,
                                "start": 672,
                                "end": 707,
                                "fullWidth": 45,
                                "width": 35,
                                "varKeyword": {
                                    "kind": "VarKeyword",
                                    "fullStart": 662,
                                    "fullEnd": 676,
                                    "start": 672,
                                    "end": 675,
                                    "fullWidth": 14,
                                    "width": 3,
                                    "text": "var",
                                    "value": "var",
                                    "valueText": "var",
                                    "hasLeadingTrivia": true,
                                    "hasLeadingNewLine": true,
                                    "hasTrailingTrivia": true,
                                    "leadingTrivia": [
                                        {
                                            "kind": "NewLineTrivia",
                                            "text": "\r\n"
                                        },
                                        {
                                            "kind": "WhitespaceTrivia",
                                            "text": "        "
                                        }
                                    ],
                                    "trailingTrivia": [
                                        {
                                            "kind": "WhitespaceTrivia",
                                            "text": " "
                                        }
                                    ]
                                },
                                "variableDeclarators": [
                                    {
                                        "kind": "VariableDeclarator",
                                        "fullStart": 676,
                                        "fullEnd": 707,
                                        "start": 676,
                                        "end": 707,
                                        "fullWidth": 31,
<<<<<<< HEAD
                                        "width": 31,
                                        "identifier": {
=======
                                        "propertyName": {
>>>>>>> 85e84683
                                            "kind": "IdentifierName",
                                            "fullStart": 676,
                                            "fullEnd": 694,
                                            "start": 676,
                                            "end": 693,
                                            "fullWidth": 18,
                                            "width": 17,
                                            "text": "expectedNullChars",
                                            "value": "expectedNullChars",
                                            "valueText": "expectedNullChars",
                                            "hasTrailingTrivia": true,
                                            "trailingTrivia": [
                                                {
                                                    "kind": "WhitespaceTrivia",
                                                    "text": " "
                                                }
                                            ]
                                        },
                                        "equalsValueClause": {
                                            "kind": "EqualsValueClause",
                                            "fullStart": 694,
                                            "fullEnd": 707,
                                            "start": 694,
                                            "end": 707,
                                            "fullWidth": 13,
                                            "width": 13,
                                            "equalsToken": {
                                                "kind": "EqualsToken",
                                                "fullStart": 694,
                                                "fullEnd": 696,
                                                "start": 694,
                                                "end": 695,
                                                "fullWidth": 2,
                                                "width": 1,
                                                "text": "=",
                                                "value": "=",
                                                "valueText": "=",
                                                "hasTrailingTrivia": true,
                                                "trailingTrivia": [
                                                    {
                                                        "kind": "WhitespaceTrivia",
                                                        "text": " "
                                                    }
                                                ]
                                            },
                                            "value": {
                                                "kind": "ObjectCreationExpression",
                                                "fullStart": 696,
                                                "fullEnd": 707,
                                                "start": 696,
                                                "end": 707,
                                                "fullWidth": 11,
                                                "width": 11,
                                                "newKeyword": {
                                                    "kind": "NewKeyword",
                                                    "fullStart": 696,
                                                    "fullEnd": 700,
                                                    "start": 696,
                                                    "end": 699,
                                                    "fullWidth": 4,
                                                    "width": 3,
                                                    "text": "new",
                                                    "value": "new",
                                                    "valueText": "new",
                                                    "hasTrailingTrivia": true,
                                                    "trailingTrivia": [
                                                        {
                                                            "kind": "WhitespaceTrivia",
                                                            "text": " "
                                                        }
                                                    ]
                                                },
                                                "expression": {
                                                    "kind": "IdentifierName",
                                                    "fullStart": 700,
                                                    "fullEnd": 705,
                                                    "start": 700,
                                                    "end": 705,
                                                    "fullWidth": 5,
                                                    "width": 5,
                                                    "text": "Array",
                                                    "value": "Array",
                                                    "valueText": "Array"
                                                },
                                                "argumentList": {
                                                    "kind": "ArgumentList",
                                                    "fullStart": 705,
                                                    "fullEnd": 707,
                                                    "start": 705,
                                                    "end": 707,
                                                    "fullWidth": 2,
                                                    "width": 2,
                                                    "openParenToken": {
                                                        "kind": "OpenParenToken",
                                                        "fullStart": 705,
                                                        "fullEnd": 706,
                                                        "start": 705,
                                                        "end": 706,
                                                        "fullWidth": 1,
                                                        "width": 1,
                                                        "text": "(",
                                                        "value": "(",
                                                        "valueText": "("
                                                    },
                                                    "arguments": [],
                                                    "closeParenToken": {
                                                        "kind": "CloseParenToken",
                                                        "fullStart": 706,
                                                        "fullEnd": 707,
                                                        "start": 706,
                                                        "end": 707,
                                                        "fullWidth": 1,
                                                        "width": 1,
                                                        "text": ")",
                                                        "value": ")",
                                                        "valueText": ")"
                                                    }
                                                }
                                            }
                                        }
                                    }
                                ]
                            },
                            "semicolonToken": {
                                "kind": "SemicolonToken",
                                "fullStart": 707,
                                "fullEnd": 710,
                                "start": 707,
                                "end": 708,
                                "fullWidth": 3,
                                "width": 1,
                                "text": ";",
                                "value": ";",
                                "valueText": ";",
                                "hasTrailingTrivia": true,
                                "hasTrailingNewLine": true,
                                "trailingTrivia": [
                                    {
                                        "kind": "NewLineTrivia",
                                        "text": "\r\n"
                                    }
                                ]
                            }
                        },
                        {
                            "kind": "ExpressionStatement",
                            "fullStart": 710,
                            "fullEnd": 753,
                            "start": 718,
                            "end": 751,
                            "fullWidth": 43,
                            "width": 33,
                            "expression": {
                                "kind": "AssignmentExpression",
                                "fullStart": 710,
                                "fullEnd": 750,
                                "start": 718,
                                "end": 750,
                                "fullWidth": 40,
                                "width": 32,
                                "left": {
                                    "kind": "ElementAccessExpression",
                                    "fullStart": 710,
                                    "fullEnd": 739,
                                    "start": 718,
                                    "end": 738,
                                    "fullWidth": 29,
                                    "width": 20,
                                    "expression": {
                                        "kind": "IdentifierName",
                                        "fullStart": 710,
                                        "fullEnd": 735,
                                        "start": 718,
                                        "end": 735,
                                        "fullWidth": 25,
                                        "width": 17,
                                        "text": "expectedNullChars",
                                        "value": "expectedNullChars",
                                        "valueText": "expectedNullChars",
                                        "hasLeadingTrivia": true,
                                        "leadingTrivia": [
                                            {
                                                "kind": "WhitespaceTrivia",
                                                "text": "        "
                                            }
                                        ]
                                    },
                                    "openBracketToken": {
                                        "kind": "OpenBracketToken",
                                        "fullStart": 735,
                                        "fullEnd": 736,
                                        "start": 735,
                                        "end": 736,
                                        "fullWidth": 1,
                                        "width": 1,
                                        "text": "[",
                                        "value": "[",
                                        "valueText": "["
                                    },
                                    "argumentExpression": {
                                        "kind": "NumericLiteral",
                                        "fullStart": 736,
                                        "fullEnd": 737,
                                        "start": 736,
                                        "end": 737,
                                        "fullWidth": 1,
                                        "width": 1,
                                        "text": "0",
                                        "value": 0,
                                        "valueText": "0"
                                    },
                                    "closeBracketToken": {
                                        "kind": "CloseBracketToken",
                                        "fullStart": 737,
                                        "fullEnd": 739,
                                        "start": 737,
                                        "end": 738,
                                        "fullWidth": 2,
                                        "width": 1,
                                        "text": "]",
                                        "value": "]",
                                        "valueText": "]",
                                        "hasTrailingTrivia": true,
                                        "trailingTrivia": [
                                            {
                                                "kind": "WhitespaceTrivia",
                                                "text": " "
                                            }
                                        ]
                                    }
                                },
                                "operatorToken": {
                                    "kind": "EqualsToken",
                                    "fullStart": 739,
                                    "fullEnd": 741,
                                    "start": 739,
                                    "end": 740,
                                    "fullWidth": 2,
                                    "width": 1,
                                    "text": "=",
                                    "value": "=",
                                    "valueText": "=",
                                    "hasTrailingTrivia": true,
                                    "trailingTrivia": [
                                        {
                                            "kind": "WhitespaceTrivia",
                                            "text": " "
                                        }
                                    ]
                                },
                                "right": {
                                    "kind": "StringLiteral",
                                    "fullStart": 741,
                                    "fullEnd": 750,
                                    "start": 741,
                                    "end": 750,
                                    "fullWidth": 9,
                                    "width": 9,
                                    "text": "\"\\\\u0000\"",
                                    "value": "\\u0000",
                                    "valueText": "\\u0000"
                                }
                            },
                            "semicolonToken": {
                                "kind": "SemicolonToken",
                                "fullStart": 750,
                                "fullEnd": 753,
                                "start": 750,
                                "end": 751,
                                "fullWidth": 3,
                                "width": 1,
                                "text": ";",
                                "value": ";",
                                "valueText": ";",
                                "hasTrailingTrivia": true,
                                "hasTrailingNewLine": true,
                                "trailingTrivia": [
                                    {
                                        "kind": "NewLineTrivia",
                                        "text": "\r\n"
                                    }
                                ]
                            }
                        },
                        {
                            "kind": "ExpressionStatement",
                            "fullStart": 753,
                            "fullEnd": 796,
                            "start": 761,
                            "end": 794,
                            "fullWidth": 43,
                            "width": 33,
                            "expression": {
                                "kind": "AssignmentExpression",
                                "fullStart": 753,
                                "fullEnd": 793,
                                "start": 761,
                                "end": 793,
                                "fullWidth": 40,
                                "width": 32,
                                "left": {
                                    "kind": "ElementAccessExpression",
                                    "fullStart": 753,
                                    "fullEnd": 782,
                                    "start": 761,
                                    "end": 781,
                                    "fullWidth": 29,
                                    "width": 20,
                                    "expression": {
                                        "kind": "IdentifierName",
                                        "fullStart": 753,
                                        "fullEnd": 778,
                                        "start": 761,
                                        "end": 778,
                                        "fullWidth": 25,
                                        "width": 17,
                                        "text": "expectedNullChars",
                                        "value": "expectedNullChars",
                                        "valueText": "expectedNullChars",
                                        "hasLeadingTrivia": true,
                                        "leadingTrivia": [
                                            {
                                                "kind": "WhitespaceTrivia",
                                                "text": "        "
                                            }
                                        ]
                                    },
                                    "openBracketToken": {
                                        "kind": "OpenBracketToken",
                                        "fullStart": 778,
                                        "fullEnd": 779,
                                        "start": 778,
                                        "end": 779,
                                        "fullWidth": 1,
                                        "width": 1,
                                        "text": "[",
                                        "value": "[",
                                        "valueText": "["
                                    },
                                    "argumentExpression": {
                                        "kind": "NumericLiteral",
                                        "fullStart": 779,
                                        "fullEnd": 780,
                                        "start": 779,
                                        "end": 780,
                                        "fullWidth": 1,
                                        "width": 1,
                                        "text": "1",
                                        "value": 1,
                                        "valueText": "1"
                                    },
                                    "closeBracketToken": {
                                        "kind": "CloseBracketToken",
                                        "fullStart": 780,
                                        "fullEnd": 782,
                                        "start": 780,
                                        "end": 781,
                                        "fullWidth": 2,
                                        "width": 1,
                                        "text": "]",
                                        "value": "]",
                                        "valueText": "]",
                                        "hasTrailingTrivia": true,
                                        "trailingTrivia": [
                                            {
                                                "kind": "WhitespaceTrivia",
                                                "text": " "
                                            }
                                        ]
                                    }
                                },
                                "operatorToken": {
                                    "kind": "EqualsToken",
                                    "fullStart": 782,
                                    "fullEnd": 784,
                                    "start": 782,
                                    "end": 783,
                                    "fullWidth": 2,
                                    "width": 1,
                                    "text": "=",
                                    "value": "=",
                                    "valueText": "=",
                                    "hasTrailingTrivia": true,
                                    "trailingTrivia": [
                                        {
                                            "kind": "WhitespaceTrivia",
                                            "text": " "
                                        }
                                    ]
                                },
                                "right": {
                                    "kind": "StringLiteral",
                                    "fullStart": 784,
                                    "fullEnd": 793,
                                    "start": 784,
                                    "end": 793,
                                    "fullWidth": 9,
                                    "width": 9,
                                    "text": "\"\\\\u0001\"",
                                    "value": "\\u0001",
                                    "valueText": "\\u0001"
                                }
                            },
                            "semicolonToken": {
                                "kind": "SemicolonToken",
                                "fullStart": 793,
                                "fullEnd": 796,
                                "start": 793,
                                "end": 794,
                                "fullWidth": 3,
                                "width": 1,
                                "text": ";",
                                "value": ";",
                                "valueText": ";",
                                "hasTrailingTrivia": true,
                                "hasTrailingNewLine": true,
                                "trailingTrivia": [
                                    {
                                        "kind": "NewLineTrivia",
                                        "text": "\r\n"
                                    }
                                ]
                            }
                        },
                        {
                            "kind": "ExpressionStatement",
                            "fullStart": 796,
                            "fullEnd": 839,
                            "start": 804,
                            "end": 837,
                            "fullWidth": 43,
                            "width": 33,
                            "expression": {
                                "kind": "AssignmentExpression",
                                "fullStart": 796,
                                "fullEnd": 836,
                                "start": 804,
                                "end": 836,
                                "fullWidth": 40,
                                "width": 32,
                                "left": {
                                    "kind": "ElementAccessExpression",
                                    "fullStart": 796,
                                    "fullEnd": 825,
                                    "start": 804,
                                    "end": 824,
                                    "fullWidth": 29,
                                    "width": 20,
                                    "expression": {
                                        "kind": "IdentifierName",
                                        "fullStart": 796,
                                        "fullEnd": 821,
                                        "start": 804,
                                        "end": 821,
                                        "fullWidth": 25,
                                        "width": 17,
                                        "text": "expectedNullChars",
                                        "value": "expectedNullChars",
                                        "valueText": "expectedNullChars",
                                        "hasLeadingTrivia": true,
                                        "leadingTrivia": [
                                            {
                                                "kind": "WhitespaceTrivia",
                                                "text": "        "
                                            }
                                        ]
                                    },
                                    "openBracketToken": {
                                        "kind": "OpenBracketToken",
                                        "fullStart": 821,
                                        "fullEnd": 822,
                                        "start": 821,
                                        "end": 822,
                                        "fullWidth": 1,
                                        "width": 1,
                                        "text": "[",
                                        "value": "[",
                                        "valueText": "["
                                    },
                                    "argumentExpression": {
                                        "kind": "NumericLiteral",
                                        "fullStart": 822,
                                        "fullEnd": 823,
                                        "start": 822,
                                        "end": 823,
                                        "fullWidth": 1,
                                        "width": 1,
                                        "text": "2",
                                        "value": 2,
                                        "valueText": "2"
                                    },
                                    "closeBracketToken": {
                                        "kind": "CloseBracketToken",
                                        "fullStart": 823,
                                        "fullEnd": 825,
                                        "start": 823,
                                        "end": 824,
                                        "fullWidth": 2,
                                        "width": 1,
                                        "text": "]",
                                        "value": "]",
                                        "valueText": "]",
                                        "hasTrailingTrivia": true,
                                        "trailingTrivia": [
                                            {
                                                "kind": "WhitespaceTrivia",
                                                "text": " "
                                            }
                                        ]
                                    }
                                },
                                "operatorToken": {
                                    "kind": "EqualsToken",
                                    "fullStart": 825,
                                    "fullEnd": 827,
                                    "start": 825,
                                    "end": 826,
                                    "fullWidth": 2,
                                    "width": 1,
                                    "text": "=",
                                    "value": "=",
                                    "valueText": "=",
                                    "hasTrailingTrivia": true,
                                    "trailingTrivia": [
                                        {
                                            "kind": "WhitespaceTrivia",
                                            "text": " "
                                        }
                                    ]
                                },
                                "right": {
                                    "kind": "StringLiteral",
                                    "fullStart": 827,
                                    "fullEnd": 836,
                                    "start": 827,
                                    "end": 836,
                                    "fullWidth": 9,
                                    "width": 9,
                                    "text": "\"\\\\u0002\"",
                                    "value": "\\u0002",
                                    "valueText": "\\u0002"
                                }
                            },
                            "semicolonToken": {
                                "kind": "SemicolonToken",
                                "fullStart": 836,
                                "fullEnd": 839,
                                "start": 836,
                                "end": 837,
                                "fullWidth": 3,
                                "width": 1,
                                "text": ";",
                                "value": ";",
                                "valueText": ";",
                                "hasTrailingTrivia": true,
                                "hasTrailingNewLine": true,
                                "trailingTrivia": [
                                    {
                                        "kind": "NewLineTrivia",
                                        "text": "\r\n"
                                    }
                                ]
                            }
                        },
                        {
                            "kind": "ExpressionStatement",
                            "fullStart": 839,
                            "fullEnd": 882,
                            "start": 847,
                            "end": 880,
                            "fullWidth": 43,
                            "width": 33,
                            "expression": {
                                "kind": "AssignmentExpression",
                                "fullStart": 839,
                                "fullEnd": 879,
                                "start": 847,
                                "end": 879,
                                "fullWidth": 40,
                                "width": 32,
                                "left": {
                                    "kind": "ElementAccessExpression",
                                    "fullStart": 839,
                                    "fullEnd": 868,
                                    "start": 847,
                                    "end": 867,
                                    "fullWidth": 29,
                                    "width": 20,
                                    "expression": {
                                        "kind": "IdentifierName",
                                        "fullStart": 839,
                                        "fullEnd": 864,
                                        "start": 847,
                                        "end": 864,
                                        "fullWidth": 25,
                                        "width": 17,
                                        "text": "expectedNullChars",
                                        "value": "expectedNullChars",
                                        "valueText": "expectedNullChars",
                                        "hasLeadingTrivia": true,
                                        "leadingTrivia": [
                                            {
                                                "kind": "WhitespaceTrivia",
                                                "text": "        "
                                            }
                                        ]
                                    },
                                    "openBracketToken": {
                                        "kind": "OpenBracketToken",
                                        "fullStart": 864,
                                        "fullEnd": 865,
                                        "start": 864,
                                        "end": 865,
                                        "fullWidth": 1,
                                        "width": 1,
                                        "text": "[",
                                        "value": "[",
                                        "valueText": "["
                                    },
                                    "argumentExpression": {
                                        "kind": "NumericLiteral",
                                        "fullStart": 865,
                                        "fullEnd": 866,
                                        "start": 865,
                                        "end": 866,
                                        "fullWidth": 1,
                                        "width": 1,
                                        "text": "3",
                                        "value": 3,
                                        "valueText": "3"
                                    },
                                    "closeBracketToken": {
                                        "kind": "CloseBracketToken",
                                        "fullStart": 866,
                                        "fullEnd": 868,
                                        "start": 866,
                                        "end": 867,
                                        "fullWidth": 2,
                                        "width": 1,
                                        "text": "]",
                                        "value": "]",
                                        "valueText": "]",
                                        "hasTrailingTrivia": true,
                                        "trailingTrivia": [
                                            {
                                                "kind": "WhitespaceTrivia",
                                                "text": " "
                                            }
                                        ]
                                    }
                                },
                                "operatorToken": {
                                    "kind": "EqualsToken",
                                    "fullStart": 868,
                                    "fullEnd": 870,
                                    "start": 868,
                                    "end": 869,
                                    "fullWidth": 2,
                                    "width": 1,
                                    "text": "=",
                                    "value": "=",
                                    "valueText": "=",
                                    "hasTrailingTrivia": true,
                                    "trailingTrivia": [
                                        {
                                            "kind": "WhitespaceTrivia",
                                            "text": " "
                                        }
                                    ]
                                },
                                "right": {
                                    "kind": "StringLiteral",
                                    "fullStart": 870,
                                    "fullEnd": 879,
                                    "start": 870,
                                    "end": 879,
                                    "fullWidth": 9,
                                    "width": 9,
                                    "text": "\"\\\\u0003\"",
                                    "value": "\\u0003",
                                    "valueText": "\\u0003"
                                }
                            },
                            "semicolonToken": {
                                "kind": "SemicolonToken",
                                "fullStart": 879,
                                "fullEnd": 882,
                                "start": 879,
                                "end": 880,
                                "fullWidth": 3,
                                "width": 1,
                                "text": ";",
                                "value": ";",
                                "valueText": ";",
                                "hasTrailingTrivia": true,
                                "hasTrailingNewLine": true,
                                "trailingTrivia": [
                                    {
                                        "kind": "NewLineTrivia",
                                        "text": "\r\n"
                                    }
                                ]
                            }
                        },
                        {
                            "kind": "ExpressionStatement",
                            "fullStart": 882,
                            "fullEnd": 925,
                            "start": 890,
                            "end": 923,
                            "fullWidth": 43,
                            "width": 33,
                            "expression": {
                                "kind": "AssignmentExpression",
                                "fullStart": 882,
                                "fullEnd": 922,
                                "start": 890,
                                "end": 922,
                                "fullWidth": 40,
                                "width": 32,
                                "left": {
                                    "kind": "ElementAccessExpression",
                                    "fullStart": 882,
                                    "fullEnd": 911,
                                    "start": 890,
                                    "end": 910,
                                    "fullWidth": 29,
                                    "width": 20,
                                    "expression": {
                                        "kind": "IdentifierName",
                                        "fullStart": 882,
                                        "fullEnd": 907,
                                        "start": 890,
                                        "end": 907,
                                        "fullWidth": 25,
                                        "width": 17,
                                        "text": "expectedNullChars",
                                        "value": "expectedNullChars",
                                        "valueText": "expectedNullChars",
                                        "hasLeadingTrivia": true,
                                        "leadingTrivia": [
                                            {
                                                "kind": "WhitespaceTrivia",
                                                "text": "        "
                                            }
                                        ]
                                    },
                                    "openBracketToken": {
                                        "kind": "OpenBracketToken",
                                        "fullStart": 907,
                                        "fullEnd": 908,
                                        "start": 907,
                                        "end": 908,
                                        "fullWidth": 1,
                                        "width": 1,
                                        "text": "[",
                                        "value": "[",
                                        "valueText": "["
                                    },
                                    "argumentExpression": {
                                        "kind": "NumericLiteral",
                                        "fullStart": 908,
                                        "fullEnd": 909,
                                        "start": 908,
                                        "end": 909,
                                        "fullWidth": 1,
                                        "width": 1,
                                        "text": "4",
                                        "value": 4,
                                        "valueText": "4"
                                    },
                                    "closeBracketToken": {
                                        "kind": "CloseBracketToken",
                                        "fullStart": 909,
                                        "fullEnd": 911,
                                        "start": 909,
                                        "end": 910,
                                        "fullWidth": 2,
                                        "width": 1,
                                        "text": "]",
                                        "value": "]",
                                        "valueText": "]",
                                        "hasTrailingTrivia": true,
                                        "trailingTrivia": [
                                            {
                                                "kind": "WhitespaceTrivia",
                                                "text": " "
                                            }
                                        ]
                                    }
                                },
                                "operatorToken": {
                                    "kind": "EqualsToken",
                                    "fullStart": 911,
                                    "fullEnd": 913,
                                    "start": 911,
                                    "end": 912,
                                    "fullWidth": 2,
                                    "width": 1,
                                    "text": "=",
                                    "value": "=",
                                    "valueText": "=",
                                    "hasTrailingTrivia": true,
                                    "trailingTrivia": [
                                        {
                                            "kind": "WhitespaceTrivia",
                                            "text": " "
                                        }
                                    ]
                                },
                                "right": {
                                    "kind": "StringLiteral",
                                    "fullStart": 913,
                                    "fullEnd": 922,
                                    "start": 913,
                                    "end": 922,
                                    "fullWidth": 9,
                                    "width": 9,
                                    "text": "\"\\\\u0004\"",
                                    "value": "\\u0004",
                                    "valueText": "\\u0004"
                                }
                            },
                            "semicolonToken": {
                                "kind": "SemicolonToken",
                                "fullStart": 922,
                                "fullEnd": 925,
                                "start": 922,
                                "end": 923,
                                "fullWidth": 3,
                                "width": 1,
                                "text": ";",
                                "value": ";",
                                "valueText": ";",
                                "hasTrailingTrivia": true,
                                "hasTrailingNewLine": true,
                                "trailingTrivia": [
                                    {
                                        "kind": "NewLineTrivia",
                                        "text": "\r\n"
                                    }
                                ]
                            }
                        },
                        {
                            "kind": "ExpressionStatement",
                            "fullStart": 925,
                            "fullEnd": 968,
                            "start": 933,
                            "end": 966,
                            "fullWidth": 43,
                            "width": 33,
                            "expression": {
                                "kind": "AssignmentExpression",
                                "fullStart": 925,
                                "fullEnd": 965,
                                "start": 933,
                                "end": 965,
                                "fullWidth": 40,
                                "width": 32,
                                "left": {
                                    "kind": "ElementAccessExpression",
                                    "fullStart": 925,
                                    "fullEnd": 954,
                                    "start": 933,
                                    "end": 953,
                                    "fullWidth": 29,
                                    "width": 20,
                                    "expression": {
                                        "kind": "IdentifierName",
                                        "fullStart": 925,
                                        "fullEnd": 950,
                                        "start": 933,
                                        "end": 950,
                                        "fullWidth": 25,
                                        "width": 17,
                                        "text": "expectedNullChars",
                                        "value": "expectedNullChars",
                                        "valueText": "expectedNullChars",
                                        "hasLeadingTrivia": true,
                                        "leadingTrivia": [
                                            {
                                                "kind": "WhitespaceTrivia",
                                                "text": "        "
                                            }
                                        ]
                                    },
                                    "openBracketToken": {
                                        "kind": "OpenBracketToken",
                                        "fullStart": 950,
                                        "fullEnd": 951,
                                        "start": 950,
                                        "end": 951,
                                        "fullWidth": 1,
                                        "width": 1,
                                        "text": "[",
                                        "value": "[",
                                        "valueText": "["
                                    },
                                    "argumentExpression": {
                                        "kind": "NumericLiteral",
                                        "fullStart": 951,
                                        "fullEnd": 952,
                                        "start": 951,
                                        "end": 952,
                                        "fullWidth": 1,
                                        "width": 1,
                                        "text": "5",
                                        "value": 5,
                                        "valueText": "5"
                                    },
                                    "closeBracketToken": {
                                        "kind": "CloseBracketToken",
                                        "fullStart": 952,
                                        "fullEnd": 954,
                                        "start": 952,
                                        "end": 953,
                                        "fullWidth": 2,
                                        "width": 1,
                                        "text": "]",
                                        "value": "]",
                                        "valueText": "]",
                                        "hasTrailingTrivia": true,
                                        "trailingTrivia": [
                                            {
                                                "kind": "WhitespaceTrivia",
                                                "text": " "
                                            }
                                        ]
                                    }
                                },
                                "operatorToken": {
                                    "kind": "EqualsToken",
                                    "fullStart": 954,
                                    "fullEnd": 956,
                                    "start": 954,
                                    "end": 955,
                                    "fullWidth": 2,
                                    "width": 1,
                                    "text": "=",
                                    "value": "=",
                                    "valueText": "=",
                                    "hasTrailingTrivia": true,
                                    "trailingTrivia": [
                                        {
                                            "kind": "WhitespaceTrivia",
                                            "text": " "
                                        }
                                    ]
                                },
                                "right": {
                                    "kind": "StringLiteral",
                                    "fullStart": 956,
                                    "fullEnd": 965,
                                    "start": 956,
                                    "end": 965,
                                    "fullWidth": 9,
                                    "width": 9,
                                    "text": "\"\\\\u0005\"",
                                    "value": "\\u0005",
                                    "valueText": "\\u0005"
                                }
                            },
                            "semicolonToken": {
                                "kind": "SemicolonToken",
                                "fullStart": 965,
                                "fullEnd": 968,
                                "start": 965,
                                "end": 966,
                                "fullWidth": 3,
                                "width": 1,
                                "text": ";",
                                "value": ";",
                                "valueText": ";",
                                "hasTrailingTrivia": true,
                                "hasTrailingNewLine": true,
                                "trailingTrivia": [
                                    {
                                        "kind": "NewLineTrivia",
                                        "text": "\r\n"
                                    }
                                ]
                            }
                        },
                        {
                            "kind": "ExpressionStatement",
                            "fullStart": 968,
                            "fullEnd": 1011,
                            "start": 976,
                            "end": 1009,
                            "fullWidth": 43,
                            "width": 33,
                            "expression": {
                                "kind": "AssignmentExpression",
                                "fullStart": 968,
                                "fullEnd": 1008,
                                "start": 976,
                                "end": 1008,
                                "fullWidth": 40,
                                "width": 32,
                                "left": {
                                    "kind": "ElementAccessExpression",
                                    "fullStart": 968,
                                    "fullEnd": 997,
                                    "start": 976,
                                    "end": 996,
                                    "fullWidth": 29,
                                    "width": 20,
                                    "expression": {
                                        "kind": "IdentifierName",
                                        "fullStart": 968,
                                        "fullEnd": 993,
                                        "start": 976,
                                        "end": 993,
                                        "fullWidth": 25,
                                        "width": 17,
                                        "text": "expectedNullChars",
                                        "value": "expectedNullChars",
                                        "valueText": "expectedNullChars",
                                        "hasLeadingTrivia": true,
                                        "leadingTrivia": [
                                            {
                                                "kind": "WhitespaceTrivia",
                                                "text": "        "
                                            }
                                        ]
                                    },
                                    "openBracketToken": {
                                        "kind": "OpenBracketToken",
                                        "fullStart": 993,
                                        "fullEnd": 994,
                                        "start": 993,
                                        "end": 994,
                                        "fullWidth": 1,
                                        "width": 1,
                                        "text": "[",
                                        "value": "[",
                                        "valueText": "["
                                    },
                                    "argumentExpression": {
                                        "kind": "NumericLiteral",
                                        "fullStart": 994,
                                        "fullEnd": 995,
                                        "start": 994,
                                        "end": 995,
                                        "fullWidth": 1,
                                        "width": 1,
                                        "text": "6",
                                        "value": 6,
                                        "valueText": "6"
                                    },
                                    "closeBracketToken": {
                                        "kind": "CloseBracketToken",
                                        "fullStart": 995,
                                        "fullEnd": 997,
                                        "start": 995,
                                        "end": 996,
                                        "fullWidth": 2,
                                        "width": 1,
                                        "text": "]",
                                        "value": "]",
                                        "valueText": "]",
                                        "hasTrailingTrivia": true,
                                        "trailingTrivia": [
                                            {
                                                "kind": "WhitespaceTrivia",
                                                "text": " "
                                            }
                                        ]
                                    }
                                },
                                "operatorToken": {
                                    "kind": "EqualsToken",
                                    "fullStart": 997,
                                    "fullEnd": 999,
                                    "start": 997,
                                    "end": 998,
                                    "fullWidth": 2,
                                    "width": 1,
                                    "text": "=",
                                    "value": "=",
                                    "valueText": "=",
                                    "hasTrailingTrivia": true,
                                    "trailingTrivia": [
                                        {
                                            "kind": "WhitespaceTrivia",
                                            "text": " "
                                        }
                                    ]
                                },
                                "right": {
                                    "kind": "StringLiteral",
                                    "fullStart": 999,
                                    "fullEnd": 1008,
                                    "start": 999,
                                    "end": 1008,
                                    "fullWidth": 9,
                                    "width": 9,
                                    "text": "\"\\\\u0006\"",
                                    "value": "\\u0006",
                                    "valueText": "\\u0006"
                                }
                            },
                            "semicolonToken": {
                                "kind": "SemicolonToken",
                                "fullStart": 1008,
                                "fullEnd": 1011,
                                "start": 1008,
                                "end": 1009,
                                "fullWidth": 3,
                                "width": 1,
                                "text": ";",
                                "value": ";",
                                "valueText": ";",
                                "hasTrailingTrivia": true,
                                "hasTrailingNewLine": true,
                                "trailingTrivia": [
                                    {
                                        "kind": "NewLineTrivia",
                                        "text": "\r\n"
                                    }
                                ]
                            }
                        },
                        {
                            "kind": "ExpressionStatement",
                            "fullStart": 1011,
                            "fullEnd": 1054,
                            "start": 1019,
                            "end": 1052,
                            "fullWidth": 43,
                            "width": 33,
                            "expression": {
                                "kind": "AssignmentExpression",
                                "fullStart": 1011,
                                "fullEnd": 1051,
                                "start": 1019,
                                "end": 1051,
                                "fullWidth": 40,
                                "width": 32,
                                "left": {
                                    "kind": "ElementAccessExpression",
                                    "fullStart": 1011,
                                    "fullEnd": 1040,
                                    "start": 1019,
                                    "end": 1039,
                                    "fullWidth": 29,
                                    "width": 20,
                                    "expression": {
                                        "kind": "IdentifierName",
                                        "fullStart": 1011,
                                        "fullEnd": 1036,
                                        "start": 1019,
                                        "end": 1036,
                                        "fullWidth": 25,
                                        "width": 17,
                                        "text": "expectedNullChars",
                                        "value": "expectedNullChars",
                                        "valueText": "expectedNullChars",
                                        "hasLeadingTrivia": true,
                                        "leadingTrivia": [
                                            {
                                                "kind": "WhitespaceTrivia",
                                                "text": "        "
                                            }
                                        ]
                                    },
                                    "openBracketToken": {
                                        "kind": "OpenBracketToken",
                                        "fullStart": 1036,
                                        "fullEnd": 1037,
                                        "start": 1036,
                                        "end": 1037,
                                        "fullWidth": 1,
                                        "width": 1,
                                        "text": "[",
                                        "value": "[",
                                        "valueText": "["
                                    },
                                    "argumentExpression": {
                                        "kind": "NumericLiteral",
                                        "fullStart": 1037,
                                        "fullEnd": 1038,
                                        "start": 1037,
                                        "end": 1038,
                                        "fullWidth": 1,
                                        "width": 1,
                                        "text": "7",
                                        "value": 7,
                                        "valueText": "7"
                                    },
                                    "closeBracketToken": {
                                        "kind": "CloseBracketToken",
                                        "fullStart": 1038,
                                        "fullEnd": 1040,
                                        "start": 1038,
                                        "end": 1039,
                                        "fullWidth": 2,
                                        "width": 1,
                                        "text": "]",
                                        "value": "]",
                                        "valueText": "]",
                                        "hasTrailingTrivia": true,
                                        "trailingTrivia": [
                                            {
                                                "kind": "WhitespaceTrivia",
                                                "text": " "
                                            }
                                        ]
                                    }
                                },
                                "operatorToken": {
                                    "kind": "EqualsToken",
                                    "fullStart": 1040,
                                    "fullEnd": 1042,
                                    "start": 1040,
                                    "end": 1041,
                                    "fullWidth": 2,
                                    "width": 1,
                                    "text": "=",
                                    "value": "=",
                                    "valueText": "=",
                                    "hasTrailingTrivia": true,
                                    "trailingTrivia": [
                                        {
                                            "kind": "WhitespaceTrivia",
                                            "text": " "
                                        }
                                    ]
                                },
                                "right": {
                                    "kind": "StringLiteral",
                                    "fullStart": 1042,
                                    "fullEnd": 1051,
                                    "start": 1042,
                                    "end": 1051,
                                    "fullWidth": 9,
                                    "width": 9,
                                    "text": "\"\\\\u0007\"",
                                    "value": "\\u0007",
                                    "valueText": "\\u0007"
                                }
                            },
                            "semicolonToken": {
                                "kind": "SemicolonToken",
                                "fullStart": 1051,
                                "fullEnd": 1054,
                                "start": 1051,
                                "end": 1052,
                                "fullWidth": 3,
                                "width": 1,
                                "text": ";",
                                "value": ";",
                                "valueText": ";",
                                "hasTrailingTrivia": true,
                                "hasTrailingNewLine": true,
                                "trailingTrivia": [
                                    {
                                        "kind": "NewLineTrivia",
                                        "text": "\r\n"
                                    }
                                ]
                            }
                        },
                        {
                            "kind": "ExpressionStatement",
                            "fullStart": 1054,
                            "fullEnd": 1093,
                            "start": 1062,
                            "end": 1091,
                            "fullWidth": 39,
                            "width": 29,
                            "expression": {
                                "kind": "AssignmentExpression",
                                "fullStart": 1054,
                                "fullEnd": 1090,
                                "start": 1062,
                                "end": 1090,
                                "fullWidth": 36,
                                "width": 28,
                                "left": {
                                    "kind": "ElementAccessExpression",
                                    "fullStart": 1054,
                                    "fullEnd": 1083,
                                    "start": 1062,
                                    "end": 1082,
                                    "fullWidth": 29,
                                    "width": 20,
                                    "expression": {
                                        "kind": "IdentifierName",
                                        "fullStart": 1054,
                                        "fullEnd": 1079,
                                        "start": 1062,
                                        "end": 1079,
                                        "fullWidth": 25,
                                        "width": 17,
                                        "text": "expectedNullChars",
                                        "value": "expectedNullChars",
                                        "valueText": "expectedNullChars",
                                        "hasLeadingTrivia": true,
                                        "leadingTrivia": [
                                            {
                                                "kind": "WhitespaceTrivia",
                                                "text": "        "
                                            }
                                        ]
                                    },
                                    "openBracketToken": {
                                        "kind": "OpenBracketToken",
                                        "fullStart": 1079,
                                        "fullEnd": 1080,
                                        "start": 1079,
                                        "end": 1080,
                                        "fullWidth": 1,
                                        "width": 1,
                                        "text": "[",
                                        "value": "[",
                                        "valueText": "["
                                    },
                                    "argumentExpression": {
                                        "kind": "NumericLiteral",
                                        "fullStart": 1080,
                                        "fullEnd": 1081,
                                        "start": 1080,
                                        "end": 1081,
                                        "fullWidth": 1,
                                        "width": 1,
                                        "text": "8",
                                        "value": 8,
                                        "valueText": "8"
                                    },
                                    "closeBracketToken": {
                                        "kind": "CloseBracketToken",
                                        "fullStart": 1081,
                                        "fullEnd": 1083,
                                        "start": 1081,
                                        "end": 1082,
                                        "fullWidth": 2,
                                        "width": 1,
                                        "text": "]",
                                        "value": "]",
                                        "valueText": "]",
                                        "hasTrailingTrivia": true,
                                        "trailingTrivia": [
                                            {
                                                "kind": "WhitespaceTrivia",
                                                "text": " "
                                            }
                                        ]
                                    }
                                },
                                "operatorToken": {
                                    "kind": "EqualsToken",
                                    "fullStart": 1083,
                                    "fullEnd": 1085,
                                    "start": 1083,
                                    "end": 1084,
                                    "fullWidth": 2,
                                    "width": 1,
                                    "text": "=",
                                    "value": "=",
                                    "valueText": "=",
                                    "hasTrailingTrivia": true,
                                    "trailingTrivia": [
                                        {
                                            "kind": "WhitespaceTrivia",
                                            "text": " "
                                        }
                                    ]
                                },
                                "right": {
                                    "kind": "StringLiteral",
                                    "fullStart": 1085,
                                    "fullEnd": 1090,
                                    "start": 1085,
                                    "end": 1090,
                                    "fullWidth": 5,
                                    "width": 5,
                                    "text": "\"\\\\b\"",
                                    "value": "\\b",
                                    "valueText": "\\b"
                                }
                            },
                            "semicolonToken": {
                                "kind": "SemicolonToken",
                                "fullStart": 1090,
                                "fullEnd": 1093,
                                "start": 1090,
                                "end": 1091,
                                "fullWidth": 3,
                                "width": 1,
                                "text": ";",
                                "value": ";",
                                "valueText": ";",
                                "hasTrailingTrivia": true,
                                "hasTrailingNewLine": true,
                                "trailingTrivia": [
                                    {
                                        "kind": "NewLineTrivia",
                                        "text": "\r\n"
                                    }
                                ]
                            }
                        },
                        {
                            "kind": "ExpressionStatement",
                            "fullStart": 1093,
                            "fullEnd": 1132,
                            "start": 1101,
                            "end": 1130,
                            "fullWidth": 39,
                            "width": 29,
                            "expression": {
                                "kind": "AssignmentExpression",
                                "fullStart": 1093,
                                "fullEnd": 1129,
                                "start": 1101,
                                "end": 1129,
                                "fullWidth": 36,
                                "width": 28,
                                "left": {
                                    "kind": "ElementAccessExpression",
                                    "fullStart": 1093,
                                    "fullEnd": 1122,
                                    "start": 1101,
                                    "end": 1121,
                                    "fullWidth": 29,
                                    "width": 20,
                                    "expression": {
                                        "kind": "IdentifierName",
                                        "fullStart": 1093,
                                        "fullEnd": 1118,
                                        "start": 1101,
                                        "end": 1118,
                                        "fullWidth": 25,
                                        "width": 17,
                                        "text": "expectedNullChars",
                                        "value": "expectedNullChars",
                                        "valueText": "expectedNullChars",
                                        "hasLeadingTrivia": true,
                                        "leadingTrivia": [
                                            {
                                                "kind": "WhitespaceTrivia",
                                                "text": "        "
                                            }
                                        ]
                                    },
                                    "openBracketToken": {
                                        "kind": "OpenBracketToken",
                                        "fullStart": 1118,
                                        "fullEnd": 1119,
                                        "start": 1118,
                                        "end": 1119,
                                        "fullWidth": 1,
                                        "width": 1,
                                        "text": "[",
                                        "value": "[",
                                        "valueText": "["
                                    },
                                    "argumentExpression": {
                                        "kind": "NumericLiteral",
                                        "fullStart": 1119,
                                        "fullEnd": 1120,
                                        "start": 1119,
                                        "end": 1120,
                                        "fullWidth": 1,
                                        "width": 1,
                                        "text": "9",
                                        "value": 9,
                                        "valueText": "9"
                                    },
                                    "closeBracketToken": {
                                        "kind": "CloseBracketToken",
                                        "fullStart": 1120,
                                        "fullEnd": 1122,
                                        "start": 1120,
                                        "end": 1121,
                                        "fullWidth": 2,
                                        "width": 1,
                                        "text": "]",
                                        "value": "]",
                                        "valueText": "]",
                                        "hasTrailingTrivia": true,
                                        "trailingTrivia": [
                                            {
                                                "kind": "WhitespaceTrivia",
                                                "text": " "
                                            }
                                        ]
                                    }
                                },
                                "operatorToken": {
                                    "kind": "EqualsToken",
                                    "fullStart": 1122,
                                    "fullEnd": 1124,
                                    "start": 1122,
                                    "end": 1123,
                                    "fullWidth": 2,
                                    "width": 1,
                                    "text": "=",
                                    "value": "=",
                                    "valueText": "=",
                                    "hasTrailingTrivia": true,
                                    "trailingTrivia": [
                                        {
                                            "kind": "WhitespaceTrivia",
                                            "text": " "
                                        }
                                    ]
                                },
                                "right": {
                                    "kind": "StringLiteral",
                                    "fullStart": 1124,
                                    "fullEnd": 1129,
                                    "start": 1124,
                                    "end": 1129,
                                    "fullWidth": 5,
                                    "width": 5,
                                    "text": "\"\\\\t\"",
                                    "value": "\\t",
                                    "valueText": "\\t"
                                }
                            },
                            "semicolonToken": {
                                "kind": "SemicolonToken",
                                "fullStart": 1129,
                                "fullEnd": 1132,
                                "start": 1129,
                                "end": 1130,
                                "fullWidth": 3,
                                "width": 1,
                                "text": ";",
                                "value": ";",
                                "valueText": ";",
                                "hasTrailingTrivia": true,
                                "hasTrailingNewLine": true,
                                "trailingTrivia": [
                                    {
                                        "kind": "NewLineTrivia",
                                        "text": "\r\n"
                                    }
                                ]
                            }
                        },
                        {
                            "kind": "ExpressionStatement",
                            "fullStart": 1132,
                            "fullEnd": 1172,
                            "start": 1140,
                            "end": 1170,
                            "fullWidth": 40,
                            "width": 30,
                            "expression": {
                                "kind": "AssignmentExpression",
                                "fullStart": 1132,
                                "fullEnd": 1169,
                                "start": 1140,
                                "end": 1169,
                                "fullWidth": 37,
                                "width": 29,
                                "left": {
                                    "kind": "ElementAccessExpression",
                                    "fullStart": 1132,
                                    "fullEnd": 1162,
                                    "start": 1140,
                                    "end": 1161,
                                    "fullWidth": 30,
                                    "width": 21,
                                    "expression": {
                                        "kind": "IdentifierName",
                                        "fullStart": 1132,
                                        "fullEnd": 1157,
                                        "start": 1140,
                                        "end": 1157,
                                        "fullWidth": 25,
                                        "width": 17,
                                        "text": "expectedNullChars",
                                        "value": "expectedNullChars",
                                        "valueText": "expectedNullChars",
                                        "hasLeadingTrivia": true,
                                        "leadingTrivia": [
                                            {
                                                "kind": "WhitespaceTrivia",
                                                "text": "        "
                                            }
                                        ]
                                    },
                                    "openBracketToken": {
                                        "kind": "OpenBracketToken",
                                        "fullStart": 1157,
                                        "fullEnd": 1158,
                                        "start": 1157,
                                        "end": 1158,
                                        "fullWidth": 1,
                                        "width": 1,
                                        "text": "[",
                                        "value": "[",
                                        "valueText": "["
                                    },
                                    "argumentExpression": {
                                        "kind": "NumericLiteral",
                                        "fullStart": 1158,
                                        "fullEnd": 1160,
                                        "start": 1158,
                                        "end": 1160,
                                        "fullWidth": 2,
                                        "width": 2,
                                        "text": "10",
                                        "value": 10,
                                        "valueText": "10"
                                    },
                                    "closeBracketToken": {
                                        "kind": "CloseBracketToken",
                                        "fullStart": 1160,
                                        "fullEnd": 1162,
                                        "start": 1160,
                                        "end": 1161,
                                        "fullWidth": 2,
                                        "width": 1,
                                        "text": "]",
                                        "value": "]",
                                        "valueText": "]",
                                        "hasTrailingTrivia": true,
                                        "trailingTrivia": [
                                            {
                                                "kind": "WhitespaceTrivia",
                                                "text": " "
                                            }
                                        ]
                                    }
                                },
                                "operatorToken": {
                                    "kind": "EqualsToken",
                                    "fullStart": 1162,
                                    "fullEnd": 1164,
                                    "start": 1162,
                                    "end": 1163,
                                    "fullWidth": 2,
                                    "width": 1,
                                    "text": "=",
                                    "value": "=",
                                    "valueText": "=",
                                    "hasTrailingTrivia": true,
                                    "trailingTrivia": [
                                        {
                                            "kind": "WhitespaceTrivia",
                                            "text": " "
                                        }
                                    ]
                                },
                                "right": {
                                    "kind": "StringLiteral",
                                    "fullStart": 1164,
                                    "fullEnd": 1169,
                                    "start": 1164,
                                    "end": 1169,
                                    "fullWidth": 5,
                                    "width": 5,
                                    "text": "\"\\\\n\"",
                                    "value": "\\n",
                                    "valueText": "\\n"
                                }
                            },
                            "semicolonToken": {
                                "kind": "SemicolonToken",
                                "fullStart": 1169,
                                "fullEnd": 1172,
                                "start": 1169,
                                "end": 1170,
                                "fullWidth": 3,
                                "width": 1,
                                "text": ";",
                                "value": ";",
                                "valueText": ";",
                                "hasTrailingTrivia": true,
                                "hasTrailingNewLine": true,
                                "trailingTrivia": [
                                    {
                                        "kind": "NewLineTrivia",
                                        "text": "\r\n"
                                    }
                                ]
                            }
                        },
                        {
                            "kind": "ExpressionStatement",
                            "fullStart": 1172,
                            "fullEnd": 1216,
                            "start": 1180,
                            "end": 1214,
                            "fullWidth": 44,
                            "width": 34,
                            "expression": {
                                "kind": "AssignmentExpression",
                                "fullStart": 1172,
                                "fullEnd": 1213,
                                "start": 1180,
                                "end": 1213,
                                "fullWidth": 41,
                                "width": 33,
                                "left": {
                                    "kind": "ElementAccessExpression",
                                    "fullStart": 1172,
                                    "fullEnd": 1202,
                                    "start": 1180,
                                    "end": 1201,
                                    "fullWidth": 30,
                                    "width": 21,
                                    "expression": {
                                        "kind": "IdentifierName",
                                        "fullStart": 1172,
                                        "fullEnd": 1197,
                                        "start": 1180,
                                        "end": 1197,
                                        "fullWidth": 25,
                                        "width": 17,
                                        "text": "expectedNullChars",
                                        "value": "expectedNullChars",
                                        "valueText": "expectedNullChars",
                                        "hasLeadingTrivia": true,
                                        "leadingTrivia": [
                                            {
                                                "kind": "WhitespaceTrivia",
                                                "text": "        "
                                            }
                                        ]
                                    },
                                    "openBracketToken": {
                                        "kind": "OpenBracketToken",
                                        "fullStart": 1197,
                                        "fullEnd": 1198,
                                        "start": 1197,
                                        "end": 1198,
                                        "fullWidth": 1,
                                        "width": 1,
                                        "text": "[",
                                        "value": "[",
                                        "valueText": "["
                                    },
                                    "argumentExpression": {
                                        "kind": "NumericLiteral",
                                        "fullStart": 1198,
                                        "fullEnd": 1200,
                                        "start": 1198,
                                        "end": 1200,
                                        "fullWidth": 2,
                                        "width": 2,
                                        "text": "11",
                                        "value": 11,
                                        "valueText": "11"
                                    },
                                    "closeBracketToken": {
                                        "kind": "CloseBracketToken",
                                        "fullStart": 1200,
                                        "fullEnd": 1202,
                                        "start": 1200,
                                        "end": 1201,
                                        "fullWidth": 2,
                                        "width": 1,
                                        "text": "]",
                                        "value": "]",
                                        "valueText": "]",
                                        "hasTrailingTrivia": true,
                                        "trailingTrivia": [
                                            {
                                                "kind": "WhitespaceTrivia",
                                                "text": " "
                                            }
                                        ]
                                    }
                                },
                                "operatorToken": {
                                    "kind": "EqualsToken",
                                    "fullStart": 1202,
                                    "fullEnd": 1204,
                                    "start": 1202,
                                    "end": 1203,
                                    "fullWidth": 2,
                                    "width": 1,
                                    "text": "=",
                                    "value": "=",
                                    "valueText": "=",
                                    "hasTrailingTrivia": true,
                                    "trailingTrivia": [
                                        {
                                            "kind": "WhitespaceTrivia",
                                            "text": " "
                                        }
                                    ]
                                },
                                "right": {
                                    "kind": "StringLiteral",
                                    "fullStart": 1204,
                                    "fullEnd": 1213,
                                    "start": 1204,
                                    "end": 1213,
                                    "fullWidth": 9,
                                    "width": 9,
                                    "text": "\"\\\\u000b\"",
                                    "value": "\\u000b",
                                    "valueText": "\\u000b"
                                }
                            },
                            "semicolonToken": {
                                "kind": "SemicolonToken",
                                "fullStart": 1213,
                                "fullEnd": 1216,
                                "start": 1213,
                                "end": 1214,
                                "fullWidth": 3,
                                "width": 1,
                                "text": ";",
                                "value": ";",
                                "valueText": ";",
                                "hasTrailingTrivia": true,
                                "hasTrailingNewLine": true,
                                "trailingTrivia": [
                                    {
                                        "kind": "NewLineTrivia",
                                        "text": "\r\n"
                                    }
                                ]
                            }
                        },
                        {
                            "kind": "ExpressionStatement",
                            "fullStart": 1216,
                            "fullEnd": 1256,
                            "start": 1224,
                            "end": 1254,
                            "fullWidth": 40,
                            "width": 30,
                            "expression": {
                                "kind": "AssignmentExpression",
                                "fullStart": 1216,
                                "fullEnd": 1253,
                                "start": 1224,
                                "end": 1253,
                                "fullWidth": 37,
                                "width": 29,
                                "left": {
                                    "kind": "ElementAccessExpression",
                                    "fullStart": 1216,
                                    "fullEnd": 1246,
                                    "start": 1224,
                                    "end": 1245,
                                    "fullWidth": 30,
                                    "width": 21,
                                    "expression": {
                                        "kind": "IdentifierName",
                                        "fullStart": 1216,
                                        "fullEnd": 1241,
                                        "start": 1224,
                                        "end": 1241,
                                        "fullWidth": 25,
                                        "width": 17,
                                        "text": "expectedNullChars",
                                        "value": "expectedNullChars",
                                        "valueText": "expectedNullChars",
                                        "hasLeadingTrivia": true,
                                        "leadingTrivia": [
                                            {
                                                "kind": "WhitespaceTrivia",
                                                "text": "        "
                                            }
                                        ]
                                    },
                                    "openBracketToken": {
                                        "kind": "OpenBracketToken",
                                        "fullStart": 1241,
                                        "fullEnd": 1242,
                                        "start": 1241,
                                        "end": 1242,
                                        "fullWidth": 1,
                                        "width": 1,
                                        "text": "[",
                                        "value": "[",
                                        "valueText": "["
                                    },
                                    "argumentExpression": {
                                        "kind": "NumericLiteral",
                                        "fullStart": 1242,
                                        "fullEnd": 1244,
                                        "start": 1242,
                                        "end": 1244,
                                        "fullWidth": 2,
                                        "width": 2,
                                        "text": "12",
                                        "value": 12,
                                        "valueText": "12"
                                    },
                                    "closeBracketToken": {
                                        "kind": "CloseBracketToken",
                                        "fullStart": 1244,
                                        "fullEnd": 1246,
                                        "start": 1244,
                                        "end": 1245,
                                        "fullWidth": 2,
                                        "width": 1,
                                        "text": "]",
                                        "value": "]",
                                        "valueText": "]",
                                        "hasTrailingTrivia": true,
                                        "trailingTrivia": [
                                            {
                                                "kind": "WhitespaceTrivia",
                                                "text": " "
                                            }
                                        ]
                                    }
                                },
                                "operatorToken": {
                                    "kind": "EqualsToken",
                                    "fullStart": 1246,
                                    "fullEnd": 1248,
                                    "start": 1246,
                                    "end": 1247,
                                    "fullWidth": 2,
                                    "width": 1,
                                    "text": "=",
                                    "value": "=",
                                    "valueText": "=",
                                    "hasTrailingTrivia": true,
                                    "trailingTrivia": [
                                        {
                                            "kind": "WhitespaceTrivia",
                                            "text": " "
                                        }
                                    ]
                                },
                                "right": {
                                    "kind": "StringLiteral",
                                    "fullStart": 1248,
                                    "fullEnd": 1253,
                                    "start": 1248,
                                    "end": 1253,
                                    "fullWidth": 5,
                                    "width": 5,
                                    "text": "\"\\\\f\"",
                                    "value": "\\f",
                                    "valueText": "\\f"
                                }
                            },
                            "semicolonToken": {
                                "kind": "SemicolonToken",
                                "fullStart": 1253,
                                "fullEnd": 1256,
                                "start": 1253,
                                "end": 1254,
                                "fullWidth": 3,
                                "width": 1,
                                "text": ";",
                                "value": ";",
                                "valueText": ";",
                                "hasTrailingTrivia": true,
                                "hasTrailingNewLine": true,
                                "trailingTrivia": [
                                    {
                                        "kind": "NewLineTrivia",
                                        "text": "\r\n"
                                    }
                                ]
                            }
                        },
                        {
                            "kind": "ExpressionStatement",
                            "fullStart": 1256,
                            "fullEnd": 1296,
                            "start": 1264,
                            "end": 1294,
                            "fullWidth": 40,
                            "width": 30,
                            "expression": {
                                "kind": "AssignmentExpression",
                                "fullStart": 1256,
                                "fullEnd": 1293,
                                "start": 1264,
                                "end": 1293,
                                "fullWidth": 37,
                                "width": 29,
                                "left": {
                                    "kind": "ElementAccessExpression",
                                    "fullStart": 1256,
                                    "fullEnd": 1286,
                                    "start": 1264,
                                    "end": 1285,
                                    "fullWidth": 30,
                                    "width": 21,
                                    "expression": {
                                        "kind": "IdentifierName",
                                        "fullStart": 1256,
                                        "fullEnd": 1281,
                                        "start": 1264,
                                        "end": 1281,
                                        "fullWidth": 25,
                                        "width": 17,
                                        "text": "expectedNullChars",
                                        "value": "expectedNullChars",
                                        "valueText": "expectedNullChars",
                                        "hasLeadingTrivia": true,
                                        "leadingTrivia": [
                                            {
                                                "kind": "WhitespaceTrivia",
                                                "text": "        "
                                            }
                                        ]
                                    },
                                    "openBracketToken": {
                                        "kind": "OpenBracketToken",
                                        "fullStart": 1281,
                                        "fullEnd": 1282,
                                        "start": 1281,
                                        "end": 1282,
                                        "fullWidth": 1,
                                        "width": 1,
                                        "text": "[",
                                        "value": "[",
                                        "valueText": "["
                                    },
                                    "argumentExpression": {
                                        "kind": "NumericLiteral",
                                        "fullStart": 1282,
                                        "fullEnd": 1284,
                                        "start": 1282,
                                        "end": 1284,
                                        "fullWidth": 2,
                                        "width": 2,
                                        "text": "13",
                                        "value": 13,
                                        "valueText": "13"
                                    },
                                    "closeBracketToken": {
                                        "kind": "CloseBracketToken",
                                        "fullStart": 1284,
                                        "fullEnd": 1286,
                                        "start": 1284,
                                        "end": 1285,
                                        "fullWidth": 2,
                                        "width": 1,
                                        "text": "]",
                                        "value": "]",
                                        "valueText": "]",
                                        "hasTrailingTrivia": true,
                                        "trailingTrivia": [
                                            {
                                                "kind": "WhitespaceTrivia",
                                                "text": " "
                                            }
                                        ]
                                    }
                                },
                                "operatorToken": {
                                    "kind": "EqualsToken",
                                    "fullStart": 1286,
                                    "fullEnd": 1288,
                                    "start": 1286,
                                    "end": 1287,
                                    "fullWidth": 2,
                                    "width": 1,
                                    "text": "=",
                                    "value": "=",
                                    "valueText": "=",
                                    "hasTrailingTrivia": true,
                                    "trailingTrivia": [
                                        {
                                            "kind": "WhitespaceTrivia",
                                            "text": " "
                                        }
                                    ]
                                },
                                "right": {
                                    "kind": "StringLiteral",
                                    "fullStart": 1288,
                                    "fullEnd": 1293,
                                    "start": 1288,
                                    "end": 1293,
                                    "fullWidth": 5,
                                    "width": 5,
                                    "text": "\"\\\\r\"",
                                    "value": "\\r",
                                    "valueText": "\\r"
                                }
                            },
                            "semicolonToken": {
                                "kind": "SemicolonToken",
                                "fullStart": 1293,
                                "fullEnd": 1296,
                                "start": 1293,
                                "end": 1294,
                                "fullWidth": 3,
                                "width": 1,
                                "text": ";",
                                "value": ";",
                                "valueText": ";",
                                "hasTrailingTrivia": true,
                                "hasTrailingNewLine": true,
                                "trailingTrivia": [
                                    {
                                        "kind": "NewLineTrivia",
                                        "text": "\r\n"
                                    }
                                ]
                            }
                        },
                        {
                            "kind": "ExpressionStatement",
                            "fullStart": 1296,
                            "fullEnd": 1340,
                            "start": 1304,
                            "end": 1338,
                            "fullWidth": 44,
                            "width": 34,
                            "expression": {
                                "kind": "AssignmentExpression",
                                "fullStart": 1296,
                                "fullEnd": 1337,
                                "start": 1304,
                                "end": 1337,
                                "fullWidth": 41,
                                "width": 33,
                                "left": {
                                    "kind": "ElementAccessExpression",
                                    "fullStart": 1296,
                                    "fullEnd": 1326,
                                    "start": 1304,
                                    "end": 1325,
                                    "fullWidth": 30,
                                    "width": 21,
                                    "expression": {
                                        "kind": "IdentifierName",
                                        "fullStart": 1296,
                                        "fullEnd": 1321,
                                        "start": 1304,
                                        "end": 1321,
                                        "fullWidth": 25,
                                        "width": 17,
                                        "text": "expectedNullChars",
                                        "value": "expectedNullChars",
                                        "valueText": "expectedNullChars",
                                        "hasLeadingTrivia": true,
                                        "leadingTrivia": [
                                            {
                                                "kind": "WhitespaceTrivia",
                                                "text": "        "
                                            }
                                        ]
                                    },
                                    "openBracketToken": {
                                        "kind": "OpenBracketToken",
                                        "fullStart": 1321,
                                        "fullEnd": 1322,
                                        "start": 1321,
                                        "end": 1322,
                                        "fullWidth": 1,
                                        "width": 1,
                                        "text": "[",
                                        "value": "[",
                                        "valueText": "["
                                    },
                                    "argumentExpression": {
                                        "kind": "NumericLiteral",
                                        "fullStart": 1322,
                                        "fullEnd": 1324,
                                        "start": 1322,
                                        "end": 1324,
                                        "fullWidth": 2,
                                        "width": 2,
                                        "text": "14",
                                        "value": 14,
                                        "valueText": "14"
                                    },
                                    "closeBracketToken": {
                                        "kind": "CloseBracketToken",
                                        "fullStart": 1324,
                                        "fullEnd": 1326,
                                        "start": 1324,
                                        "end": 1325,
                                        "fullWidth": 2,
                                        "width": 1,
                                        "text": "]",
                                        "value": "]",
                                        "valueText": "]",
                                        "hasTrailingTrivia": true,
                                        "trailingTrivia": [
                                            {
                                                "kind": "WhitespaceTrivia",
                                                "text": " "
                                            }
                                        ]
                                    }
                                },
                                "operatorToken": {
                                    "kind": "EqualsToken",
                                    "fullStart": 1326,
                                    "fullEnd": 1328,
                                    "start": 1326,
                                    "end": 1327,
                                    "fullWidth": 2,
                                    "width": 1,
                                    "text": "=",
                                    "value": "=",
                                    "valueText": "=",
                                    "hasTrailingTrivia": true,
                                    "trailingTrivia": [
                                        {
                                            "kind": "WhitespaceTrivia",
                                            "text": " "
                                        }
                                    ]
                                },
                                "right": {
                                    "kind": "StringLiteral",
                                    "fullStart": 1328,
                                    "fullEnd": 1337,
                                    "start": 1328,
                                    "end": 1337,
                                    "fullWidth": 9,
                                    "width": 9,
                                    "text": "\"\\\\u000e\"",
                                    "value": "\\u000e",
                                    "valueText": "\\u000e"
                                }
                            },
                            "semicolonToken": {
                                "kind": "SemicolonToken",
                                "fullStart": 1337,
                                "fullEnd": 1340,
                                "start": 1337,
                                "end": 1338,
                                "fullWidth": 3,
                                "width": 1,
                                "text": ";",
                                "value": ";",
                                "valueText": ";",
                                "hasTrailingTrivia": true,
                                "hasTrailingNewLine": true,
                                "trailingTrivia": [
                                    {
                                        "kind": "NewLineTrivia",
                                        "text": "\r\n"
                                    }
                                ]
                            }
                        },
                        {
                            "kind": "ExpressionStatement",
                            "fullStart": 1340,
                            "fullEnd": 1384,
                            "start": 1348,
                            "end": 1382,
                            "fullWidth": 44,
                            "width": 34,
                            "expression": {
                                "kind": "AssignmentExpression",
                                "fullStart": 1340,
                                "fullEnd": 1381,
                                "start": 1348,
                                "end": 1381,
                                "fullWidth": 41,
                                "width": 33,
                                "left": {
                                    "kind": "ElementAccessExpression",
                                    "fullStart": 1340,
                                    "fullEnd": 1370,
                                    "start": 1348,
                                    "end": 1369,
                                    "fullWidth": 30,
                                    "width": 21,
                                    "expression": {
                                        "kind": "IdentifierName",
                                        "fullStart": 1340,
                                        "fullEnd": 1365,
                                        "start": 1348,
                                        "end": 1365,
                                        "fullWidth": 25,
                                        "width": 17,
                                        "text": "expectedNullChars",
                                        "value": "expectedNullChars",
                                        "valueText": "expectedNullChars",
                                        "hasLeadingTrivia": true,
                                        "leadingTrivia": [
                                            {
                                                "kind": "WhitespaceTrivia",
                                                "text": "        "
                                            }
                                        ]
                                    },
                                    "openBracketToken": {
                                        "kind": "OpenBracketToken",
                                        "fullStart": 1365,
                                        "fullEnd": 1366,
                                        "start": 1365,
                                        "end": 1366,
                                        "fullWidth": 1,
                                        "width": 1,
                                        "text": "[",
                                        "value": "[",
                                        "valueText": "["
                                    },
                                    "argumentExpression": {
                                        "kind": "NumericLiteral",
                                        "fullStart": 1366,
                                        "fullEnd": 1368,
                                        "start": 1366,
                                        "end": 1368,
                                        "fullWidth": 2,
                                        "width": 2,
                                        "text": "15",
                                        "value": 15,
                                        "valueText": "15"
                                    },
                                    "closeBracketToken": {
                                        "kind": "CloseBracketToken",
                                        "fullStart": 1368,
                                        "fullEnd": 1370,
                                        "start": 1368,
                                        "end": 1369,
                                        "fullWidth": 2,
                                        "width": 1,
                                        "text": "]",
                                        "value": "]",
                                        "valueText": "]",
                                        "hasTrailingTrivia": true,
                                        "trailingTrivia": [
                                            {
                                                "kind": "WhitespaceTrivia",
                                                "text": " "
                                            }
                                        ]
                                    }
                                },
                                "operatorToken": {
                                    "kind": "EqualsToken",
                                    "fullStart": 1370,
                                    "fullEnd": 1372,
                                    "start": 1370,
                                    "end": 1371,
                                    "fullWidth": 2,
                                    "width": 1,
                                    "text": "=",
                                    "value": "=",
                                    "valueText": "=",
                                    "hasTrailingTrivia": true,
                                    "trailingTrivia": [
                                        {
                                            "kind": "WhitespaceTrivia",
                                            "text": " "
                                        }
                                    ]
                                },
                                "right": {
                                    "kind": "StringLiteral",
                                    "fullStart": 1372,
                                    "fullEnd": 1381,
                                    "start": 1372,
                                    "end": 1381,
                                    "fullWidth": 9,
                                    "width": 9,
                                    "text": "\"\\\\u000f\"",
                                    "value": "\\u000f",
                                    "valueText": "\\u000f"
                                }
                            },
                            "semicolonToken": {
                                "kind": "SemicolonToken",
                                "fullStart": 1381,
                                "fullEnd": 1384,
                                "start": 1381,
                                "end": 1382,
                                "fullWidth": 3,
                                "width": 1,
                                "text": ";",
                                "value": ";",
                                "valueText": ";",
                                "hasTrailingTrivia": true,
                                "hasTrailingNewLine": true,
                                "trailingTrivia": [
                                    {
                                        "kind": "NewLineTrivia",
                                        "text": "\r\n"
                                    }
                                ]
                            }
                        },
                        {
                            "kind": "ExpressionStatement",
                            "fullStart": 1384,
                            "fullEnd": 1428,
                            "start": 1392,
                            "end": 1426,
                            "fullWidth": 44,
                            "width": 34,
                            "expression": {
                                "kind": "AssignmentExpression",
                                "fullStart": 1384,
                                "fullEnd": 1425,
                                "start": 1392,
                                "end": 1425,
                                "fullWidth": 41,
                                "width": 33,
                                "left": {
                                    "kind": "ElementAccessExpression",
                                    "fullStart": 1384,
                                    "fullEnd": 1414,
                                    "start": 1392,
                                    "end": 1413,
                                    "fullWidth": 30,
                                    "width": 21,
                                    "expression": {
                                        "kind": "IdentifierName",
                                        "fullStart": 1384,
                                        "fullEnd": 1409,
                                        "start": 1392,
                                        "end": 1409,
                                        "fullWidth": 25,
                                        "width": 17,
                                        "text": "expectedNullChars",
                                        "value": "expectedNullChars",
                                        "valueText": "expectedNullChars",
                                        "hasLeadingTrivia": true,
                                        "leadingTrivia": [
                                            {
                                                "kind": "WhitespaceTrivia",
                                                "text": "        "
                                            }
                                        ]
                                    },
                                    "openBracketToken": {
                                        "kind": "OpenBracketToken",
                                        "fullStart": 1409,
                                        "fullEnd": 1410,
                                        "start": 1409,
                                        "end": 1410,
                                        "fullWidth": 1,
                                        "width": 1,
                                        "text": "[",
                                        "value": "[",
                                        "valueText": "["
                                    },
                                    "argumentExpression": {
                                        "kind": "NumericLiteral",
                                        "fullStart": 1410,
                                        "fullEnd": 1412,
                                        "start": 1410,
                                        "end": 1412,
                                        "fullWidth": 2,
                                        "width": 2,
                                        "text": "16",
                                        "value": 16,
                                        "valueText": "16"
                                    },
                                    "closeBracketToken": {
                                        "kind": "CloseBracketToken",
                                        "fullStart": 1412,
                                        "fullEnd": 1414,
                                        "start": 1412,
                                        "end": 1413,
                                        "fullWidth": 2,
                                        "width": 1,
                                        "text": "]",
                                        "value": "]",
                                        "valueText": "]",
                                        "hasTrailingTrivia": true,
                                        "trailingTrivia": [
                                            {
                                                "kind": "WhitespaceTrivia",
                                                "text": " "
                                            }
                                        ]
                                    }
                                },
                                "operatorToken": {
                                    "kind": "EqualsToken",
                                    "fullStart": 1414,
                                    "fullEnd": 1416,
                                    "start": 1414,
                                    "end": 1415,
                                    "fullWidth": 2,
                                    "width": 1,
                                    "text": "=",
                                    "value": "=",
                                    "valueText": "=",
                                    "hasTrailingTrivia": true,
                                    "trailingTrivia": [
                                        {
                                            "kind": "WhitespaceTrivia",
                                            "text": " "
                                        }
                                    ]
                                },
                                "right": {
                                    "kind": "StringLiteral",
                                    "fullStart": 1416,
                                    "fullEnd": 1425,
                                    "start": 1416,
                                    "end": 1425,
                                    "fullWidth": 9,
                                    "width": 9,
                                    "text": "\"\\\\u0010\"",
                                    "value": "\\u0010",
                                    "valueText": "\\u0010"
                                }
                            },
                            "semicolonToken": {
                                "kind": "SemicolonToken",
                                "fullStart": 1425,
                                "fullEnd": 1428,
                                "start": 1425,
                                "end": 1426,
                                "fullWidth": 3,
                                "width": 1,
                                "text": ";",
                                "value": ";",
                                "valueText": ";",
                                "hasTrailingTrivia": true,
                                "hasTrailingNewLine": true,
                                "trailingTrivia": [
                                    {
                                        "kind": "NewLineTrivia",
                                        "text": "\r\n"
                                    }
                                ]
                            }
                        },
                        {
                            "kind": "ExpressionStatement",
                            "fullStart": 1428,
                            "fullEnd": 1472,
                            "start": 1436,
                            "end": 1470,
                            "fullWidth": 44,
                            "width": 34,
                            "expression": {
                                "kind": "AssignmentExpression",
                                "fullStart": 1428,
                                "fullEnd": 1469,
                                "start": 1436,
                                "end": 1469,
                                "fullWidth": 41,
                                "width": 33,
                                "left": {
                                    "kind": "ElementAccessExpression",
                                    "fullStart": 1428,
                                    "fullEnd": 1458,
                                    "start": 1436,
                                    "end": 1457,
                                    "fullWidth": 30,
                                    "width": 21,
                                    "expression": {
                                        "kind": "IdentifierName",
                                        "fullStart": 1428,
                                        "fullEnd": 1453,
                                        "start": 1436,
                                        "end": 1453,
                                        "fullWidth": 25,
                                        "width": 17,
                                        "text": "expectedNullChars",
                                        "value": "expectedNullChars",
                                        "valueText": "expectedNullChars",
                                        "hasLeadingTrivia": true,
                                        "leadingTrivia": [
                                            {
                                                "kind": "WhitespaceTrivia",
                                                "text": "        "
                                            }
                                        ]
                                    },
                                    "openBracketToken": {
                                        "kind": "OpenBracketToken",
                                        "fullStart": 1453,
                                        "fullEnd": 1454,
                                        "start": 1453,
                                        "end": 1454,
                                        "fullWidth": 1,
                                        "width": 1,
                                        "text": "[",
                                        "value": "[",
                                        "valueText": "["
                                    },
                                    "argumentExpression": {
                                        "kind": "NumericLiteral",
                                        "fullStart": 1454,
                                        "fullEnd": 1456,
                                        "start": 1454,
                                        "end": 1456,
                                        "fullWidth": 2,
                                        "width": 2,
                                        "text": "17",
                                        "value": 17,
                                        "valueText": "17"
                                    },
                                    "closeBracketToken": {
                                        "kind": "CloseBracketToken",
                                        "fullStart": 1456,
                                        "fullEnd": 1458,
                                        "start": 1456,
                                        "end": 1457,
                                        "fullWidth": 2,
                                        "width": 1,
                                        "text": "]",
                                        "value": "]",
                                        "valueText": "]",
                                        "hasTrailingTrivia": true,
                                        "trailingTrivia": [
                                            {
                                                "kind": "WhitespaceTrivia",
                                                "text": " "
                                            }
                                        ]
                                    }
                                },
                                "operatorToken": {
                                    "kind": "EqualsToken",
                                    "fullStart": 1458,
                                    "fullEnd": 1460,
                                    "start": 1458,
                                    "end": 1459,
                                    "fullWidth": 2,
                                    "width": 1,
                                    "text": "=",
                                    "value": "=",
                                    "valueText": "=",
                                    "hasTrailingTrivia": true,
                                    "trailingTrivia": [
                                        {
                                            "kind": "WhitespaceTrivia",
                                            "text": " "
                                        }
                                    ]
                                },
                                "right": {
                                    "kind": "StringLiteral",
                                    "fullStart": 1460,
                                    "fullEnd": 1469,
                                    "start": 1460,
                                    "end": 1469,
                                    "fullWidth": 9,
                                    "width": 9,
                                    "text": "\"\\\\u0011\"",
                                    "value": "\\u0011",
                                    "valueText": "\\u0011"
                                }
                            },
                            "semicolonToken": {
                                "kind": "SemicolonToken",
                                "fullStart": 1469,
                                "fullEnd": 1472,
                                "start": 1469,
                                "end": 1470,
                                "fullWidth": 3,
                                "width": 1,
                                "text": ";",
                                "value": ";",
                                "valueText": ";",
                                "hasTrailingTrivia": true,
                                "hasTrailingNewLine": true,
                                "trailingTrivia": [
                                    {
                                        "kind": "NewLineTrivia",
                                        "text": "\r\n"
                                    }
                                ]
                            }
                        },
                        {
                            "kind": "ExpressionStatement",
                            "fullStart": 1472,
                            "fullEnd": 1516,
                            "start": 1480,
                            "end": 1514,
                            "fullWidth": 44,
                            "width": 34,
                            "expression": {
                                "kind": "AssignmentExpression",
                                "fullStart": 1472,
                                "fullEnd": 1513,
                                "start": 1480,
                                "end": 1513,
                                "fullWidth": 41,
                                "width": 33,
                                "left": {
                                    "kind": "ElementAccessExpression",
                                    "fullStart": 1472,
                                    "fullEnd": 1502,
                                    "start": 1480,
                                    "end": 1501,
                                    "fullWidth": 30,
                                    "width": 21,
                                    "expression": {
                                        "kind": "IdentifierName",
                                        "fullStart": 1472,
                                        "fullEnd": 1497,
                                        "start": 1480,
                                        "end": 1497,
                                        "fullWidth": 25,
                                        "width": 17,
                                        "text": "expectedNullChars",
                                        "value": "expectedNullChars",
                                        "valueText": "expectedNullChars",
                                        "hasLeadingTrivia": true,
                                        "leadingTrivia": [
                                            {
                                                "kind": "WhitespaceTrivia",
                                                "text": "        "
                                            }
                                        ]
                                    },
                                    "openBracketToken": {
                                        "kind": "OpenBracketToken",
                                        "fullStart": 1497,
                                        "fullEnd": 1498,
                                        "start": 1497,
                                        "end": 1498,
                                        "fullWidth": 1,
                                        "width": 1,
                                        "text": "[",
                                        "value": "[",
                                        "valueText": "["
                                    },
                                    "argumentExpression": {
                                        "kind": "NumericLiteral",
                                        "fullStart": 1498,
                                        "fullEnd": 1500,
                                        "start": 1498,
                                        "end": 1500,
                                        "fullWidth": 2,
                                        "width": 2,
                                        "text": "18",
                                        "value": 18,
                                        "valueText": "18"
                                    },
                                    "closeBracketToken": {
                                        "kind": "CloseBracketToken",
                                        "fullStart": 1500,
                                        "fullEnd": 1502,
                                        "start": 1500,
                                        "end": 1501,
                                        "fullWidth": 2,
                                        "width": 1,
                                        "text": "]",
                                        "value": "]",
                                        "valueText": "]",
                                        "hasTrailingTrivia": true,
                                        "trailingTrivia": [
                                            {
                                                "kind": "WhitespaceTrivia",
                                                "text": " "
                                            }
                                        ]
                                    }
                                },
                                "operatorToken": {
                                    "kind": "EqualsToken",
                                    "fullStart": 1502,
                                    "fullEnd": 1504,
                                    "start": 1502,
                                    "end": 1503,
                                    "fullWidth": 2,
                                    "width": 1,
                                    "text": "=",
                                    "value": "=",
                                    "valueText": "=",
                                    "hasTrailingTrivia": true,
                                    "trailingTrivia": [
                                        {
                                            "kind": "WhitespaceTrivia",
                                            "text": " "
                                        }
                                    ]
                                },
                                "right": {
                                    "kind": "StringLiteral",
                                    "fullStart": 1504,
                                    "fullEnd": 1513,
                                    "start": 1504,
                                    "end": 1513,
                                    "fullWidth": 9,
                                    "width": 9,
                                    "text": "\"\\\\u0012\"",
                                    "value": "\\u0012",
                                    "valueText": "\\u0012"
                                }
                            },
                            "semicolonToken": {
                                "kind": "SemicolonToken",
                                "fullStart": 1513,
                                "fullEnd": 1516,
                                "start": 1513,
                                "end": 1514,
                                "fullWidth": 3,
                                "width": 1,
                                "text": ";",
                                "value": ";",
                                "valueText": ";",
                                "hasTrailingTrivia": true,
                                "hasTrailingNewLine": true,
                                "trailingTrivia": [
                                    {
                                        "kind": "NewLineTrivia",
                                        "text": "\r\n"
                                    }
                                ]
                            }
                        },
                        {
                            "kind": "ExpressionStatement",
                            "fullStart": 1516,
                            "fullEnd": 1560,
                            "start": 1524,
                            "end": 1558,
                            "fullWidth": 44,
                            "width": 34,
                            "expression": {
                                "kind": "AssignmentExpression",
                                "fullStart": 1516,
                                "fullEnd": 1557,
                                "start": 1524,
                                "end": 1557,
                                "fullWidth": 41,
                                "width": 33,
                                "left": {
                                    "kind": "ElementAccessExpression",
                                    "fullStart": 1516,
                                    "fullEnd": 1546,
                                    "start": 1524,
                                    "end": 1545,
                                    "fullWidth": 30,
                                    "width": 21,
                                    "expression": {
                                        "kind": "IdentifierName",
                                        "fullStart": 1516,
                                        "fullEnd": 1541,
                                        "start": 1524,
                                        "end": 1541,
                                        "fullWidth": 25,
                                        "width": 17,
                                        "text": "expectedNullChars",
                                        "value": "expectedNullChars",
                                        "valueText": "expectedNullChars",
                                        "hasLeadingTrivia": true,
                                        "leadingTrivia": [
                                            {
                                                "kind": "WhitespaceTrivia",
                                                "text": "        "
                                            }
                                        ]
                                    },
                                    "openBracketToken": {
                                        "kind": "OpenBracketToken",
                                        "fullStart": 1541,
                                        "fullEnd": 1542,
                                        "start": 1541,
                                        "end": 1542,
                                        "fullWidth": 1,
                                        "width": 1,
                                        "text": "[",
                                        "value": "[",
                                        "valueText": "["
                                    },
                                    "argumentExpression": {
                                        "kind": "NumericLiteral",
                                        "fullStart": 1542,
                                        "fullEnd": 1544,
                                        "start": 1542,
                                        "end": 1544,
                                        "fullWidth": 2,
                                        "width": 2,
                                        "text": "19",
                                        "value": 19,
                                        "valueText": "19"
                                    },
                                    "closeBracketToken": {
                                        "kind": "CloseBracketToken",
                                        "fullStart": 1544,
                                        "fullEnd": 1546,
                                        "start": 1544,
                                        "end": 1545,
                                        "fullWidth": 2,
                                        "width": 1,
                                        "text": "]",
                                        "value": "]",
                                        "valueText": "]",
                                        "hasTrailingTrivia": true,
                                        "trailingTrivia": [
                                            {
                                                "kind": "WhitespaceTrivia",
                                                "text": " "
                                            }
                                        ]
                                    }
                                },
                                "operatorToken": {
                                    "kind": "EqualsToken",
                                    "fullStart": 1546,
                                    "fullEnd": 1548,
                                    "start": 1546,
                                    "end": 1547,
                                    "fullWidth": 2,
                                    "width": 1,
                                    "text": "=",
                                    "value": "=",
                                    "valueText": "=",
                                    "hasTrailingTrivia": true,
                                    "trailingTrivia": [
                                        {
                                            "kind": "WhitespaceTrivia",
                                            "text": " "
                                        }
                                    ]
                                },
                                "right": {
                                    "kind": "StringLiteral",
                                    "fullStart": 1548,
                                    "fullEnd": 1557,
                                    "start": 1548,
                                    "end": 1557,
                                    "fullWidth": 9,
                                    "width": 9,
                                    "text": "\"\\\\u0013\"",
                                    "value": "\\u0013",
                                    "valueText": "\\u0013"
                                }
                            },
                            "semicolonToken": {
                                "kind": "SemicolonToken",
                                "fullStart": 1557,
                                "fullEnd": 1560,
                                "start": 1557,
                                "end": 1558,
                                "fullWidth": 3,
                                "width": 1,
                                "text": ";",
                                "value": ";",
                                "valueText": ";",
                                "hasTrailingTrivia": true,
                                "hasTrailingNewLine": true,
                                "trailingTrivia": [
                                    {
                                        "kind": "NewLineTrivia",
                                        "text": "\r\n"
                                    }
                                ]
                            }
                        },
                        {
                            "kind": "ExpressionStatement",
                            "fullStart": 1560,
                            "fullEnd": 1604,
                            "start": 1568,
                            "end": 1602,
                            "fullWidth": 44,
                            "width": 34,
                            "expression": {
                                "kind": "AssignmentExpression",
                                "fullStart": 1560,
                                "fullEnd": 1601,
                                "start": 1568,
                                "end": 1601,
                                "fullWidth": 41,
                                "width": 33,
                                "left": {
                                    "kind": "ElementAccessExpression",
                                    "fullStart": 1560,
                                    "fullEnd": 1590,
                                    "start": 1568,
                                    "end": 1589,
                                    "fullWidth": 30,
                                    "width": 21,
                                    "expression": {
                                        "kind": "IdentifierName",
                                        "fullStart": 1560,
                                        "fullEnd": 1585,
                                        "start": 1568,
                                        "end": 1585,
                                        "fullWidth": 25,
                                        "width": 17,
                                        "text": "expectedNullChars",
                                        "value": "expectedNullChars",
                                        "valueText": "expectedNullChars",
                                        "hasLeadingTrivia": true,
                                        "leadingTrivia": [
                                            {
                                                "kind": "WhitespaceTrivia",
                                                "text": "        "
                                            }
                                        ]
                                    },
                                    "openBracketToken": {
                                        "kind": "OpenBracketToken",
                                        "fullStart": 1585,
                                        "fullEnd": 1586,
                                        "start": 1585,
                                        "end": 1586,
                                        "fullWidth": 1,
                                        "width": 1,
                                        "text": "[",
                                        "value": "[",
                                        "valueText": "["
                                    },
                                    "argumentExpression": {
                                        "kind": "NumericLiteral",
                                        "fullStart": 1586,
                                        "fullEnd": 1588,
                                        "start": 1586,
                                        "end": 1588,
                                        "fullWidth": 2,
                                        "width": 2,
                                        "text": "20",
                                        "value": 20,
                                        "valueText": "20"
                                    },
                                    "closeBracketToken": {
                                        "kind": "CloseBracketToken",
                                        "fullStart": 1588,
                                        "fullEnd": 1590,
                                        "start": 1588,
                                        "end": 1589,
                                        "fullWidth": 2,
                                        "width": 1,
                                        "text": "]",
                                        "value": "]",
                                        "valueText": "]",
                                        "hasTrailingTrivia": true,
                                        "trailingTrivia": [
                                            {
                                                "kind": "WhitespaceTrivia",
                                                "text": " "
                                            }
                                        ]
                                    }
                                },
                                "operatorToken": {
                                    "kind": "EqualsToken",
                                    "fullStart": 1590,
                                    "fullEnd": 1592,
                                    "start": 1590,
                                    "end": 1591,
                                    "fullWidth": 2,
                                    "width": 1,
                                    "text": "=",
                                    "value": "=",
                                    "valueText": "=",
                                    "hasTrailingTrivia": true,
                                    "trailingTrivia": [
                                        {
                                            "kind": "WhitespaceTrivia",
                                            "text": " "
                                        }
                                    ]
                                },
                                "right": {
                                    "kind": "StringLiteral",
                                    "fullStart": 1592,
                                    "fullEnd": 1601,
                                    "start": 1592,
                                    "end": 1601,
                                    "fullWidth": 9,
                                    "width": 9,
                                    "text": "\"\\\\u0014\"",
                                    "value": "\\u0014",
                                    "valueText": "\\u0014"
                                }
                            },
                            "semicolonToken": {
                                "kind": "SemicolonToken",
                                "fullStart": 1601,
                                "fullEnd": 1604,
                                "start": 1601,
                                "end": 1602,
                                "fullWidth": 3,
                                "width": 1,
                                "text": ";",
                                "value": ";",
                                "valueText": ";",
                                "hasTrailingTrivia": true,
                                "hasTrailingNewLine": true,
                                "trailingTrivia": [
                                    {
                                        "kind": "NewLineTrivia",
                                        "text": "\r\n"
                                    }
                                ]
                            }
                        },
                        {
                            "kind": "ExpressionStatement",
                            "fullStart": 1604,
                            "fullEnd": 1648,
                            "start": 1612,
                            "end": 1646,
                            "fullWidth": 44,
                            "width": 34,
                            "expression": {
                                "kind": "AssignmentExpression",
                                "fullStart": 1604,
                                "fullEnd": 1645,
                                "start": 1612,
                                "end": 1645,
                                "fullWidth": 41,
                                "width": 33,
                                "left": {
                                    "kind": "ElementAccessExpression",
                                    "fullStart": 1604,
                                    "fullEnd": 1634,
                                    "start": 1612,
                                    "end": 1633,
                                    "fullWidth": 30,
                                    "width": 21,
                                    "expression": {
                                        "kind": "IdentifierName",
                                        "fullStart": 1604,
                                        "fullEnd": 1629,
                                        "start": 1612,
                                        "end": 1629,
                                        "fullWidth": 25,
                                        "width": 17,
                                        "text": "expectedNullChars",
                                        "value": "expectedNullChars",
                                        "valueText": "expectedNullChars",
                                        "hasLeadingTrivia": true,
                                        "leadingTrivia": [
                                            {
                                                "kind": "WhitespaceTrivia",
                                                "text": "        "
                                            }
                                        ]
                                    },
                                    "openBracketToken": {
                                        "kind": "OpenBracketToken",
                                        "fullStart": 1629,
                                        "fullEnd": 1630,
                                        "start": 1629,
                                        "end": 1630,
                                        "fullWidth": 1,
                                        "width": 1,
                                        "text": "[",
                                        "value": "[",
                                        "valueText": "["
                                    },
                                    "argumentExpression": {
                                        "kind": "NumericLiteral",
                                        "fullStart": 1630,
                                        "fullEnd": 1632,
                                        "start": 1630,
                                        "end": 1632,
                                        "fullWidth": 2,
                                        "width": 2,
                                        "text": "21",
                                        "value": 21,
                                        "valueText": "21"
                                    },
                                    "closeBracketToken": {
                                        "kind": "CloseBracketToken",
                                        "fullStart": 1632,
                                        "fullEnd": 1634,
                                        "start": 1632,
                                        "end": 1633,
                                        "fullWidth": 2,
                                        "width": 1,
                                        "text": "]",
                                        "value": "]",
                                        "valueText": "]",
                                        "hasTrailingTrivia": true,
                                        "trailingTrivia": [
                                            {
                                                "kind": "WhitespaceTrivia",
                                                "text": " "
                                            }
                                        ]
                                    }
                                },
                                "operatorToken": {
                                    "kind": "EqualsToken",
                                    "fullStart": 1634,
                                    "fullEnd": 1636,
                                    "start": 1634,
                                    "end": 1635,
                                    "fullWidth": 2,
                                    "width": 1,
                                    "text": "=",
                                    "value": "=",
                                    "valueText": "=",
                                    "hasTrailingTrivia": true,
                                    "trailingTrivia": [
                                        {
                                            "kind": "WhitespaceTrivia",
                                            "text": " "
                                        }
                                    ]
                                },
                                "right": {
                                    "kind": "StringLiteral",
                                    "fullStart": 1636,
                                    "fullEnd": 1645,
                                    "start": 1636,
                                    "end": 1645,
                                    "fullWidth": 9,
                                    "width": 9,
                                    "text": "\"\\\\u0015\"",
                                    "value": "\\u0015",
                                    "valueText": "\\u0015"
                                }
                            },
                            "semicolonToken": {
                                "kind": "SemicolonToken",
                                "fullStart": 1645,
                                "fullEnd": 1648,
                                "start": 1645,
                                "end": 1646,
                                "fullWidth": 3,
                                "width": 1,
                                "text": ";",
                                "value": ";",
                                "valueText": ";",
                                "hasTrailingTrivia": true,
                                "hasTrailingNewLine": true,
                                "trailingTrivia": [
                                    {
                                        "kind": "NewLineTrivia",
                                        "text": "\r\n"
                                    }
                                ]
                            }
                        },
                        {
                            "kind": "ExpressionStatement",
                            "fullStart": 1648,
                            "fullEnd": 1692,
                            "start": 1656,
                            "end": 1690,
                            "fullWidth": 44,
                            "width": 34,
                            "expression": {
                                "kind": "AssignmentExpression",
                                "fullStart": 1648,
                                "fullEnd": 1689,
                                "start": 1656,
                                "end": 1689,
                                "fullWidth": 41,
                                "width": 33,
                                "left": {
                                    "kind": "ElementAccessExpression",
                                    "fullStart": 1648,
                                    "fullEnd": 1678,
                                    "start": 1656,
                                    "end": 1677,
                                    "fullWidth": 30,
                                    "width": 21,
                                    "expression": {
                                        "kind": "IdentifierName",
                                        "fullStart": 1648,
                                        "fullEnd": 1673,
                                        "start": 1656,
                                        "end": 1673,
                                        "fullWidth": 25,
                                        "width": 17,
                                        "text": "expectedNullChars",
                                        "value": "expectedNullChars",
                                        "valueText": "expectedNullChars",
                                        "hasLeadingTrivia": true,
                                        "leadingTrivia": [
                                            {
                                                "kind": "WhitespaceTrivia",
                                                "text": "        "
                                            }
                                        ]
                                    },
                                    "openBracketToken": {
                                        "kind": "OpenBracketToken",
                                        "fullStart": 1673,
                                        "fullEnd": 1674,
                                        "start": 1673,
                                        "end": 1674,
                                        "fullWidth": 1,
                                        "width": 1,
                                        "text": "[",
                                        "value": "[",
                                        "valueText": "["
                                    },
                                    "argumentExpression": {
                                        "kind": "NumericLiteral",
                                        "fullStart": 1674,
                                        "fullEnd": 1676,
                                        "start": 1674,
                                        "end": 1676,
                                        "fullWidth": 2,
                                        "width": 2,
                                        "text": "22",
                                        "value": 22,
                                        "valueText": "22"
                                    },
                                    "closeBracketToken": {
                                        "kind": "CloseBracketToken",
                                        "fullStart": 1676,
                                        "fullEnd": 1678,
                                        "start": 1676,
                                        "end": 1677,
                                        "fullWidth": 2,
                                        "width": 1,
                                        "text": "]",
                                        "value": "]",
                                        "valueText": "]",
                                        "hasTrailingTrivia": true,
                                        "trailingTrivia": [
                                            {
                                                "kind": "WhitespaceTrivia",
                                                "text": " "
                                            }
                                        ]
                                    }
                                },
                                "operatorToken": {
                                    "kind": "EqualsToken",
                                    "fullStart": 1678,
                                    "fullEnd": 1680,
                                    "start": 1678,
                                    "end": 1679,
                                    "fullWidth": 2,
                                    "width": 1,
                                    "text": "=",
                                    "value": "=",
                                    "valueText": "=",
                                    "hasTrailingTrivia": true,
                                    "trailingTrivia": [
                                        {
                                            "kind": "WhitespaceTrivia",
                                            "text": " "
                                        }
                                    ]
                                },
                                "right": {
                                    "kind": "StringLiteral",
                                    "fullStart": 1680,
                                    "fullEnd": 1689,
                                    "start": 1680,
                                    "end": 1689,
                                    "fullWidth": 9,
                                    "width": 9,
                                    "text": "\"\\\\u0016\"",
                                    "value": "\\u0016",
                                    "valueText": "\\u0016"
                                }
                            },
                            "semicolonToken": {
                                "kind": "SemicolonToken",
                                "fullStart": 1689,
                                "fullEnd": 1692,
                                "start": 1689,
                                "end": 1690,
                                "fullWidth": 3,
                                "width": 1,
                                "text": ";",
                                "value": ";",
                                "valueText": ";",
                                "hasTrailingTrivia": true,
                                "hasTrailingNewLine": true,
                                "trailingTrivia": [
                                    {
                                        "kind": "NewLineTrivia",
                                        "text": "\r\n"
                                    }
                                ]
                            }
                        },
                        {
                            "kind": "ExpressionStatement",
                            "fullStart": 1692,
                            "fullEnd": 1736,
                            "start": 1700,
                            "end": 1734,
                            "fullWidth": 44,
                            "width": 34,
                            "expression": {
                                "kind": "AssignmentExpression",
                                "fullStart": 1692,
                                "fullEnd": 1733,
                                "start": 1700,
                                "end": 1733,
                                "fullWidth": 41,
                                "width": 33,
                                "left": {
                                    "kind": "ElementAccessExpression",
                                    "fullStart": 1692,
                                    "fullEnd": 1722,
                                    "start": 1700,
                                    "end": 1721,
                                    "fullWidth": 30,
                                    "width": 21,
                                    "expression": {
                                        "kind": "IdentifierName",
                                        "fullStart": 1692,
                                        "fullEnd": 1717,
                                        "start": 1700,
                                        "end": 1717,
                                        "fullWidth": 25,
                                        "width": 17,
                                        "text": "expectedNullChars",
                                        "value": "expectedNullChars",
                                        "valueText": "expectedNullChars",
                                        "hasLeadingTrivia": true,
                                        "leadingTrivia": [
                                            {
                                                "kind": "WhitespaceTrivia",
                                                "text": "        "
                                            }
                                        ]
                                    },
                                    "openBracketToken": {
                                        "kind": "OpenBracketToken",
                                        "fullStart": 1717,
                                        "fullEnd": 1718,
                                        "start": 1717,
                                        "end": 1718,
                                        "fullWidth": 1,
                                        "width": 1,
                                        "text": "[",
                                        "value": "[",
                                        "valueText": "["
                                    },
                                    "argumentExpression": {
                                        "kind": "NumericLiteral",
                                        "fullStart": 1718,
                                        "fullEnd": 1720,
                                        "start": 1718,
                                        "end": 1720,
                                        "fullWidth": 2,
                                        "width": 2,
                                        "text": "23",
                                        "value": 23,
                                        "valueText": "23"
                                    },
                                    "closeBracketToken": {
                                        "kind": "CloseBracketToken",
                                        "fullStart": 1720,
                                        "fullEnd": 1722,
                                        "start": 1720,
                                        "end": 1721,
                                        "fullWidth": 2,
                                        "width": 1,
                                        "text": "]",
                                        "value": "]",
                                        "valueText": "]",
                                        "hasTrailingTrivia": true,
                                        "trailingTrivia": [
                                            {
                                                "kind": "WhitespaceTrivia",
                                                "text": " "
                                            }
                                        ]
                                    }
                                },
                                "operatorToken": {
                                    "kind": "EqualsToken",
                                    "fullStart": 1722,
                                    "fullEnd": 1724,
                                    "start": 1722,
                                    "end": 1723,
                                    "fullWidth": 2,
                                    "width": 1,
                                    "text": "=",
                                    "value": "=",
                                    "valueText": "=",
                                    "hasTrailingTrivia": true,
                                    "trailingTrivia": [
                                        {
                                            "kind": "WhitespaceTrivia",
                                            "text": " "
                                        }
                                    ]
                                },
                                "right": {
                                    "kind": "StringLiteral",
                                    "fullStart": 1724,
                                    "fullEnd": 1733,
                                    "start": 1724,
                                    "end": 1733,
                                    "fullWidth": 9,
                                    "width": 9,
                                    "text": "\"\\\\u0017\"",
                                    "value": "\\u0017",
                                    "valueText": "\\u0017"
                                }
                            },
                            "semicolonToken": {
                                "kind": "SemicolonToken",
                                "fullStart": 1733,
                                "fullEnd": 1736,
                                "start": 1733,
                                "end": 1734,
                                "fullWidth": 3,
                                "width": 1,
                                "text": ";",
                                "value": ";",
                                "valueText": ";",
                                "hasTrailingTrivia": true,
                                "hasTrailingNewLine": true,
                                "trailingTrivia": [
                                    {
                                        "kind": "NewLineTrivia",
                                        "text": "\r\n"
                                    }
                                ]
                            }
                        },
                        {
                            "kind": "ExpressionStatement",
                            "fullStart": 1736,
                            "fullEnd": 1780,
                            "start": 1744,
                            "end": 1778,
                            "fullWidth": 44,
                            "width": 34,
                            "expression": {
                                "kind": "AssignmentExpression",
                                "fullStart": 1736,
                                "fullEnd": 1777,
                                "start": 1744,
                                "end": 1777,
                                "fullWidth": 41,
                                "width": 33,
                                "left": {
                                    "kind": "ElementAccessExpression",
                                    "fullStart": 1736,
                                    "fullEnd": 1766,
                                    "start": 1744,
                                    "end": 1765,
                                    "fullWidth": 30,
                                    "width": 21,
                                    "expression": {
                                        "kind": "IdentifierName",
                                        "fullStart": 1736,
                                        "fullEnd": 1761,
                                        "start": 1744,
                                        "end": 1761,
                                        "fullWidth": 25,
                                        "width": 17,
                                        "text": "expectedNullChars",
                                        "value": "expectedNullChars",
                                        "valueText": "expectedNullChars",
                                        "hasLeadingTrivia": true,
                                        "leadingTrivia": [
                                            {
                                                "kind": "WhitespaceTrivia",
                                                "text": "        "
                                            }
                                        ]
                                    },
                                    "openBracketToken": {
                                        "kind": "OpenBracketToken",
                                        "fullStart": 1761,
                                        "fullEnd": 1762,
                                        "start": 1761,
                                        "end": 1762,
                                        "fullWidth": 1,
                                        "width": 1,
                                        "text": "[",
                                        "value": "[",
                                        "valueText": "["
                                    },
                                    "argumentExpression": {
                                        "kind": "NumericLiteral",
                                        "fullStart": 1762,
                                        "fullEnd": 1764,
                                        "start": 1762,
                                        "end": 1764,
                                        "fullWidth": 2,
                                        "width": 2,
                                        "text": "24",
                                        "value": 24,
                                        "valueText": "24"
                                    },
                                    "closeBracketToken": {
                                        "kind": "CloseBracketToken",
                                        "fullStart": 1764,
                                        "fullEnd": 1766,
                                        "start": 1764,
                                        "end": 1765,
                                        "fullWidth": 2,
                                        "width": 1,
                                        "text": "]",
                                        "value": "]",
                                        "valueText": "]",
                                        "hasTrailingTrivia": true,
                                        "trailingTrivia": [
                                            {
                                                "kind": "WhitespaceTrivia",
                                                "text": " "
                                            }
                                        ]
                                    }
                                },
                                "operatorToken": {
                                    "kind": "EqualsToken",
                                    "fullStart": 1766,
                                    "fullEnd": 1768,
                                    "start": 1766,
                                    "end": 1767,
                                    "fullWidth": 2,
                                    "width": 1,
                                    "text": "=",
                                    "value": "=",
                                    "valueText": "=",
                                    "hasTrailingTrivia": true,
                                    "trailingTrivia": [
                                        {
                                            "kind": "WhitespaceTrivia",
                                            "text": " "
                                        }
                                    ]
                                },
                                "right": {
                                    "kind": "StringLiteral",
                                    "fullStart": 1768,
                                    "fullEnd": 1777,
                                    "start": 1768,
                                    "end": 1777,
                                    "fullWidth": 9,
                                    "width": 9,
                                    "text": "\"\\\\u0018\"",
                                    "value": "\\u0018",
                                    "valueText": "\\u0018"
                                }
                            },
                            "semicolonToken": {
                                "kind": "SemicolonToken",
                                "fullStart": 1777,
                                "fullEnd": 1780,
                                "start": 1777,
                                "end": 1778,
                                "fullWidth": 3,
                                "width": 1,
                                "text": ";",
                                "value": ";",
                                "valueText": ";",
                                "hasTrailingTrivia": true,
                                "hasTrailingNewLine": true,
                                "trailingTrivia": [
                                    {
                                        "kind": "NewLineTrivia",
                                        "text": "\r\n"
                                    }
                                ]
                            }
                        },
                        {
                            "kind": "ExpressionStatement",
                            "fullStart": 1780,
                            "fullEnd": 1824,
                            "start": 1788,
                            "end": 1822,
                            "fullWidth": 44,
                            "width": 34,
                            "expression": {
                                "kind": "AssignmentExpression",
                                "fullStart": 1780,
                                "fullEnd": 1821,
                                "start": 1788,
                                "end": 1821,
                                "fullWidth": 41,
                                "width": 33,
                                "left": {
                                    "kind": "ElementAccessExpression",
                                    "fullStart": 1780,
                                    "fullEnd": 1810,
                                    "start": 1788,
                                    "end": 1809,
                                    "fullWidth": 30,
                                    "width": 21,
                                    "expression": {
                                        "kind": "IdentifierName",
                                        "fullStart": 1780,
                                        "fullEnd": 1805,
                                        "start": 1788,
                                        "end": 1805,
                                        "fullWidth": 25,
                                        "width": 17,
                                        "text": "expectedNullChars",
                                        "value": "expectedNullChars",
                                        "valueText": "expectedNullChars",
                                        "hasLeadingTrivia": true,
                                        "leadingTrivia": [
                                            {
                                                "kind": "WhitespaceTrivia",
                                                "text": "        "
                                            }
                                        ]
                                    },
                                    "openBracketToken": {
                                        "kind": "OpenBracketToken",
                                        "fullStart": 1805,
                                        "fullEnd": 1806,
                                        "start": 1805,
                                        "end": 1806,
                                        "fullWidth": 1,
                                        "width": 1,
                                        "text": "[",
                                        "value": "[",
                                        "valueText": "["
                                    },
                                    "argumentExpression": {
                                        "kind": "NumericLiteral",
                                        "fullStart": 1806,
                                        "fullEnd": 1808,
                                        "start": 1806,
                                        "end": 1808,
                                        "fullWidth": 2,
                                        "width": 2,
                                        "text": "25",
                                        "value": 25,
                                        "valueText": "25"
                                    },
                                    "closeBracketToken": {
                                        "kind": "CloseBracketToken",
                                        "fullStart": 1808,
                                        "fullEnd": 1810,
                                        "start": 1808,
                                        "end": 1809,
                                        "fullWidth": 2,
                                        "width": 1,
                                        "text": "]",
                                        "value": "]",
                                        "valueText": "]",
                                        "hasTrailingTrivia": true,
                                        "trailingTrivia": [
                                            {
                                                "kind": "WhitespaceTrivia",
                                                "text": " "
                                            }
                                        ]
                                    }
                                },
                                "operatorToken": {
                                    "kind": "EqualsToken",
                                    "fullStart": 1810,
                                    "fullEnd": 1812,
                                    "start": 1810,
                                    "end": 1811,
                                    "fullWidth": 2,
                                    "width": 1,
                                    "text": "=",
                                    "value": "=",
                                    "valueText": "=",
                                    "hasTrailingTrivia": true,
                                    "trailingTrivia": [
                                        {
                                            "kind": "WhitespaceTrivia",
                                            "text": " "
                                        }
                                    ]
                                },
                                "right": {
                                    "kind": "StringLiteral",
                                    "fullStart": 1812,
                                    "fullEnd": 1821,
                                    "start": 1812,
                                    "end": 1821,
                                    "fullWidth": 9,
                                    "width": 9,
                                    "text": "\"\\\\u0019\"",
                                    "value": "\\u0019",
                                    "valueText": "\\u0019"
                                }
                            },
                            "semicolonToken": {
                                "kind": "SemicolonToken",
                                "fullStart": 1821,
                                "fullEnd": 1824,
                                "start": 1821,
                                "end": 1822,
                                "fullWidth": 3,
                                "width": 1,
                                "text": ";",
                                "value": ";",
                                "valueText": ";",
                                "hasTrailingTrivia": true,
                                "hasTrailingNewLine": true,
                                "trailingTrivia": [
                                    {
                                        "kind": "NewLineTrivia",
                                        "text": "\r\n"
                                    }
                                ]
                            }
                        },
                        {
                            "kind": "ExpressionStatement",
                            "fullStart": 1824,
                            "fullEnd": 1868,
                            "start": 1832,
                            "end": 1866,
                            "fullWidth": 44,
                            "width": 34,
                            "expression": {
                                "kind": "AssignmentExpression",
                                "fullStart": 1824,
                                "fullEnd": 1865,
                                "start": 1832,
                                "end": 1865,
                                "fullWidth": 41,
                                "width": 33,
                                "left": {
                                    "kind": "ElementAccessExpression",
                                    "fullStart": 1824,
                                    "fullEnd": 1854,
                                    "start": 1832,
                                    "end": 1853,
                                    "fullWidth": 30,
                                    "width": 21,
                                    "expression": {
                                        "kind": "IdentifierName",
                                        "fullStart": 1824,
                                        "fullEnd": 1849,
                                        "start": 1832,
                                        "end": 1849,
                                        "fullWidth": 25,
                                        "width": 17,
                                        "text": "expectedNullChars",
                                        "value": "expectedNullChars",
                                        "valueText": "expectedNullChars",
                                        "hasLeadingTrivia": true,
                                        "leadingTrivia": [
                                            {
                                                "kind": "WhitespaceTrivia",
                                                "text": "        "
                                            }
                                        ]
                                    },
                                    "openBracketToken": {
                                        "kind": "OpenBracketToken",
                                        "fullStart": 1849,
                                        "fullEnd": 1850,
                                        "start": 1849,
                                        "end": 1850,
                                        "fullWidth": 1,
                                        "width": 1,
                                        "text": "[",
                                        "value": "[",
                                        "valueText": "["
                                    },
                                    "argumentExpression": {
                                        "kind": "NumericLiteral",
                                        "fullStart": 1850,
                                        "fullEnd": 1852,
                                        "start": 1850,
                                        "end": 1852,
                                        "fullWidth": 2,
                                        "width": 2,
                                        "text": "26",
                                        "value": 26,
                                        "valueText": "26"
                                    },
                                    "closeBracketToken": {
                                        "kind": "CloseBracketToken",
                                        "fullStart": 1852,
                                        "fullEnd": 1854,
                                        "start": 1852,
                                        "end": 1853,
                                        "fullWidth": 2,
                                        "width": 1,
                                        "text": "]",
                                        "value": "]",
                                        "valueText": "]",
                                        "hasTrailingTrivia": true,
                                        "trailingTrivia": [
                                            {
                                                "kind": "WhitespaceTrivia",
                                                "text": " "
                                            }
                                        ]
                                    }
                                },
                                "operatorToken": {
                                    "kind": "EqualsToken",
                                    "fullStart": 1854,
                                    "fullEnd": 1856,
                                    "start": 1854,
                                    "end": 1855,
                                    "fullWidth": 2,
                                    "width": 1,
                                    "text": "=",
                                    "value": "=",
                                    "valueText": "=",
                                    "hasTrailingTrivia": true,
                                    "trailingTrivia": [
                                        {
                                            "kind": "WhitespaceTrivia",
                                            "text": " "
                                        }
                                    ]
                                },
                                "right": {
                                    "kind": "StringLiteral",
                                    "fullStart": 1856,
                                    "fullEnd": 1865,
                                    "start": 1856,
                                    "end": 1865,
                                    "fullWidth": 9,
                                    "width": 9,
                                    "text": "\"\\\\u001a\"",
                                    "value": "\\u001a",
                                    "valueText": "\\u001a"
                                }
                            },
                            "semicolonToken": {
                                "kind": "SemicolonToken",
                                "fullStart": 1865,
                                "fullEnd": 1868,
                                "start": 1865,
                                "end": 1866,
                                "fullWidth": 3,
                                "width": 1,
                                "text": ";",
                                "value": ";",
                                "valueText": ";",
                                "hasTrailingTrivia": true,
                                "hasTrailingNewLine": true,
                                "trailingTrivia": [
                                    {
                                        "kind": "NewLineTrivia",
                                        "text": "\r\n"
                                    }
                                ]
                            }
                        },
                        {
                            "kind": "ExpressionStatement",
                            "fullStart": 1868,
                            "fullEnd": 1912,
                            "start": 1876,
                            "end": 1910,
                            "fullWidth": 44,
                            "width": 34,
                            "expression": {
                                "kind": "AssignmentExpression",
                                "fullStart": 1868,
                                "fullEnd": 1909,
                                "start": 1876,
                                "end": 1909,
                                "fullWidth": 41,
                                "width": 33,
                                "left": {
                                    "kind": "ElementAccessExpression",
                                    "fullStart": 1868,
                                    "fullEnd": 1898,
                                    "start": 1876,
                                    "end": 1897,
                                    "fullWidth": 30,
                                    "width": 21,
                                    "expression": {
                                        "kind": "IdentifierName",
                                        "fullStart": 1868,
                                        "fullEnd": 1893,
                                        "start": 1876,
                                        "end": 1893,
                                        "fullWidth": 25,
                                        "width": 17,
                                        "text": "expectedNullChars",
                                        "value": "expectedNullChars",
                                        "valueText": "expectedNullChars",
                                        "hasLeadingTrivia": true,
                                        "leadingTrivia": [
                                            {
                                                "kind": "WhitespaceTrivia",
                                                "text": "        "
                                            }
                                        ]
                                    },
                                    "openBracketToken": {
                                        "kind": "OpenBracketToken",
                                        "fullStart": 1893,
                                        "fullEnd": 1894,
                                        "start": 1893,
                                        "end": 1894,
                                        "fullWidth": 1,
                                        "width": 1,
                                        "text": "[",
                                        "value": "[",
                                        "valueText": "["
                                    },
                                    "argumentExpression": {
                                        "kind": "NumericLiteral",
                                        "fullStart": 1894,
                                        "fullEnd": 1896,
                                        "start": 1894,
                                        "end": 1896,
                                        "fullWidth": 2,
                                        "width": 2,
                                        "text": "27",
                                        "value": 27,
                                        "valueText": "27"
                                    },
                                    "closeBracketToken": {
                                        "kind": "CloseBracketToken",
                                        "fullStart": 1896,
                                        "fullEnd": 1898,
                                        "start": 1896,
                                        "end": 1897,
                                        "fullWidth": 2,
                                        "width": 1,
                                        "text": "]",
                                        "value": "]",
                                        "valueText": "]",
                                        "hasTrailingTrivia": true,
                                        "trailingTrivia": [
                                            {
                                                "kind": "WhitespaceTrivia",
                                                "text": " "
                                            }
                                        ]
                                    }
                                },
                                "operatorToken": {
                                    "kind": "EqualsToken",
                                    "fullStart": 1898,
                                    "fullEnd": 1900,
                                    "start": 1898,
                                    "end": 1899,
                                    "fullWidth": 2,
                                    "width": 1,
                                    "text": "=",
                                    "value": "=",
                                    "valueText": "=",
                                    "hasTrailingTrivia": true,
                                    "trailingTrivia": [
                                        {
                                            "kind": "WhitespaceTrivia",
                                            "text": " "
                                        }
                                    ]
                                },
                                "right": {
                                    "kind": "StringLiteral",
                                    "fullStart": 1900,
                                    "fullEnd": 1909,
                                    "start": 1900,
                                    "end": 1909,
                                    "fullWidth": 9,
                                    "width": 9,
                                    "text": "\"\\\\u001b\"",
                                    "value": "\\u001b",
                                    "valueText": "\\u001b"
                                }
                            },
                            "semicolonToken": {
                                "kind": "SemicolonToken",
                                "fullStart": 1909,
                                "fullEnd": 1912,
                                "start": 1909,
                                "end": 1910,
                                "fullWidth": 3,
                                "width": 1,
                                "text": ";",
                                "value": ";",
                                "valueText": ";",
                                "hasTrailingTrivia": true,
                                "hasTrailingNewLine": true,
                                "trailingTrivia": [
                                    {
                                        "kind": "NewLineTrivia",
                                        "text": "\r\n"
                                    }
                                ]
                            }
                        },
                        {
                            "kind": "ExpressionStatement",
                            "fullStart": 1912,
                            "fullEnd": 1956,
                            "start": 1920,
                            "end": 1954,
                            "fullWidth": 44,
                            "width": 34,
                            "expression": {
                                "kind": "AssignmentExpression",
                                "fullStart": 1912,
                                "fullEnd": 1953,
                                "start": 1920,
                                "end": 1953,
                                "fullWidth": 41,
                                "width": 33,
                                "left": {
                                    "kind": "ElementAccessExpression",
                                    "fullStart": 1912,
                                    "fullEnd": 1942,
                                    "start": 1920,
                                    "end": 1941,
                                    "fullWidth": 30,
                                    "width": 21,
                                    "expression": {
                                        "kind": "IdentifierName",
                                        "fullStart": 1912,
                                        "fullEnd": 1937,
                                        "start": 1920,
                                        "end": 1937,
                                        "fullWidth": 25,
                                        "width": 17,
                                        "text": "expectedNullChars",
                                        "value": "expectedNullChars",
                                        "valueText": "expectedNullChars",
                                        "hasLeadingTrivia": true,
                                        "leadingTrivia": [
                                            {
                                                "kind": "WhitespaceTrivia",
                                                "text": "        "
                                            }
                                        ]
                                    },
                                    "openBracketToken": {
                                        "kind": "OpenBracketToken",
                                        "fullStart": 1937,
                                        "fullEnd": 1938,
                                        "start": 1937,
                                        "end": 1938,
                                        "fullWidth": 1,
                                        "width": 1,
                                        "text": "[",
                                        "value": "[",
                                        "valueText": "["
                                    },
                                    "argumentExpression": {
                                        "kind": "NumericLiteral",
                                        "fullStart": 1938,
                                        "fullEnd": 1940,
                                        "start": 1938,
                                        "end": 1940,
                                        "fullWidth": 2,
                                        "width": 2,
                                        "text": "28",
                                        "value": 28,
                                        "valueText": "28"
                                    },
                                    "closeBracketToken": {
                                        "kind": "CloseBracketToken",
                                        "fullStart": 1940,
                                        "fullEnd": 1942,
                                        "start": 1940,
                                        "end": 1941,
                                        "fullWidth": 2,
                                        "width": 1,
                                        "text": "]",
                                        "value": "]",
                                        "valueText": "]",
                                        "hasTrailingTrivia": true,
                                        "trailingTrivia": [
                                            {
                                                "kind": "WhitespaceTrivia",
                                                "text": " "
                                            }
                                        ]
                                    }
                                },
                                "operatorToken": {
                                    "kind": "EqualsToken",
                                    "fullStart": 1942,
                                    "fullEnd": 1944,
                                    "start": 1942,
                                    "end": 1943,
                                    "fullWidth": 2,
                                    "width": 1,
                                    "text": "=",
                                    "value": "=",
                                    "valueText": "=",
                                    "hasTrailingTrivia": true,
                                    "trailingTrivia": [
                                        {
                                            "kind": "WhitespaceTrivia",
                                            "text": " "
                                        }
                                    ]
                                },
                                "right": {
                                    "kind": "StringLiteral",
                                    "fullStart": 1944,
                                    "fullEnd": 1953,
                                    "start": 1944,
                                    "end": 1953,
                                    "fullWidth": 9,
                                    "width": 9,
                                    "text": "\"\\\\u001c\"",
                                    "value": "\\u001c",
                                    "valueText": "\\u001c"
                                }
                            },
                            "semicolonToken": {
                                "kind": "SemicolonToken",
                                "fullStart": 1953,
                                "fullEnd": 1956,
                                "start": 1953,
                                "end": 1954,
                                "fullWidth": 3,
                                "width": 1,
                                "text": ";",
                                "value": ";",
                                "valueText": ";",
                                "hasTrailingTrivia": true,
                                "hasTrailingNewLine": true,
                                "trailingTrivia": [
                                    {
                                        "kind": "NewLineTrivia",
                                        "text": "\r\n"
                                    }
                                ]
                            }
                        },
                        {
                            "kind": "ExpressionStatement",
                            "fullStart": 1956,
                            "fullEnd": 2000,
                            "start": 1964,
                            "end": 1998,
                            "fullWidth": 44,
                            "width": 34,
                            "expression": {
                                "kind": "AssignmentExpression",
                                "fullStart": 1956,
                                "fullEnd": 1997,
                                "start": 1964,
                                "end": 1997,
                                "fullWidth": 41,
                                "width": 33,
                                "left": {
                                    "kind": "ElementAccessExpression",
                                    "fullStart": 1956,
                                    "fullEnd": 1986,
                                    "start": 1964,
                                    "end": 1985,
                                    "fullWidth": 30,
                                    "width": 21,
                                    "expression": {
                                        "kind": "IdentifierName",
                                        "fullStart": 1956,
                                        "fullEnd": 1981,
                                        "start": 1964,
                                        "end": 1981,
                                        "fullWidth": 25,
                                        "width": 17,
                                        "text": "expectedNullChars",
                                        "value": "expectedNullChars",
                                        "valueText": "expectedNullChars",
                                        "hasLeadingTrivia": true,
                                        "leadingTrivia": [
                                            {
                                                "kind": "WhitespaceTrivia",
                                                "text": "        "
                                            }
                                        ]
                                    },
                                    "openBracketToken": {
                                        "kind": "OpenBracketToken",
                                        "fullStart": 1981,
                                        "fullEnd": 1982,
                                        "start": 1981,
                                        "end": 1982,
                                        "fullWidth": 1,
                                        "width": 1,
                                        "text": "[",
                                        "value": "[",
                                        "valueText": "["
                                    },
                                    "argumentExpression": {
                                        "kind": "NumericLiteral",
                                        "fullStart": 1982,
                                        "fullEnd": 1984,
                                        "start": 1982,
                                        "end": 1984,
                                        "fullWidth": 2,
                                        "width": 2,
                                        "text": "29",
                                        "value": 29,
                                        "valueText": "29"
                                    },
                                    "closeBracketToken": {
                                        "kind": "CloseBracketToken",
                                        "fullStart": 1984,
                                        "fullEnd": 1986,
                                        "start": 1984,
                                        "end": 1985,
                                        "fullWidth": 2,
                                        "width": 1,
                                        "text": "]",
                                        "value": "]",
                                        "valueText": "]",
                                        "hasTrailingTrivia": true,
                                        "trailingTrivia": [
                                            {
                                                "kind": "WhitespaceTrivia",
                                                "text": " "
                                            }
                                        ]
                                    }
                                },
                                "operatorToken": {
                                    "kind": "EqualsToken",
                                    "fullStart": 1986,
                                    "fullEnd": 1988,
                                    "start": 1986,
                                    "end": 1987,
                                    "fullWidth": 2,
                                    "width": 1,
                                    "text": "=",
                                    "value": "=",
                                    "valueText": "=",
                                    "hasTrailingTrivia": true,
                                    "trailingTrivia": [
                                        {
                                            "kind": "WhitespaceTrivia",
                                            "text": " "
                                        }
                                    ]
                                },
                                "right": {
                                    "kind": "StringLiteral",
                                    "fullStart": 1988,
                                    "fullEnd": 1997,
                                    "start": 1988,
                                    "end": 1997,
                                    "fullWidth": 9,
                                    "width": 9,
                                    "text": "\"\\\\u001d\"",
                                    "value": "\\u001d",
                                    "valueText": "\\u001d"
                                }
                            },
                            "semicolonToken": {
                                "kind": "SemicolonToken",
                                "fullStart": 1997,
                                "fullEnd": 2000,
                                "start": 1997,
                                "end": 1998,
                                "fullWidth": 3,
                                "width": 1,
                                "text": ";",
                                "value": ";",
                                "valueText": ";",
                                "hasTrailingTrivia": true,
                                "hasTrailingNewLine": true,
                                "trailingTrivia": [
                                    {
                                        "kind": "NewLineTrivia",
                                        "text": "\r\n"
                                    }
                                ]
                            }
                        },
                        {
                            "kind": "ExpressionStatement",
                            "fullStart": 2000,
                            "fullEnd": 2044,
                            "start": 2008,
                            "end": 2042,
                            "fullWidth": 44,
                            "width": 34,
                            "expression": {
                                "kind": "AssignmentExpression",
                                "fullStart": 2000,
                                "fullEnd": 2041,
                                "start": 2008,
                                "end": 2041,
                                "fullWidth": 41,
                                "width": 33,
                                "left": {
                                    "kind": "ElementAccessExpression",
                                    "fullStart": 2000,
                                    "fullEnd": 2030,
                                    "start": 2008,
                                    "end": 2029,
                                    "fullWidth": 30,
                                    "width": 21,
                                    "expression": {
                                        "kind": "IdentifierName",
                                        "fullStart": 2000,
                                        "fullEnd": 2025,
                                        "start": 2008,
                                        "end": 2025,
                                        "fullWidth": 25,
                                        "width": 17,
                                        "text": "expectedNullChars",
                                        "value": "expectedNullChars",
                                        "valueText": "expectedNullChars",
                                        "hasLeadingTrivia": true,
                                        "leadingTrivia": [
                                            {
                                                "kind": "WhitespaceTrivia",
                                                "text": "        "
                                            }
                                        ]
                                    },
                                    "openBracketToken": {
                                        "kind": "OpenBracketToken",
                                        "fullStart": 2025,
                                        "fullEnd": 2026,
                                        "start": 2025,
                                        "end": 2026,
                                        "fullWidth": 1,
                                        "width": 1,
                                        "text": "[",
                                        "value": "[",
                                        "valueText": "["
                                    },
                                    "argumentExpression": {
                                        "kind": "NumericLiteral",
                                        "fullStart": 2026,
                                        "fullEnd": 2028,
                                        "start": 2026,
                                        "end": 2028,
                                        "fullWidth": 2,
                                        "width": 2,
                                        "text": "30",
                                        "value": 30,
                                        "valueText": "30"
                                    },
                                    "closeBracketToken": {
                                        "kind": "CloseBracketToken",
                                        "fullStart": 2028,
                                        "fullEnd": 2030,
                                        "start": 2028,
                                        "end": 2029,
                                        "fullWidth": 2,
                                        "width": 1,
                                        "text": "]",
                                        "value": "]",
                                        "valueText": "]",
                                        "hasTrailingTrivia": true,
                                        "trailingTrivia": [
                                            {
                                                "kind": "WhitespaceTrivia",
                                                "text": " "
                                            }
                                        ]
                                    }
                                },
                                "operatorToken": {
                                    "kind": "EqualsToken",
                                    "fullStart": 2030,
                                    "fullEnd": 2032,
                                    "start": 2030,
                                    "end": 2031,
                                    "fullWidth": 2,
                                    "width": 1,
                                    "text": "=",
                                    "value": "=",
                                    "valueText": "=",
                                    "hasTrailingTrivia": true,
                                    "trailingTrivia": [
                                        {
                                            "kind": "WhitespaceTrivia",
                                            "text": " "
                                        }
                                    ]
                                },
                                "right": {
                                    "kind": "StringLiteral",
                                    "fullStart": 2032,
                                    "fullEnd": 2041,
                                    "start": 2032,
                                    "end": 2041,
                                    "fullWidth": 9,
                                    "width": 9,
                                    "text": "\"\\\\u001e\"",
                                    "value": "\\u001e",
                                    "valueText": "\\u001e"
                                }
                            },
                            "semicolonToken": {
                                "kind": "SemicolonToken",
                                "fullStart": 2041,
                                "fullEnd": 2044,
                                "start": 2041,
                                "end": 2042,
                                "fullWidth": 3,
                                "width": 1,
                                "text": ";",
                                "value": ";",
                                "valueText": ";",
                                "hasTrailingTrivia": true,
                                "hasTrailingNewLine": true,
                                "trailingTrivia": [
                                    {
                                        "kind": "NewLineTrivia",
                                        "text": "\r\n"
                                    }
                                ]
                            }
                        },
                        {
                            "kind": "ExpressionStatement",
                            "fullStart": 2044,
                            "fullEnd": 2088,
                            "start": 2052,
                            "end": 2086,
                            "fullWidth": 44,
                            "width": 34,
                            "expression": {
                                "kind": "AssignmentExpression",
                                "fullStart": 2044,
                                "fullEnd": 2085,
                                "start": 2052,
                                "end": 2085,
                                "fullWidth": 41,
                                "width": 33,
                                "left": {
                                    "kind": "ElementAccessExpression",
                                    "fullStart": 2044,
                                    "fullEnd": 2074,
                                    "start": 2052,
                                    "end": 2073,
                                    "fullWidth": 30,
                                    "width": 21,
                                    "expression": {
                                        "kind": "IdentifierName",
                                        "fullStart": 2044,
                                        "fullEnd": 2069,
                                        "start": 2052,
                                        "end": 2069,
                                        "fullWidth": 25,
                                        "width": 17,
                                        "text": "expectedNullChars",
                                        "value": "expectedNullChars",
                                        "valueText": "expectedNullChars",
                                        "hasLeadingTrivia": true,
                                        "leadingTrivia": [
                                            {
                                                "kind": "WhitespaceTrivia",
                                                "text": "        "
                                            }
                                        ]
                                    },
                                    "openBracketToken": {
                                        "kind": "OpenBracketToken",
                                        "fullStart": 2069,
                                        "fullEnd": 2070,
                                        "start": 2069,
                                        "end": 2070,
                                        "fullWidth": 1,
                                        "width": 1,
                                        "text": "[",
                                        "value": "[",
                                        "valueText": "["
                                    },
                                    "argumentExpression": {
                                        "kind": "NumericLiteral",
                                        "fullStart": 2070,
                                        "fullEnd": 2072,
                                        "start": 2070,
                                        "end": 2072,
                                        "fullWidth": 2,
                                        "width": 2,
                                        "text": "31",
                                        "value": 31,
                                        "valueText": "31"
                                    },
                                    "closeBracketToken": {
                                        "kind": "CloseBracketToken",
                                        "fullStart": 2072,
                                        "fullEnd": 2074,
                                        "start": 2072,
                                        "end": 2073,
                                        "fullWidth": 2,
                                        "width": 1,
                                        "text": "]",
                                        "value": "]",
                                        "valueText": "]",
                                        "hasTrailingTrivia": true,
                                        "trailingTrivia": [
                                            {
                                                "kind": "WhitespaceTrivia",
                                                "text": " "
                                            }
                                        ]
                                    }
                                },
                                "operatorToken": {
                                    "kind": "EqualsToken",
                                    "fullStart": 2074,
                                    "fullEnd": 2076,
                                    "start": 2074,
                                    "end": 2075,
                                    "fullWidth": 2,
                                    "width": 1,
                                    "text": "=",
                                    "value": "=",
                                    "valueText": "=",
                                    "hasTrailingTrivia": true,
                                    "trailingTrivia": [
                                        {
                                            "kind": "WhitespaceTrivia",
                                            "text": " "
                                        }
                                    ]
                                },
                                "right": {
                                    "kind": "StringLiteral",
                                    "fullStart": 2076,
                                    "fullEnd": 2085,
                                    "start": 2076,
                                    "end": 2085,
                                    "fullWidth": 9,
                                    "width": 9,
                                    "text": "\"\\\\u001f\"",
                                    "value": "\\u001f",
                                    "valueText": "\\u001f"
                                }
                            },
                            "semicolonToken": {
                                "kind": "SemicolonToken",
                                "fullStart": 2085,
                                "fullEnd": 2088,
                                "start": 2085,
                                "end": 2086,
                                "fullWidth": 3,
                                "width": 1,
                                "text": ";",
                                "value": ";",
                                "valueText": ";",
                                "hasTrailingTrivia": true,
                                "hasTrailingNewLine": true,
                                "trailingTrivia": [
                                    {
                                        "kind": "NewLineTrivia",
                                        "text": "\r\n"
                                    }
                                ]
                            }
                        },
                        {
                            "kind": "ForInStatement",
                            "fullStart": 2088,
                            "fullEnd": 2482,
                            "start": 2098,
                            "end": 2480,
                            "fullWidth": 394,
                            "width": 382,
                            "forKeyword": {
                                "kind": "ForKeyword",
                                "fullStart": 2088,
                                "fullEnd": 2102,
                                "start": 2098,
                                "end": 2101,
                                "fullWidth": 14,
                                "width": 3,
                                "text": "for",
                                "value": "for",
                                "valueText": "for",
                                "hasLeadingTrivia": true,
                                "hasLeadingNewLine": true,
                                "hasTrailingTrivia": true,
                                "leadingTrivia": [
                                    {
                                        "kind": "NewLineTrivia",
                                        "text": "\r\n"
                                    },
                                    {
                                        "kind": "WhitespaceTrivia",
                                        "text": "        "
                                    }
                                ],
                                "trailingTrivia": [
                                    {
                                        "kind": "WhitespaceTrivia",
                                        "text": " "
                                    }
                                ]
                            },
                            "openParenToken": {
                                "kind": "OpenParenToken",
                                "fullStart": 2102,
                                "fullEnd": 2103,
                                "start": 2102,
                                "end": 2103,
                                "fullWidth": 1,
                                "width": 1,
                                "text": "(",
                                "value": "(",
                                "valueText": "("
                            },
                            "variableDeclaration": {
                                "kind": "VariableDeclaration",
                                "fullStart": 2103,
                                "fullEnd": 2113,
                                "start": 2103,
                                "end": 2112,
                                "fullWidth": 10,
                                "width": 9,
                                "varKeyword": {
                                    "kind": "VarKeyword",
                                    "fullStart": 2103,
                                    "fullEnd": 2107,
                                    "start": 2103,
                                    "end": 2106,
                                    "fullWidth": 4,
                                    "width": 3,
                                    "text": "var",
                                    "value": "var",
                                    "valueText": "var",
                                    "hasTrailingTrivia": true,
                                    "trailingTrivia": [
                                        {
                                            "kind": "WhitespaceTrivia",
                                            "text": " "
                                        }
                                    ]
                                },
                                "variableDeclarators": [
                                    {
                                        "kind": "VariableDeclarator",
                                        "fullStart": 2107,
                                        "fullEnd": 2113,
                                        "start": 2107,
                                        "end": 2112,
                                        "fullWidth": 6,
<<<<<<< HEAD
                                        "width": 5,
                                        "identifier": {
=======
                                        "propertyName": {
>>>>>>> 85e84683
                                            "kind": "IdentifierName",
                                            "fullStart": 2107,
                                            "fullEnd": 2113,
                                            "start": 2107,
                                            "end": 2112,
                                            "fullWidth": 6,
                                            "width": 5,
                                            "text": "index",
                                            "value": "index",
                                            "valueText": "index",
                                            "hasTrailingTrivia": true,
                                            "trailingTrivia": [
                                                {
                                                    "kind": "WhitespaceTrivia",
                                                    "text": " "
                                                }
                                            ]
                                        }
                                    }
                                ]
                            },
                            "inKeyword": {
                                "kind": "InKeyword",
                                "fullStart": 2113,
                                "fullEnd": 2116,
                                "start": 2113,
                                "end": 2115,
                                "fullWidth": 3,
                                "width": 2,
                                "text": "in",
                                "value": "in",
                                "valueText": "in",
                                "hasTrailingTrivia": true,
                                "trailingTrivia": [
                                    {
                                        "kind": "WhitespaceTrivia",
                                        "text": " "
                                    }
                                ]
                            },
                            "expression": {
                                "kind": "IdentifierName",
                                "fullStart": 2116,
                                "fullEnd": 2133,
                                "start": 2116,
                                "end": 2133,
                                "fullWidth": 17,
                                "width": 17,
                                "text": "expectedNullChars",
                                "value": "expectedNullChars",
                                "valueText": "expectedNullChars"
                            },
                            "closeParenToken": {
                                "kind": "CloseParenToken",
                                "fullStart": 2133,
                                "fullEnd": 2135,
                                "start": 2133,
                                "end": 2134,
                                "fullWidth": 2,
                                "width": 1,
                                "text": ")",
                                "value": ")",
                                "valueText": ")",
                                "hasTrailingTrivia": true,
                                "trailingTrivia": [
                                    {
                                        "kind": "WhitespaceTrivia",
                                        "text": " "
                                    }
                                ]
                            },
                            "statement": {
                                "kind": "Block",
                                "fullStart": 2135,
                                "fullEnd": 2482,
                                "start": 2135,
                                "end": 2480,
                                "fullWidth": 347,
                                "width": 345,
                                "openBraceToken": {
                                    "kind": "OpenBraceToken",
                                    "fullStart": 2135,
                                    "fullEnd": 2138,
                                    "start": 2135,
                                    "end": 2136,
                                    "fullWidth": 3,
                                    "width": 1,
                                    "text": "{",
                                    "value": "{",
                                    "valueText": "{",
                                    "hasTrailingTrivia": true,
                                    "hasTrailingNewLine": true,
                                    "trailingTrivia": [
                                        {
                                            "kind": "NewLineTrivia",
                                            "text": "\r\n"
                                        }
                                    ]
                                },
                                "statements": [
                                    {
                                        "kind": "VariableStatement",
                                        "fullStart": 2138,
                                        "fullEnd": 2391,
                                        "start": 2152,
                                        "end": 2389,
                                        "fullWidth": 253,
                                        "width": 237,
                                        "modifiers": [],
                                        "variableDeclaration": {
                                            "kind": "VariableDeclaration",
                                            "fullStart": 2138,
                                            "fullEnd": 2388,
                                            "start": 2152,
                                            "end": 2388,
                                            "fullWidth": 250,
                                            "width": 236,
                                            "varKeyword": {
                                                "kind": "VarKeyword",
                                                "fullStart": 2138,
                                                "fullEnd": 2156,
                                                "start": 2152,
                                                "end": 2155,
                                                "fullWidth": 18,
                                                "width": 3,
                                                "text": "var",
                                                "value": "var",
                                                "valueText": "var",
                                                "hasLeadingTrivia": true,
                                                "hasLeadingNewLine": true,
                                                "hasTrailingTrivia": true,
                                                "leadingTrivia": [
                                                    {
                                                        "kind": "NewLineTrivia",
                                                        "text": "\r\n"
                                                    },
                                                    {
                                                        "kind": "WhitespaceTrivia",
                                                        "text": "            "
                                                    }
                                                ],
                                                "trailingTrivia": [
                                                    {
                                                        "kind": "WhitespaceTrivia",
                                                        "text": " "
                                                    }
                                                ]
                                            },
                                            "variableDeclarators": [
                                                {
                                                    "kind": "VariableDeclarator",
                                                    "fullStart": 2156,
                                                    "fullEnd": 2388,
                                                    "start": 2156,
                                                    "end": 2388,
                                                    "fullWidth": 232,
<<<<<<< HEAD
                                                    "width": 232,
                                                    "identifier": {
=======
                                                    "propertyName": {
>>>>>>> 85e84683
                                                        "kind": "IdentifierName",
                                                        "fullStart": 2156,
                                                        "fullEnd": 2160,
                                                        "start": 2156,
                                                        "end": 2159,
                                                        "fullWidth": 4,
                                                        "width": 3,
                                                        "text": "str",
                                                        "value": "str",
                                                        "valueText": "str",
                                                        "hasTrailingTrivia": true,
                                                        "trailingTrivia": [
                                                            {
                                                                "kind": "WhitespaceTrivia",
                                                                "text": " "
                                                            }
                                                        ]
                                                    },
                                                    "equalsValueClause": {
                                                        "kind": "EqualsValueClause",
                                                        "fullStart": 2160,
                                                        "fullEnd": 2388,
                                                        "start": 2160,
                                                        "end": 2388,
                                                        "fullWidth": 228,
                                                        "width": 228,
                                                        "equalsToken": {
                                                            "kind": "EqualsToken",
                                                            "fullStart": 2160,
                                                            "fullEnd": 2162,
                                                            "start": 2160,
                                                            "end": 2161,
                                                            "fullWidth": 2,
                                                            "width": 1,
                                                            "text": "=",
                                                            "value": "=",
                                                            "valueText": "=",
                                                            "hasTrailingTrivia": true,
                                                            "trailingTrivia": [
                                                                {
                                                                    "kind": "WhitespaceTrivia",
                                                                    "text": " "
                                                                }
                                                            ]
                                                        },
                                                        "value": {
                                                            "kind": "InvocationExpression",
                                                            "fullStart": 2162,
                                                            "fullEnd": 2388,
                                                            "start": 2162,
                                                            "end": 2388,
                                                            "fullWidth": 226,
                                                            "width": 226,
                                                            "expression": {
                                                                "kind": "MemberAccessExpression",
                                                                "fullStart": 2162,
                                                                "fullEnd": 2176,
                                                                "start": 2162,
                                                                "end": 2176,
                                                                "fullWidth": 14,
                                                                "width": 14,
                                                                "expression": {
                                                                    "kind": "IdentifierName",
                                                                    "fullStart": 2162,
                                                                    "fullEnd": 2166,
                                                                    "start": 2162,
                                                                    "end": 2166,
                                                                    "fullWidth": 4,
                                                                    "width": 4,
                                                                    "text": "JSON",
                                                                    "value": "JSON",
                                                                    "valueText": "JSON"
                                                                },
                                                                "dotToken": {
                                                                    "kind": "DotToken",
                                                                    "fullStart": 2166,
                                                                    "fullEnd": 2167,
                                                                    "start": 2166,
                                                                    "end": 2167,
                                                                    "fullWidth": 1,
                                                                    "width": 1,
                                                                    "text": ".",
                                                                    "value": ".",
                                                                    "valueText": "."
                                                                },
                                                                "name": {
                                                                    "kind": "IdentifierName",
                                                                    "fullStart": 2167,
                                                                    "fullEnd": 2176,
                                                                    "start": 2167,
                                                                    "end": 2176,
                                                                    "fullWidth": 9,
                                                                    "width": 9,
                                                                    "text": "stringify",
                                                                    "value": "stringify",
                                                                    "valueText": "stringify"
                                                                }
                                                            },
                                                            "argumentList": {
                                                                "kind": "ArgumentList",
                                                                "fullStart": 2176,
                                                                "fullEnd": 2388,
                                                                "start": 2176,
                                                                "end": 2388,
                                                                "fullWidth": 212,
                                                                "width": 212,
                                                                "openParenToken": {
                                                                    "kind": "OpenParenToken",
                                                                    "fullStart": 2176,
                                                                    "fullEnd": 2177,
                                                                    "start": 2176,
                                                                    "end": 2177,
                                                                    "fullWidth": 1,
                                                                    "width": 1,
                                                                    "text": "(",
                                                                    "value": "(",
                                                                    "valueText": "("
                                                                },
                                                                "arguments": [
                                                                    {
                                                                        "kind": "ObjectLiteralExpression",
                                                                        "fullStart": 2177,
                                                                        "fullEnd": 2387,
                                                                        "start": 2177,
                                                                        "end": 2387,
                                                                        "fullWidth": 210,
                                                                        "width": 210,
                                                                        "openBraceToken": {
                                                                            "kind": "OpenBraceToken",
                                                                            "fullStart": 2177,
                                                                            "fullEnd": 2179,
                                                                            "start": 2177,
                                                                            "end": 2178,
                                                                            "fullWidth": 2,
                                                                            "width": 1,
                                                                            "text": "{",
                                                                            "value": "{",
                                                                            "valueText": "{",
                                                                            "hasTrailingTrivia": true,
                                                                            "trailingTrivia": [
                                                                                {
                                                                                    "kind": "WhitespaceTrivia",
                                                                                    "text": " "
                                                                                }
                                                                            ]
                                                                        },
                                                                        "propertyAssignments": [
                                                                            {
                                                                                "kind": "SimplePropertyAssignment",
                                                                                "fullStart": 2179,
                                                                                "fullEnd": 2386,
                                                                                "start": 2179,
                                                                                "end": 2385,
                                                                                "fullWidth": 207,
                                                                                "width": 206,
                                                                                "propertyName": {
                                                                                    "kind": "StringLiteral",
                                                                                    "fullStart": 2179,
                                                                                    "fullEnd": 2185,
                                                                                    "start": 2179,
                                                                                    "end": 2185,
                                                                                    "fullWidth": 6,
                                                                                    "width": 6,
                                                                                    "text": "\"name\"",
                                                                                    "value": "name",
                                                                                    "valueText": "name"
                                                                                },
                                                                                "colonToken": {
                                                                                    "kind": "ColonToken",
                                                                                    "fullStart": 2185,
                                                                                    "fullEnd": 2187,
                                                                                    "start": 2185,
                                                                                    "end": 2186,
                                                                                    "fullWidth": 2,
                                                                                    "width": 1,
                                                                                    "text": ":",
                                                                                    "value": ":",
                                                                                    "valueText": ":",
                                                                                    "hasTrailingTrivia": true,
                                                                                    "trailingTrivia": [
                                                                                        {
                                                                                            "kind": "WhitespaceTrivia",
                                                                                            "text": " "
                                                                                        }
                                                                                    ]
                                                                                },
                                                                                "expression": {
                                                                                    "kind": "StringLiteral",
                                                                                    "fullStart": 2187,
                                                                                    "fullEnd": 2386,
                                                                                    "start": 2187,
                                                                                    "end": 2385,
                                                                                    "fullWidth": 199,
                                                                                    "width": 198,
                                                                                    "text": "\"\\u0000\\u0001\\u0002\\u0003\\u0004\\u0005\\u0006\\u0007\\u0008\\u0009\\u000A\\u000B\\u000C\\u000D\\u000E\\u000F\\u0010\\u0011\\u0012\\u0013\\u0014\\u0015\\u0016\\u0017\\u0018\\u0019\\u001A\\u001B\\u001C\\u001D\\u001E\\u001FJohn\"",
                                                                                    "value": "\u0000\u0001\u0002\u0003\u0004\u0005\u0006\u0007\b\t\n\u000b\f\r\u000e\u000f\u0010\u0011\u0012\u0013\u0014\u0015\u0016\u0017\u0018\u0019\u001a\u001b\u001c\u001d\u001e\u001fJohn",
                                                                                    "valueText": "\u0000\u0001\u0002\u0003\u0004\u0005\u0006\u0007\b\t\n\u000b\f\r\u000e\u000f\u0010\u0011\u0012\u0013\u0014\u0015\u0016\u0017\u0018\u0019\u001a\u001b\u001c\u001d\u001e\u001fJohn",
                                                                                    "hasTrailingTrivia": true,
                                                                                    "trailingTrivia": [
                                                                                        {
                                                                                            "kind": "WhitespaceTrivia",
                                                                                            "text": " "
                                                                                        }
                                                                                    ]
                                                                                }
                                                                            }
                                                                        ],
                                                                        "closeBraceToken": {
                                                                            "kind": "CloseBraceToken",
                                                                            "fullStart": 2386,
                                                                            "fullEnd": 2387,
                                                                            "start": 2386,
                                                                            "end": 2387,
                                                                            "fullWidth": 1,
                                                                            "width": 1,
                                                                            "text": "}",
                                                                            "value": "}",
                                                                            "valueText": "}"
                                                                        }
                                                                    }
                                                                ],
                                                                "closeParenToken": {
                                                                    "kind": "CloseParenToken",
                                                                    "fullStart": 2387,
                                                                    "fullEnd": 2388,
                                                                    "start": 2387,
                                                                    "end": 2388,
                                                                    "fullWidth": 1,
                                                                    "width": 1,
                                                                    "text": ")",
                                                                    "value": ")",
                                                                    "valueText": ")"
                                                                }
                                                            }
                                                        }
                                                    }
                                                }
                                            ]
                                        },
                                        "semicolonToken": {
                                            "kind": "SemicolonToken",
                                            "fullStart": 2388,
                                            "fullEnd": 2391,
                                            "start": 2388,
                                            "end": 2389,
                                            "fullWidth": 3,
                                            "width": 1,
                                            "text": ";",
                                            "value": ";",
                                            "valueText": ";",
                                            "hasTrailingTrivia": true,
                                            "hasTrailingNewLine": true,
                                            "trailingTrivia": [
                                                {
                                                    "kind": "NewLineTrivia",
                                                    "text": "\r\n"
                                                }
                                            ]
                                        }
                                    },
                                    {
                                        "kind": "ExpressionStatement",
                                        "fullStart": 2391,
                                        "fullEnd": 2471,
                                        "start": 2403,
                                        "end": 2469,
                                        "fullWidth": 80,
                                        "width": 66,
                                        "expression": {
                                            "kind": "AssignmentExpression",
                                            "fullStart": 2391,
                                            "fullEnd": 2468,
                                            "start": 2403,
                                            "end": 2468,
                                            "fullWidth": 77,
                                            "width": 65,
                                            "left": {
                                                "kind": "IdentifierName",
                                                "fullStart": 2391,
                                                "fullEnd": 2410,
                                                "start": 2403,
                                                "end": 2409,
                                                "fullWidth": 19,
                                                "width": 6,
                                                "text": "result",
                                                "value": "result",
                                                "valueText": "result",
                                                "hasLeadingTrivia": true,
                                                "hasTrailingTrivia": true,
                                                "leadingTrivia": [
                                                    {
                                                        "kind": "WhitespaceTrivia",
                                                        "text": "            "
                                                    }
                                                ],
                                                "trailingTrivia": [
                                                    {
                                                        "kind": "WhitespaceTrivia",
                                                        "text": " "
                                                    }
                                                ]
                                            },
                                            "operatorToken": {
                                                "kind": "EqualsToken",
                                                "fullStart": 2410,
                                                "fullEnd": 2412,
                                                "start": 2410,
                                                "end": 2411,
                                                "fullWidth": 2,
                                                "width": 1,
                                                "text": "=",
                                                "value": "=",
                                                "valueText": "=",
                                                "hasTrailingTrivia": true,
                                                "trailingTrivia": [
                                                    {
                                                        "kind": "WhitespaceTrivia",
                                                        "text": " "
                                                    }
                                                ]
                                            },
                                            "right": {
                                                "kind": "ParenthesizedExpression",
                                                "fullStart": 2412,
                                                "fullEnd": 2468,
                                                "start": 2412,
                                                "end": 2468,
                                                "fullWidth": 56,
                                                "width": 56,
                                                "openParenToken": {
                                                    "kind": "OpenParenToken",
                                                    "fullStart": 2412,
                                                    "fullEnd": 2413,
                                                    "start": 2412,
                                                    "end": 2413,
                                                    "fullWidth": 1,
                                                    "width": 1,
                                                    "text": "(",
                                                    "value": "(",
                                                    "valueText": "("
                                                },
                                                "expression": {
                                                    "kind": "LogicalAndExpression",
                                                    "fullStart": 2413,
                                                    "fullEnd": 2467,
                                                    "start": 2413,
                                                    "end": 2467,
                                                    "fullWidth": 54,
                                                    "width": 54,
                                                    "left": {
                                                        "kind": "IdentifierName",
                                                        "fullStart": 2413,
                                                        "fullEnd": 2420,
                                                        "start": 2413,
                                                        "end": 2419,
                                                        "fullWidth": 7,
                                                        "width": 6,
                                                        "text": "result",
                                                        "value": "result",
                                                        "valueText": "result",
                                                        "hasTrailingTrivia": true,
                                                        "trailingTrivia": [
                                                            {
                                                                "kind": "WhitespaceTrivia",
                                                                "text": " "
                                                            }
                                                        ]
                                                    },
                                                    "operatorToken": {
                                                        "kind": "AmpersandAmpersandToken",
                                                        "fullStart": 2420,
                                                        "fullEnd": 2423,
                                                        "start": 2420,
                                                        "end": 2422,
                                                        "fullWidth": 3,
                                                        "width": 2,
                                                        "text": "&&",
                                                        "value": "&&",
                                                        "valueText": "&&",
                                                        "hasTrailingTrivia": true,
                                                        "trailingTrivia": [
                                                            {
                                                                "kind": "WhitespaceTrivia",
                                                                "text": " "
                                                            }
                                                        ]
                                                    },
                                                    "right": {
                                                        "kind": "NotEqualsExpression",
                                                        "fullStart": 2423,
                                                        "fullEnd": 2467,
                                                        "start": 2423,
                                                        "end": 2467,
                                                        "fullWidth": 44,
                                                        "width": 44,
                                                        "left": {
                                                            "kind": "InvocationExpression",
                                                            "fullStart": 2423,
                                                            "fullEnd": 2461,
                                                            "start": 2423,
                                                            "end": 2460,
                                                            "fullWidth": 38,
                                                            "width": 37,
                                                            "expression": {
                                                                "kind": "MemberAccessExpression",
                                                                "fullStart": 2423,
                                                                "fullEnd": 2434,
                                                                "start": 2423,
                                                                "end": 2434,
                                                                "fullWidth": 11,
                                                                "width": 11,
                                                                "expression": {
                                                                    "kind": "IdentifierName",
                                                                    "fullStart": 2423,
                                                                    "fullEnd": 2426,
                                                                    "start": 2423,
                                                                    "end": 2426,
                                                                    "fullWidth": 3,
                                                                    "width": 3,
                                                                    "text": "str",
                                                                    "value": "str",
                                                                    "valueText": "str"
                                                                },
                                                                "dotToken": {
                                                                    "kind": "DotToken",
                                                                    "fullStart": 2426,
                                                                    "fullEnd": 2427,
                                                                    "start": 2426,
                                                                    "end": 2427,
                                                                    "fullWidth": 1,
                                                                    "width": 1,
                                                                    "text": ".",
                                                                    "value": ".",
                                                                    "valueText": "."
                                                                },
                                                                "name": {
                                                                    "kind": "IdentifierName",
                                                                    "fullStart": 2427,
                                                                    "fullEnd": 2434,
                                                                    "start": 2427,
                                                                    "end": 2434,
                                                                    "fullWidth": 7,
                                                                    "width": 7,
                                                                    "text": "indexOf",
                                                                    "value": "indexOf",
                                                                    "valueText": "indexOf"
                                                                }
                                                            },
                                                            "argumentList": {
                                                                "kind": "ArgumentList",
                                                                "fullStart": 2434,
                                                                "fullEnd": 2461,
                                                                "start": 2434,
                                                                "end": 2460,
                                                                "fullWidth": 27,
                                                                "width": 26,
                                                                "openParenToken": {
                                                                    "kind": "OpenParenToken",
                                                                    "fullStart": 2434,
                                                                    "fullEnd": 2435,
                                                                    "start": 2434,
                                                                    "end": 2435,
                                                                    "fullWidth": 1,
                                                                    "width": 1,
                                                                    "text": "(",
                                                                    "value": "(",
                                                                    "valueText": "("
                                                                },
                                                                "arguments": [
                                                                    {
                                                                        "kind": "ElementAccessExpression",
                                                                        "fullStart": 2435,
                                                                        "fullEnd": 2459,
                                                                        "start": 2435,
                                                                        "end": 2459,
                                                                        "fullWidth": 24,
                                                                        "width": 24,
                                                                        "expression": {
                                                                            "kind": "IdentifierName",
                                                                            "fullStart": 2435,
                                                                            "fullEnd": 2452,
                                                                            "start": 2435,
                                                                            "end": 2452,
                                                                            "fullWidth": 17,
                                                                            "width": 17,
                                                                            "text": "expectedNullChars",
                                                                            "value": "expectedNullChars",
                                                                            "valueText": "expectedNullChars"
                                                                        },
                                                                        "openBracketToken": {
                                                                            "kind": "OpenBracketToken",
                                                                            "fullStart": 2452,
                                                                            "fullEnd": 2453,
                                                                            "start": 2452,
                                                                            "end": 2453,
                                                                            "fullWidth": 1,
                                                                            "width": 1,
                                                                            "text": "[",
                                                                            "value": "[",
                                                                            "valueText": "["
                                                                        },
                                                                        "argumentExpression": {
                                                                            "kind": "IdentifierName",
                                                                            "fullStart": 2453,
                                                                            "fullEnd": 2458,
                                                                            "start": 2453,
                                                                            "end": 2458,
                                                                            "fullWidth": 5,
                                                                            "width": 5,
                                                                            "text": "index",
                                                                            "value": "index",
                                                                            "valueText": "index"
                                                                        },
                                                                        "closeBracketToken": {
                                                                            "kind": "CloseBracketToken",
                                                                            "fullStart": 2458,
                                                                            "fullEnd": 2459,
                                                                            "start": 2458,
                                                                            "end": 2459,
                                                                            "fullWidth": 1,
                                                                            "width": 1,
                                                                            "text": "]",
                                                                            "value": "]",
                                                                            "valueText": "]"
                                                                        }
                                                                    }
                                                                ],
                                                                "closeParenToken": {
                                                                    "kind": "CloseParenToken",
                                                                    "fullStart": 2459,
                                                                    "fullEnd": 2461,
                                                                    "start": 2459,
                                                                    "end": 2460,
                                                                    "fullWidth": 2,
                                                                    "width": 1,
                                                                    "text": ")",
                                                                    "value": ")",
                                                                    "valueText": ")",
                                                                    "hasTrailingTrivia": true,
                                                                    "trailingTrivia": [
                                                                        {
                                                                            "kind": "WhitespaceTrivia",
                                                                            "text": " "
                                                                        }
                                                                    ]
                                                                }
                                                            }
                                                        },
                                                        "operatorToken": {
                                                            "kind": "ExclamationEqualsEqualsToken",
                                                            "fullStart": 2461,
                                                            "fullEnd": 2465,
                                                            "start": 2461,
                                                            "end": 2464,
                                                            "fullWidth": 4,
                                                            "width": 3,
                                                            "text": "!==",
                                                            "value": "!==",
                                                            "valueText": "!==",
                                                            "hasTrailingTrivia": true,
                                                            "trailingTrivia": [
                                                                {
                                                                    "kind": "WhitespaceTrivia",
                                                                    "text": " "
                                                                }
                                                            ]
                                                        },
                                                        "right": {
                                                            "kind": "NegateExpression",
                                                            "fullStart": 2465,
                                                            "fullEnd": 2467,
                                                            "start": 2465,
                                                            "end": 2467,
                                                            "fullWidth": 2,
                                                            "width": 2,
                                                            "operatorToken": {
                                                                "kind": "MinusToken",
                                                                "fullStart": 2465,
                                                                "fullEnd": 2466,
                                                                "start": 2465,
                                                                "end": 2466,
                                                                "fullWidth": 1,
                                                                "width": 1,
                                                                "text": "-",
                                                                "value": "-",
                                                                "valueText": "-"
                                                            },
                                                            "operand": {
                                                                "kind": "NumericLiteral",
                                                                "fullStart": 2466,
                                                                "fullEnd": 2467,
                                                                "start": 2466,
                                                                "end": 2467,
                                                                "fullWidth": 1,
                                                                "width": 1,
                                                                "text": "1",
                                                                "value": 1,
                                                                "valueText": "1"
                                                            }
                                                        }
                                                    }
                                                },
                                                "closeParenToken": {
                                                    "kind": "CloseParenToken",
                                                    "fullStart": 2467,
                                                    "fullEnd": 2468,
                                                    "start": 2467,
                                                    "end": 2468,
                                                    "fullWidth": 1,
                                                    "width": 1,
                                                    "text": ")",
                                                    "value": ")",
                                                    "valueText": ")"
                                                }
                                            }
                                        },
                                        "semicolonToken": {
                                            "kind": "SemicolonToken",
                                            "fullStart": 2468,
                                            "fullEnd": 2471,
                                            "start": 2468,
                                            "end": 2469,
                                            "fullWidth": 3,
                                            "width": 1,
                                            "text": ";",
                                            "value": ";",
                                            "valueText": ";",
                                            "hasTrailingTrivia": true,
                                            "hasTrailingNewLine": true,
                                            "trailingTrivia": [
                                                {
                                                    "kind": "NewLineTrivia",
                                                    "text": "\r\n"
                                                }
                                            ]
                                        }
                                    }
                                ],
                                "closeBraceToken": {
                                    "kind": "CloseBraceToken",
                                    "fullStart": 2471,
                                    "fullEnd": 2482,
                                    "start": 2479,
                                    "end": 2480,
                                    "fullWidth": 11,
                                    "width": 1,
                                    "text": "}",
                                    "value": "}",
                                    "valueText": "}",
                                    "hasLeadingTrivia": true,
                                    "hasTrailingTrivia": true,
                                    "hasTrailingNewLine": true,
                                    "leadingTrivia": [
                                        {
                                            "kind": "WhitespaceTrivia",
                                            "text": "        "
                                        }
                                    ],
                                    "trailingTrivia": [
                                        {
                                            "kind": "NewLineTrivia",
                                            "text": "\r\n"
                                        }
                                    ]
                                }
                            }
                        },
                        {
                            "kind": "ReturnStatement",
                            "fullStart": 2482,
                            "fullEnd": 2506,
                            "start": 2490,
                            "end": 2504,
                            "fullWidth": 24,
                            "width": 14,
                            "returnKeyword": {
                                "kind": "ReturnKeyword",
                                "fullStart": 2482,
                                "fullEnd": 2497,
                                "start": 2490,
                                "end": 2496,
                                "fullWidth": 15,
                                "width": 6,
                                "text": "return",
                                "value": "return",
                                "valueText": "return",
                                "hasLeadingTrivia": true,
                                "hasTrailingTrivia": true,
                                "leadingTrivia": [
                                    {
                                        "kind": "WhitespaceTrivia",
                                        "text": "        "
                                    }
                                ],
                                "trailingTrivia": [
                                    {
                                        "kind": "WhitespaceTrivia",
                                        "text": " "
                                    }
                                ]
                            },
                            "expression": {
                                "kind": "IdentifierName",
                                "fullStart": 2497,
                                "fullEnd": 2503,
                                "start": 2497,
                                "end": 2503,
                                "fullWidth": 6,
                                "width": 6,
                                "text": "result",
                                "value": "result",
                                "valueText": "result"
                            },
                            "semicolonToken": {
                                "kind": "SemicolonToken",
                                "fullStart": 2503,
                                "fullEnd": 2506,
                                "start": 2503,
                                "end": 2504,
                                "fullWidth": 3,
                                "width": 1,
                                "text": ";",
                                "value": ";",
                                "valueText": ";",
                                "hasTrailingTrivia": true,
                                "hasTrailingNewLine": true,
                                "trailingTrivia": [
                                    {
                                        "kind": "NewLineTrivia",
                                        "text": "\r\n"
                                    }
                                ]
                            }
                        }
                    ],
                    "closeBraceToken": {
                        "kind": "CloseBraceToken",
                        "fullStart": 2506,
                        "fullEnd": 2513,
                        "start": 2510,
                        "end": 2511,
                        "fullWidth": 7,
                        "width": 1,
                        "text": "}",
                        "value": "}",
                        "valueText": "}",
                        "hasLeadingTrivia": true,
                        "hasTrailingTrivia": true,
                        "hasTrailingNewLine": true,
                        "leadingTrivia": [
                            {
                                "kind": "WhitespaceTrivia",
                                "text": "    "
                            }
                        ],
                        "trailingTrivia": [
                            {
                                "kind": "NewLineTrivia",
                                "text": "\r\n"
                            }
                        ]
                    }
                }
            },
            {
                "kind": "ExpressionStatement",
                "fullStart": 2513,
                "fullEnd": 2537,
                "start": 2513,
                "end": 2535,
                "fullWidth": 24,
                "width": 22,
                "expression": {
                    "kind": "InvocationExpression",
                    "fullStart": 2513,
                    "fullEnd": 2534,
                    "start": 2513,
                    "end": 2534,
                    "fullWidth": 21,
                    "width": 21,
                    "expression": {
                        "kind": "IdentifierName",
                        "fullStart": 2513,
                        "fullEnd": 2524,
                        "start": 2513,
                        "end": 2524,
                        "fullWidth": 11,
                        "width": 11,
                        "text": "runTestCase",
                        "value": "runTestCase",
                        "valueText": "runTestCase"
                    },
                    "argumentList": {
                        "kind": "ArgumentList",
                        "fullStart": 2524,
                        "fullEnd": 2534,
                        "start": 2524,
                        "end": 2534,
                        "fullWidth": 10,
                        "width": 10,
                        "openParenToken": {
                            "kind": "OpenParenToken",
                            "fullStart": 2524,
                            "fullEnd": 2525,
                            "start": 2524,
                            "end": 2525,
                            "fullWidth": 1,
                            "width": 1,
                            "text": "(",
                            "value": "(",
                            "valueText": "("
                        },
                        "arguments": [
                            {
                                "kind": "IdentifierName",
                                "fullStart": 2525,
                                "fullEnd": 2533,
                                "start": 2525,
                                "end": 2533,
                                "fullWidth": 8,
                                "width": 8,
                                "text": "testcase",
                                "value": "testcase",
                                "valueText": "testcase"
                            }
                        ],
                        "closeParenToken": {
                            "kind": "CloseParenToken",
                            "fullStart": 2533,
                            "fullEnd": 2534,
                            "start": 2533,
                            "end": 2534,
                            "fullWidth": 1,
                            "width": 1,
                            "text": ")",
                            "value": ")",
                            "valueText": ")"
                        }
                    }
                },
                "semicolonToken": {
                    "kind": "SemicolonToken",
                    "fullStart": 2534,
                    "fullEnd": 2537,
                    "start": 2534,
                    "end": 2535,
                    "fullWidth": 3,
                    "width": 1,
                    "text": ";",
                    "value": ";",
                    "valueText": ";",
                    "hasTrailingTrivia": true,
                    "hasTrailingNewLine": true,
                    "trailingTrivia": [
                        {
                            "kind": "NewLineTrivia",
                            "text": "\r\n"
                        }
                    ]
                }
            }
        ],
        "endOfFileToken": {
            "kind": "EndOfFileToken",
            "fullStart": 2537,
            "fullEnd": 2537,
            "start": 2537,
            "end": 2537,
            "fullWidth": 0,
            "width": 0,
            "text": ""
        }
    },
    "lineMap": {
        "lineStarts": [
            0,
            67,
            152,
            232,
            308,
            380,
            385,
            431,
            600,
            605,
            607,
            609,
            632,
            634,
            662,
            664,
            710,
            753,
            796,
            839,
            882,
            925,
            968,
            1011,
            1054,
            1093,
            1132,
            1172,
            1216,
            1256,
            1296,
            1340,
            1384,
            1428,
            1472,
            1516,
            1560,
            1604,
            1648,
            1692,
            1736,
            1780,
            1824,
            1868,
            1912,
            1956,
            2000,
            2044,
            2088,
            2090,
            2138,
            2140,
            2391,
            2471,
            2482,
            2506,
            2513,
            2537
        ],
        "length": 2537
    }
}<|MERGE_RESOLUTION|>--- conflicted
+++ resolved
@@ -250,12 +250,8 @@
                                         "start": 646,
                                         "end": 659,
                                         "fullWidth": 13,
-<<<<<<< HEAD
                                         "width": 13,
-                                        "identifier": {
-=======
                                         "propertyName": {
->>>>>>> 85e84683
                                             "kind": "IdentifierName",
                                             "fullStart": 646,
                                             "fullEnd": 653,
@@ -394,12 +390,8 @@
                                         "start": 676,
                                         "end": 707,
                                         "fullWidth": 31,
-<<<<<<< HEAD
                                         "width": 31,
-                                        "identifier": {
-=======
                                         "propertyName": {
->>>>>>> 85e84683
                                             "kind": "IdentifierName",
                                             "fullStart": 676,
                                             "fullEnd": 694,
@@ -5110,12 +5102,8 @@
                                         "start": 2107,
                                         "end": 2112,
                                         "fullWidth": 6,
-<<<<<<< HEAD
                                         "width": 5,
-                                        "identifier": {
-=======
                                         "propertyName": {
->>>>>>> 85e84683
                                             "kind": "IdentifierName",
                                             "fullStart": 2107,
                                             "fullEnd": 2113,
@@ -5272,12 +5260,8 @@
                                                     "start": 2156,
                                                     "end": 2388,
                                                     "fullWidth": 232,
-<<<<<<< HEAD
                                                     "width": 232,
-                                                    "identifier": {
-=======
                                                     "propertyName": {
->>>>>>> 85e84683
                                                         "kind": "IdentifierName",
                                                         "fullStart": 2156,
                                                         "fullEnd": 2160,
