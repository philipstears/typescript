--- conflicted
+++ resolved
@@ -245,12 +245,8 @@
                                         "start": 737,
                                         "end": 745,
                                         "fullWidth": 8,
-<<<<<<< HEAD
                                         "width": 8,
-                                        "identifier": {
-=======
                                         "propertyName": {
->>>>>>> 85e84683
                                             "kind": "IdentifierName",
                                             "fullStart": 737,
                                             "fullEnd": 739,
@@ -452,12 +448,8 @@
                                                     "start": 767,
                                                     "end": 781,
                                                     "fullWidth": 14,
-<<<<<<< HEAD
                                                     "width": 14,
-                                                    "identifier": {
-=======
                                                     "propertyName": {
->>>>>>> 85e84683
                                                         "kind": "IdentifierName",
                                                         "fullStart": 767,
                                                         "fullEnd": 769,
