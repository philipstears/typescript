--- conflicted
+++ resolved
@@ -250,12 +250,8 @@
                                         "start": 572,
                                         "end": 585,
                                         "fullWidth": 13,
-<<<<<<< HEAD
                                         "width": 13,
-                                        "identifier": {
-=======
                                         "propertyName": {
->>>>>>> 85e84683
                                             "kind": "IdentifierName",
                                             "fullStart": 572,
                                             "fullEnd": 579,
@@ -394,12 +390,8 @@
                                         "start": 602,
                                         "end": 625,
                                         "fullWidth": 23,
-<<<<<<< HEAD
                                         "width": 23,
-                                        "identifier": {
-=======
                                         "propertyName": {
->>>>>>> 85e84683
                                             "kind": "IdentifierName",
                                             "fullStart": 602,
                                             "fullEnd": 612,
@@ -5110,12 +5102,8 @@
                                         "start": 1885,
                                         "end": 1890,
                                         "fullWidth": 6,
-<<<<<<< HEAD
                                         "width": 5,
-                                        "identifier": {
-=======
                                         "propertyName": {
->>>>>>> 85e84683
                                             "kind": "IdentifierName",
                                             "fullStart": 1885,
                                             "fullEnd": 1891,
@@ -5330,12 +5318,8 @@
                                                                 "start": 1947,
                                                                 "end": 2014,
                                                                 "fullWidth": 67,
-<<<<<<< HEAD
                                                                 "width": 67,
-                                                                "identifier": {
-=======
                                                                 "propertyName": {
->>>>>>> 85e84683
                                                                     "kind": "IdentifierName",
                                                                     "fullStart": 1947,
                                                                     "fullEnd": 1951,
