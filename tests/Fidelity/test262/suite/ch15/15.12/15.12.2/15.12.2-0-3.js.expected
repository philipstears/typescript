--- conflicted
+++ resolved
@@ -245,12 +245,8 @@
                                         "start": 753,
                                         "end": 761,
                                         "fullWidth": 8,
-<<<<<<< HEAD
                                         "width": 8,
-                                        "identifier": {
-=======
                                         "propertyName": {
->>>>>>> 85e84683
                                             "kind": "IdentifierName",
                                             "fullStart": 753,
                                             "fullEnd": 755,
@@ -384,12 +380,8 @@
                                         "start": 770,
                                         "end": 820,
                                         "fullWidth": 50,
-<<<<<<< HEAD
                                         "width": 50,
-                                        "identifier": {
-=======
                                         "propertyName": {
->>>>>>> 85e84683
                                             "kind": "IdentifierName",
                                             "fullStart": 770,
                                             "fullEnd": 775,
