--- conflicted
+++ resolved
@@ -95,12 +95,8 @@
                             "start": 402,
                             "end": 419,
                             "fullWidth": 17,
-<<<<<<< HEAD
                             "width": 17,
-                            "identifier": {
-=======
                             "propertyName": {
->>>>>>> 85e84683
                                 "kind": "IdentifierName",
                                 "fullStart": 402,
                                 "fullEnd": 413,
@@ -430,12 +426,8 @@
                             "start": 470,
                             "end": 498,
                             "fullWidth": 28,
-<<<<<<< HEAD
                             "width": 28,
-                            "identifier": {
-=======
                             "propertyName": {
->>>>>>> 85e84683
                                 "kind": "IdentifierName",
                                 "fullStart": 470,
                                 "fullEnd": 478,
