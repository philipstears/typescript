{
    "isDeclaration": false,
    "languageVersion": "EcmaScript5",
    "parseOptions": {
        "allowAutomaticSemicolonInsertion": true
    },
    "sourceUnit": {
        "kind": "SourceUnit",
        "fullStart": 0,
        "fullEnd": 1866,
        "start": 715,
        "end": 1866,
        "fullWidth": 1866,
        "width": 1151,
        "isIncrementallyUnusable": true,
        "moduleElements": [
            {
                "kind": "VariableStatement",
                "fullStart": 0,
                "fullEnd": 764,
                "start": 715,
                "end": 763,
                "fullWidth": 764,
                "width": 48,
                "modifiers": [],
                "variableDeclaration": {
                    "kind": "VariableDeclaration",
                    "fullStart": 0,
                    "fullEnd": 762,
                    "start": 715,
                    "end": 762,
                    "fullWidth": 762,
                    "width": 47,
                    "varKeyword": {
                        "kind": "VarKeyword",
                        "fullStart": 0,
                        "fullEnd": 719,
                        "start": 715,
                        "end": 718,
                        "fullWidth": 719,
                        "width": 3,
                        "text": "var",
                        "value": "var",
                        "valueText": "var",
                        "hasLeadingTrivia": true,
                        "hasLeadingComment": true,
                        "hasLeadingNewLine": true,
                        "hasTrailingTrivia": true,
                        "leadingTrivia": [
                            {
                                "kind": "SingleLineCommentTrivia",
                                "text": "// Copyright 2009 the Sputnik authors.  All rights reserved."
                            },
                            {
                                "kind": "NewLineTrivia",
                                "text": "\n"
                            },
                            {
                                "kind": "SingleLineCommentTrivia",
                                "text": "// This code is governed by the BSD license found in the LICENSE file."
                            },
                            {
                                "kind": "NewLineTrivia",
                                "text": "\n"
                            },
                            {
                                "kind": "NewLineTrivia",
                                "text": "\n"
                            },
                            {
                                "kind": "MultiLineCommentTrivia",
                                "text": "/**\n * String.prototype.split (separator, limit) returns an Array object into which substrings of the result of converting this object to a string have\n * been stored. The substrings are determined by searching from left to right for occurrences of\n * separator; these occurrences are not part of any substring in the returned array, but serve to divide up\n * the string value. The value of separator may be a string of any length or it may be a RegExp object\n *\n * @path ch15/15.5/15.5.4/15.5.4.14/S15.5.4.14_A2_T34.js\n * @description Call split(1,void 0), instance is Number\n */"
                            },
                            {
                                "kind": "NewLineTrivia",
                                "text": "\n"
                            },
                            {
                                "kind": "NewLineTrivia",
                                "text": "\n"
                            }
                        ],
                        "trailingTrivia": [
                            {
                                "kind": "WhitespaceTrivia",
                                "text": " "
                            }
                        ]
                    },
                    "variableDeclarators": [
                        {
                            "kind": "VariableDeclarator",
                            "fullStart": 719,
                            "fullEnd": 762,
                            "start": 719,
                            "end": 762,
                            "fullWidth": 43,
<<<<<<< HEAD
                            "width": 43,
                            "identifier": {
=======
                            "propertyName": {
>>>>>>> 85e84683
                                "kind": "IdentifierName",
                                "fullStart": 719,
                                "fullEnd": 730,
                                "start": 719,
                                "end": 729,
                                "fullWidth": 11,
                                "width": 10,
                                "text": "__instance",
                                "value": "__instance",
                                "valueText": "__instance",
                                "hasTrailingTrivia": true,
                                "trailingTrivia": [
                                    {
                                        "kind": "WhitespaceTrivia",
                                        "text": " "
                                    }
                                ]
                            },
                            "equalsValueClause": {
                                "kind": "EqualsValueClause",
                                "fullStart": 730,
                                "fullEnd": 762,
                                "start": 730,
                                "end": 762,
                                "fullWidth": 32,
                                "width": 32,
                                "equalsToken": {
                                    "kind": "EqualsToken",
                                    "fullStart": 730,
                                    "fullEnd": 732,
                                    "start": 730,
                                    "end": 731,
                                    "fullWidth": 2,
                                    "width": 1,
                                    "text": "=",
                                    "value": "=",
                                    "valueText": "=",
                                    "hasTrailingTrivia": true,
                                    "trailingTrivia": [
                                        {
                                            "kind": "WhitespaceTrivia",
                                            "text": " "
                                        }
                                    ]
                                },
                                "value": {
                                    "kind": "ObjectCreationExpression",
                                    "fullStart": 732,
                                    "fullEnd": 762,
                                    "start": 732,
                                    "end": 762,
                                    "fullWidth": 30,
                                    "width": 30,
                                    "newKeyword": {
                                        "kind": "NewKeyword",
                                        "fullStart": 732,
                                        "fullEnd": 736,
                                        "start": 732,
                                        "end": 735,
                                        "fullWidth": 4,
                                        "width": 3,
                                        "text": "new",
                                        "value": "new",
                                        "valueText": "new",
                                        "hasTrailingTrivia": true,
                                        "trailingTrivia": [
                                            {
                                                "kind": "WhitespaceTrivia",
                                                "text": " "
                                            }
                                        ]
                                    },
                                    "expression": {
                                        "kind": "IdentifierName",
                                        "fullStart": 736,
                                        "fullEnd": 742,
                                        "start": 736,
                                        "end": 742,
                                        "fullWidth": 6,
                                        "width": 6,
                                        "text": "Number",
                                        "value": "Number",
                                        "valueText": "Number"
                                    },
                                    "argumentList": {
                                        "kind": "ArgumentList",
                                        "fullStart": 742,
                                        "fullEnd": 762,
                                        "start": 742,
                                        "end": 762,
                                        "fullWidth": 20,
                                        "width": 20,
                                        "openParenToken": {
                                            "kind": "OpenParenToken",
                                            "fullStart": 742,
                                            "fullEnd": 743,
                                            "start": 742,
                                            "end": 743,
                                            "fullWidth": 1,
                                            "width": 1,
                                            "text": "(",
                                            "value": "(",
                                            "valueText": "("
                                        },
                                        "arguments": [
                                            {
                                                "kind": "NumericLiteral",
                                                "fullStart": 743,
                                                "fullEnd": 761,
                                                "start": 743,
                                                "end": 761,
                                                "fullWidth": 18,
                                                "width": 18,
                                                "text": "100111122133144155",
                                                "value": 100111122133144160,
                                                "valueText": "100111122133144160"
                                            }
                                        ],
                                        "closeParenToken": {
                                            "kind": "CloseParenToken",
                                            "fullStart": 761,
                                            "fullEnd": 762,
                                            "start": 761,
                                            "end": 762,
                                            "fullWidth": 1,
                                            "width": 1,
                                            "text": ")",
                                            "value": ")",
                                            "valueText": ")"
                                        }
                                    }
                                }
                            }
                        }
                    ]
                },
                "semicolonToken": {
                    "kind": "SemicolonToken",
                    "fullStart": 762,
                    "fullEnd": 764,
                    "start": 762,
                    "end": 763,
                    "fullWidth": 2,
                    "width": 1,
                    "text": ";",
                    "value": ";",
                    "valueText": ";",
                    "hasTrailingTrivia": true,
                    "hasTrailingNewLine": true,
                    "trailingTrivia": [
                        {
                            "kind": "NewLineTrivia",
                            "text": "\n"
                        }
                    ]
                }
            },
            {
                "kind": "ExpressionStatement",
                "fullStart": 764,
                "fullEnd": 814,
                "start": 765,
                "end": 813,
                "fullWidth": 50,
                "width": 48,
                "expression": {
                    "kind": "AssignmentExpression",
                    "fullStart": 764,
                    "fullEnd": 812,
                    "start": 765,
                    "end": 812,
                    "fullWidth": 48,
                    "width": 47,
                    "left": {
                        "kind": "MemberAccessExpression",
                        "fullStart": 764,
                        "fullEnd": 788,
                        "start": 765,
                        "end": 787,
                        "fullWidth": 24,
                        "width": 22,
                        "expression": {
                            "kind": "MemberAccessExpression",
                            "fullStart": 764,
                            "fullEnd": 781,
                            "start": 765,
                            "end": 781,
                            "fullWidth": 17,
                            "width": 16,
                            "expression": {
                                "kind": "IdentifierName",
                                "fullStart": 764,
                                "fullEnd": 771,
                                "start": 765,
                                "end": 771,
                                "fullWidth": 7,
                                "width": 6,
                                "text": "Number",
                                "value": "Number",
                                "valueText": "Number",
                                "hasLeadingTrivia": true,
                                "hasLeadingNewLine": true,
                                "leadingTrivia": [
                                    {
                                        "kind": "NewLineTrivia",
                                        "text": "\n"
                                    }
                                ]
                            },
                            "dotToken": {
                                "kind": "DotToken",
                                "fullStart": 771,
                                "fullEnd": 772,
                                "start": 771,
                                "end": 772,
                                "fullWidth": 1,
                                "width": 1,
                                "text": ".",
                                "value": ".",
                                "valueText": "."
                            },
                            "name": {
                                "kind": "IdentifierName",
                                "fullStart": 772,
                                "fullEnd": 781,
                                "start": 772,
                                "end": 781,
                                "fullWidth": 9,
                                "width": 9,
                                "text": "prototype",
                                "value": "prototype",
                                "valueText": "prototype"
                            }
                        },
                        "dotToken": {
                            "kind": "DotToken",
                            "fullStart": 781,
                            "fullEnd": 782,
                            "start": 781,
                            "end": 782,
                            "fullWidth": 1,
                            "width": 1,
                            "text": ".",
                            "value": ".",
                            "valueText": "."
                        },
                        "name": {
                            "kind": "IdentifierName",
                            "fullStart": 782,
                            "fullEnd": 788,
                            "start": 782,
                            "end": 787,
                            "fullWidth": 6,
                            "width": 5,
                            "text": "split",
                            "value": "split",
                            "valueText": "split",
                            "hasTrailingTrivia": true,
                            "trailingTrivia": [
                                {
                                    "kind": "WhitespaceTrivia",
                                    "text": " "
                                }
                            ]
                        }
                    },
                    "operatorToken": {
                        "kind": "EqualsToken",
                        "fullStart": 788,
                        "fullEnd": 790,
                        "start": 788,
                        "end": 789,
                        "fullWidth": 2,
                        "width": 1,
                        "text": "=",
                        "value": "=",
                        "valueText": "=",
                        "hasTrailingTrivia": true,
                        "trailingTrivia": [
                            {
                                "kind": "WhitespaceTrivia",
                                "text": " "
                            }
                        ]
                    },
                    "right": {
                        "kind": "MemberAccessExpression",
                        "fullStart": 790,
                        "fullEnd": 812,
                        "start": 790,
                        "end": 812,
                        "fullWidth": 22,
                        "width": 22,
                        "expression": {
                            "kind": "MemberAccessExpression",
                            "fullStart": 790,
                            "fullEnd": 806,
                            "start": 790,
                            "end": 806,
                            "fullWidth": 16,
                            "width": 16,
                            "expression": {
                                "kind": "IdentifierName",
                                "fullStart": 790,
                                "fullEnd": 796,
                                "start": 790,
                                "end": 796,
                                "fullWidth": 6,
                                "width": 6,
                                "text": "String",
                                "value": "String",
                                "valueText": "String"
                            },
                            "dotToken": {
                                "kind": "DotToken",
                                "fullStart": 796,
                                "fullEnd": 797,
                                "start": 796,
                                "end": 797,
                                "fullWidth": 1,
                                "width": 1,
                                "text": ".",
                                "value": ".",
                                "valueText": "."
                            },
                            "name": {
                                "kind": "IdentifierName",
                                "fullStart": 797,
                                "fullEnd": 806,
                                "start": 797,
                                "end": 806,
                                "fullWidth": 9,
                                "width": 9,
                                "text": "prototype",
                                "value": "prototype",
                                "valueText": "prototype"
                            }
                        },
                        "dotToken": {
                            "kind": "DotToken",
                            "fullStart": 806,
                            "fullEnd": 807,
                            "start": 806,
                            "end": 807,
                            "fullWidth": 1,
                            "width": 1,
                            "text": ".",
                            "value": ".",
                            "valueText": "."
                        },
                        "name": {
                            "kind": "IdentifierName",
                            "fullStart": 807,
                            "fullEnd": 812,
                            "start": 807,
                            "end": 812,
                            "fullWidth": 5,
                            "width": 5,
                            "text": "split",
                            "value": "split",
                            "valueText": "split"
                        }
                    }
                },
                "semicolonToken": {
                    "kind": "SemicolonToken",
                    "fullStart": 812,
                    "fullEnd": 814,
                    "start": 812,
                    "end": 813,
                    "fullWidth": 2,
                    "width": 1,
                    "text": ";",
                    "value": ";",
                    "valueText": ";",
                    "hasTrailingTrivia": true,
                    "hasTrailingNewLine": true,
                    "trailingTrivia": [
                        {
                            "kind": "NewLineTrivia",
                            "text": "\n"
                        }
                    ]
                }
            },
            {
                "kind": "VariableStatement",
                "fullStart": 814,
                "fullEnd": 857,
                "start": 815,
                "end": 856,
                "fullWidth": 43,
                "width": 41,
                "modifiers": [],
                "variableDeclaration": {
                    "kind": "VariableDeclaration",
                    "fullStart": 814,
                    "fullEnd": 855,
                    "start": 815,
                    "end": 855,
                    "fullWidth": 41,
                    "width": 40,
                    "varKeyword": {
                        "kind": "VarKeyword",
                        "fullStart": 814,
                        "fullEnd": 819,
                        "start": 815,
                        "end": 818,
                        "fullWidth": 5,
                        "width": 3,
                        "text": "var",
                        "value": "var",
                        "valueText": "var",
                        "hasLeadingTrivia": true,
                        "hasLeadingNewLine": true,
                        "hasTrailingTrivia": true,
                        "leadingTrivia": [
                            {
                                "kind": "NewLineTrivia",
                                "text": "\n"
                            }
                        ],
                        "trailingTrivia": [
                            {
                                "kind": "WhitespaceTrivia",
                                "text": " "
                            }
                        ]
                    },
                    "variableDeclarators": [
                        {
                            "kind": "VariableDeclarator",
                            "fullStart": 819,
                            "fullEnd": 855,
                            "start": 819,
                            "end": 855,
                            "fullWidth": 36,
<<<<<<< HEAD
                            "width": 36,
                            "identifier": {
=======
                            "propertyName": {
>>>>>>> 85e84683
                                "kind": "IdentifierName",
                                "fullStart": 819,
                                "fullEnd": 827,
                                "start": 819,
                                "end": 826,
                                "fullWidth": 8,
                                "width": 7,
                                "text": "__split",
                                "value": "__split",
                                "valueText": "__split",
                                "hasTrailingTrivia": true,
                                "trailingTrivia": [
                                    {
                                        "kind": "WhitespaceTrivia",
                                        "text": " "
                                    }
                                ]
                            },
                            "equalsValueClause": {
                                "kind": "EqualsValueClause",
                                "fullStart": 827,
                                "fullEnd": 855,
                                "start": 827,
                                "end": 855,
                                "fullWidth": 28,
                                "width": 28,
                                "equalsToken": {
                                    "kind": "EqualsToken",
                                    "fullStart": 827,
                                    "fullEnd": 829,
                                    "start": 827,
                                    "end": 828,
                                    "fullWidth": 2,
                                    "width": 1,
                                    "text": "=",
                                    "value": "=",
                                    "valueText": "=",
                                    "hasTrailingTrivia": true,
                                    "trailingTrivia": [
                                        {
                                            "kind": "WhitespaceTrivia",
                                            "text": " "
                                        }
                                    ]
                                },
                                "value": {
                                    "kind": "InvocationExpression",
                                    "fullStart": 829,
                                    "fullEnd": 855,
                                    "start": 829,
                                    "end": 855,
                                    "fullWidth": 26,
                                    "width": 26,
                                    "expression": {
                                        "kind": "MemberAccessExpression",
                                        "fullStart": 829,
                                        "fullEnd": 845,
                                        "start": 829,
                                        "end": 845,
                                        "fullWidth": 16,
                                        "width": 16,
                                        "expression": {
                                            "kind": "IdentifierName",
                                            "fullStart": 829,
                                            "fullEnd": 839,
                                            "start": 829,
                                            "end": 839,
                                            "fullWidth": 10,
                                            "width": 10,
                                            "text": "__instance",
                                            "value": "__instance",
                                            "valueText": "__instance"
                                        },
                                        "dotToken": {
                                            "kind": "DotToken",
                                            "fullStart": 839,
                                            "fullEnd": 840,
                                            "start": 839,
                                            "end": 840,
                                            "fullWidth": 1,
                                            "width": 1,
                                            "text": ".",
                                            "value": ".",
                                            "valueText": "."
                                        },
                                        "name": {
                                            "kind": "IdentifierName",
                                            "fullStart": 840,
                                            "fullEnd": 845,
                                            "start": 840,
                                            "end": 845,
                                            "fullWidth": 5,
                                            "width": 5,
                                            "text": "split",
                                            "value": "split",
                                            "valueText": "split"
                                        }
                                    },
                                    "argumentList": {
                                        "kind": "ArgumentList",
                                        "fullStart": 845,
                                        "fullEnd": 855,
                                        "start": 845,
                                        "end": 855,
                                        "fullWidth": 10,
                                        "width": 10,
                                        "openParenToken": {
                                            "kind": "OpenParenToken",
                                            "fullStart": 845,
                                            "fullEnd": 846,
                                            "start": 845,
                                            "end": 846,
                                            "fullWidth": 1,
                                            "width": 1,
                                            "text": "(",
                                            "value": "(",
                                            "valueText": "("
                                        },
                                        "arguments": [
                                            {
                                                "kind": "NumericLiteral",
                                                "fullStart": 846,
                                                "fullEnd": 847,
                                                "start": 846,
                                                "end": 847,
                                                "fullWidth": 1,
                                                "width": 1,
                                                "text": "1",
                                                "value": 1,
                                                "valueText": "1"
                                            },
                                            {
                                                "kind": "CommaToken",
                                                "fullStart": 847,
                                                "fullEnd": 848,
                                                "start": 847,
                                                "end": 848,
                                                "fullWidth": 1,
                                                "width": 1,
                                                "text": ",",
                                                "value": ",",
                                                "valueText": ","
                                            },
                                            {
                                                "kind": "VoidExpression",
                                                "fullStart": 848,
                                                "fullEnd": 854,
                                                "start": 848,
                                                "end": 854,
                                                "fullWidth": 6,
                                                "width": 6,
                                                "voidKeyword": {
                                                    "kind": "VoidKeyword",
                                                    "fullStart": 848,
                                                    "fullEnd": 853,
                                                    "start": 848,
                                                    "end": 852,
                                                    "fullWidth": 5,
                                                    "width": 4,
                                                    "text": "void",
                                                    "value": "void",
                                                    "valueText": "void",
                                                    "hasTrailingTrivia": true,
                                                    "trailingTrivia": [
                                                        {
                                                            "kind": "WhitespaceTrivia",
                                                            "text": " "
                                                        }
                                                    ]
                                                },
                                                "expression": {
                                                    "kind": "NumericLiteral",
                                                    "fullStart": 853,
                                                    "fullEnd": 854,
                                                    "start": 853,
                                                    "end": 854,
                                                    "fullWidth": 1,
                                                    "width": 1,
                                                    "text": "0",
                                                    "value": 0,
                                                    "valueText": "0"
                                                }
                                            }
                                        ],
                                        "closeParenToken": {
                                            "kind": "CloseParenToken",
                                            "fullStart": 854,
                                            "fullEnd": 855,
                                            "start": 854,
                                            "end": 855,
                                            "fullWidth": 1,
                                            "width": 1,
                                            "text": ")",
                                            "value": ")",
                                            "valueText": ")"
                                        }
                                    }
                                }
                            }
                        }
                    ]
                },
                "semicolonToken": {
                    "kind": "SemicolonToken",
                    "fullStart": 855,
                    "fullEnd": 857,
                    "start": 855,
                    "end": 856,
                    "fullWidth": 2,
                    "width": 1,
                    "text": ";",
                    "value": ";",
                    "valueText": ";",
                    "hasTrailingTrivia": true,
                    "hasTrailingNewLine": true,
                    "trailingTrivia": [
                        {
                            "kind": "NewLineTrivia",
                            "text": "\n"
                        }
                    ]
                }
            },
            {
                "kind": "VariableStatement",
                "fullStart": 857,
                "fullEnd": 915,
                "start": 858,
                "end": 914,
                "fullWidth": 58,
                "width": 56,
                "modifiers": [],
                "variableDeclaration": {
                    "kind": "VariableDeclaration",
                    "fullStart": 857,
                    "fullEnd": 913,
                    "start": 858,
                    "end": 913,
                    "fullWidth": 56,
                    "width": 55,
                    "varKeyword": {
                        "kind": "VarKeyword",
                        "fullStart": 857,
                        "fullEnd": 862,
                        "start": 858,
                        "end": 861,
                        "fullWidth": 5,
                        "width": 3,
                        "text": "var",
                        "value": "var",
                        "valueText": "var",
                        "hasLeadingTrivia": true,
                        "hasLeadingNewLine": true,
                        "hasTrailingTrivia": true,
                        "leadingTrivia": [
                            {
                                "kind": "NewLineTrivia",
                                "text": "\n"
                            }
                        ],
                        "trailingTrivia": [
                            {
                                "kind": "WhitespaceTrivia",
                                "text": " "
                            }
                        ]
                    },
                    "variableDeclarators": [
                        {
                            "kind": "VariableDeclarator",
                            "fullStart": 862,
                            "fullEnd": 913,
                            "start": 862,
                            "end": 913,
                            "fullWidth": 51,
<<<<<<< HEAD
                            "width": 51,
                            "identifier": {
=======
                            "propertyName": {
>>>>>>> 85e84683
                                "kind": "IdentifierName",
                                "fullStart": 862,
                                "fullEnd": 873,
                                "start": 862,
                                "end": 872,
                                "fullWidth": 11,
                                "width": 10,
                                "text": "__expected",
                                "value": "__expected",
                                "valueText": "__expected",
                                "hasTrailingTrivia": true,
                                "trailingTrivia": [
                                    {
                                        "kind": "WhitespaceTrivia",
                                        "text": " "
                                    }
                                ]
                            },
                            "equalsValueClause": {
                                "kind": "EqualsValueClause",
                                "fullStart": 873,
                                "fullEnd": 913,
                                "start": 873,
                                "end": 913,
                                "fullWidth": 40,
                                "width": 40,
                                "equalsToken": {
                                    "kind": "EqualsToken",
                                    "fullStart": 873,
                                    "fullEnd": 875,
                                    "start": 873,
                                    "end": 874,
                                    "fullWidth": 2,
                                    "width": 1,
                                    "text": "=",
                                    "value": "=",
                                    "valueText": "=",
                                    "hasTrailingTrivia": true,
                                    "trailingTrivia": [
                                        {
                                            "kind": "WhitespaceTrivia",
                                            "text": " "
                                        }
                                    ]
                                },
                                "value": {
                                    "kind": "ArrayLiteralExpression",
                                    "fullStart": 875,
                                    "fullEnd": 913,
                                    "start": 875,
                                    "end": 913,
                                    "fullWidth": 38,
                                    "width": 38,
                                    "openBracketToken": {
                                        "kind": "OpenBracketToken",
                                        "fullStart": 875,
                                        "fullEnd": 876,
                                        "start": 875,
                                        "end": 876,
                                        "fullWidth": 1,
                                        "width": 1,
                                        "text": "[",
                                        "value": "[",
                                        "valueText": "["
                                    },
                                    "expressions": [
                                        {
                                            "kind": "StringLiteral",
                                            "fullStart": 876,
                                            "fullEnd": 878,
                                            "start": 876,
                                            "end": 878,
                                            "fullWidth": 2,
                                            "width": 2,
                                            "text": "\"\"",
                                            "value": "",
                                            "valueText": ""
                                        },
                                        {
                                            "kind": "CommaToken",
                                            "fullStart": 878,
                                            "fullEnd": 879,
                                            "start": 878,
                                            "end": 879,
                                            "fullWidth": 1,
                                            "width": 1,
                                            "text": ",",
                                            "value": ",",
                                            "valueText": ","
                                        },
                                        {
                                            "kind": "StringLiteral",
                                            "fullStart": 879,
                                            "fullEnd": 883,
                                            "start": 879,
                                            "end": 883,
                                            "fullWidth": 4,
                                            "width": 4,
                                            "text": "\"00\"",
                                            "value": "00",
                                            "valueText": "00"
                                        },
                                        {
                                            "kind": "CommaToken",
                                            "fullStart": 883,
                                            "fullEnd": 884,
                                            "start": 883,
                                            "end": 884,
                                            "fullWidth": 1,
                                            "width": 1,
                                            "text": ",",
                                            "value": ",",
                                            "valueText": ","
                                        },
                                        {
                                            "kind": "StringLiteral",
                                            "fullStart": 884,
                                            "fullEnd": 886,
                                            "start": 884,
                                            "end": 886,
                                            "fullWidth": 2,
                                            "width": 2,
                                            "text": "\"\"",
                                            "value": "",
                                            "valueText": ""
                                        },
                                        {
                                            "kind": "CommaToken",
                                            "fullStart": 886,
                                            "fullEnd": 887,
                                            "start": 886,
                                            "end": 887,
                                            "fullWidth": 1,
                                            "width": 1,
                                            "text": ",",
                                            "value": ",",
                                            "valueText": ","
                                        },
                                        {
                                            "kind": "StringLiteral",
                                            "fullStart": 887,
                                            "fullEnd": 889,
                                            "start": 887,
                                            "end": 889,
                                            "fullWidth": 2,
                                            "width": 2,
                                            "text": "\"\"",
                                            "value": "",
                                            "valueText": ""
                                        },
                                        {
                                            "kind": "CommaToken",
                                            "fullStart": 889,
                                            "fullEnd": 890,
                                            "start": 889,
                                            "end": 890,
                                            "fullWidth": 1,
                                            "width": 1,
                                            "text": ",",
                                            "value": ",",
                                            "valueText": ","
                                        },
                                        {
                                            "kind": "StringLiteral",
                                            "fullStart": 890,
                                            "fullEnd": 892,
                                            "start": 890,
                                            "end": 892,
                                            "fullWidth": 2,
                                            "width": 2,
                                            "text": "\"\"",
                                            "value": "",
                                            "valueText": ""
                                        },
                                        {
                                            "kind": "CommaToken",
                                            "fullStart": 892,
                                            "fullEnd": 893,
                                            "start": 892,
                                            "end": 893,
                                            "fullWidth": 1,
                                            "width": 1,
                                            "text": ",",
                                            "value": ",",
                                            "valueText": ","
                                        },
                                        {
                                            "kind": "StringLiteral",
                                            "fullStart": 893,
                                            "fullEnd": 897,
                                            "start": 893,
                                            "end": 897,
                                            "fullWidth": 4,
                                            "width": 4,
                                            "text": "\"22\"",
                                            "value": "22",
                                            "valueText": "22"
                                        },
                                        {
                                            "kind": "CommaToken",
                                            "fullStart": 897,
                                            "fullEnd": 898,
                                            "start": 897,
                                            "end": 898,
                                            "fullWidth": 1,
                                            "width": 1,
                                            "text": ",",
                                            "value": ",",
                                            "valueText": ","
                                        },
                                        {
                                            "kind": "StringLiteral",
                                            "fullStart": 898,
                                            "fullEnd": 902,
                                            "start": 898,
                                            "end": 902,
                                            "fullWidth": 4,
                                            "width": 4,
                                            "text": "\"33\"",
                                            "value": "33",
                                            "valueText": "33"
                                        },
                                        {
                                            "kind": "CommaToken",
                                            "fullStart": 902,
                                            "fullEnd": 903,
                                            "start": 902,
                                            "end": 903,
                                            "fullWidth": 1,
                                            "width": 1,
                                            "text": ",",
                                            "value": ",",
                                            "valueText": ","
                                        },
                                        {
                                            "kind": "StringLiteral",
                                            "fullStart": 903,
                                            "fullEnd": 907,
                                            "start": 903,
                                            "end": 907,
                                            "fullWidth": 4,
                                            "width": 4,
                                            "text": "\"44\"",
                                            "value": "44",
                                            "valueText": "44"
                                        },
                                        {
                                            "kind": "CommaToken",
                                            "fullStart": 907,
                                            "fullEnd": 908,
                                            "start": 907,
                                            "end": 908,
                                            "fullWidth": 1,
                                            "width": 1,
                                            "text": ",",
                                            "value": ",",
                                            "valueText": ","
                                        },
                                        {
                                            "kind": "StringLiteral",
                                            "fullStart": 908,
                                            "fullEnd": 912,
                                            "start": 908,
                                            "end": 912,
                                            "fullWidth": 4,
                                            "width": 4,
                                            "text": "\"60\"",
                                            "value": "60",
                                            "valueText": "60"
                                        }
                                    ],
                                    "closeBracketToken": {
                                        "kind": "CloseBracketToken",
                                        "fullStart": 912,
                                        "fullEnd": 913,
                                        "start": 912,
                                        "end": 913,
                                        "fullWidth": 1,
                                        "width": 1,
                                        "text": "]",
                                        "value": "]",
                                        "valueText": "]"
                                    }
                                }
                            }
                        }
                    ]
                },
                "semicolonToken": {
                    "kind": "SemicolonToken",
                    "fullStart": 913,
                    "fullEnd": 915,
                    "start": 913,
                    "end": 914,
                    "fullWidth": 2,
                    "width": 1,
                    "text": ";",
                    "value": ";",
                    "valueText": ";",
                    "hasTrailingTrivia": true,
                    "hasTrailingNewLine": true,
                    "trailingTrivia": [
                        {
                            "kind": "NewLineTrivia",
                            "text": "\n"
                        }
                    ]
                }
            },
            {
                "kind": "IfStatement",
                "fullStart": 915,
                "fullEnd": 1122,
                "start": 1005,
                "end": 1121,
                "fullWidth": 207,
                "width": 116,
                "isIncrementallyUnusable": true,
                "ifKeyword": {
                    "kind": "IfKeyword",
                    "fullStart": 915,
                    "fullEnd": 1008,
                    "start": 1005,
                    "end": 1007,
                    "fullWidth": 93,
                    "width": 2,
                    "text": "if",
                    "value": "if",
                    "valueText": "if",
                    "hasLeadingTrivia": true,
                    "hasLeadingComment": true,
                    "hasLeadingNewLine": true,
                    "hasTrailingTrivia": true,
                    "leadingTrivia": [
                        {
                            "kind": "NewLineTrivia",
                            "text": "\n"
                        },
                        {
                            "kind": "SingleLineCommentTrivia",
                            "text": "//////////////////////////////////////////////////////////////////////////////"
                        },
                        {
                            "kind": "NewLineTrivia",
                            "text": "\n"
                        },
                        {
                            "kind": "SingleLineCommentTrivia",
                            "text": "//CHECK#1"
                        },
                        {
                            "kind": "NewLineTrivia",
                            "text": "\n"
                        }
                    ],
                    "trailingTrivia": [
                        {
                            "kind": "WhitespaceTrivia",
                            "text": " "
                        }
                    ]
                },
                "openParenToken": {
                    "kind": "OpenParenToken",
                    "fullStart": 1008,
                    "fullEnd": 1009,
                    "start": 1008,
                    "end": 1009,
                    "fullWidth": 1,
                    "width": 1,
                    "text": "(",
                    "value": "(",
                    "valueText": "("
                },
                "condition": {
                    "kind": "NotEqualsExpression",
                    "fullStart": 1009,
                    "fullEnd": 1038,
                    "start": 1009,
                    "end": 1038,
                    "fullWidth": 29,
                    "width": 29,
                    "isIncrementallyUnusable": true,
                    "left": {
                        "kind": "MemberAccessExpression",
                        "fullStart": 1009,
                        "fullEnd": 1029,
                        "start": 1009,
                        "end": 1028,
                        "fullWidth": 20,
                        "width": 19,
                        "isIncrementallyUnusable": true,
                        "expression": {
                            "kind": "IdentifierName",
                            "fullStart": 1009,
                            "fullEnd": 1016,
                            "start": 1009,
                            "end": 1016,
                            "fullWidth": 7,
                            "width": 7,
                            "text": "__split",
                            "value": "__split",
                            "valueText": "__split"
                        },
                        "dotToken": {
                            "kind": "DotToken",
                            "fullStart": 1016,
                            "fullEnd": 1017,
                            "start": 1016,
                            "end": 1017,
                            "fullWidth": 1,
                            "width": 1,
                            "text": ".",
                            "value": ".",
                            "valueText": "."
                        },
                        "name": {
                            "kind": "IdentifierName",
                            "fullStart": 1017,
                            "fullEnd": 1029,
                            "start": 1017,
                            "end": 1028,
                            "fullWidth": 12,
                            "width": 11,
                            "text": "constructor",
                            "value": "constructor",
                            "valueText": "constructor",
                            "hasTrailingTrivia": true,
                            "trailingTrivia": [
                                {
                                    "kind": "WhitespaceTrivia",
                                    "text": " "
                                }
                            ]
                        }
                    },
                    "operatorToken": {
                        "kind": "ExclamationEqualsEqualsToken",
                        "fullStart": 1029,
                        "fullEnd": 1033,
                        "start": 1029,
                        "end": 1032,
                        "fullWidth": 4,
                        "width": 3,
                        "text": "!==",
                        "value": "!==",
                        "valueText": "!==",
                        "hasTrailingTrivia": true,
                        "trailingTrivia": [
                            {
                                "kind": "WhitespaceTrivia",
                                "text": " "
                            }
                        ]
                    },
                    "right": {
                        "kind": "IdentifierName",
                        "fullStart": 1033,
                        "fullEnd": 1038,
                        "start": 1033,
                        "end": 1038,
                        "fullWidth": 5,
                        "width": 5,
                        "text": "Array",
                        "value": "Array",
                        "valueText": "Array"
                    }
                },
                "closeParenToken": {
                    "kind": "CloseParenToken",
                    "fullStart": 1038,
                    "fullEnd": 1040,
                    "start": 1038,
                    "end": 1039,
                    "fullWidth": 2,
                    "width": 1,
                    "text": ")",
                    "value": ")",
                    "valueText": ")",
                    "hasTrailingTrivia": true,
                    "trailingTrivia": [
                        {
                            "kind": "WhitespaceTrivia",
                            "text": " "
                        }
                    ]
                },
                "statement": {
                    "kind": "Block",
                    "fullStart": 1040,
                    "fullEnd": 1122,
                    "start": 1040,
                    "end": 1121,
                    "fullWidth": 82,
                    "width": 81,
                    "isIncrementallyUnusable": true,
                    "openBraceToken": {
                        "kind": "OpenBraceToken",
                        "fullStart": 1040,
                        "fullEnd": 1042,
                        "start": 1040,
                        "end": 1041,
                        "fullWidth": 2,
                        "width": 1,
                        "text": "{",
                        "value": "{",
                        "valueText": "{",
                        "hasTrailingTrivia": true,
                        "hasTrailingNewLine": true,
                        "trailingTrivia": [
                            {
                                "kind": "NewLineTrivia",
                                "text": "\n"
                            }
                        ]
                    },
                    "statements": [
                        {
                            "kind": "ExpressionStatement",
                            "fullStart": 1042,
                            "fullEnd": 1120,
                            "start": 1044,
                            "end": 1119,
                            "fullWidth": 78,
                            "width": 75,
                            "isIncrementallyUnusable": true,
                            "expression": {
                                "kind": "InvocationExpression",
                                "fullStart": 1042,
                                "fullEnd": 1118,
                                "start": 1044,
                                "end": 1118,
                                "fullWidth": 76,
                                "width": 74,
                                "isIncrementallyUnusable": true,
                                "expression": {
                                    "kind": "IdentifierName",
                                    "fullStart": 1042,
                                    "fullEnd": 1050,
                                    "start": 1044,
                                    "end": 1050,
                                    "fullWidth": 8,
                                    "width": 6,
                                    "text": "$ERROR",
                                    "value": "$ERROR",
                                    "valueText": "$ERROR",
                                    "hasLeadingTrivia": true,
                                    "leadingTrivia": [
                                        {
                                            "kind": "WhitespaceTrivia",
                                            "text": "  "
                                        }
                                    ]
                                },
                                "argumentList": {
                                    "kind": "ArgumentList",
                                    "fullStart": 1050,
                                    "fullEnd": 1118,
                                    "start": 1050,
                                    "end": 1118,
                                    "fullWidth": 68,
                                    "width": 68,
                                    "isIncrementallyUnusable": true,
                                    "openParenToken": {
                                        "kind": "OpenParenToken",
                                        "fullStart": 1050,
                                        "fullEnd": 1051,
                                        "start": 1050,
                                        "end": 1051,
                                        "fullWidth": 1,
                                        "width": 1,
                                        "text": "(",
                                        "value": "(",
                                        "valueText": "("
                                    },
                                    "arguments": [
                                        {
                                            "kind": "AddExpression",
                                            "fullStart": 1051,
                                            "fullEnd": 1117,
                                            "start": 1051,
                                            "end": 1116,
                                            "fullWidth": 66,
                                            "width": 65,
                                            "isIncrementallyUnusable": true,
                                            "left": {
                                                "kind": "StringLiteral",
                                                "fullStart": 1051,
                                                "fullEnd": 1096,
                                                "start": 1051,
                                                "end": 1096,
                                                "fullWidth": 45,
                                                "width": 45,
                                                "text": "'#1: __split.constructor === Array. Actual: '",
                                                "value": "#1: __split.constructor === Array. Actual: ",
                                                "valueText": "#1: __split.constructor === Array. Actual: "
                                            },
                                            "operatorToken": {
                                                "kind": "PlusToken",
                                                "fullStart": 1096,
                                                "fullEnd": 1097,
                                                "start": 1096,
                                                "end": 1097,
                                                "fullWidth": 1,
                                                "width": 1,
                                                "text": "+",
                                                "value": "+",
                                                "valueText": "+"
                                            },
                                            "right": {
                                                "kind": "MemberAccessExpression",
                                                "fullStart": 1097,
                                                "fullEnd": 1117,
                                                "start": 1097,
                                                "end": 1116,
                                                "fullWidth": 20,
                                                "width": 19,
                                                "isIncrementallyUnusable": true,
                                                "expression": {
                                                    "kind": "IdentifierName",
                                                    "fullStart": 1097,
                                                    "fullEnd": 1104,
                                                    "start": 1097,
                                                    "end": 1104,
                                                    "fullWidth": 7,
                                                    "width": 7,
                                                    "text": "__split",
                                                    "value": "__split",
                                                    "valueText": "__split"
                                                },
                                                "dotToken": {
                                                    "kind": "DotToken",
                                                    "fullStart": 1104,
                                                    "fullEnd": 1105,
                                                    "start": 1104,
                                                    "end": 1105,
                                                    "fullWidth": 1,
                                                    "width": 1,
                                                    "text": ".",
                                                    "value": ".",
                                                    "valueText": "."
                                                },
                                                "name": {
                                                    "kind": "IdentifierName",
                                                    "fullStart": 1105,
                                                    "fullEnd": 1117,
                                                    "start": 1105,
                                                    "end": 1116,
                                                    "fullWidth": 12,
                                                    "width": 11,
                                                    "text": "constructor",
                                                    "value": "constructor",
                                                    "valueText": "constructor",
                                                    "hasTrailingTrivia": true,
                                                    "trailingTrivia": [
                                                        {
                                                            "kind": "WhitespaceTrivia",
                                                            "text": " "
                                                        }
                                                    ]
                                                }
                                            }
                                        }
                                    ],
                                    "closeParenToken": {
                                        "kind": "CloseParenToken",
                                        "fullStart": 1117,
                                        "fullEnd": 1118,
                                        "start": 1117,
                                        "end": 1118,
                                        "fullWidth": 1,
                                        "width": 1,
                                        "text": ")",
                                        "value": ")",
                                        "valueText": ")"
                                    }
                                }
                            },
                            "semicolonToken": {
                                "kind": "SemicolonToken",
                                "fullStart": 1118,
                                "fullEnd": 1120,
                                "start": 1118,
                                "end": 1119,
                                "fullWidth": 2,
                                "width": 1,
                                "text": ";",
                                "value": ";",
                                "valueText": ";",
                                "hasTrailingTrivia": true,
                                "hasTrailingNewLine": true,
                                "trailingTrivia": [
                                    {
                                        "kind": "NewLineTrivia",
                                        "text": "\n"
                                    }
                                ]
                            }
                        }
                    ],
                    "closeBraceToken": {
                        "kind": "CloseBraceToken",
                        "fullStart": 1120,
                        "fullEnd": 1122,
                        "start": 1120,
                        "end": 1121,
                        "fullWidth": 2,
                        "width": 1,
                        "text": "}",
                        "value": "}",
                        "valueText": "}",
                        "hasTrailingTrivia": true,
                        "hasTrailingNewLine": true,
                        "trailingTrivia": [
                            {
                                "kind": "NewLineTrivia",
                                "text": "\n"
                            }
                        ]
                    }
                }
            },
            {
                "kind": "IfStatement",
                "fullStart": 1122,
                "fullEnd": 1420,
                "start": 1294,
                "end": 1419,
                "fullWidth": 298,
                "width": 125,
                "ifKeyword": {
                    "kind": "IfKeyword",
                    "fullStart": 1122,
                    "fullEnd": 1297,
                    "start": 1294,
                    "end": 1296,
                    "fullWidth": 175,
                    "width": 2,
                    "text": "if",
                    "value": "if",
                    "valueText": "if",
                    "hasLeadingTrivia": true,
                    "hasLeadingComment": true,
                    "hasLeadingNewLine": true,
                    "hasTrailingTrivia": true,
                    "leadingTrivia": [
                        {
                            "kind": "SingleLineCommentTrivia",
                            "text": "//"
                        },
                        {
                            "kind": "NewLineTrivia",
                            "text": "\n"
                        },
                        {
                            "kind": "SingleLineCommentTrivia",
                            "text": "//////////////////////////////////////////////////////////////////////////////"
                        },
                        {
                            "kind": "NewLineTrivia",
                            "text": "\n"
                        },
                        {
                            "kind": "NewLineTrivia",
                            "text": "\n"
                        },
                        {
                            "kind": "SingleLineCommentTrivia",
                            "text": "//////////////////////////////////////////////////////////////////////////////"
                        },
                        {
                            "kind": "NewLineTrivia",
                            "text": "\n"
                        },
                        {
                            "kind": "SingleLineCommentTrivia",
                            "text": "//CHECK#2"
                        },
                        {
                            "kind": "NewLineTrivia",
                            "text": "\n"
                        }
                    ],
                    "trailingTrivia": [
                        {
                            "kind": "WhitespaceTrivia",
                            "text": " "
                        }
                    ]
                },
                "openParenToken": {
                    "kind": "OpenParenToken",
                    "fullStart": 1297,
                    "fullEnd": 1298,
                    "start": 1297,
                    "end": 1298,
                    "fullWidth": 1,
                    "width": 1,
                    "text": "(",
                    "value": "(",
                    "valueText": "("
                },
                "condition": {
                    "kind": "NotEqualsExpression",
                    "fullStart": 1298,
                    "fullEnd": 1334,
                    "start": 1298,
                    "end": 1334,
                    "fullWidth": 36,
                    "width": 36,
                    "left": {
                        "kind": "MemberAccessExpression",
                        "fullStart": 1298,
                        "fullEnd": 1313,
                        "start": 1298,
                        "end": 1312,
                        "fullWidth": 15,
                        "width": 14,
                        "expression": {
                            "kind": "IdentifierName",
                            "fullStart": 1298,
                            "fullEnd": 1305,
                            "start": 1298,
                            "end": 1305,
                            "fullWidth": 7,
                            "width": 7,
                            "text": "__split",
                            "value": "__split",
                            "valueText": "__split"
                        },
                        "dotToken": {
                            "kind": "DotToken",
                            "fullStart": 1305,
                            "fullEnd": 1306,
                            "start": 1305,
                            "end": 1306,
                            "fullWidth": 1,
                            "width": 1,
                            "text": ".",
                            "value": ".",
                            "valueText": "."
                        },
                        "name": {
                            "kind": "IdentifierName",
                            "fullStart": 1306,
                            "fullEnd": 1313,
                            "start": 1306,
                            "end": 1312,
                            "fullWidth": 7,
                            "width": 6,
                            "text": "length",
                            "value": "length",
                            "valueText": "length",
                            "hasTrailingTrivia": true,
                            "trailingTrivia": [
                                {
                                    "kind": "WhitespaceTrivia",
                                    "text": " "
                                }
                            ]
                        }
                    },
                    "operatorToken": {
                        "kind": "ExclamationEqualsEqualsToken",
                        "fullStart": 1313,
                        "fullEnd": 1317,
                        "start": 1313,
                        "end": 1316,
                        "fullWidth": 4,
                        "width": 3,
                        "text": "!==",
                        "value": "!==",
                        "valueText": "!==",
                        "hasTrailingTrivia": true,
                        "trailingTrivia": [
                            {
                                "kind": "WhitespaceTrivia",
                                "text": " "
                            }
                        ]
                    },
                    "right": {
                        "kind": "MemberAccessExpression",
                        "fullStart": 1317,
                        "fullEnd": 1334,
                        "start": 1317,
                        "end": 1334,
                        "fullWidth": 17,
                        "width": 17,
                        "expression": {
                            "kind": "IdentifierName",
                            "fullStart": 1317,
                            "fullEnd": 1327,
                            "start": 1317,
                            "end": 1327,
                            "fullWidth": 10,
                            "width": 10,
                            "text": "__expected",
                            "value": "__expected",
                            "valueText": "__expected"
                        },
                        "dotToken": {
                            "kind": "DotToken",
                            "fullStart": 1327,
                            "fullEnd": 1328,
                            "start": 1327,
                            "end": 1328,
                            "fullWidth": 1,
                            "width": 1,
                            "text": ".",
                            "value": ".",
                            "valueText": "."
                        },
                        "name": {
                            "kind": "IdentifierName",
                            "fullStart": 1328,
                            "fullEnd": 1334,
                            "start": 1328,
                            "end": 1334,
                            "fullWidth": 6,
                            "width": 6,
                            "text": "length",
                            "value": "length",
                            "valueText": "length"
                        }
                    }
                },
                "closeParenToken": {
                    "kind": "CloseParenToken",
                    "fullStart": 1334,
                    "fullEnd": 1336,
                    "start": 1334,
                    "end": 1335,
                    "fullWidth": 2,
                    "width": 1,
                    "text": ")",
                    "value": ")",
                    "valueText": ")",
                    "hasTrailingTrivia": true,
                    "trailingTrivia": [
                        {
                            "kind": "WhitespaceTrivia",
                            "text": " "
                        }
                    ]
                },
                "statement": {
                    "kind": "Block",
                    "fullStart": 1336,
                    "fullEnd": 1420,
                    "start": 1336,
                    "end": 1419,
                    "fullWidth": 84,
                    "width": 83,
                    "openBraceToken": {
                        "kind": "OpenBraceToken",
                        "fullStart": 1336,
                        "fullEnd": 1338,
                        "start": 1336,
                        "end": 1337,
                        "fullWidth": 2,
                        "width": 1,
                        "text": "{",
                        "value": "{",
                        "valueText": "{",
                        "hasTrailingTrivia": true,
                        "hasTrailingNewLine": true,
                        "trailingTrivia": [
                            {
                                "kind": "NewLineTrivia",
                                "text": "\n"
                            }
                        ]
                    },
                    "statements": [
                        {
                            "kind": "ExpressionStatement",
                            "fullStart": 1338,
                            "fullEnd": 1418,
                            "start": 1340,
                            "end": 1417,
                            "fullWidth": 80,
                            "width": 77,
                            "expression": {
                                "kind": "InvocationExpression",
                                "fullStart": 1338,
                                "fullEnd": 1416,
                                "start": 1340,
                                "end": 1416,
                                "fullWidth": 78,
                                "width": 76,
                                "expression": {
                                    "kind": "IdentifierName",
                                    "fullStart": 1338,
                                    "fullEnd": 1346,
                                    "start": 1340,
                                    "end": 1346,
                                    "fullWidth": 8,
                                    "width": 6,
                                    "text": "$ERROR",
                                    "value": "$ERROR",
                                    "valueText": "$ERROR",
                                    "hasLeadingTrivia": true,
                                    "leadingTrivia": [
                                        {
                                            "kind": "WhitespaceTrivia",
                                            "text": "  "
                                        }
                                    ]
                                },
                                "argumentList": {
                                    "kind": "ArgumentList",
                                    "fullStart": 1346,
                                    "fullEnd": 1416,
                                    "start": 1346,
                                    "end": 1416,
                                    "fullWidth": 70,
                                    "width": 70,
                                    "openParenToken": {
                                        "kind": "OpenParenToken",
                                        "fullStart": 1346,
                                        "fullEnd": 1347,
                                        "start": 1346,
                                        "end": 1347,
                                        "fullWidth": 1,
                                        "width": 1,
                                        "text": "(",
                                        "value": "(",
                                        "valueText": "("
                                    },
                                    "arguments": [
                                        {
                                            "kind": "AddExpression",
                                            "fullStart": 1347,
                                            "fullEnd": 1415,
                                            "start": 1347,
                                            "end": 1414,
                                            "fullWidth": 68,
                                            "width": 67,
                                            "left": {
                                                "kind": "StringLiteral",
                                                "fullStart": 1347,
                                                "fullEnd": 1399,
                                                "start": 1347,
                                                "end": 1399,
                                                "fullWidth": 52,
                                                "width": 52,
                                                "text": "'#2: __split.length === __expected.length. Actual: '",
                                                "value": "#2: __split.length === __expected.length. Actual: ",
                                                "valueText": "#2: __split.length === __expected.length. Actual: "
                                            },
                                            "operatorToken": {
                                                "kind": "PlusToken",
                                                "fullStart": 1399,
                                                "fullEnd": 1400,
                                                "start": 1399,
                                                "end": 1400,
                                                "fullWidth": 1,
                                                "width": 1,
                                                "text": "+",
                                                "value": "+",
                                                "valueText": "+"
                                            },
                                            "right": {
                                                "kind": "MemberAccessExpression",
                                                "fullStart": 1400,
                                                "fullEnd": 1415,
                                                "start": 1400,
                                                "end": 1414,
                                                "fullWidth": 15,
                                                "width": 14,
                                                "expression": {
                                                    "kind": "IdentifierName",
                                                    "fullStart": 1400,
                                                    "fullEnd": 1407,
                                                    "start": 1400,
                                                    "end": 1407,
                                                    "fullWidth": 7,
                                                    "width": 7,
                                                    "text": "__split",
                                                    "value": "__split",
                                                    "valueText": "__split"
                                                },
                                                "dotToken": {
                                                    "kind": "DotToken",
                                                    "fullStart": 1407,
                                                    "fullEnd": 1408,
                                                    "start": 1407,
                                                    "end": 1408,
                                                    "fullWidth": 1,
                                                    "width": 1,
                                                    "text": ".",
                                                    "value": ".",
                                                    "valueText": "."
                                                },
                                                "name": {
                                                    "kind": "IdentifierName",
                                                    "fullStart": 1408,
                                                    "fullEnd": 1415,
                                                    "start": 1408,
                                                    "end": 1414,
                                                    "fullWidth": 7,
                                                    "width": 6,
                                                    "text": "length",
                                                    "value": "length",
                                                    "valueText": "length",
                                                    "hasTrailingTrivia": true,
                                                    "trailingTrivia": [
                                                        {
                                                            "kind": "WhitespaceTrivia",
                                                            "text": " "
                                                        }
                                                    ]
                                                }
                                            }
                                        }
                                    ],
                                    "closeParenToken": {
                                        "kind": "CloseParenToken",
                                        "fullStart": 1415,
                                        "fullEnd": 1416,
                                        "start": 1415,
                                        "end": 1416,
                                        "fullWidth": 1,
                                        "width": 1,
                                        "text": ")",
                                        "value": ")",
                                        "valueText": ")"
                                    }
                                }
                            },
                            "semicolonToken": {
                                "kind": "SemicolonToken",
                                "fullStart": 1416,
                                "fullEnd": 1418,
                                "start": 1416,
                                "end": 1417,
                                "fullWidth": 2,
                                "width": 1,
                                "text": ";",
                                "value": ";",
                                "valueText": ";",
                                "hasTrailingTrivia": true,
                                "hasTrailingNewLine": true,
                                "trailingTrivia": [
                                    {
                                        "kind": "NewLineTrivia",
                                        "text": "\n"
                                    }
                                ]
                            }
                        }
                    ],
                    "closeBraceToken": {
                        "kind": "CloseBraceToken",
                        "fullStart": 1418,
                        "fullEnd": 1420,
                        "start": 1418,
                        "end": 1419,
                        "fullWidth": 2,
                        "width": 1,
                        "text": "}",
                        "value": "}",
                        "valueText": "}",
                        "hasTrailingTrivia": true,
                        "hasTrailingNewLine": true,
                        "trailingTrivia": [
                            {
                                "kind": "NewLineTrivia",
                                "text": "\n"
                            }
                        ]
                    }
                }
            },
            {
                "kind": "ForStatement",
                "fullStart": 1420,
                "fullEnd": 1782,
                "start": 1592,
                "end": 1781,
                "fullWidth": 362,
                "width": 189,
                "forKeyword": {
                    "kind": "ForKeyword",
                    "fullStart": 1420,
                    "fullEnd": 1595,
                    "start": 1592,
                    "end": 1595,
                    "fullWidth": 175,
                    "width": 3,
                    "text": "for",
                    "value": "for",
                    "valueText": "for",
                    "hasLeadingTrivia": true,
                    "hasLeadingComment": true,
                    "hasLeadingNewLine": true,
                    "leadingTrivia": [
                        {
                            "kind": "SingleLineCommentTrivia",
                            "text": "//"
                        },
                        {
                            "kind": "NewLineTrivia",
                            "text": "\n"
                        },
                        {
                            "kind": "SingleLineCommentTrivia",
                            "text": "//////////////////////////////////////////////////////////////////////////////"
                        },
                        {
                            "kind": "NewLineTrivia",
                            "text": "\n"
                        },
                        {
                            "kind": "NewLineTrivia",
                            "text": "\n"
                        },
                        {
                            "kind": "SingleLineCommentTrivia",
                            "text": "//////////////////////////////////////////////////////////////////////////////"
                        },
                        {
                            "kind": "NewLineTrivia",
                            "text": "\n"
                        },
                        {
                            "kind": "SingleLineCommentTrivia",
                            "text": "//CHECK#3"
                        },
                        {
                            "kind": "NewLineTrivia",
                            "text": "\n"
                        }
                    ]
                },
                "openParenToken": {
                    "kind": "OpenParenToken",
                    "fullStart": 1595,
                    "fullEnd": 1596,
                    "start": 1595,
                    "end": 1596,
                    "fullWidth": 1,
                    "width": 1,
                    "text": "(",
                    "value": "(",
                    "valueText": "("
                },
                "variableDeclaration": {
                    "kind": "VariableDeclaration",
                    "fullStart": 1596,
                    "fullEnd": 1607,
                    "start": 1596,
                    "end": 1607,
                    "fullWidth": 11,
                    "width": 11,
                    "varKeyword": {
                        "kind": "VarKeyword",
                        "fullStart": 1596,
                        "fullEnd": 1600,
                        "start": 1596,
                        "end": 1599,
                        "fullWidth": 4,
                        "width": 3,
                        "text": "var",
                        "value": "var",
                        "valueText": "var",
                        "hasTrailingTrivia": true,
                        "trailingTrivia": [
                            {
                                "kind": "WhitespaceTrivia",
                                "text": " "
                            }
                        ]
                    },
                    "variableDeclarators": [
                        {
                            "kind": "VariableDeclarator",
                            "fullStart": 1600,
                            "fullEnd": 1607,
                            "start": 1600,
                            "end": 1607,
                            "fullWidth": 7,
<<<<<<< HEAD
                            "width": 7,
                            "identifier": {
=======
                            "propertyName": {
>>>>>>> 85e84683
                                "kind": "IdentifierName",
                                "fullStart": 1600,
                                "fullEnd": 1605,
                                "start": 1600,
                                "end": 1605,
                                "fullWidth": 5,
                                "width": 5,
                                "text": "index",
                                "value": "index",
                                "valueText": "index"
                            },
                            "equalsValueClause": {
                                "kind": "EqualsValueClause",
                                "fullStart": 1605,
                                "fullEnd": 1607,
                                "start": 1605,
                                "end": 1607,
                                "fullWidth": 2,
                                "width": 2,
                                "equalsToken": {
                                    "kind": "EqualsToken",
                                    "fullStart": 1605,
                                    "fullEnd": 1606,
                                    "start": 1605,
                                    "end": 1606,
                                    "fullWidth": 1,
                                    "width": 1,
                                    "text": "=",
                                    "value": "=",
                                    "valueText": "="
                                },
                                "value": {
                                    "kind": "NumericLiteral",
                                    "fullStart": 1606,
                                    "fullEnd": 1607,
                                    "start": 1606,
                                    "end": 1607,
                                    "fullWidth": 1,
                                    "width": 1,
                                    "text": "0",
                                    "value": 0,
                                    "valueText": "0"
                                }
                            }
                        }
                    ]
                },
                "firstSemicolonToken": {
                    "kind": "SemicolonToken",
                    "fullStart": 1607,
                    "fullEnd": 1609,
                    "start": 1607,
                    "end": 1608,
                    "fullWidth": 2,
                    "width": 1,
                    "text": ";",
                    "value": ";",
                    "valueText": ";",
                    "hasTrailingTrivia": true,
                    "trailingTrivia": [
                        {
                            "kind": "WhitespaceTrivia",
                            "text": " "
                        }
                    ]
                },
                "condition": {
                    "kind": "LessThanExpression",
                    "fullStart": 1609,
                    "fullEnd": 1632,
                    "start": 1609,
                    "end": 1632,
                    "fullWidth": 23,
                    "width": 23,
                    "left": {
                        "kind": "IdentifierName",
                        "fullStart": 1609,
                        "fullEnd": 1614,
                        "start": 1609,
                        "end": 1614,
                        "fullWidth": 5,
                        "width": 5,
                        "text": "index",
                        "value": "index",
                        "valueText": "index"
                    },
                    "operatorToken": {
                        "kind": "LessThanToken",
                        "fullStart": 1614,
                        "fullEnd": 1615,
                        "start": 1614,
                        "end": 1615,
                        "fullWidth": 1,
                        "width": 1,
                        "text": "<",
                        "value": "<",
                        "valueText": "<"
                    },
                    "right": {
                        "kind": "MemberAccessExpression",
                        "fullStart": 1615,
                        "fullEnd": 1632,
                        "start": 1615,
                        "end": 1632,
                        "fullWidth": 17,
                        "width": 17,
                        "expression": {
                            "kind": "IdentifierName",
                            "fullStart": 1615,
                            "fullEnd": 1625,
                            "start": 1615,
                            "end": 1625,
                            "fullWidth": 10,
                            "width": 10,
                            "text": "__expected",
                            "value": "__expected",
                            "valueText": "__expected"
                        },
                        "dotToken": {
                            "kind": "DotToken",
                            "fullStart": 1625,
                            "fullEnd": 1626,
                            "start": 1625,
                            "end": 1626,
                            "fullWidth": 1,
                            "width": 1,
                            "text": ".",
                            "value": ".",
                            "valueText": "."
                        },
                        "name": {
                            "kind": "IdentifierName",
                            "fullStart": 1626,
                            "fullEnd": 1632,
                            "start": 1626,
                            "end": 1632,
                            "fullWidth": 6,
                            "width": 6,
                            "text": "length",
                            "value": "length",
                            "valueText": "length"
                        }
                    }
                },
                "secondSemicolonToken": {
                    "kind": "SemicolonToken",
                    "fullStart": 1632,
                    "fullEnd": 1634,
                    "start": 1632,
                    "end": 1633,
                    "fullWidth": 2,
                    "width": 1,
                    "text": ";",
                    "value": ";",
                    "valueText": ";",
                    "hasTrailingTrivia": true,
                    "trailingTrivia": [
                        {
                            "kind": "WhitespaceTrivia",
                            "text": " "
                        }
                    ]
                },
                "incrementor": {
                    "kind": "PostIncrementExpression",
                    "fullStart": 1634,
                    "fullEnd": 1641,
                    "start": 1634,
                    "end": 1641,
                    "fullWidth": 7,
                    "width": 7,
                    "operand": {
                        "kind": "IdentifierName",
                        "fullStart": 1634,
                        "fullEnd": 1639,
                        "start": 1634,
                        "end": 1639,
                        "fullWidth": 5,
                        "width": 5,
                        "text": "index",
                        "value": "index",
                        "valueText": "index"
                    },
                    "operatorToken": {
                        "kind": "PlusPlusToken",
                        "fullStart": 1639,
                        "fullEnd": 1641,
                        "start": 1639,
                        "end": 1641,
                        "fullWidth": 2,
                        "width": 2,
                        "text": "++",
                        "value": "++",
                        "valueText": "++"
                    }
                },
                "closeParenToken": {
                    "kind": "CloseParenToken",
                    "fullStart": 1641,
                    "fullEnd": 1643,
                    "start": 1641,
                    "end": 1642,
                    "fullWidth": 2,
                    "width": 1,
                    "text": ")",
                    "value": ")",
                    "valueText": ")",
                    "hasTrailingTrivia": true,
                    "trailingTrivia": [
                        {
                            "kind": "WhitespaceTrivia",
                            "text": " "
                        }
                    ]
                },
                "statement": {
                    "kind": "Block",
                    "fullStart": 1643,
                    "fullEnd": 1782,
                    "start": 1643,
                    "end": 1781,
                    "fullWidth": 139,
                    "width": 138,
                    "openBraceToken": {
                        "kind": "OpenBraceToken",
                        "fullStart": 1643,
                        "fullEnd": 1645,
                        "start": 1643,
                        "end": 1644,
                        "fullWidth": 2,
                        "width": 1,
                        "text": "{",
                        "value": "{",
                        "valueText": "{",
                        "hasTrailingTrivia": true,
                        "hasTrailingNewLine": true,
                        "trailingTrivia": [
                            {
                                "kind": "NewLineTrivia",
                                "text": "\n"
                            }
                        ]
                    },
                    "statements": [
                        {
                            "kind": "IfStatement",
                            "fullStart": 1645,
                            "fullEnd": 1780,
                            "start": 1647,
                            "end": 1779,
                            "fullWidth": 135,
                            "width": 132,
                            "ifKeyword": {
                                "kind": "IfKeyword",
                                "fullStart": 1645,
                                "fullEnd": 1650,
                                "start": 1647,
                                "end": 1649,
                                "fullWidth": 5,
                                "width": 2,
                                "text": "if",
                                "value": "if",
                                "valueText": "if",
                                "hasLeadingTrivia": true,
                                "hasTrailingTrivia": true,
                                "leadingTrivia": [
                                    {
                                        "kind": "WhitespaceTrivia",
                                        "text": "  "
                                    }
                                ],
                                "trailingTrivia": [
                                    {
                                        "kind": "WhitespaceTrivia",
                                        "text": " "
                                    }
                                ]
                            },
                            "openParenToken": {
                                "kind": "OpenParenToken",
                                "fullStart": 1650,
                                "fullEnd": 1651,
                                "start": 1650,
                                "end": 1651,
                                "fullWidth": 1,
                                "width": 1,
                                "text": "(",
                                "value": "(",
                                "valueText": "("
                            },
                            "condition": {
                                "kind": "NotEqualsExpression",
                                "fullStart": 1651,
                                "fullEnd": 1687,
                                "start": 1651,
                                "end": 1687,
                                "fullWidth": 36,
                                "width": 36,
                                "left": {
                                    "kind": "ElementAccessExpression",
                                    "fullStart": 1651,
                                    "fullEnd": 1666,
                                    "start": 1651,
                                    "end": 1665,
                                    "fullWidth": 15,
                                    "width": 14,
                                    "expression": {
                                        "kind": "IdentifierName",
                                        "fullStart": 1651,
                                        "fullEnd": 1658,
                                        "start": 1651,
                                        "end": 1658,
                                        "fullWidth": 7,
                                        "width": 7,
                                        "text": "__split",
                                        "value": "__split",
                                        "valueText": "__split"
                                    },
                                    "openBracketToken": {
                                        "kind": "OpenBracketToken",
                                        "fullStart": 1658,
                                        "fullEnd": 1659,
                                        "start": 1658,
                                        "end": 1659,
                                        "fullWidth": 1,
                                        "width": 1,
                                        "text": "[",
                                        "value": "[",
                                        "valueText": "["
                                    },
                                    "argumentExpression": {
                                        "kind": "IdentifierName",
                                        "fullStart": 1659,
                                        "fullEnd": 1664,
                                        "start": 1659,
                                        "end": 1664,
                                        "fullWidth": 5,
                                        "width": 5,
                                        "text": "index",
                                        "value": "index",
                                        "valueText": "index"
                                    },
                                    "closeBracketToken": {
                                        "kind": "CloseBracketToken",
                                        "fullStart": 1664,
                                        "fullEnd": 1666,
                                        "start": 1664,
                                        "end": 1665,
                                        "fullWidth": 2,
                                        "width": 1,
                                        "text": "]",
                                        "value": "]",
                                        "valueText": "]",
                                        "hasTrailingTrivia": true,
                                        "trailingTrivia": [
                                            {
                                                "kind": "WhitespaceTrivia",
                                                "text": " "
                                            }
                                        ]
                                    }
                                },
                                "operatorToken": {
                                    "kind": "ExclamationEqualsEqualsToken",
                                    "fullStart": 1666,
                                    "fullEnd": 1670,
                                    "start": 1666,
                                    "end": 1669,
                                    "fullWidth": 4,
                                    "width": 3,
                                    "text": "!==",
                                    "value": "!==",
                                    "valueText": "!==",
                                    "hasTrailingTrivia": true,
                                    "trailingTrivia": [
                                        {
                                            "kind": "WhitespaceTrivia",
                                            "text": " "
                                        }
                                    ]
                                },
                                "right": {
                                    "kind": "ElementAccessExpression",
                                    "fullStart": 1670,
                                    "fullEnd": 1687,
                                    "start": 1670,
                                    "end": 1687,
                                    "fullWidth": 17,
                                    "width": 17,
                                    "expression": {
                                        "kind": "IdentifierName",
                                        "fullStart": 1670,
                                        "fullEnd": 1680,
                                        "start": 1670,
                                        "end": 1680,
                                        "fullWidth": 10,
                                        "width": 10,
                                        "text": "__expected",
                                        "value": "__expected",
                                        "valueText": "__expected"
                                    },
                                    "openBracketToken": {
                                        "kind": "OpenBracketToken",
                                        "fullStart": 1680,
                                        "fullEnd": 1681,
                                        "start": 1680,
                                        "end": 1681,
                                        "fullWidth": 1,
                                        "width": 1,
                                        "text": "[",
                                        "value": "[",
                                        "valueText": "["
                                    },
                                    "argumentExpression": {
                                        "kind": "IdentifierName",
                                        "fullStart": 1681,
                                        "fullEnd": 1686,
                                        "start": 1681,
                                        "end": 1686,
                                        "fullWidth": 5,
                                        "width": 5,
                                        "text": "index",
                                        "value": "index",
                                        "valueText": "index"
                                    },
                                    "closeBracketToken": {
                                        "kind": "CloseBracketToken",
                                        "fullStart": 1686,
                                        "fullEnd": 1687,
                                        "start": 1686,
                                        "end": 1687,
                                        "fullWidth": 1,
                                        "width": 1,
                                        "text": "]",
                                        "value": "]",
                                        "valueText": "]"
                                    }
                                }
                            },
                            "closeParenToken": {
                                "kind": "CloseParenToken",
                                "fullStart": 1687,
                                "fullEnd": 1689,
                                "start": 1687,
                                "end": 1688,
                                "fullWidth": 2,
                                "width": 1,
                                "text": ")",
                                "value": ")",
                                "valueText": ")",
                                "hasTrailingTrivia": true,
                                "trailingTrivia": [
                                    {
                                        "kind": "WhitespaceTrivia",
                                        "text": " "
                                    }
                                ]
                            },
                            "statement": {
                                "kind": "Block",
                                "fullStart": 1689,
                                "fullEnd": 1780,
                                "start": 1689,
                                "end": 1779,
                                "fullWidth": 91,
                                "width": 90,
                                "openBraceToken": {
                                    "kind": "OpenBraceToken",
                                    "fullStart": 1689,
                                    "fullEnd": 1691,
                                    "start": 1689,
                                    "end": 1690,
                                    "fullWidth": 2,
                                    "width": 1,
                                    "text": "{",
                                    "value": "{",
                                    "valueText": "{",
                                    "hasTrailingTrivia": true,
                                    "hasTrailingNewLine": true,
                                    "trailingTrivia": [
                                        {
                                            "kind": "NewLineTrivia",
                                            "text": "\n"
                                        }
                                    ]
                                },
                                "statements": [
                                    {
                                        "kind": "ExpressionStatement",
                                        "fullStart": 1691,
                                        "fullEnd": 1774,
                                        "start": 1696,
                                        "end": 1773,
                                        "fullWidth": 83,
                                        "width": 77,
                                        "expression": {
                                            "kind": "InvocationExpression",
                                            "fullStart": 1691,
                                            "fullEnd": 1772,
                                            "start": 1696,
                                            "end": 1772,
                                            "fullWidth": 81,
                                            "width": 76,
                                            "expression": {
                                                "kind": "IdentifierName",
                                                "fullStart": 1691,
                                                "fullEnd": 1702,
                                                "start": 1696,
                                                "end": 1702,
                                                "fullWidth": 11,
                                                "width": 6,
                                                "text": "$ERROR",
                                                "value": "$ERROR",
                                                "valueText": "$ERROR",
                                                "hasLeadingTrivia": true,
                                                "leadingTrivia": [
                                                    {
                                                        "kind": "WhitespaceTrivia",
                                                        "text": "     "
                                                    }
                                                ]
                                            },
                                            "argumentList": {
                                                "kind": "ArgumentList",
                                                "fullStart": 1702,
                                                "fullEnd": 1772,
                                                "start": 1702,
                                                "end": 1772,
                                                "fullWidth": 70,
                                                "width": 70,
                                                "openParenToken": {
                                                    "kind": "OpenParenToken",
                                                    "fullStart": 1702,
                                                    "fullEnd": 1703,
                                                    "start": 1702,
                                                    "end": 1703,
                                                    "fullWidth": 1,
                                                    "width": 1,
                                                    "text": "(",
                                                    "value": "(",
                                                    "valueText": "("
                                                },
                                                "arguments": [
                                                    {
                                                        "kind": "AddExpression",
                                                        "fullStart": 1703,
                                                        "fullEnd": 1771,
                                                        "start": 1703,
                                                        "end": 1770,
                                                        "fullWidth": 68,
                                                        "width": 67,
                                                        "left": {
                                                            "kind": "StringLiteral",
                                                            "fullStart": 1703,
                                                            "fullEnd": 1755,
                                                            "start": 1703,
                                                            "end": 1755,
                                                            "fullWidth": 52,
                                                            "width": 52,
                                                            "text": "'#3: __split[index] === __expected[index]. Actual: '",
                                                            "value": "#3: __split[index] === __expected[index]. Actual: ",
                                                            "valueText": "#3: __split[index] === __expected[index]. Actual: "
                                                        },
                                                        "operatorToken": {
                                                            "kind": "PlusToken",
                                                            "fullStart": 1755,
                                                            "fullEnd": 1756,
                                                            "start": 1755,
                                                            "end": 1756,
                                                            "fullWidth": 1,
                                                            "width": 1,
                                                            "text": "+",
                                                            "value": "+",
                                                            "valueText": "+"
                                                        },
                                                        "right": {
                                                            "kind": "ElementAccessExpression",
                                                            "fullStart": 1756,
                                                            "fullEnd": 1771,
                                                            "start": 1756,
                                                            "end": 1770,
                                                            "fullWidth": 15,
                                                            "width": 14,
                                                            "expression": {
                                                                "kind": "IdentifierName",
                                                                "fullStart": 1756,
                                                                "fullEnd": 1763,
                                                                "start": 1756,
                                                                "end": 1763,
                                                                "fullWidth": 7,
                                                                "width": 7,
                                                                "text": "__split",
                                                                "value": "__split",
                                                                "valueText": "__split"
                                                            },
                                                            "openBracketToken": {
                                                                "kind": "OpenBracketToken",
                                                                "fullStart": 1763,
                                                                "fullEnd": 1764,
                                                                "start": 1763,
                                                                "end": 1764,
                                                                "fullWidth": 1,
                                                                "width": 1,
                                                                "text": "[",
                                                                "value": "[",
                                                                "valueText": "["
                                                            },
                                                            "argumentExpression": {
                                                                "kind": "IdentifierName",
                                                                "fullStart": 1764,
                                                                "fullEnd": 1769,
                                                                "start": 1764,
                                                                "end": 1769,
                                                                "fullWidth": 5,
                                                                "width": 5,
                                                                "text": "index",
                                                                "value": "index",
                                                                "valueText": "index"
                                                            },
                                                            "closeBracketToken": {
                                                                "kind": "CloseBracketToken",
                                                                "fullStart": 1769,
                                                                "fullEnd": 1771,
                                                                "start": 1769,
                                                                "end": 1770,
                                                                "fullWidth": 2,
                                                                "width": 1,
                                                                "text": "]",
                                                                "value": "]",
                                                                "valueText": "]",
                                                                "hasTrailingTrivia": true,
                                                                "trailingTrivia": [
                                                                    {
                                                                        "kind": "WhitespaceTrivia",
                                                                        "text": " "
                                                                    }
                                                                ]
                                                            }
                                                        }
                                                    }
                                                ],
                                                "closeParenToken": {
                                                    "kind": "CloseParenToken",
                                                    "fullStart": 1771,
                                                    "fullEnd": 1772,
                                                    "start": 1771,
                                                    "end": 1772,
                                                    "fullWidth": 1,
                                                    "width": 1,
                                                    "text": ")",
                                                    "value": ")",
                                                    "valueText": ")"
                                                }
                                            }
                                        },
                                        "semicolonToken": {
                                            "kind": "SemicolonToken",
                                            "fullStart": 1772,
                                            "fullEnd": 1774,
                                            "start": 1772,
                                            "end": 1773,
                                            "fullWidth": 2,
                                            "width": 1,
                                            "text": ";",
                                            "value": ";",
                                            "valueText": ";",
                                            "hasTrailingTrivia": true,
                                            "hasTrailingNewLine": true,
                                            "trailingTrivia": [
                                                {
                                                    "kind": "NewLineTrivia",
                                                    "text": "\n"
                                                }
                                            ]
                                        }
                                    }
                                ],
                                "closeBraceToken": {
                                    "kind": "CloseBraceToken",
                                    "fullStart": 1774,
                                    "fullEnd": 1780,
                                    "start": 1778,
                                    "end": 1779,
                                    "fullWidth": 6,
                                    "width": 1,
                                    "text": "}",
                                    "value": "}",
                                    "valueText": "}",
                                    "hasLeadingTrivia": true,
                                    "hasTrailingTrivia": true,
                                    "hasTrailingNewLine": true,
                                    "leadingTrivia": [
                                        {
                                            "kind": "WhitespaceTrivia",
                                            "text": "    "
                                        }
                                    ],
                                    "trailingTrivia": [
                                        {
                                            "kind": "NewLineTrivia",
                                            "text": "\n"
                                        }
                                    ]
                                }
                            }
                        }
                    ],
                    "closeBraceToken": {
                        "kind": "CloseBraceToken",
                        "fullStart": 1780,
                        "fullEnd": 1782,
                        "start": 1780,
                        "end": 1781,
                        "fullWidth": 2,
                        "width": 1,
                        "text": "}",
                        "value": "}",
                        "valueText": "}",
                        "hasTrailingTrivia": true,
                        "hasTrailingNewLine": true,
                        "trailingTrivia": [
                            {
                                "kind": "NewLineTrivia",
                                "text": "\n"
                            }
                        ]
                    }
                }
            }
        ],
        "endOfFileToken": {
            "kind": "EndOfFileToken",
            "fullStart": 1782,
            "fullEnd": 1866,
            "start": 1866,
            "end": 1866,
            "fullWidth": 84,
            "width": 0,
            "text": "",
            "hasLeadingTrivia": true,
            "hasLeadingComment": true,
            "hasLeadingNewLine": true,
            "leadingTrivia": [
                {
                    "kind": "SingleLineCommentTrivia",
                    "text": "//"
                },
                {
                    "kind": "NewLineTrivia",
                    "text": "\n"
                },
                {
                    "kind": "SingleLineCommentTrivia",
                    "text": "//////////////////////////////////////////////////////////////////////////////"
                },
                {
                    "kind": "NewLineTrivia",
                    "text": "\n"
                },
                {
                    "kind": "NewLineTrivia",
                    "text": "\n"
                },
                {
                    "kind": "NewLineTrivia",
                    "text": "\n"
                }
            ]
        }
    },
    "lineMap": {
        "lineStarts": [
            0,
            61,
            132,
            133,
            137,
            285,
            382,
            490,
            593,
            596,
            653,
            710,
            714,
            715,
            764,
            765,
            814,
            815,
            857,
            858,
            915,
            916,
            995,
            1005,
            1042,
            1120,
            1122,
            1125,
            1204,
            1205,
            1284,
            1294,
            1338,
            1418,
            1420,
            1423,
            1502,
            1503,
            1582,
            1592,
            1645,
            1691,
            1774,
            1780,
            1782,
            1785,
            1864,
            1865,
            1866
        ],
        "length": 1866
    }
}<|MERGE_RESOLUTION|>--- conflicted
+++ resolved
@@ -95,12 +95,8 @@
                             "start": 719,
                             "end": 762,
                             "fullWidth": 43,
-<<<<<<< HEAD
                             "width": 43,
-                            "identifier": {
-=======
                             "propertyName": {
->>>>>>> 85e84683
                                 "kind": "IdentifierName",
                                 "fullStart": 719,
                                 "fullEnd": 730,
@@ -538,12 +534,8 @@
                             "start": 819,
                             "end": 855,
                             "fullWidth": 36,
-<<<<<<< HEAD
                             "width": 36,
-                            "identifier": {
-=======
                             "propertyName": {
->>>>>>> 85e84683
                                 "kind": "IdentifierName",
                                 "fullStart": 819,
                                 "fullEnd": 827,
@@ -819,12 +811,8 @@
                             "start": 862,
                             "end": 913,
                             "fullWidth": 51,
-<<<<<<< HEAD
                             "width": 51,
-                            "identifier": {
-=======
                             "propertyName": {
->>>>>>> 85e84683
                                 "kind": "IdentifierName",
                                 "fullStart": 862,
                                 "fullEnd": 873,
@@ -2108,12 +2096,8 @@
                             "start": 1600,
                             "end": 1607,
                             "fullWidth": 7,
-<<<<<<< HEAD
                             "width": 7,
-                            "identifier": {
-=======
                             "propertyName": {
->>>>>>> 85e84683
                                 "kind": "IdentifierName",
                                 "fullStart": 1600,
                                 "fullEnd": 1605,
