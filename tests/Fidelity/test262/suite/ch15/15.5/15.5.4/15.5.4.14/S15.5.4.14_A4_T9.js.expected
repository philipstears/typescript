--- conflicted
+++ resolved
@@ -95,12 +95,8 @@
                             "start": 604,
                             "end": 634,
                             "fullWidth": 30,
-<<<<<<< HEAD
                             "width": 30,
-                            "identifier": {
-=======
                             "propertyName": {
->>>>>>> 85e84683
                                 "kind": "IdentifierName",
                                 "fullStart": 604,
                                 "fullEnd": 613,
@@ -450,12 +446,8 @@
                             "start": 658,
                             "end": 699,
                             "fullWidth": 41,
-<<<<<<< HEAD
                             "width": 41,
-                            "identifier": {
-=======
                             "propertyName": {
->>>>>>> 85e84683
                                 "kind": "IdentifierName",
                                 "fullStart": 658,
                                 "fullEnd": 666,
