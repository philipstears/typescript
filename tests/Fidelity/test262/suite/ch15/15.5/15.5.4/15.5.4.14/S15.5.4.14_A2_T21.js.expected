{
    "isDeclaration": false,
    "languageVersion": "EcmaScript5",
    "parseOptions": {
        "allowAutomaticSemicolonInsertion": true
    },
    "sourceUnit": {
        "kind": "SourceUnit",
        "fullStart": 0,
        "fullEnd": 2139,
        "start": 720,
        "end": 2139,
        "fullWidth": 2139,
        "width": 1419,
        "isIncrementallyUnusable": true,
        "moduleElements": [
            {
                "kind": "VariableStatement",
                "fullStart": 0,
                "fullEnd": 756,
                "start": 720,
                "end": 755,
                "fullWidth": 756,
                "width": 35,
                "modifiers": [],
                "variableDeclaration": {
                    "kind": "VariableDeclaration",
                    "fullStart": 0,
                    "fullEnd": 754,
                    "start": 720,
                    "end": 754,
                    "fullWidth": 754,
                    "width": 34,
                    "varKeyword": {
                        "kind": "VarKeyword",
                        "fullStart": 0,
                        "fullEnd": 724,
                        "start": 720,
                        "end": 723,
                        "fullWidth": 724,
                        "width": 3,
                        "text": "var",
                        "value": "var",
                        "valueText": "var",
                        "hasLeadingTrivia": true,
                        "hasLeadingComment": true,
                        "hasLeadingNewLine": true,
                        "hasTrailingTrivia": true,
                        "leadingTrivia": [
                            {
                                "kind": "SingleLineCommentTrivia",
                                "text": "// Copyright 2009 the Sputnik authors.  All rights reserved."
                            },
                            {
                                "kind": "NewLineTrivia",
                                "text": "\n"
                            },
                            {
                                "kind": "SingleLineCommentTrivia",
                                "text": "// This code is governed by the BSD license found in the LICENSE file."
                            },
                            {
                                "kind": "NewLineTrivia",
                                "text": "\n"
                            },
                            {
                                "kind": "NewLineTrivia",
                                "text": "\n"
                            },
                            {
                                "kind": "MultiLineCommentTrivia",
                                "text": "/**\n * String.prototype.split (separator, limit) returns an Array object into which substrings of the result of converting this object to a string have\n * been stored. The substrings are determined by searching from left to right for occurrences of\n * separator; these occurrences are not part of any substring in the returned array, but serve to divide up\n * the string value. The value of separator may be a string of any length or it may be a RegExp object\n *\n * @path ch15/15.5/15.5.4/15.5.4.14/S15.5.4.14_A2_T21.js\n * @description Call split(\"ll\"), instance is String(\"hello\")\n */"
                            },
                            {
                                "kind": "NewLineTrivia",
                                "text": "\n"
                            },
                            {
                                "kind": "NewLineTrivia",
                                "text": "\n"
                            }
                        ],
                        "trailingTrivia": [
                            {
                                "kind": "WhitespaceTrivia",
                                "text": " "
                            }
                        ]
                    },
                    "variableDeclarators": [
                        {
                            "kind": "VariableDeclarator",
                            "fullStart": 724,
                            "fullEnd": 754,
                            "start": 724,
                            "end": 754,
                            "fullWidth": 30,
<<<<<<< HEAD
                            "width": 30,
                            "identifier": {
=======
                            "propertyName": {
>>>>>>> 85e84683
                                "kind": "IdentifierName",
                                "fullStart": 724,
                                "fullEnd": 733,
                                "start": 724,
                                "end": 732,
                                "fullWidth": 9,
                                "width": 8,
                                "text": "__string",
                                "value": "__string",
                                "valueText": "__string",
                                "hasTrailingTrivia": true,
                                "trailingTrivia": [
                                    {
                                        "kind": "WhitespaceTrivia",
                                        "text": " "
                                    }
                                ]
                            },
                            "equalsValueClause": {
                                "kind": "EqualsValueClause",
                                "fullStart": 733,
                                "fullEnd": 754,
                                "start": 733,
                                "end": 754,
                                "fullWidth": 21,
                                "width": 21,
                                "equalsToken": {
                                    "kind": "EqualsToken",
                                    "fullStart": 733,
                                    "fullEnd": 735,
                                    "start": 733,
                                    "end": 734,
                                    "fullWidth": 2,
                                    "width": 1,
                                    "text": "=",
                                    "value": "=",
                                    "valueText": "=",
                                    "hasTrailingTrivia": true,
                                    "trailingTrivia": [
                                        {
                                            "kind": "WhitespaceTrivia",
                                            "text": " "
                                        }
                                    ]
                                },
                                "value": {
                                    "kind": "ObjectCreationExpression",
                                    "fullStart": 735,
                                    "fullEnd": 754,
                                    "start": 735,
                                    "end": 754,
                                    "fullWidth": 19,
                                    "width": 19,
                                    "newKeyword": {
                                        "kind": "NewKeyword",
                                        "fullStart": 735,
                                        "fullEnd": 739,
                                        "start": 735,
                                        "end": 738,
                                        "fullWidth": 4,
                                        "width": 3,
                                        "text": "new",
                                        "value": "new",
                                        "valueText": "new",
                                        "hasTrailingTrivia": true,
                                        "trailingTrivia": [
                                            {
                                                "kind": "WhitespaceTrivia",
                                                "text": " "
                                            }
                                        ]
                                    },
                                    "expression": {
                                        "kind": "IdentifierName",
                                        "fullStart": 739,
                                        "fullEnd": 745,
                                        "start": 739,
                                        "end": 745,
                                        "fullWidth": 6,
                                        "width": 6,
                                        "text": "String",
                                        "value": "String",
                                        "valueText": "String"
                                    },
                                    "argumentList": {
                                        "kind": "ArgumentList",
                                        "fullStart": 745,
                                        "fullEnd": 754,
                                        "start": 745,
                                        "end": 754,
                                        "fullWidth": 9,
                                        "width": 9,
                                        "openParenToken": {
                                            "kind": "OpenParenToken",
                                            "fullStart": 745,
                                            "fullEnd": 746,
                                            "start": 745,
                                            "end": 746,
                                            "fullWidth": 1,
                                            "width": 1,
                                            "text": "(",
                                            "value": "(",
                                            "valueText": "("
                                        },
                                        "arguments": [
                                            {
                                                "kind": "StringLiteral",
                                                "fullStart": 746,
                                                "fullEnd": 753,
                                                "start": 746,
                                                "end": 753,
                                                "fullWidth": 7,
                                                "width": 7,
                                                "text": "\"hello\"",
                                                "value": "hello",
                                                "valueText": "hello"
                                            }
                                        ],
                                        "closeParenToken": {
                                            "kind": "CloseParenToken",
                                            "fullStart": 753,
                                            "fullEnd": 754,
                                            "start": 753,
                                            "end": 754,
                                            "fullWidth": 1,
                                            "width": 1,
                                            "text": ")",
                                            "value": ")",
                                            "valueText": ")"
                                        }
                                    }
                                }
                            }
                        }
                    ]
                },
                "semicolonToken": {
                    "kind": "SemicolonToken",
                    "fullStart": 754,
                    "fullEnd": 756,
                    "start": 754,
                    "end": 755,
                    "fullWidth": 2,
                    "width": 1,
                    "text": ";",
                    "value": ";",
                    "valueText": ";",
                    "hasTrailingTrivia": true,
                    "hasTrailingNewLine": true,
                    "trailingTrivia": [
                        {
                            "kind": "NewLineTrivia",
                            "text": "\n"
                        }
                    ]
                }
            },
            {
                "kind": "VariableStatement",
                "fullStart": 756,
                "fullEnd": 793,
                "start": 757,
                "end": 792,
                "fullWidth": 37,
                "width": 35,
                "modifiers": [],
                "variableDeclaration": {
                    "kind": "VariableDeclaration",
                    "fullStart": 756,
                    "fullEnd": 791,
                    "start": 757,
                    "end": 791,
                    "fullWidth": 35,
                    "width": 34,
                    "varKeyword": {
                        "kind": "VarKeyword",
                        "fullStart": 756,
                        "fullEnd": 761,
                        "start": 757,
                        "end": 760,
                        "fullWidth": 5,
                        "width": 3,
                        "text": "var",
                        "value": "var",
                        "valueText": "var",
                        "hasLeadingTrivia": true,
                        "hasLeadingNewLine": true,
                        "hasTrailingTrivia": true,
                        "leadingTrivia": [
                            {
                                "kind": "NewLineTrivia",
                                "text": "\n"
                            }
                        ],
                        "trailingTrivia": [
                            {
                                "kind": "WhitespaceTrivia",
                                "text": " "
                            }
                        ]
                    },
                    "variableDeclarators": [
                        {
                            "kind": "VariableDeclarator",
                            "fullStart": 761,
                            "fullEnd": 791,
                            "start": 761,
                            "end": 791,
                            "fullWidth": 30,
<<<<<<< HEAD
                            "width": 30,
                            "identifier": {
=======
                            "propertyName": {
>>>>>>> 85e84683
                                "kind": "IdentifierName",
                                "fullStart": 761,
                                "fullEnd": 769,
                                "start": 761,
                                "end": 768,
                                "fullWidth": 8,
                                "width": 7,
                                "text": "__split",
                                "value": "__split",
                                "valueText": "__split",
                                "hasTrailingTrivia": true,
                                "trailingTrivia": [
                                    {
                                        "kind": "WhitespaceTrivia",
                                        "text": " "
                                    }
                                ]
                            },
                            "equalsValueClause": {
                                "kind": "EqualsValueClause",
                                "fullStart": 769,
                                "fullEnd": 791,
                                "start": 769,
                                "end": 791,
                                "fullWidth": 22,
                                "width": 22,
                                "equalsToken": {
                                    "kind": "EqualsToken",
                                    "fullStart": 769,
                                    "fullEnd": 771,
                                    "start": 769,
                                    "end": 770,
                                    "fullWidth": 2,
                                    "width": 1,
                                    "text": "=",
                                    "value": "=",
                                    "valueText": "=",
                                    "hasTrailingTrivia": true,
                                    "trailingTrivia": [
                                        {
                                            "kind": "WhitespaceTrivia",
                                            "text": " "
                                        }
                                    ]
                                },
                                "value": {
                                    "kind": "InvocationExpression",
                                    "fullStart": 771,
                                    "fullEnd": 791,
                                    "start": 771,
                                    "end": 791,
                                    "fullWidth": 20,
                                    "width": 20,
                                    "expression": {
                                        "kind": "MemberAccessExpression",
                                        "fullStart": 771,
                                        "fullEnd": 785,
                                        "start": 771,
                                        "end": 785,
                                        "fullWidth": 14,
                                        "width": 14,
                                        "expression": {
                                            "kind": "IdentifierName",
                                            "fullStart": 771,
                                            "fullEnd": 779,
                                            "start": 771,
                                            "end": 779,
                                            "fullWidth": 8,
                                            "width": 8,
                                            "text": "__string",
                                            "value": "__string",
                                            "valueText": "__string"
                                        },
                                        "dotToken": {
                                            "kind": "DotToken",
                                            "fullStart": 779,
                                            "fullEnd": 780,
                                            "start": 779,
                                            "end": 780,
                                            "fullWidth": 1,
                                            "width": 1,
                                            "text": ".",
                                            "value": ".",
                                            "valueText": "."
                                        },
                                        "name": {
                                            "kind": "IdentifierName",
                                            "fullStart": 780,
                                            "fullEnd": 785,
                                            "start": 780,
                                            "end": 785,
                                            "fullWidth": 5,
                                            "width": 5,
                                            "text": "split",
                                            "value": "split",
                                            "valueText": "split"
                                        }
                                    },
                                    "argumentList": {
                                        "kind": "ArgumentList",
                                        "fullStart": 785,
                                        "fullEnd": 791,
                                        "start": 785,
                                        "end": 791,
                                        "fullWidth": 6,
                                        "width": 6,
                                        "openParenToken": {
                                            "kind": "OpenParenToken",
                                            "fullStart": 785,
                                            "fullEnd": 786,
                                            "start": 785,
                                            "end": 786,
                                            "fullWidth": 1,
                                            "width": 1,
                                            "text": "(",
                                            "value": "(",
                                            "valueText": "("
                                        },
                                        "arguments": [
                                            {
                                                "kind": "StringLiteral",
                                                "fullStart": 786,
                                                "fullEnd": 790,
                                                "start": 786,
                                                "end": 790,
                                                "fullWidth": 4,
                                                "width": 4,
                                                "text": "\"ll\"",
                                                "value": "ll",
                                                "valueText": "ll"
                                            }
                                        ],
                                        "closeParenToken": {
                                            "kind": "CloseParenToken",
                                            "fullStart": 790,
                                            "fullEnd": 791,
                                            "start": 790,
                                            "end": 791,
                                            "fullWidth": 1,
                                            "width": 1,
                                            "text": ")",
                                            "value": ")",
                                            "valueText": ")"
                                        }
                                    }
                                }
                            }
                        }
                    ]
                },
                "semicolonToken": {
                    "kind": "SemicolonToken",
                    "fullStart": 791,
                    "fullEnd": 793,
                    "start": 791,
                    "end": 792,
                    "fullWidth": 2,
                    "width": 1,
                    "text": ";",
                    "value": ";",
                    "valueText": ";",
                    "hasTrailingTrivia": true,
                    "hasTrailingNewLine": true,
                    "trailingTrivia": [
                        {
                            "kind": "NewLineTrivia",
                            "text": "\n"
                        }
                    ]
                }
            },
            {
                "kind": "IfStatement",
                "fullStart": 793,
                "fullEnd": 1068,
                "start": 883,
                "end": 1067,
                "fullWidth": 275,
                "width": 184,
                "isIncrementallyUnusable": true,
                "ifKeyword": {
                    "kind": "IfKeyword",
                    "fullStart": 793,
                    "fullEnd": 886,
                    "start": 883,
                    "end": 885,
                    "fullWidth": 93,
                    "width": 2,
                    "text": "if",
                    "value": "if",
                    "valueText": "if",
                    "hasLeadingTrivia": true,
                    "hasLeadingComment": true,
                    "hasLeadingNewLine": true,
                    "hasTrailingTrivia": true,
                    "leadingTrivia": [
                        {
                            "kind": "NewLineTrivia",
                            "text": "\n"
                        },
                        {
                            "kind": "SingleLineCommentTrivia",
                            "text": "//////////////////////////////////////////////////////////////////////////////"
                        },
                        {
                            "kind": "NewLineTrivia",
                            "text": "\n"
                        },
                        {
                            "kind": "SingleLineCommentTrivia",
                            "text": "//CHECK#1"
                        },
                        {
                            "kind": "NewLineTrivia",
                            "text": "\n"
                        }
                    ],
                    "trailingTrivia": [
                        {
                            "kind": "WhitespaceTrivia",
                            "text": " "
                        }
                    ]
                },
                "openParenToken": {
                    "kind": "OpenParenToken",
                    "fullStart": 886,
                    "fullEnd": 887,
                    "start": 886,
                    "end": 887,
                    "fullWidth": 1,
                    "width": 1,
                    "text": "(",
                    "value": "(",
                    "valueText": "("
                },
                "condition": {
                    "kind": "NotEqualsExpression",
                    "fullStart": 887,
                    "fullEnd": 916,
                    "start": 887,
                    "end": 916,
                    "fullWidth": 29,
                    "width": 29,
                    "isIncrementallyUnusable": true,
                    "left": {
                        "kind": "MemberAccessExpression",
                        "fullStart": 887,
                        "fullEnd": 907,
                        "start": 887,
                        "end": 906,
                        "fullWidth": 20,
                        "width": 19,
                        "isIncrementallyUnusable": true,
                        "expression": {
                            "kind": "IdentifierName",
                            "fullStart": 887,
                            "fullEnd": 894,
                            "start": 887,
                            "end": 894,
                            "fullWidth": 7,
                            "width": 7,
                            "text": "__split",
                            "value": "__split",
                            "valueText": "__split"
                        },
                        "dotToken": {
                            "kind": "DotToken",
                            "fullStart": 894,
                            "fullEnd": 895,
                            "start": 894,
                            "end": 895,
                            "fullWidth": 1,
                            "width": 1,
                            "text": ".",
                            "value": ".",
                            "valueText": "."
                        },
                        "name": {
                            "kind": "IdentifierName",
                            "fullStart": 895,
                            "fullEnd": 907,
                            "start": 895,
                            "end": 906,
                            "fullWidth": 12,
                            "width": 11,
                            "text": "constructor",
                            "value": "constructor",
                            "valueText": "constructor",
                            "hasTrailingTrivia": true,
                            "trailingTrivia": [
                                {
                                    "kind": "WhitespaceTrivia",
                                    "text": " "
                                }
                            ]
                        }
                    },
                    "operatorToken": {
                        "kind": "ExclamationEqualsEqualsToken",
                        "fullStart": 907,
                        "fullEnd": 911,
                        "start": 907,
                        "end": 910,
                        "fullWidth": 4,
                        "width": 3,
                        "text": "!==",
                        "value": "!==",
                        "valueText": "!==",
                        "hasTrailingTrivia": true,
                        "trailingTrivia": [
                            {
                                "kind": "WhitespaceTrivia",
                                "text": " "
                            }
                        ]
                    },
                    "right": {
                        "kind": "IdentifierName",
                        "fullStart": 911,
                        "fullEnd": 916,
                        "start": 911,
                        "end": 916,
                        "fullWidth": 5,
                        "width": 5,
                        "text": "Array",
                        "value": "Array",
                        "valueText": "Array"
                    }
                },
                "closeParenToken": {
                    "kind": "CloseParenToken",
                    "fullStart": 916,
                    "fullEnd": 918,
                    "start": 916,
                    "end": 917,
                    "fullWidth": 2,
                    "width": 1,
                    "text": ")",
                    "value": ")",
                    "valueText": ")",
                    "hasTrailingTrivia": true,
                    "trailingTrivia": [
                        {
                            "kind": "WhitespaceTrivia",
                            "text": " "
                        }
                    ]
                },
                "statement": {
                    "kind": "Block",
                    "fullStart": 918,
                    "fullEnd": 1068,
                    "start": 918,
                    "end": 1067,
                    "fullWidth": 150,
                    "width": 149,
                    "isIncrementallyUnusable": true,
                    "openBraceToken": {
                        "kind": "OpenBraceToken",
                        "fullStart": 918,
                        "fullEnd": 920,
                        "start": 918,
                        "end": 919,
                        "fullWidth": 2,
                        "width": 1,
                        "text": "{",
                        "value": "{",
                        "valueText": "{",
                        "hasTrailingTrivia": true,
                        "hasTrailingNewLine": true,
                        "trailingTrivia": [
                            {
                                "kind": "NewLineTrivia",
                                "text": "\n"
                            }
                        ]
                    },
                    "statements": [
                        {
                            "kind": "ExpressionStatement",
                            "fullStart": 920,
                            "fullEnd": 1066,
                            "start": 922,
                            "end": 1065,
                            "fullWidth": 146,
                            "width": 143,
                            "isIncrementallyUnusable": true,
                            "expression": {
                                "kind": "InvocationExpression",
                                "fullStart": 920,
                                "fullEnd": 1064,
                                "start": 922,
                                "end": 1064,
                                "fullWidth": 144,
                                "width": 142,
                                "isIncrementallyUnusable": true,
                                "expression": {
                                    "kind": "IdentifierName",
                                    "fullStart": 920,
                                    "fullEnd": 928,
                                    "start": 922,
                                    "end": 928,
                                    "fullWidth": 8,
                                    "width": 6,
                                    "text": "$ERROR",
                                    "value": "$ERROR",
                                    "valueText": "$ERROR",
                                    "hasLeadingTrivia": true,
                                    "leadingTrivia": [
                                        {
                                            "kind": "WhitespaceTrivia",
                                            "text": "  "
                                        }
                                    ]
                                },
                                "argumentList": {
                                    "kind": "ArgumentList",
                                    "fullStart": 928,
                                    "fullEnd": 1064,
                                    "start": 928,
                                    "end": 1064,
                                    "fullWidth": 136,
                                    "width": 136,
                                    "isIncrementallyUnusable": true,
                                    "openParenToken": {
                                        "kind": "OpenParenToken",
                                        "fullStart": 928,
                                        "fullEnd": 929,
                                        "start": 928,
                                        "end": 929,
                                        "fullWidth": 1,
                                        "width": 1,
                                        "text": "(",
                                        "value": "(",
                                        "valueText": "("
                                    },
                                    "arguments": [
                                        {
                                            "kind": "AddExpression",
                                            "fullStart": 929,
                                            "fullEnd": 1063,
                                            "start": 929,
                                            "end": 1062,
                                            "fullWidth": 134,
                                            "width": 133,
                                            "isIncrementallyUnusable": true,
                                            "left": {
                                                "kind": "StringLiteral",
                                                "fullStart": 929,
                                                "fullEnd": 1042,
                                                "start": 929,
                                                "end": 1042,
                                                "fullWidth": 113,
                                                "width": 113,
                                                "text": "'#1: var __string = new String(\"hello\"); __split = __string.split(\"ll\"); __split.constructor === Array. Actual: '",
                                                "value": "#1: var __string = new String(\"hello\"); __split = __string.split(\"ll\"); __split.constructor === Array. Actual: ",
                                                "valueText": "#1: var __string = new String(\"hello\"); __split = __string.split(\"ll\"); __split.constructor === Array. Actual: "
                                            },
                                            "operatorToken": {
                                                "kind": "PlusToken",
                                                "fullStart": 1042,
                                                "fullEnd": 1043,
                                                "start": 1042,
                                                "end": 1043,
                                                "fullWidth": 1,
                                                "width": 1,
                                                "text": "+",
                                                "value": "+",
                                                "valueText": "+"
                                            },
                                            "right": {
                                                "kind": "MemberAccessExpression",
                                                "fullStart": 1043,
                                                "fullEnd": 1063,
                                                "start": 1043,
                                                "end": 1062,
                                                "fullWidth": 20,
                                                "width": 19,
                                                "isIncrementallyUnusable": true,
                                                "expression": {
                                                    "kind": "IdentifierName",
                                                    "fullStart": 1043,
                                                    "fullEnd": 1050,
                                                    "start": 1043,
                                                    "end": 1050,
                                                    "fullWidth": 7,
                                                    "width": 7,
                                                    "text": "__split",
                                                    "value": "__split",
                                                    "valueText": "__split"
                                                },
                                                "dotToken": {
                                                    "kind": "DotToken",
                                                    "fullStart": 1050,
                                                    "fullEnd": 1051,
                                                    "start": 1050,
                                                    "end": 1051,
                                                    "fullWidth": 1,
                                                    "width": 1,
                                                    "text": ".",
                                                    "value": ".",
                                                    "valueText": "."
                                                },
                                                "name": {
                                                    "kind": "IdentifierName",
                                                    "fullStart": 1051,
                                                    "fullEnd": 1063,
                                                    "start": 1051,
                                                    "end": 1062,
                                                    "fullWidth": 12,
                                                    "width": 11,
                                                    "text": "constructor",
                                                    "value": "constructor",
                                                    "valueText": "constructor",
                                                    "hasTrailingTrivia": true,
                                                    "trailingTrivia": [
                                                        {
                                                            "kind": "WhitespaceTrivia",
                                                            "text": " "
                                                        }
                                                    ]
                                                }
                                            }
                                        }
                                    ],
                                    "closeParenToken": {
                                        "kind": "CloseParenToken",
                                        "fullStart": 1063,
                                        "fullEnd": 1064,
                                        "start": 1063,
                                        "end": 1064,
                                        "fullWidth": 1,
                                        "width": 1,
                                        "text": ")",
                                        "value": ")",
                                        "valueText": ")"
                                    }
                                }
                            },
                            "semicolonToken": {
                                "kind": "SemicolonToken",
                                "fullStart": 1064,
                                "fullEnd": 1066,
                                "start": 1064,
                                "end": 1065,
                                "fullWidth": 2,
                                "width": 1,
                                "text": ";",
                                "value": ";",
                                "valueText": ";",
                                "hasTrailingTrivia": true,
                                "hasTrailingNewLine": true,
                                "trailingTrivia": [
                                    {
                                        "kind": "NewLineTrivia",
                                        "text": "\n"
                                    }
                                ]
                            }
                        }
                    ],
                    "closeBraceToken": {
                        "kind": "CloseBraceToken",
                        "fullStart": 1066,
                        "fullEnd": 1068,
                        "start": 1066,
                        "end": 1067,
                        "fullWidth": 2,
                        "width": 1,
                        "text": "}",
                        "value": "}",
                        "valueText": "}",
                        "hasTrailingTrivia": true,
                        "hasTrailingNewLine": true,
                        "trailingTrivia": [
                            {
                                "kind": "NewLineTrivia",
                                "text": "\n"
                            }
                        ]
                    }
                }
            },
            {
                "kind": "IfStatement",
                "fullStart": 1068,
                "fullEnd": 1402,
                "start": 1240,
                "end": 1401,
                "fullWidth": 334,
                "width": 161,
                "ifKeyword": {
                    "kind": "IfKeyword",
                    "fullStart": 1068,
                    "fullEnd": 1243,
                    "start": 1240,
                    "end": 1242,
                    "fullWidth": 175,
                    "width": 2,
                    "text": "if",
                    "value": "if",
                    "valueText": "if",
                    "hasLeadingTrivia": true,
                    "hasLeadingComment": true,
                    "hasLeadingNewLine": true,
                    "hasTrailingTrivia": true,
                    "leadingTrivia": [
                        {
                            "kind": "SingleLineCommentTrivia",
                            "text": "//"
                        },
                        {
                            "kind": "NewLineTrivia",
                            "text": "\n"
                        },
                        {
                            "kind": "SingleLineCommentTrivia",
                            "text": "//////////////////////////////////////////////////////////////////////////////"
                        },
                        {
                            "kind": "NewLineTrivia",
                            "text": "\n"
                        },
                        {
                            "kind": "NewLineTrivia",
                            "text": "\n"
                        },
                        {
                            "kind": "SingleLineCommentTrivia",
                            "text": "//////////////////////////////////////////////////////////////////////////////"
                        },
                        {
                            "kind": "NewLineTrivia",
                            "text": "\n"
                        },
                        {
                            "kind": "SingleLineCommentTrivia",
                            "text": "//CHECK#2"
                        },
                        {
                            "kind": "NewLineTrivia",
                            "text": "\n"
                        }
                    ],
                    "trailingTrivia": [
                        {
                            "kind": "WhitespaceTrivia",
                            "text": " "
                        }
                    ]
                },
                "openParenToken": {
                    "kind": "OpenParenToken",
                    "fullStart": 1243,
                    "fullEnd": 1244,
                    "start": 1243,
                    "end": 1244,
                    "fullWidth": 1,
                    "width": 1,
                    "text": "(",
                    "value": "(",
                    "valueText": "("
                },
                "condition": {
                    "kind": "NotEqualsExpression",
                    "fullStart": 1244,
                    "fullEnd": 1264,
                    "start": 1244,
                    "end": 1264,
                    "fullWidth": 20,
                    "width": 20,
                    "left": {
                        "kind": "MemberAccessExpression",
                        "fullStart": 1244,
                        "fullEnd": 1259,
                        "start": 1244,
                        "end": 1258,
                        "fullWidth": 15,
                        "width": 14,
                        "expression": {
                            "kind": "IdentifierName",
                            "fullStart": 1244,
                            "fullEnd": 1251,
                            "start": 1244,
                            "end": 1251,
                            "fullWidth": 7,
                            "width": 7,
                            "text": "__split",
                            "value": "__split",
                            "valueText": "__split"
                        },
                        "dotToken": {
                            "kind": "DotToken",
                            "fullStart": 1251,
                            "fullEnd": 1252,
                            "start": 1251,
                            "end": 1252,
                            "fullWidth": 1,
                            "width": 1,
                            "text": ".",
                            "value": ".",
                            "valueText": "."
                        },
                        "name": {
                            "kind": "IdentifierName",
                            "fullStart": 1252,
                            "fullEnd": 1259,
                            "start": 1252,
                            "end": 1258,
                            "fullWidth": 7,
                            "width": 6,
                            "text": "length",
                            "value": "length",
                            "valueText": "length",
                            "hasTrailingTrivia": true,
                            "trailingTrivia": [
                                {
                                    "kind": "WhitespaceTrivia",
                                    "text": " "
                                }
                            ]
                        }
                    },
                    "operatorToken": {
                        "kind": "ExclamationEqualsEqualsToken",
                        "fullStart": 1259,
                        "fullEnd": 1263,
                        "start": 1259,
                        "end": 1262,
                        "fullWidth": 4,
                        "width": 3,
                        "text": "!==",
                        "value": "!==",
                        "valueText": "!==",
                        "hasTrailingTrivia": true,
                        "trailingTrivia": [
                            {
                                "kind": "WhitespaceTrivia",
                                "text": " "
                            }
                        ]
                    },
                    "right": {
                        "kind": "NumericLiteral",
                        "fullStart": 1263,
                        "fullEnd": 1264,
                        "start": 1263,
                        "end": 1264,
                        "fullWidth": 1,
                        "width": 1,
                        "text": "2",
                        "value": 2,
                        "valueText": "2"
                    }
                },
                "closeParenToken": {
                    "kind": "CloseParenToken",
                    "fullStart": 1264,
                    "fullEnd": 1266,
                    "start": 1264,
                    "end": 1265,
                    "fullWidth": 2,
                    "width": 1,
                    "text": ")",
                    "value": ")",
                    "valueText": ")",
                    "hasTrailingTrivia": true,
                    "trailingTrivia": [
                        {
                            "kind": "WhitespaceTrivia",
                            "text": " "
                        }
                    ]
                },
                "statement": {
                    "kind": "Block",
                    "fullStart": 1266,
                    "fullEnd": 1402,
                    "start": 1266,
                    "end": 1401,
                    "fullWidth": 136,
                    "width": 135,
                    "openBraceToken": {
                        "kind": "OpenBraceToken",
                        "fullStart": 1266,
                        "fullEnd": 1268,
                        "start": 1266,
                        "end": 1267,
                        "fullWidth": 2,
                        "width": 1,
                        "text": "{",
                        "value": "{",
                        "valueText": "{",
                        "hasTrailingTrivia": true,
                        "hasTrailingNewLine": true,
                        "trailingTrivia": [
                            {
                                "kind": "NewLineTrivia",
                                "text": "\n"
                            }
                        ]
                    },
                    "statements": [
                        {
                            "kind": "ExpressionStatement",
                            "fullStart": 1268,
                            "fullEnd": 1400,
                            "start": 1270,
                            "end": 1399,
                            "fullWidth": 132,
                            "width": 129,
                            "expression": {
                                "kind": "InvocationExpression",
                                "fullStart": 1268,
                                "fullEnd": 1398,
                                "start": 1270,
                                "end": 1398,
                                "fullWidth": 130,
                                "width": 128,
                                "expression": {
                                    "kind": "IdentifierName",
                                    "fullStart": 1268,
                                    "fullEnd": 1276,
                                    "start": 1270,
                                    "end": 1276,
                                    "fullWidth": 8,
                                    "width": 6,
                                    "text": "$ERROR",
                                    "value": "$ERROR",
                                    "valueText": "$ERROR",
                                    "hasLeadingTrivia": true,
                                    "leadingTrivia": [
                                        {
                                            "kind": "WhitespaceTrivia",
                                            "text": "  "
                                        }
                                    ]
                                },
                                "argumentList": {
                                    "kind": "ArgumentList",
                                    "fullStart": 1276,
                                    "fullEnd": 1398,
                                    "start": 1276,
                                    "end": 1398,
                                    "fullWidth": 122,
                                    "width": 122,
                                    "openParenToken": {
                                        "kind": "OpenParenToken",
                                        "fullStart": 1276,
                                        "fullEnd": 1277,
                                        "start": 1276,
                                        "end": 1277,
                                        "fullWidth": 1,
                                        "width": 1,
                                        "text": "(",
                                        "value": "(",
                                        "valueText": "("
                                    },
                                    "arguments": [
                                        {
                                            "kind": "AddExpression",
                                            "fullStart": 1277,
                                            "fullEnd": 1397,
                                            "start": 1277,
                                            "end": 1396,
                                            "fullWidth": 120,
                                            "width": 119,
                                            "left": {
                                                "kind": "StringLiteral",
                                                "fullStart": 1277,
                                                "fullEnd": 1381,
                                                "start": 1277,
                                                "end": 1381,
                                                "fullWidth": 104,
                                                "width": 104,
                                                "text": "'#2: var __string = new String(\"hello\"); __split = __string.split(\"ll\"); __split.length === 2. Actual: '",
                                                "value": "#2: var __string = new String(\"hello\"); __split = __string.split(\"ll\"); __split.length === 2. Actual: ",
                                                "valueText": "#2: var __string = new String(\"hello\"); __split = __string.split(\"ll\"); __split.length === 2. Actual: "
                                            },
                                            "operatorToken": {
                                                "kind": "PlusToken",
                                                "fullStart": 1381,
                                                "fullEnd": 1382,
                                                "start": 1381,
                                                "end": 1382,
                                                "fullWidth": 1,
                                                "width": 1,
                                                "text": "+",
                                                "value": "+",
                                                "valueText": "+"
                                            },
                                            "right": {
                                                "kind": "MemberAccessExpression",
                                                "fullStart": 1382,
                                                "fullEnd": 1397,
                                                "start": 1382,
                                                "end": 1396,
                                                "fullWidth": 15,
                                                "width": 14,
                                                "expression": {
                                                    "kind": "IdentifierName",
                                                    "fullStart": 1382,
                                                    "fullEnd": 1389,
                                                    "start": 1382,
                                                    "end": 1389,
                                                    "fullWidth": 7,
                                                    "width": 7,
                                                    "text": "__split",
                                                    "value": "__split",
                                                    "valueText": "__split"
                                                },
                                                "dotToken": {
                                                    "kind": "DotToken",
                                                    "fullStart": 1389,
                                                    "fullEnd": 1390,
                                                    "start": 1389,
                                                    "end": 1390,
                                                    "fullWidth": 1,
                                                    "width": 1,
                                                    "text": ".",
                                                    "value": ".",
                                                    "valueText": "."
                                                },
                                                "name": {
                                                    "kind": "IdentifierName",
                                                    "fullStart": 1390,
                                                    "fullEnd": 1397,
                                                    "start": 1390,
                                                    "end": 1396,
                                                    "fullWidth": 7,
                                                    "width": 6,
                                                    "text": "length",
                                                    "value": "length",
                                                    "valueText": "length",
                                                    "hasTrailingTrivia": true,
                                                    "trailingTrivia": [
                                                        {
                                                            "kind": "WhitespaceTrivia",
                                                            "text": " "
                                                        }
                                                    ]
                                                }
                                            }
                                        }
                                    ],
                                    "closeParenToken": {
                                        "kind": "CloseParenToken",
                                        "fullStart": 1397,
                                        "fullEnd": 1398,
                                        "start": 1397,
                                        "end": 1398,
                                        "fullWidth": 1,
                                        "width": 1,
                                        "text": ")",
                                        "value": ")",
                                        "valueText": ")"
                                    }
                                }
                            },
                            "semicolonToken": {
                                "kind": "SemicolonToken",
                                "fullStart": 1398,
                                "fullEnd": 1400,
                                "start": 1398,
                                "end": 1399,
                                "fullWidth": 2,
                                "width": 1,
                                "text": ";",
                                "value": ";",
                                "valueText": ";",
                                "hasTrailingTrivia": true,
                                "hasTrailingNewLine": true,
                                "trailingTrivia": [
                                    {
                                        "kind": "NewLineTrivia",
                                        "text": "\n"
                                    }
                                ]
                            }
                        }
                    ],
                    "closeBraceToken": {
                        "kind": "CloseBraceToken",
                        "fullStart": 1400,
                        "fullEnd": 1402,
                        "start": 1400,
                        "end": 1401,
                        "fullWidth": 2,
                        "width": 1,
                        "text": "}",
                        "value": "}",
                        "valueText": "}",
                        "hasTrailingTrivia": true,
                        "hasTrailingNewLine": true,
                        "trailingTrivia": [
                            {
                                "kind": "NewLineTrivia",
                                "text": "\n"
                            }
                        ]
                    }
                }
            },
            {
                "kind": "IfStatement",
                "fullStart": 1402,
                "fullEnd": 1729,
                "start": 1574,
                "end": 1728,
                "fullWidth": 327,
                "width": 154,
                "ifKeyword": {
                    "kind": "IfKeyword",
                    "fullStart": 1402,
                    "fullEnd": 1577,
                    "start": 1574,
                    "end": 1576,
                    "fullWidth": 175,
                    "width": 2,
                    "text": "if",
                    "value": "if",
                    "valueText": "if",
                    "hasLeadingTrivia": true,
                    "hasLeadingComment": true,
                    "hasLeadingNewLine": true,
                    "hasTrailingTrivia": true,
                    "leadingTrivia": [
                        {
                            "kind": "SingleLineCommentTrivia",
                            "text": "//"
                        },
                        {
                            "kind": "NewLineTrivia",
                            "text": "\n"
                        },
                        {
                            "kind": "SingleLineCommentTrivia",
                            "text": "//////////////////////////////////////////////////////////////////////////////"
                        },
                        {
                            "kind": "NewLineTrivia",
                            "text": "\n"
                        },
                        {
                            "kind": "NewLineTrivia",
                            "text": "\n"
                        },
                        {
                            "kind": "SingleLineCommentTrivia",
                            "text": "//////////////////////////////////////////////////////////////////////////////"
                        },
                        {
                            "kind": "NewLineTrivia",
                            "text": "\n"
                        },
                        {
                            "kind": "SingleLineCommentTrivia",
                            "text": "//CHECK#3"
                        },
                        {
                            "kind": "NewLineTrivia",
                            "text": "\n"
                        }
                    ],
                    "trailingTrivia": [
                        {
                            "kind": "WhitespaceTrivia",
                            "text": " "
                        }
                    ]
                },
                "openParenToken": {
                    "kind": "OpenParenToken",
                    "fullStart": 1577,
                    "fullEnd": 1578,
                    "start": 1577,
                    "end": 1578,
                    "fullWidth": 1,
                    "width": 1,
                    "text": "(",
                    "value": "(",
                    "valueText": "("
                },
                "condition": {
                    "kind": "NotEqualsExpression",
                    "fullStart": 1578,
                    "fullEnd": 1597,
                    "start": 1578,
                    "end": 1597,
                    "fullWidth": 19,
                    "width": 19,
                    "left": {
                        "kind": "ElementAccessExpression",
                        "fullStart": 1578,
                        "fullEnd": 1589,
                        "start": 1578,
                        "end": 1588,
                        "fullWidth": 11,
                        "width": 10,
                        "expression": {
                            "kind": "IdentifierName",
                            "fullStart": 1578,
                            "fullEnd": 1585,
                            "start": 1578,
                            "end": 1585,
                            "fullWidth": 7,
                            "width": 7,
                            "text": "__split",
                            "value": "__split",
                            "valueText": "__split"
                        },
                        "openBracketToken": {
                            "kind": "OpenBracketToken",
                            "fullStart": 1585,
                            "fullEnd": 1586,
                            "start": 1585,
                            "end": 1586,
                            "fullWidth": 1,
                            "width": 1,
                            "text": "[",
                            "value": "[",
                            "valueText": "["
                        },
                        "argumentExpression": {
                            "kind": "NumericLiteral",
                            "fullStart": 1586,
                            "fullEnd": 1587,
                            "start": 1586,
                            "end": 1587,
                            "fullWidth": 1,
                            "width": 1,
                            "text": "0",
                            "value": 0,
                            "valueText": "0"
                        },
                        "closeBracketToken": {
                            "kind": "CloseBracketToken",
                            "fullStart": 1587,
                            "fullEnd": 1589,
                            "start": 1587,
                            "end": 1588,
                            "fullWidth": 2,
                            "width": 1,
                            "text": "]",
                            "value": "]",
                            "valueText": "]",
                            "hasTrailingTrivia": true,
                            "trailingTrivia": [
                                {
                                    "kind": "WhitespaceTrivia",
                                    "text": " "
                                }
                            ]
                        }
                    },
                    "operatorToken": {
                        "kind": "ExclamationEqualsEqualsToken",
                        "fullStart": 1589,
                        "fullEnd": 1593,
                        "start": 1589,
                        "end": 1592,
                        "fullWidth": 4,
                        "width": 3,
                        "text": "!==",
                        "value": "!==",
                        "valueText": "!==",
                        "hasTrailingTrivia": true,
                        "trailingTrivia": [
                            {
                                "kind": "WhitespaceTrivia",
                                "text": " "
                            }
                        ]
                    },
                    "right": {
                        "kind": "StringLiteral",
                        "fullStart": 1593,
                        "fullEnd": 1597,
                        "start": 1593,
                        "end": 1597,
                        "fullWidth": 4,
                        "width": 4,
                        "text": "\"he\"",
                        "value": "he",
                        "valueText": "he"
                    }
                },
                "closeParenToken": {
                    "kind": "CloseParenToken",
                    "fullStart": 1597,
                    "fullEnd": 1599,
                    "start": 1597,
                    "end": 1598,
                    "fullWidth": 2,
                    "width": 1,
                    "text": ")",
                    "value": ")",
                    "valueText": ")",
                    "hasTrailingTrivia": true,
                    "trailingTrivia": [
                        {
                            "kind": "WhitespaceTrivia",
                            "text": " "
                        }
                    ]
                },
                "statement": {
                    "kind": "Block",
                    "fullStart": 1599,
                    "fullEnd": 1729,
                    "start": 1599,
                    "end": 1728,
                    "fullWidth": 130,
                    "width": 129,
                    "openBraceToken": {
                        "kind": "OpenBraceToken",
                        "fullStart": 1599,
                        "fullEnd": 1601,
                        "start": 1599,
                        "end": 1600,
                        "fullWidth": 2,
                        "width": 1,
                        "text": "{",
                        "value": "{",
                        "valueText": "{",
                        "hasTrailingTrivia": true,
                        "hasTrailingNewLine": true,
                        "trailingTrivia": [
                            {
                                "kind": "NewLineTrivia",
                                "text": "\n"
                            }
                        ]
                    },
                    "statements": [
                        {
                            "kind": "ExpressionStatement",
                            "fullStart": 1601,
                            "fullEnd": 1727,
                            "start": 1603,
                            "end": 1726,
                            "fullWidth": 126,
                            "width": 123,
                            "expression": {
                                "kind": "InvocationExpression",
                                "fullStart": 1601,
                                "fullEnd": 1725,
                                "start": 1603,
                                "end": 1725,
                                "fullWidth": 124,
                                "width": 122,
                                "expression": {
                                    "kind": "IdentifierName",
                                    "fullStart": 1601,
                                    "fullEnd": 1609,
                                    "start": 1603,
                                    "end": 1609,
                                    "fullWidth": 8,
                                    "width": 6,
                                    "text": "$ERROR",
                                    "value": "$ERROR",
                                    "valueText": "$ERROR",
                                    "hasLeadingTrivia": true,
                                    "leadingTrivia": [
                                        {
                                            "kind": "WhitespaceTrivia",
                                            "text": "  "
                                        }
                                    ]
                                },
                                "argumentList": {
                                    "kind": "ArgumentList",
                                    "fullStart": 1609,
                                    "fullEnd": 1725,
                                    "start": 1609,
                                    "end": 1725,
                                    "fullWidth": 116,
                                    "width": 116,
                                    "openParenToken": {
                                        "kind": "OpenParenToken",
                                        "fullStart": 1609,
                                        "fullEnd": 1610,
                                        "start": 1609,
                                        "end": 1610,
                                        "fullWidth": 1,
                                        "width": 1,
                                        "text": "(",
                                        "value": "(",
                                        "valueText": "("
                                    },
                                    "arguments": [
                                        {
                                            "kind": "AddExpression",
                                            "fullStart": 1610,
                                            "fullEnd": 1724,
                                            "start": 1610,
                                            "end": 1724,
                                            "fullWidth": 114,
                                            "width": 114,
                                            "left": {
                                                "kind": "StringLiteral",
                                                "fullStart": 1610,
                                                "fullEnd": 1713,
                                                "start": 1610,
                                                "end": 1713,
                                                "fullWidth": 103,
                                                "width": 103,
                                                "text": "'#3: var __string = new String(\"hello\"); __split = __string.split(\"ll\"); __split[0] === \"he\". Actual: '",
                                                "value": "#3: var __string = new String(\"hello\"); __split = __string.split(\"ll\"); __split[0] === \"he\". Actual: ",
                                                "valueText": "#3: var __string = new String(\"hello\"); __split = __string.split(\"ll\"); __split[0] === \"he\". Actual: "
                                            },
                                            "operatorToken": {
                                                "kind": "PlusToken",
                                                "fullStart": 1713,
                                                "fullEnd": 1714,
                                                "start": 1713,
                                                "end": 1714,
                                                "fullWidth": 1,
                                                "width": 1,
                                                "text": "+",
                                                "value": "+",
                                                "valueText": "+"
                                            },
                                            "right": {
                                                "kind": "ElementAccessExpression",
                                                "fullStart": 1714,
                                                "fullEnd": 1724,
                                                "start": 1714,
                                                "end": 1724,
                                                "fullWidth": 10,
                                                "width": 10,
                                                "expression": {
                                                    "kind": "IdentifierName",
                                                    "fullStart": 1714,
                                                    "fullEnd": 1721,
                                                    "start": 1714,
                                                    "end": 1721,
                                                    "fullWidth": 7,
                                                    "width": 7,
                                                    "text": "__split",
                                                    "value": "__split",
                                                    "valueText": "__split"
                                                },
                                                "openBracketToken": {
                                                    "kind": "OpenBracketToken",
                                                    "fullStart": 1721,
                                                    "fullEnd": 1722,
                                                    "start": 1721,
                                                    "end": 1722,
                                                    "fullWidth": 1,
                                                    "width": 1,
                                                    "text": "[",
                                                    "value": "[",
                                                    "valueText": "["
                                                },
                                                "argumentExpression": {
                                                    "kind": "NumericLiteral",
                                                    "fullStart": 1722,
                                                    "fullEnd": 1723,
                                                    "start": 1722,
                                                    "end": 1723,
                                                    "fullWidth": 1,
                                                    "width": 1,
                                                    "text": "0",
                                                    "value": 0,
                                                    "valueText": "0"
                                                },
                                                "closeBracketToken": {
                                                    "kind": "CloseBracketToken",
                                                    "fullStart": 1723,
                                                    "fullEnd": 1724,
                                                    "start": 1723,
                                                    "end": 1724,
                                                    "fullWidth": 1,
                                                    "width": 1,
                                                    "text": "]",
                                                    "value": "]",
                                                    "valueText": "]"
                                                }
                                            }
                                        }
                                    ],
                                    "closeParenToken": {
                                        "kind": "CloseParenToken",
                                        "fullStart": 1724,
                                        "fullEnd": 1725,
                                        "start": 1724,
                                        "end": 1725,
                                        "fullWidth": 1,
                                        "width": 1,
                                        "text": ")",
                                        "value": ")",
                                        "valueText": ")"
                                    }
                                }
                            },
                            "semicolonToken": {
                                "kind": "SemicolonToken",
                                "fullStart": 1725,
                                "fullEnd": 1727,
                                "start": 1725,
                                "end": 1726,
                                "fullWidth": 2,
                                "width": 1,
                                "text": ";",
                                "value": ";",
                                "valueText": ";",
                                "hasTrailingTrivia": true,
                                "hasTrailingNewLine": true,
                                "trailingTrivia": [
                                    {
                                        "kind": "NewLineTrivia",
                                        "text": "\n"
                                    }
                                ]
                            }
                        }
                    ],
                    "closeBraceToken": {
                        "kind": "CloseBraceToken",
                        "fullStart": 1727,
                        "fullEnd": 1729,
                        "start": 1727,
                        "end": 1728,
                        "fullWidth": 2,
                        "width": 1,
                        "text": "}",
                        "value": "}",
                        "valueText": "}",
                        "hasTrailingTrivia": true,
                        "hasTrailingNewLine": true,
                        "trailingTrivia": [
                            {
                                "kind": "NewLineTrivia",
                                "text": "\n"
                            }
                        ]
                    }
                }
            },
            {
                "kind": "IfStatement",
                "fullStart": 1729,
                "fullEnd": 2055,
                "start": 1901,
                "end": 2054,
                "fullWidth": 326,
                "width": 153,
                "ifKeyword": {
                    "kind": "IfKeyword",
                    "fullStart": 1729,
                    "fullEnd": 1904,
                    "start": 1901,
                    "end": 1903,
                    "fullWidth": 175,
                    "width": 2,
                    "text": "if",
                    "value": "if",
                    "valueText": "if",
                    "hasLeadingTrivia": true,
                    "hasLeadingComment": true,
                    "hasLeadingNewLine": true,
                    "hasTrailingTrivia": true,
                    "leadingTrivia": [
                        {
                            "kind": "SingleLineCommentTrivia",
                            "text": "//"
                        },
                        {
                            "kind": "NewLineTrivia",
                            "text": "\n"
                        },
                        {
                            "kind": "SingleLineCommentTrivia",
                            "text": "//////////////////////////////////////////////////////////////////////////////"
                        },
                        {
                            "kind": "NewLineTrivia",
                            "text": "\n"
                        },
                        {
                            "kind": "NewLineTrivia",
                            "text": "\n"
                        },
                        {
                            "kind": "SingleLineCommentTrivia",
                            "text": "//////////////////////////////////////////////////////////////////////////////"
                        },
                        {
                            "kind": "NewLineTrivia",
                            "text": "\n"
                        },
                        {
                            "kind": "SingleLineCommentTrivia",
                            "text": "//CHECK#4"
                        },
                        {
                            "kind": "NewLineTrivia",
                            "text": "\n"
                        }
                    ],
                    "trailingTrivia": [
                        {
                            "kind": "WhitespaceTrivia",
                            "text": " "
                        }
                    ]
                },
                "openParenToken": {
                    "kind": "OpenParenToken",
                    "fullStart": 1904,
                    "fullEnd": 1905,
                    "start": 1904,
                    "end": 1905,
                    "fullWidth": 1,
                    "width": 1,
                    "text": "(",
                    "value": "(",
                    "valueText": "("
                },
                "condition": {
                    "kind": "NotEqualsExpression",
                    "fullStart": 1905,
                    "fullEnd": 1923,
                    "start": 1905,
                    "end": 1923,
                    "fullWidth": 18,
                    "width": 18,
                    "left": {
                        "kind": "ElementAccessExpression",
                        "fullStart": 1905,
                        "fullEnd": 1916,
                        "start": 1905,
                        "end": 1915,
                        "fullWidth": 11,
                        "width": 10,
                        "expression": {
                            "kind": "IdentifierName",
                            "fullStart": 1905,
                            "fullEnd": 1912,
                            "start": 1905,
                            "end": 1912,
                            "fullWidth": 7,
                            "width": 7,
                            "text": "__split",
                            "value": "__split",
                            "valueText": "__split"
                        },
                        "openBracketToken": {
                            "kind": "OpenBracketToken",
                            "fullStart": 1912,
                            "fullEnd": 1913,
                            "start": 1912,
                            "end": 1913,
                            "fullWidth": 1,
                            "width": 1,
                            "text": "[",
                            "value": "[",
                            "valueText": "["
                        },
                        "argumentExpression": {
                            "kind": "NumericLiteral",
                            "fullStart": 1913,
                            "fullEnd": 1914,
                            "start": 1913,
                            "end": 1914,
                            "fullWidth": 1,
                            "width": 1,
                            "text": "1",
                            "value": 1,
                            "valueText": "1"
                        },
                        "closeBracketToken": {
                            "kind": "CloseBracketToken",
                            "fullStart": 1914,
                            "fullEnd": 1916,
                            "start": 1914,
                            "end": 1915,
                            "fullWidth": 2,
                            "width": 1,
                            "text": "]",
                            "value": "]",
                            "valueText": "]",
                            "hasTrailingTrivia": true,
                            "trailingTrivia": [
                                {
                                    "kind": "WhitespaceTrivia",
                                    "text": " "
                                }
                            ]
                        }
                    },
                    "operatorToken": {
                        "kind": "ExclamationEqualsEqualsToken",
                        "fullStart": 1916,
                        "fullEnd": 1920,
                        "start": 1916,
                        "end": 1919,
                        "fullWidth": 4,
                        "width": 3,
                        "text": "!==",
                        "value": "!==",
                        "valueText": "!==",
                        "hasTrailingTrivia": true,
                        "trailingTrivia": [
                            {
                                "kind": "WhitespaceTrivia",
                                "text": " "
                            }
                        ]
                    },
                    "right": {
                        "kind": "StringLiteral",
                        "fullStart": 1920,
                        "fullEnd": 1923,
                        "start": 1920,
                        "end": 1923,
                        "fullWidth": 3,
                        "width": 3,
                        "text": "\"o\"",
                        "value": "o",
                        "valueText": "o"
                    }
                },
                "closeParenToken": {
                    "kind": "CloseParenToken",
                    "fullStart": 1923,
                    "fullEnd": 1925,
                    "start": 1923,
                    "end": 1924,
                    "fullWidth": 2,
                    "width": 1,
                    "text": ")",
                    "value": ")",
                    "valueText": ")",
                    "hasTrailingTrivia": true,
                    "trailingTrivia": [
                        {
                            "kind": "WhitespaceTrivia",
                            "text": " "
                        }
                    ]
                },
                "statement": {
                    "kind": "Block",
                    "fullStart": 1925,
                    "fullEnd": 2055,
                    "start": 1925,
                    "end": 2054,
                    "fullWidth": 130,
                    "width": 129,
                    "openBraceToken": {
                        "kind": "OpenBraceToken",
                        "fullStart": 1925,
                        "fullEnd": 1927,
                        "start": 1925,
                        "end": 1926,
                        "fullWidth": 2,
                        "width": 1,
                        "text": "{",
                        "value": "{",
                        "valueText": "{",
                        "hasTrailingTrivia": true,
                        "hasTrailingNewLine": true,
                        "trailingTrivia": [
                            {
                                "kind": "NewLineTrivia",
                                "text": "\n"
                            }
                        ]
                    },
                    "statements": [
                        {
                            "kind": "ExpressionStatement",
                            "fullStart": 1927,
                            "fullEnd": 2053,
                            "start": 1929,
                            "end": 2052,
                            "fullWidth": 126,
                            "width": 123,
                            "expression": {
                                "kind": "InvocationExpression",
                                "fullStart": 1927,
                                "fullEnd": 2051,
                                "start": 1929,
                                "end": 2051,
                                "fullWidth": 124,
                                "width": 122,
                                "expression": {
                                    "kind": "IdentifierName",
                                    "fullStart": 1927,
                                    "fullEnd": 1935,
                                    "start": 1929,
                                    "end": 1935,
                                    "fullWidth": 8,
                                    "width": 6,
                                    "text": "$ERROR",
                                    "value": "$ERROR",
                                    "valueText": "$ERROR",
                                    "hasLeadingTrivia": true,
                                    "leadingTrivia": [
                                        {
                                            "kind": "WhitespaceTrivia",
                                            "text": "  "
                                        }
                                    ]
                                },
                                "argumentList": {
                                    "kind": "ArgumentList",
                                    "fullStart": 1935,
                                    "fullEnd": 2051,
                                    "start": 1935,
                                    "end": 2051,
                                    "fullWidth": 116,
                                    "width": 116,
                                    "openParenToken": {
                                        "kind": "OpenParenToken",
                                        "fullStart": 1935,
                                        "fullEnd": 1936,
                                        "start": 1935,
                                        "end": 1936,
                                        "fullWidth": 1,
                                        "width": 1,
                                        "text": "(",
                                        "value": "(",
                                        "valueText": "("
                                    },
                                    "arguments": [
                                        {
                                            "kind": "AddExpression",
                                            "fullStart": 1936,
                                            "fullEnd": 2050,
                                            "start": 1936,
                                            "end": 2049,
                                            "fullWidth": 114,
                                            "width": 113,
                                            "left": {
                                                "kind": "StringLiteral",
                                                "fullStart": 1936,
                                                "fullEnd": 2038,
                                                "start": 1936,
                                                "end": 2038,
                                                "fullWidth": 102,
                                                "width": 102,
                                                "text": "'#4: var __string = new String(\"hello\"); __split = __string.split(\"ll\"); __split[1] === \"o\". Actual: '",
                                                "value": "#4: var __string = new String(\"hello\"); __split = __string.split(\"ll\"); __split[1] === \"o\". Actual: ",
                                                "valueText": "#4: var __string = new String(\"hello\"); __split = __string.split(\"ll\"); __split[1] === \"o\". Actual: "
                                            },
                                            "operatorToken": {
                                                "kind": "PlusToken",
                                                "fullStart": 2038,
                                                "fullEnd": 2039,
                                                "start": 2038,
                                                "end": 2039,
                                                "fullWidth": 1,
                                                "width": 1,
                                                "text": "+",
                                                "value": "+",
                                                "valueText": "+"
                                            },
                                            "right": {
                                                "kind": "ElementAccessExpression",
                                                "fullStart": 2039,
                                                "fullEnd": 2050,
                                                "start": 2039,
                                                "end": 2049,
                                                "fullWidth": 11,
                                                "width": 10,
                                                "expression": {
                                                    "kind": "IdentifierName",
                                                    "fullStart": 2039,
                                                    "fullEnd": 2046,
                                                    "start": 2039,
                                                    "end": 2046,
                                                    "fullWidth": 7,
                                                    "width": 7,
                                                    "text": "__split",
                                                    "value": "__split",
                                                    "valueText": "__split"
                                                },
                                                "openBracketToken": {
                                                    "kind": "OpenBracketToken",
                                                    "fullStart": 2046,
                                                    "fullEnd": 2047,
                                                    "start": 2046,
                                                    "end": 2047,
                                                    "fullWidth": 1,
                                                    "width": 1,
                                                    "text": "[",
                                                    "value": "[",
                                                    "valueText": "["
                                                },
                                                "argumentExpression": {
                                                    "kind": "NumericLiteral",
                                                    "fullStart": 2047,
                                                    "fullEnd": 2048,
                                                    "start": 2047,
                                                    "end": 2048,
                                                    "fullWidth": 1,
                                                    "width": 1,
                                                    "text": "1",
                                                    "value": 1,
                                                    "valueText": "1"
                                                },
                                                "closeBracketToken": {
                                                    "kind": "CloseBracketToken",
                                                    "fullStart": 2048,
                                                    "fullEnd": 2050,
                                                    "start": 2048,
                                                    "end": 2049,
                                                    "fullWidth": 2,
                                                    "width": 1,
                                                    "text": "]",
                                                    "value": "]",
                                                    "valueText": "]",
                                                    "hasTrailingTrivia": true,
                                                    "trailingTrivia": [
                                                        {
                                                            "kind": "WhitespaceTrivia",
                                                            "text": " "
                                                        }
                                                    ]
                                                }
                                            }
                                        }
                                    ],
                                    "closeParenToken": {
                                        "kind": "CloseParenToken",
                                        "fullStart": 2050,
                                        "fullEnd": 2051,
                                        "start": 2050,
                                        "end": 2051,
                                        "fullWidth": 1,
                                        "width": 1,
                                        "text": ")",
                                        "value": ")",
                                        "valueText": ")"
                                    }
                                }
                            },
                            "semicolonToken": {
                                "kind": "SemicolonToken",
                                "fullStart": 2051,
                                "fullEnd": 2053,
                                "start": 2051,
                                "end": 2052,
                                "fullWidth": 2,
                                "width": 1,
                                "text": ";",
                                "value": ";",
                                "valueText": ";",
                                "hasTrailingTrivia": true,
                                "hasTrailingNewLine": true,
                                "trailingTrivia": [
                                    {
                                        "kind": "NewLineTrivia",
                                        "text": "\n"
                                    }
                                ]
                            }
                        }
                    ],
                    "closeBraceToken": {
                        "kind": "CloseBraceToken",
                        "fullStart": 2053,
                        "fullEnd": 2055,
                        "start": 2053,
                        "end": 2054,
                        "fullWidth": 2,
                        "width": 1,
                        "text": "}",
                        "value": "}",
                        "valueText": "}",
                        "hasTrailingTrivia": true,
                        "hasTrailingNewLine": true,
                        "trailingTrivia": [
                            {
                                "kind": "NewLineTrivia",
                                "text": "\n"
                            }
                        ]
                    }
                }
            }
        ],
        "endOfFileToken": {
            "kind": "EndOfFileToken",
            "fullStart": 2055,
            "fullEnd": 2139,
            "start": 2139,
            "end": 2139,
            "fullWidth": 84,
            "width": 0,
            "text": "",
            "hasLeadingTrivia": true,
            "hasLeadingComment": true,
            "hasLeadingNewLine": true,
            "leadingTrivia": [
                {
                    "kind": "SingleLineCommentTrivia",
                    "text": "//"
                },
                {
                    "kind": "NewLineTrivia",
                    "text": "\n"
                },
                {
                    "kind": "SingleLineCommentTrivia",
                    "text": "//////////////////////////////////////////////////////////////////////////////"
                },
                {
                    "kind": "NewLineTrivia",
                    "text": "\n"
                },
                {
                    "kind": "NewLineTrivia",
                    "text": "\n"
                },
                {
                    "kind": "NewLineTrivia",
                    "text": "\n"
                }
            ]
        }
    },
    "lineMap": {
        "lineStarts": [
            0,
            61,
            132,
            133,
            137,
            285,
            382,
            490,
            593,
            596,
            653,
            715,
            719,
            720,
            756,
            757,
            793,
            794,
            873,
            883,
            920,
            1066,
            1068,
            1071,
            1150,
            1151,
            1230,
            1240,
            1268,
            1400,
            1402,
            1405,
            1484,
            1485,
            1564,
            1574,
            1601,
            1727,
            1729,
            1732,
            1811,
            1812,
            1891,
            1901,
            1927,
            2053,
            2055,
            2058,
            2137,
            2138,
            2139
        ],
        "length": 2139
    }
}<|MERGE_RESOLUTION|>--- conflicted
+++ resolved
@@ -95,12 +95,8 @@
                             "start": 724,
                             "end": 754,
                             "fullWidth": 30,
-<<<<<<< HEAD
                             "width": 30,
-                            "identifier": {
-=======
                             "propertyName": {
->>>>>>> 85e84683
                                 "kind": "IdentifierName",
                                 "fullStart": 724,
                                 "fullEnd": 733,
@@ -310,12 +306,8 @@
                             "start": 761,
                             "end": 791,
                             "fullWidth": 30,
-<<<<<<< HEAD
                             "width": 30,
-                            "identifier": {
-=======
                             "propertyName": {
->>>>>>> 85e84683
                                 "kind": "IdentifierName",
                                 "fullStart": 761,
                                 "fullEnd": 769,
