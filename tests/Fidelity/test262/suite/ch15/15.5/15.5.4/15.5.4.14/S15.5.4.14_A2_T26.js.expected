--- conflicted
+++ resolved
@@ -95,12 +95,8 @@
                             "start": 727,
                             "end": 757,
                             "fullWidth": 30,
-<<<<<<< HEAD
                             "width": 30,
-                            "identifier": {
-=======
                             "propertyName": {
->>>>>>> 85e84683
                                 "kind": "IdentifierName",
                                 "fullStart": 727,
                                 "fullEnd": 736,
@@ -310,12 +306,8 @@
                             "start": 764,
                             "end": 797,
                             "fullWidth": 33,
-<<<<<<< HEAD
                             "width": 33,
-                            "identifier": {
-=======
                             "propertyName": {
->>>>>>> 85e84683
                                 "kind": "IdentifierName",
                                 "fullStart": 764,
                                 "fullEnd": 772,
