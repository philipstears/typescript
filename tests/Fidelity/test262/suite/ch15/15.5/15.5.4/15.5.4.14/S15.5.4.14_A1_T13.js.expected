--- conflicted
+++ resolved
@@ -96,12 +96,8 @@
                             "start": 657,
                             "end": 710,
                             "fullWidth": 54,
-<<<<<<< HEAD
                             "width": 53,
-                            "identifier": {
-=======
                             "propertyName": {
->>>>>>> 85e84683
                                 "kind": "IdentifierName",
                                 "fullStart": 657,
                                 "fullEnd": 663,
@@ -434,12 +430,8 @@
                             "start": 715,
                             "end": 789,
                             "fullWidth": 75,
-<<<<<<< HEAD
                             "width": 74,
-                            "identifier": {
-=======
                             "propertyName": {
->>>>>>> 85e84683
                                 "kind": "IdentifierName",
                                 "fullStart": 715,
                                 "fullEnd": 722,
@@ -997,12 +989,8 @@
                             "start": 795,
                             "end": 873,
                             "fullWidth": 78,
-<<<<<<< HEAD
                             "width": 78,
-                            "identifier": {
-=======
                             "propertyName": {
->>>>>>> 85e84683
                                 "kind": "IdentifierName",
                                 "fullStart": 795,
                                 "fullEnd": 803,
