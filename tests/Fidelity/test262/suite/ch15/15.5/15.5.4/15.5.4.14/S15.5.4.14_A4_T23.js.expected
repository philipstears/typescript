{
    "isDeclaration": false,
    "languageVersion": "EcmaScript5",
    "parseOptions": {
        "allowAutomaticSemicolonInsertion": true
    },
    "sourceUnit": {
        "kind": "SourceUnit",
        "fullStart": 0,
        "fullEnd": 1734,
        "start": 608,
        "end": 1734,
        "fullWidth": 1734,
        "width": 1126,
        "isIncrementallyUnusable": true,
        "moduleElements": [
            {
                "kind": "VariableStatement",
                "fullStart": 0,
                "fullEnd": 656,
                "start": 608,
                "end": 655,
                "fullWidth": 656,
                "width": 47,
                "modifiers": [],
                "variableDeclaration": {
                    "kind": "VariableDeclaration",
                    "fullStart": 0,
                    "fullEnd": 654,
                    "start": 608,
                    "end": 654,
                    "fullWidth": 654,
                    "width": 46,
                    "varKeyword": {
                        "kind": "VarKeyword",
                        "fullStart": 0,
                        "fullEnd": 612,
                        "start": 608,
                        "end": 611,
                        "fullWidth": 612,
                        "width": 3,
                        "text": "var",
                        "value": "var",
                        "valueText": "var",
                        "hasLeadingTrivia": true,
                        "hasLeadingComment": true,
                        "hasLeadingNewLine": true,
                        "hasTrailingTrivia": true,
                        "leadingTrivia": [
                            {
                                "kind": "SingleLineCommentTrivia",
                                "text": "// Copyright 2009 the Sputnik authors.  All rights reserved."
                            },
                            {
                                "kind": "NewLineTrivia",
                                "text": "\n"
                            },
                            {
                                "kind": "SingleLineCommentTrivia",
                                "text": "// This code is governed by the BSD license found in the LICENSE file."
                            },
                            {
                                "kind": "NewLineTrivia",
                                "text": "\n"
                            },
                            {
                                "kind": "NewLineTrivia",
                                "text": "\n"
                            },
                            {
                                "kind": "MultiLineCommentTrivia",
                                "text": "/**\n * String.prototype.split (separator, limit) returns an Array object into which substrings of the result of converting this object to a string have\n * been stored. If separator is a regular expression then\n * inside of SplitMatch helper the [[Match]] method of R is called giving it the arguments corresponding\n *\n * @path ch15/15.5/15.5.4/15.5.4.14/S15.5.4.14_A4_T23.js\n * @description Argument is regexp RegExp('\\\\d+'), and instance is String(\"dfe23iu 34 =+65--\")\n */"
                            },
                            {
                                "kind": "NewLineTrivia",
                                "text": "\n"
                            },
                            {
                                "kind": "NewLineTrivia",
                                "text": "\n"
                            }
                        ],
                        "trailingTrivia": [
                            {
                                "kind": "WhitespaceTrivia",
                                "text": " "
                            }
                        ]
                    },
                    "variableDeclarators": [
                        {
                            "kind": "VariableDeclarator",
                            "fullStart": 612,
                            "fullEnd": 654,
                            "start": 612,
                            "end": 654,
                            "fullWidth": 42,
<<<<<<< HEAD
                            "width": 42,
                            "identifier": {
=======
                            "propertyName": {
>>>>>>> 85e84683
                                "kind": "IdentifierName",
                                "fullStart": 612,
                                "fullEnd": 621,
                                "start": 612,
                                "end": 620,
                                "fullWidth": 9,
                                "width": 8,
                                "text": "__string",
                                "value": "__string",
                                "valueText": "__string",
                                "hasTrailingTrivia": true,
                                "trailingTrivia": [
                                    {
                                        "kind": "WhitespaceTrivia",
                                        "text": " "
                                    }
                                ]
                            },
                            "equalsValueClause": {
                                "kind": "EqualsValueClause",
                                "fullStart": 621,
                                "fullEnd": 654,
                                "start": 621,
                                "end": 654,
                                "fullWidth": 33,
                                "width": 33,
                                "equalsToken": {
                                    "kind": "EqualsToken",
                                    "fullStart": 621,
                                    "fullEnd": 623,
                                    "start": 621,
                                    "end": 622,
                                    "fullWidth": 2,
                                    "width": 1,
                                    "text": "=",
                                    "value": "=",
                                    "valueText": "=",
                                    "hasTrailingTrivia": true,
                                    "trailingTrivia": [
                                        {
                                            "kind": "WhitespaceTrivia",
                                            "text": " "
                                        }
                                    ]
                                },
                                "value": {
                                    "kind": "ObjectCreationExpression",
                                    "fullStart": 623,
                                    "fullEnd": 654,
                                    "start": 623,
                                    "end": 654,
                                    "fullWidth": 31,
                                    "width": 31,
                                    "newKeyword": {
                                        "kind": "NewKeyword",
                                        "fullStart": 623,
                                        "fullEnd": 627,
                                        "start": 623,
                                        "end": 626,
                                        "fullWidth": 4,
                                        "width": 3,
                                        "text": "new",
                                        "value": "new",
                                        "valueText": "new",
                                        "hasTrailingTrivia": true,
                                        "trailingTrivia": [
                                            {
                                                "kind": "WhitespaceTrivia",
                                                "text": " "
                                            }
                                        ]
                                    },
                                    "expression": {
                                        "kind": "IdentifierName",
                                        "fullStart": 627,
                                        "fullEnd": 633,
                                        "start": 627,
                                        "end": 633,
                                        "fullWidth": 6,
                                        "width": 6,
                                        "text": "String",
                                        "value": "String",
                                        "valueText": "String"
                                    },
                                    "argumentList": {
                                        "kind": "ArgumentList",
                                        "fullStart": 633,
                                        "fullEnd": 654,
                                        "start": 633,
                                        "end": 654,
                                        "fullWidth": 21,
                                        "width": 21,
                                        "openParenToken": {
                                            "kind": "OpenParenToken",
                                            "fullStart": 633,
                                            "fullEnd": 634,
                                            "start": 633,
                                            "end": 634,
                                            "fullWidth": 1,
                                            "width": 1,
                                            "text": "(",
                                            "value": "(",
                                            "valueText": "("
                                        },
                                        "arguments": [
                                            {
                                                "kind": "StringLiteral",
                                                "fullStart": 634,
                                                "fullEnd": 653,
                                                "start": 634,
                                                "end": 653,
                                                "fullWidth": 19,
                                                "width": 19,
                                                "text": "\"dfe23iu 34 =+65--\"",
                                                "value": "dfe23iu 34 =+65--",
                                                "valueText": "dfe23iu 34 =+65--"
                                            }
                                        ],
                                        "closeParenToken": {
                                            "kind": "CloseParenToken",
                                            "fullStart": 653,
                                            "fullEnd": 654,
                                            "start": 653,
                                            "end": 654,
                                            "fullWidth": 1,
                                            "width": 1,
                                            "text": ")",
                                            "value": ")",
                                            "valueText": ")"
                                        }
                                    }
                                }
                            }
                        }
                    ]
                },
                "semicolonToken": {
                    "kind": "SemicolonToken",
                    "fullStart": 654,
                    "fullEnd": 656,
                    "start": 654,
                    "end": 655,
                    "fullWidth": 2,
                    "width": 1,
                    "text": ";",
                    "value": ";",
                    "valueText": ";",
                    "hasTrailingTrivia": true,
                    "hasTrailingNewLine": true,
                    "trailingTrivia": [
                        {
                            "kind": "NewLineTrivia",
                            "text": "\n"
                        }
                    ]
                }
            },
            {
                "kind": "VariableStatement",
                "fullStart": 656,
                "fullEnd": 688,
                "start": 657,
                "end": 687,
                "fullWidth": 32,
                "width": 30,
                "modifiers": [],
                "variableDeclaration": {
                    "kind": "VariableDeclaration",
                    "fullStart": 656,
                    "fullEnd": 686,
                    "start": 657,
                    "end": 686,
                    "fullWidth": 30,
                    "width": 29,
                    "varKeyword": {
                        "kind": "VarKeyword",
                        "fullStart": 656,
                        "fullEnd": 661,
                        "start": 657,
                        "end": 660,
                        "fullWidth": 5,
                        "width": 3,
                        "text": "var",
                        "value": "var",
                        "valueText": "var",
                        "hasLeadingTrivia": true,
                        "hasLeadingNewLine": true,
                        "hasTrailingTrivia": true,
                        "leadingTrivia": [
                            {
                                "kind": "NewLineTrivia",
                                "text": "\n"
                            }
                        ],
                        "trailingTrivia": [
                            {
                                "kind": "WhitespaceTrivia",
                                "text": " "
                            }
                        ]
                    },
                    "variableDeclarators": [
                        {
                            "kind": "VariableDeclarator",
                            "fullStart": 661,
                            "fullEnd": 686,
                            "start": 661,
                            "end": 686,
                            "fullWidth": 25,
<<<<<<< HEAD
                            "width": 25,
                            "identifier": {
=======
                            "propertyName": {
>>>>>>> 85e84683
                                "kind": "IdentifierName",
                                "fullStart": 661,
                                "fullEnd": 666,
                                "start": 661,
                                "end": 665,
                                "fullWidth": 5,
                                "width": 4,
                                "text": "__re",
                                "value": "__re",
                                "valueText": "__re",
                                "hasTrailingTrivia": true,
                                "trailingTrivia": [
                                    {
                                        "kind": "WhitespaceTrivia",
                                        "text": " "
                                    }
                                ]
                            },
                            "equalsValueClause": {
                                "kind": "EqualsValueClause",
                                "fullStart": 666,
                                "fullEnd": 686,
                                "start": 666,
                                "end": 686,
                                "fullWidth": 20,
                                "width": 20,
                                "equalsToken": {
                                    "kind": "EqualsToken",
                                    "fullStart": 666,
                                    "fullEnd": 668,
                                    "start": 666,
                                    "end": 667,
                                    "fullWidth": 2,
                                    "width": 1,
                                    "text": "=",
                                    "value": "=",
                                    "valueText": "=",
                                    "hasTrailingTrivia": true,
                                    "trailingTrivia": [
                                        {
                                            "kind": "WhitespaceTrivia",
                                            "text": " "
                                        }
                                    ]
                                },
                                "value": {
                                    "kind": "ObjectCreationExpression",
                                    "fullStart": 668,
                                    "fullEnd": 686,
                                    "start": 668,
                                    "end": 686,
                                    "fullWidth": 18,
                                    "width": 18,
                                    "newKeyword": {
                                        "kind": "NewKeyword",
                                        "fullStart": 668,
                                        "fullEnd": 672,
                                        "start": 668,
                                        "end": 671,
                                        "fullWidth": 4,
                                        "width": 3,
                                        "text": "new",
                                        "value": "new",
                                        "valueText": "new",
                                        "hasTrailingTrivia": true,
                                        "trailingTrivia": [
                                            {
                                                "kind": "WhitespaceTrivia",
                                                "text": " "
                                            }
                                        ]
                                    },
                                    "expression": {
                                        "kind": "IdentifierName",
                                        "fullStart": 672,
                                        "fullEnd": 678,
                                        "start": 672,
                                        "end": 678,
                                        "fullWidth": 6,
                                        "width": 6,
                                        "text": "RegExp",
                                        "value": "RegExp",
                                        "valueText": "RegExp"
                                    },
                                    "argumentList": {
                                        "kind": "ArgumentList",
                                        "fullStart": 678,
                                        "fullEnd": 686,
                                        "start": 678,
                                        "end": 686,
                                        "fullWidth": 8,
                                        "width": 8,
                                        "openParenToken": {
                                            "kind": "OpenParenToken",
                                            "fullStart": 678,
                                            "fullEnd": 679,
                                            "start": 678,
                                            "end": 679,
                                            "fullWidth": 1,
                                            "width": 1,
                                            "text": "(",
                                            "value": "(",
                                            "valueText": "("
                                        },
                                        "arguments": [
                                            {
                                                "kind": "StringLiteral",
                                                "fullStart": 679,
                                                "fullEnd": 685,
                                                "start": 679,
                                                "end": 685,
                                                "fullWidth": 6,
                                                "width": 6,
                                                "text": "'\\\\d+'",
                                                "value": "\\d+",
                                                "valueText": "\\d+"
                                            }
                                        ],
                                        "closeParenToken": {
                                            "kind": "CloseParenToken",
                                            "fullStart": 685,
                                            "fullEnd": 686,
                                            "start": 685,
                                            "end": 686,
                                            "fullWidth": 1,
                                            "width": 1,
                                            "text": ")",
                                            "value": ")",
                                            "valueText": ")"
                                        }
                                    }
                                }
                            }
                        }
                    ]
                },
                "semicolonToken": {
                    "kind": "SemicolonToken",
                    "fullStart": 686,
                    "fullEnd": 688,
                    "start": 686,
                    "end": 687,
                    "fullWidth": 2,
                    "width": 1,
                    "text": ";",
                    "value": ";",
                    "valueText": ";",
                    "hasTrailingTrivia": true,
                    "hasTrailingNewLine": true,
                    "trailingTrivia": [
                        {
                            "kind": "NewLineTrivia",
                            "text": "\n"
                        }
                    ]
                }
            },
            {
                "kind": "VariableStatement",
                "fullStart": 688,
                "fullEnd": 725,
                "start": 689,
                "end": 724,
                "fullWidth": 37,
                "width": 35,
                "modifiers": [],
                "variableDeclaration": {
                    "kind": "VariableDeclaration",
                    "fullStart": 688,
                    "fullEnd": 723,
                    "start": 689,
                    "end": 723,
                    "fullWidth": 35,
                    "width": 34,
                    "varKeyword": {
                        "kind": "VarKeyword",
                        "fullStart": 688,
                        "fullEnd": 693,
                        "start": 689,
                        "end": 692,
                        "fullWidth": 5,
                        "width": 3,
                        "text": "var",
                        "value": "var",
                        "valueText": "var",
                        "hasLeadingTrivia": true,
                        "hasLeadingNewLine": true,
                        "hasTrailingTrivia": true,
                        "leadingTrivia": [
                            {
                                "kind": "NewLineTrivia",
                                "text": "\n"
                            }
                        ],
                        "trailingTrivia": [
                            {
                                "kind": "WhitespaceTrivia",
                                "text": " "
                            }
                        ]
                    },
                    "variableDeclarators": [
                        {
                            "kind": "VariableDeclarator",
                            "fullStart": 693,
                            "fullEnd": 723,
                            "start": 693,
                            "end": 723,
                            "fullWidth": 30,
<<<<<<< HEAD
                            "width": 30,
                            "identifier": {
=======
                            "propertyName": {
>>>>>>> 85e84683
                                "kind": "IdentifierName",
                                "fullStart": 693,
                                "fullEnd": 701,
                                "start": 693,
                                "end": 700,
                                "fullWidth": 8,
                                "width": 7,
                                "text": "__split",
                                "value": "__split",
                                "valueText": "__split",
                                "hasTrailingTrivia": true,
                                "trailingTrivia": [
                                    {
                                        "kind": "WhitespaceTrivia",
                                        "text": " "
                                    }
                                ]
                            },
                            "equalsValueClause": {
                                "kind": "EqualsValueClause",
                                "fullStart": 701,
                                "fullEnd": 723,
                                "start": 701,
                                "end": 723,
                                "fullWidth": 22,
                                "width": 22,
                                "equalsToken": {
                                    "kind": "EqualsToken",
                                    "fullStart": 701,
                                    "fullEnd": 703,
                                    "start": 701,
                                    "end": 702,
                                    "fullWidth": 2,
                                    "width": 1,
                                    "text": "=",
                                    "value": "=",
                                    "valueText": "=",
                                    "hasTrailingTrivia": true,
                                    "trailingTrivia": [
                                        {
                                            "kind": "WhitespaceTrivia",
                                            "text": " "
                                        }
                                    ]
                                },
                                "value": {
                                    "kind": "InvocationExpression",
                                    "fullStart": 703,
                                    "fullEnd": 723,
                                    "start": 703,
                                    "end": 723,
                                    "fullWidth": 20,
                                    "width": 20,
                                    "expression": {
                                        "kind": "MemberAccessExpression",
                                        "fullStart": 703,
                                        "fullEnd": 717,
                                        "start": 703,
                                        "end": 717,
                                        "fullWidth": 14,
                                        "width": 14,
                                        "expression": {
                                            "kind": "IdentifierName",
                                            "fullStart": 703,
                                            "fullEnd": 711,
                                            "start": 703,
                                            "end": 711,
                                            "fullWidth": 8,
                                            "width": 8,
                                            "text": "__string",
                                            "value": "__string",
                                            "valueText": "__string"
                                        },
                                        "dotToken": {
                                            "kind": "DotToken",
                                            "fullStart": 711,
                                            "fullEnd": 712,
                                            "start": 711,
                                            "end": 712,
                                            "fullWidth": 1,
                                            "width": 1,
                                            "text": ".",
                                            "value": ".",
                                            "valueText": "."
                                        },
                                        "name": {
                                            "kind": "IdentifierName",
                                            "fullStart": 712,
                                            "fullEnd": 717,
                                            "start": 712,
                                            "end": 717,
                                            "fullWidth": 5,
                                            "width": 5,
                                            "text": "split",
                                            "value": "split",
                                            "valueText": "split"
                                        }
                                    },
                                    "argumentList": {
                                        "kind": "ArgumentList",
                                        "fullStart": 717,
                                        "fullEnd": 723,
                                        "start": 717,
                                        "end": 723,
                                        "fullWidth": 6,
                                        "width": 6,
                                        "openParenToken": {
                                            "kind": "OpenParenToken",
                                            "fullStart": 717,
                                            "fullEnd": 718,
                                            "start": 717,
                                            "end": 718,
                                            "fullWidth": 1,
                                            "width": 1,
                                            "text": "(",
                                            "value": "(",
                                            "valueText": "("
                                        },
                                        "arguments": [
                                            {
                                                "kind": "IdentifierName",
                                                "fullStart": 718,
                                                "fullEnd": 722,
                                                "start": 718,
                                                "end": 722,
                                                "fullWidth": 4,
                                                "width": 4,
                                                "text": "__re",
                                                "value": "__re",
                                                "valueText": "__re"
                                            }
                                        ],
                                        "closeParenToken": {
                                            "kind": "CloseParenToken",
                                            "fullStart": 722,
                                            "fullEnd": 723,
                                            "start": 722,
                                            "end": 723,
                                            "fullWidth": 1,
                                            "width": 1,
                                            "text": ")",
                                            "value": ")",
                                            "valueText": ")"
                                        }
                                    }
                                }
                            }
                        }
                    ]
                },
                "semicolonToken": {
                    "kind": "SemicolonToken",
                    "fullStart": 723,
                    "fullEnd": 725,
                    "start": 723,
                    "end": 724,
                    "fullWidth": 2,
                    "width": 1,
                    "text": ";",
                    "value": ";",
                    "valueText": ";",
                    "hasTrailingTrivia": true,
                    "hasTrailingNewLine": true,
                    "trailingTrivia": [
                        {
                            "kind": "NewLineTrivia",
                            "text": "\n"
                        }
                    ]
                }
            },
            {
                "kind": "VariableStatement",
                "fullStart": 725,
                "fullEnd": 769,
                "start": 726,
                "end": 768,
                "fullWidth": 44,
                "width": 42,
                "modifiers": [],
                "variableDeclaration": {
                    "kind": "VariableDeclaration",
                    "fullStart": 725,
                    "fullEnd": 767,
                    "start": 726,
                    "end": 767,
                    "fullWidth": 42,
                    "width": 41,
                    "varKeyword": {
                        "kind": "VarKeyword",
                        "fullStart": 725,
                        "fullEnd": 730,
                        "start": 726,
                        "end": 729,
                        "fullWidth": 5,
                        "width": 3,
                        "text": "var",
                        "value": "var",
                        "valueText": "var",
                        "hasLeadingTrivia": true,
                        "hasLeadingNewLine": true,
                        "hasTrailingTrivia": true,
                        "leadingTrivia": [
                            {
                                "kind": "NewLineTrivia",
                                "text": "\n"
                            }
                        ],
                        "trailingTrivia": [
                            {
                                "kind": "WhitespaceTrivia",
                                "text": " "
                            }
                        ]
                    },
                    "variableDeclarators": [
                        {
                            "kind": "VariableDeclarator",
                            "fullStart": 730,
                            "fullEnd": 767,
                            "start": 730,
                            "end": 767,
                            "fullWidth": 37,
<<<<<<< HEAD
                            "width": 37,
                            "identifier": {
=======
                            "propertyName": {
>>>>>>> 85e84683
                                "kind": "IdentifierName",
                                "fullStart": 730,
                                "fullEnd": 741,
                                "start": 730,
                                "end": 740,
                                "fullWidth": 11,
                                "width": 10,
                                "text": "__expected",
                                "value": "__expected",
                                "valueText": "__expected",
                                "hasTrailingTrivia": true,
                                "trailingTrivia": [
                                    {
                                        "kind": "WhitespaceTrivia",
                                        "text": " "
                                    }
                                ]
                            },
                            "equalsValueClause": {
                                "kind": "EqualsValueClause",
                                "fullStart": 741,
                                "fullEnd": 767,
                                "start": 741,
                                "end": 767,
                                "fullWidth": 26,
                                "width": 26,
                                "equalsToken": {
                                    "kind": "EqualsToken",
                                    "fullStart": 741,
                                    "fullEnd": 743,
                                    "start": 741,
                                    "end": 742,
                                    "fullWidth": 2,
                                    "width": 1,
                                    "text": "=",
                                    "value": "=",
                                    "valueText": "=",
                                    "hasTrailingTrivia": true,
                                    "trailingTrivia": [
                                        {
                                            "kind": "WhitespaceTrivia",
                                            "text": " "
                                        }
                                    ]
                                },
                                "value": {
                                    "kind": "ArrayLiteralExpression",
                                    "fullStart": 743,
                                    "fullEnd": 767,
                                    "start": 743,
                                    "end": 767,
                                    "fullWidth": 24,
                                    "width": 24,
                                    "openBracketToken": {
                                        "kind": "OpenBracketToken",
                                        "fullStart": 743,
                                        "fullEnd": 744,
                                        "start": 743,
                                        "end": 744,
                                        "fullWidth": 1,
                                        "width": 1,
                                        "text": "[",
                                        "value": "[",
                                        "valueText": "["
                                    },
                                    "expressions": [
                                        {
                                            "kind": "StringLiteral",
                                            "fullStart": 744,
                                            "fullEnd": 749,
                                            "start": 744,
                                            "end": 749,
                                            "fullWidth": 5,
                                            "width": 5,
                                            "text": "\"dfe\"",
                                            "value": "dfe",
                                            "valueText": "dfe"
                                        },
                                        {
                                            "kind": "CommaToken",
                                            "fullStart": 749,
                                            "fullEnd": 750,
                                            "start": 749,
                                            "end": 750,
                                            "fullWidth": 1,
                                            "width": 1,
                                            "text": ",",
                                            "value": ",",
                                            "valueText": ","
                                        },
                                        {
                                            "kind": "StringLiteral",
                                            "fullStart": 750,
                                            "fullEnd": 755,
                                            "start": 750,
                                            "end": 755,
                                            "fullWidth": 5,
                                            "width": 5,
                                            "text": "\"iu \"",
                                            "value": "iu ",
                                            "valueText": "iu "
                                        },
                                        {
                                            "kind": "CommaToken",
                                            "fullStart": 755,
                                            "fullEnd": 756,
                                            "start": 755,
                                            "end": 756,
                                            "fullWidth": 1,
                                            "width": 1,
                                            "text": ",",
                                            "value": ",",
                                            "valueText": ","
                                        },
                                        {
                                            "kind": "StringLiteral",
                                            "fullStart": 756,
                                            "fullEnd": 761,
                                            "start": 756,
                                            "end": 761,
                                            "fullWidth": 5,
                                            "width": 5,
                                            "text": "\" =+\"",
                                            "value": " =+",
                                            "valueText": " =+"
                                        },
                                        {
                                            "kind": "CommaToken",
                                            "fullStart": 761,
                                            "fullEnd": 762,
                                            "start": 761,
                                            "end": 762,
                                            "fullWidth": 1,
                                            "width": 1,
                                            "text": ",",
                                            "value": ",",
                                            "valueText": ","
                                        },
                                        {
                                            "kind": "StringLiteral",
                                            "fullStart": 762,
                                            "fullEnd": 766,
                                            "start": 762,
                                            "end": 766,
                                            "fullWidth": 4,
                                            "width": 4,
                                            "text": "\"--\"",
                                            "value": "--",
                                            "valueText": "--"
                                        }
                                    ],
                                    "closeBracketToken": {
                                        "kind": "CloseBracketToken",
                                        "fullStart": 766,
                                        "fullEnd": 767,
                                        "start": 766,
                                        "end": 767,
                                        "fullWidth": 1,
                                        "width": 1,
                                        "text": "]",
                                        "value": "]",
                                        "valueText": "]"
                                    }
                                }
                            }
                        }
                    ]
                },
                "semicolonToken": {
                    "kind": "SemicolonToken",
                    "fullStart": 767,
                    "fullEnd": 769,
                    "start": 767,
                    "end": 768,
                    "fullWidth": 2,
                    "width": 1,
                    "text": ";",
                    "value": ";",
                    "valueText": ";",
                    "hasTrailingTrivia": true,
                    "hasTrailingNewLine": true,
                    "trailingTrivia": [
                        {
                            "kind": "NewLineTrivia",
                            "text": "\n"
                        }
                    ]
                }
            },
            {
                "kind": "IfStatement",
                "fullStart": 769,
                "fullEnd": 976,
                "start": 859,
                "end": 975,
                "fullWidth": 207,
                "width": 116,
                "isIncrementallyUnusable": true,
                "ifKeyword": {
                    "kind": "IfKeyword",
                    "fullStart": 769,
                    "fullEnd": 862,
                    "start": 859,
                    "end": 861,
                    "fullWidth": 93,
                    "width": 2,
                    "text": "if",
                    "value": "if",
                    "valueText": "if",
                    "hasLeadingTrivia": true,
                    "hasLeadingComment": true,
                    "hasLeadingNewLine": true,
                    "hasTrailingTrivia": true,
                    "leadingTrivia": [
                        {
                            "kind": "NewLineTrivia",
                            "text": "\n"
                        },
                        {
                            "kind": "SingleLineCommentTrivia",
                            "text": "//////////////////////////////////////////////////////////////////////////////"
                        },
                        {
                            "kind": "NewLineTrivia",
                            "text": "\n"
                        },
                        {
                            "kind": "SingleLineCommentTrivia",
                            "text": "//CHECK#1"
                        },
                        {
                            "kind": "NewLineTrivia",
                            "text": "\n"
                        }
                    ],
                    "trailingTrivia": [
                        {
                            "kind": "WhitespaceTrivia",
                            "text": " "
                        }
                    ]
                },
                "openParenToken": {
                    "kind": "OpenParenToken",
                    "fullStart": 862,
                    "fullEnd": 863,
                    "start": 862,
                    "end": 863,
                    "fullWidth": 1,
                    "width": 1,
                    "text": "(",
                    "value": "(",
                    "valueText": "("
                },
                "condition": {
                    "kind": "NotEqualsExpression",
                    "fullStart": 863,
                    "fullEnd": 892,
                    "start": 863,
                    "end": 892,
                    "fullWidth": 29,
                    "width": 29,
                    "isIncrementallyUnusable": true,
                    "left": {
                        "kind": "MemberAccessExpression",
                        "fullStart": 863,
                        "fullEnd": 883,
                        "start": 863,
                        "end": 882,
                        "fullWidth": 20,
                        "width": 19,
                        "isIncrementallyUnusable": true,
                        "expression": {
                            "kind": "IdentifierName",
                            "fullStart": 863,
                            "fullEnd": 870,
                            "start": 863,
                            "end": 870,
                            "fullWidth": 7,
                            "width": 7,
                            "text": "__split",
                            "value": "__split",
                            "valueText": "__split"
                        },
                        "dotToken": {
                            "kind": "DotToken",
                            "fullStart": 870,
                            "fullEnd": 871,
                            "start": 870,
                            "end": 871,
                            "fullWidth": 1,
                            "width": 1,
                            "text": ".",
                            "value": ".",
                            "valueText": "."
                        },
                        "name": {
                            "kind": "IdentifierName",
                            "fullStart": 871,
                            "fullEnd": 883,
                            "start": 871,
                            "end": 882,
                            "fullWidth": 12,
                            "width": 11,
                            "text": "constructor",
                            "value": "constructor",
                            "valueText": "constructor",
                            "hasTrailingTrivia": true,
                            "trailingTrivia": [
                                {
                                    "kind": "WhitespaceTrivia",
                                    "text": " "
                                }
                            ]
                        }
                    },
                    "operatorToken": {
                        "kind": "ExclamationEqualsEqualsToken",
                        "fullStart": 883,
                        "fullEnd": 887,
                        "start": 883,
                        "end": 886,
                        "fullWidth": 4,
                        "width": 3,
                        "text": "!==",
                        "value": "!==",
                        "valueText": "!==",
                        "hasTrailingTrivia": true,
                        "trailingTrivia": [
                            {
                                "kind": "WhitespaceTrivia",
                                "text": " "
                            }
                        ]
                    },
                    "right": {
                        "kind": "IdentifierName",
                        "fullStart": 887,
                        "fullEnd": 892,
                        "start": 887,
                        "end": 892,
                        "fullWidth": 5,
                        "width": 5,
                        "text": "Array",
                        "value": "Array",
                        "valueText": "Array"
                    }
                },
                "closeParenToken": {
                    "kind": "CloseParenToken",
                    "fullStart": 892,
                    "fullEnd": 894,
                    "start": 892,
                    "end": 893,
                    "fullWidth": 2,
                    "width": 1,
                    "text": ")",
                    "value": ")",
                    "valueText": ")",
                    "hasTrailingTrivia": true,
                    "trailingTrivia": [
                        {
                            "kind": "WhitespaceTrivia",
                            "text": " "
                        }
                    ]
                },
                "statement": {
                    "kind": "Block",
                    "fullStart": 894,
                    "fullEnd": 976,
                    "start": 894,
                    "end": 975,
                    "fullWidth": 82,
                    "width": 81,
                    "isIncrementallyUnusable": true,
                    "openBraceToken": {
                        "kind": "OpenBraceToken",
                        "fullStart": 894,
                        "fullEnd": 896,
                        "start": 894,
                        "end": 895,
                        "fullWidth": 2,
                        "width": 1,
                        "text": "{",
                        "value": "{",
                        "valueText": "{",
                        "hasTrailingTrivia": true,
                        "hasTrailingNewLine": true,
                        "trailingTrivia": [
                            {
                                "kind": "NewLineTrivia",
                                "text": "\n"
                            }
                        ]
                    },
                    "statements": [
                        {
                            "kind": "ExpressionStatement",
                            "fullStart": 896,
                            "fullEnd": 974,
                            "start": 898,
                            "end": 973,
                            "fullWidth": 78,
                            "width": 75,
                            "isIncrementallyUnusable": true,
                            "expression": {
                                "kind": "InvocationExpression",
                                "fullStart": 896,
                                "fullEnd": 972,
                                "start": 898,
                                "end": 972,
                                "fullWidth": 76,
                                "width": 74,
                                "isIncrementallyUnusable": true,
                                "expression": {
                                    "kind": "IdentifierName",
                                    "fullStart": 896,
                                    "fullEnd": 904,
                                    "start": 898,
                                    "end": 904,
                                    "fullWidth": 8,
                                    "width": 6,
                                    "text": "$ERROR",
                                    "value": "$ERROR",
                                    "valueText": "$ERROR",
                                    "hasLeadingTrivia": true,
                                    "leadingTrivia": [
                                        {
                                            "kind": "WhitespaceTrivia",
                                            "text": "  "
                                        }
                                    ]
                                },
                                "argumentList": {
                                    "kind": "ArgumentList",
                                    "fullStart": 904,
                                    "fullEnd": 972,
                                    "start": 904,
                                    "end": 972,
                                    "fullWidth": 68,
                                    "width": 68,
                                    "isIncrementallyUnusable": true,
                                    "openParenToken": {
                                        "kind": "OpenParenToken",
                                        "fullStart": 904,
                                        "fullEnd": 905,
                                        "start": 904,
                                        "end": 905,
                                        "fullWidth": 1,
                                        "width": 1,
                                        "text": "(",
                                        "value": "(",
                                        "valueText": "("
                                    },
                                    "arguments": [
                                        {
                                            "kind": "AddExpression",
                                            "fullStart": 905,
                                            "fullEnd": 971,
                                            "start": 905,
                                            "end": 970,
                                            "fullWidth": 66,
                                            "width": 65,
                                            "isIncrementallyUnusable": true,
                                            "left": {
                                                "kind": "StringLiteral",
                                                "fullStart": 905,
                                                "fullEnd": 950,
                                                "start": 905,
                                                "end": 950,
                                                "fullWidth": 45,
                                                "width": 45,
                                                "text": "'#1: __split.constructor === Array. Actual: '",
                                                "value": "#1: __split.constructor === Array. Actual: ",
                                                "valueText": "#1: __split.constructor === Array. Actual: "
                                            },
                                            "operatorToken": {
                                                "kind": "PlusToken",
                                                "fullStart": 950,
                                                "fullEnd": 951,
                                                "start": 950,
                                                "end": 951,
                                                "fullWidth": 1,
                                                "width": 1,
                                                "text": "+",
                                                "value": "+",
                                                "valueText": "+"
                                            },
                                            "right": {
                                                "kind": "MemberAccessExpression",
                                                "fullStart": 951,
                                                "fullEnd": 971,
                                                "start": 951,
                                                "end": 970,
                                                "fullWidth": 20,
                                                "width": 19,
                                                "isIncrementallyUnusable": true,
                                                "expression": {
                                                    "kind": "IdentifierName",
                                                    "fullStart": 951,
                                                    "fullEnd": 958,
                                                    "start": 951,
                                                    "end": 958,
                                                    "fullWidth": 7,
                                                    "width": 7,
                                                    "text": "__split",
                                                    "value": "__split",
                                                    "valueText": "__split"
                                                },
                                                "dotToken": {
                                                    "kind": "DotToken",
                                                    "fullStart": 958,
                                                    "fullEnd": 959,
                                                    "start": 958,
                                                    "end": 959,
                                                    "fullWidth": 1,
                                                    "width": 1,
                                                    "text": ".",
                                                    "value": ".",
                                                    "valueText": "."
                                                },
                                                "name": {
                                                    "kind": "IdentifierName",
                                                    "fullStart": 959,
                                                    "fullEnd": 971,
                                                    "start": 959,
                                                    "end": 970,
                                                    "fullWidth": 12,
                                                    "width": 11,
                                                    "text": "constructor",
                                                    "value": "constructor",
                                                    "valueText": "constructor",
                                                    "hasTrailingTrivia": true,
                                                    "trailingTrivia": [
                                                        {
                                                            "kind": "WhitespaceTrivia",
                                                            "text": " "
                                                        }
                                                    ]
                                                }
                                            }
                                        }
                                    ],
                                    "closeParenToken": {
                                        "kind": "CloseParenToken",
                                        "fullStart": 971,
                                        "fullEnd": 972,
                                        "start": 971,
                                        "end": 972,
                                        "fullWidth": 1,
                                        "width": 1,
                                        "text": ")",
                                        "value": ")",
                                        "valueText": ")"
                                    }
                                }
                            },
                            "semicolonToken": {
                                "kind": "SemicolonToken",
                                "fullStart": 972,
                                "fullEnd": 974,
                                "start": 972,
                                "end": 973,
                                "fullWidth": 2,
                                "width": 1,
                                "text": ";",
                                "value": ";",
                                "valueText": ";",
                                "hasTrailingTrivia": true,
                                "hasTrailingNewLine": true,
                                "trailingTrivia": [
                                    {
                                        "kind": "NewLineTrivia",
                                        "text": "\n"
                                    }
                                ]
                            }
                        }
                    ],
                    "closeBraceToken": {
                        "kind": "CloseBraceToken",
                        "fullStart": 974,
                        "fullEnd": 976,
                        "start": 974,
                        "end": 975,
                        "fullWidth": 2,
                        "width": 1,
                        "text": "}",
                        "value": "}",
                        "valueText": "}",
                        "hasTrailingTrivia": true,
                        "hasTrailingNewLine": true,
                        "trailingTrivia": [
                            {
                                "kind": "NewLineTrivia",
                                "text": "\n"
                            }
                        ]
                    }
                }
            },
            {
                "kind": "IfStatement",
                "fullStart": 976,
                "fullEnd": 1274,
                "start": 1148,
                "end": 1273,
                "fullWidth": 298,
                "width": 125,
                "ifKeyword": {
                    "kind": "IfKeyword",
                    "fullStart": 976,
                    "fullEnd": 1151,
                    "start": 1148,
                    "end": 1150,
                    "fullWidth": 175,
                    "width": 2,
                    "text": "if",
                    "value": "if",
                    "valueText": "if",
                    "hasLeadingTrivia": true,
                    "hasLeadingComment": true,
                    "hasLeadingNewLine": true,
                    "hasTrailingTrivia": true,
                    "leadingTrivia": [
                        {
                            "kind": "SingleLineCommentTrivia",
                            "text": "//"
                        },
                        {
                            "kind": "NewLineTrivia",
                            "text": "\n"
                        },
                        {
                            "kind": "SingleLineCommentTrivia",
                            "text": "//////////////////////////////////////////////////////////////////////////////"
                        },
                        {
                            "kind": "NewLineTrivia",
                            "text": "\n"
                        },
                        {
                            "kind": "NewLineTrivia",
                            "text": "\n"
                        },
                        {
                            "kind": "SingleLineCommentTrivia",
                            "text": "//////////////////////////////////////////////////////////////////////////////"
                        },
                        {
                            "kind": "NewLineTrivia",
                            "text": "\n"
                        },
                        {
                            "kind": "SingleLineCommentTrivia",
                            "text": "//CHECK#2"
                        },
                        {
                            "kind": "NewLineTrivia",
                            "text": "\n"
                        }
                    ],
                    "trailingTrivia": [
                        {
                            "kind": "WhitespaceTrivia",
                            "text": " "
                        }
                    ]
                },
                "openParenToken": {
                    "kind": "OpenParenToken",
                    "fullStart": 1151,
                    "fullEnd": 1152,
                    "start": 1151,
                    "end": 1152,
                    "fullWidth": 1,
                    "width": 1,
                    "text": "(",
                    "value": "(",
                    "valueText": "("
                },
                "condition": {
                    "kind": "NotEqualsExpression",
                    "fullStart": 1152,
                    "fullEnd": 1188,
                    "start": 1152,
                    "end": 1188,
                    "fullWidth": 36,
                    "width": 36,
                    "left": {
                        "kind": "MemberAccessExpression",
                        "fullStart": 1152,
                        "fullEnd": 1167,
                        "start": 1152,
                        "end": 1166,
                        "fullWidth": 15,
                        "width": 14,
                        "expression": {
                            "kind": "IdentifierName",
                            "fullStart": 1152,
                            "fullEnd": 1159,
                            "start": 1152,
                            "end": 1159,
                            "fullWidth": 7,
                            "width": 7,
                            "text": "__split",
                            "value": "__split",
                            "valueText": "__split"
                        },
                        "dotToken": {
                            "kind": "DotToken",
                            "fullStart": 1159,
                            "fullEnd": 1160,
                            "start": 1159,
                            "end": 1160,
                            "fullWidth": 1,
                            "width": 1,
                            "text": ".",
                            "value": ".",
                            "valueText": "."
                        },
                        "name": {
                            "kind": "IdentifierName",
                            "fullStart": 1160,
                            "fullEnd": 1167,
                            "start": 1160,
                            "end": 1166,
                            "fullWidth": 7,
                            "width": 6,
                            "text": "length",
                            "value": "length",
                            "valueText": "length",
                            "hasTrailingTrivia": true,
                            "trailingTrivia": [
                                {
                                    "kind": "WhitespaceTrivia",
                                    "text": " "
                                }
                            ]
                        }
                    },
                    "operatorToken": {
                        "kind": "ExclamationEqualsEqualsToken",
                        "fullStart": 1167,
                        "fullEnd": 1171,
                        "start": 1167,
                        "end": 1170,
                        "fullWidth": 4,
                        "width": 3,
                        "text": "!==",
                        "value": "!==",
                        "valueText": "!==",
                        "hasTrailingTrivia": true,
                        "trailingTrivia": [
                            {
                                "kind": "WhitespaceTrivia",
                                "text": " "
                            }
                        ]
                    },
                    "right": {
                        "kind": "MemberAccessExpression",
                        "fullStart": 1171,
                        "fullEnd": 1188,
                        "start": 1171,
                        "end": 1188,
                        "fullWidth": 17,
                        "width": 17,
                        "expression": {
                            "kind": "IdentifierName",
                            "fullStart": 1171,
                            "fullEnd": 1181,
                            "start": 1171,
                            "end": 1181,
                            "fullWidth": 10,
                            "width": 10,
                            "text": "__expected",
                            "value": "__expected",
                            "valueText": "__expected"
                        },
                        "dotToken": {
                            "kind": "DotToken",
                            "fullStart": 1181,
                            "fullEnd": 1182,
                            "start": 1181,
                            "end": 1182,
                            "fullWidth": 1,
                            "width": 1,
                            "text": ".",
                            "value": ".",
                            "valueText": "."
                        },
                        "name": {
                            "kind": "IdentifierName",
                            "fullStart": 1182,
                            "fullEnd": 1188,
                            "start": 1182,
                            "end": 1188,
                            "fullWidth": 6,
                            "width": 6,
                            "text": "length",
                            "value": "length",
                            "valueText": "length"
                        }
                    }
                },
                "closeParenToken": {
                    "kind": "CloseParenToken",
                    "fullStart": 1188,
                    "fullEnd": 1190,
                    "start": 1188,
                    "end": 1189,
                    "fullWidth": 2,
                    "width": 1,
                    "text": ")",
                    "value": ")",
                    "valueText": ")",
                    "hasTrailingTrivia": true,
                    "trailingTrivia": [
                        {
                            "kind": "WhitespaceTrivia",
                            "text": " "
                        }
                    ]
                },
                "statement": {
                    "kind": "Block",
                    "fullStart": 1190,
                    "fullEnd": 1274,
                    "start": 1190,
                    "end": 1273,
                    "fullWidth": 84,
                    "width": 83,
                    "openBraceToken": {
                        "kind": "OpenBraceToken",
                        "fullStart": 1190,
                        "fullEnd": 1192,
                        "start": 1190,
                        "end": 1191,
                        "fullWidth": 2,
                        "width": 1,
                        "text": "{",
                        "value": "{",
                        "valueText": "{",
                        "hasTrailingTrivia": true,
                        "hasTrailingNewLine": true,
                        "trailingTrivia": [
                            {
                                "kind": "NewLineTrivia",
                                "text": "\n"
                            }
                        ]
                    },
                    "statements": [
                        {
                            "kind": "ExpressionStatement",
                            "fullStart": 1192,
                            "fullEnd": 1272,
                            "start": 1194,
                            "end": 1271,
                            "fullWidth": 80,
                            "width": 77,
                            "expression": {
                                "kind": "InvocationExpression",
                                "fullStart": 1192,
                                "fullEnd": 1270,
                                "start": 1194,
                                "end": 1270,
                                "fullWidth": 78,
                                "width": 76,
                                "expression": {
                                    "kind": "IdentifierName",
                                    "fullStart": 1192,
                                    "fullEnd": 1200,
                                    "start": 1194,
                                    "end": 1200,
                                    "fullWidth": 8,
                                    "width": 6,
                                    "text": "$ERROR",
                                    "value": "$ERROR",
                                    "valueText": "$ERROR",
                                    "hasLeadingTrivia": true,
                                    "leadingTrivia": [
                                        {
                                            "kind": "WhitespaceTrivia",
                                            "text": "  "
                                        }
                                    ]
                                },
                                "argumentList": {
                                    "kind": "ArgumentList",
                                    "fullStart": 1200,
                                    "fullEnd": 1270,
                                    "start": 1200,
                                    "end": 1270,
                                    "fullWidth": 70,
                                    "width": 70,
                                    "openParenToken": {
                                        "kind": "OpenParenToken",
                                        "fullStart": 1200,
                                        "fullEnd": 1201,
                                        "start": 1200,
                                        "end": 1201,
                                        "fullWidth": 1,
                                        "width": 1,
                                        "text": "(",
                                        "value": "(",
                                        "valueText": "("
                                    },
                                    "arguments": [
                                        {
                                            "kind": "AddExpression",
                                            "fullStart": 1201,
                                            "fullEnd": 1269,
                                            "start": 1201,
                                            "end": 1268,
                                            "fullWidth": 68,
                                            "width": 67,
                                            "left": {
                                                "kind": "StringLiteral",
                                                "fullStart": 1201,
                                                "fullEnd": 1253,
                                                "start": 1201,
                                                "end": 1253,
                                                "fullWidth": 52,
                                                "width": 52,
                                                "text": "'#2: __split.length === __expected.length. Actual: '",
                                                "value": "#2: __split.length === __expected.length. Actual: ",
                                                "valueText": "#2: __split.length === __expected.length. Actual: "
                                            },
                                            "operatorToken": {
                                                "kind": "PlusToken",
                                                "fullStart": 1253,
                                                "fullEnd": 1254,
                                                "start": 1253,
                                                "end": 1254,
                                                "fullWidth": 1,
                                                "width": 1,
                                                "text": "+",
                                                "value": "+",
                                                "valueText": "+"
                                            },
                                            "right": {
                                                "kind": "MemberAccessExpression",
                                                "fullStart": 1254,
                                                "fullEnd": 1269,
                                                "start": 1254,
                                                "end": 1268,
                                                "fullWidth": 15,
                                                "width": 14,
                                                "expression": {
                                                    "kind": "IdentifierName",
                                                    "fullStart": 1254,
                                                    "fullEnd": 1261,
                                                    "start": 1254,
                                                    "end": 1261,
                                                    "fullWidth": 7,
                                                    "width": 7,
                                                    "text": "__split",
                                                    "value": "__split",
                                                    "valueText": "__split"
                                                },
                                                "dotToken": {
                                                    "kind": "DotToken",
                                                    "fullStart": 1261,
                                                    "fullEnd": 1262,
                                                    "start": 1261,
                                                    "end": 1262,
                                                    "fullWidth": 1,
                                                    "width": 1,
                                                    "text": ".",
                                                    "value": ".",
                                                    "valueText": "."
                                                },
                                                "name": {
                                                    "kind": "IdentifierName",
                                                    "fullStart": 1262,
                                                    "fullEnd": 1269,
                                                    "start": 1262,
                                                    "end": 1268,
                                                    "fullWidth": 7,
                                                    "width": 6,
                                                    "text": "length",
                                                    "value": "length",
                                                    "valueText": "length",
                                                    "hasTrailingTrivia": true,
                                                    "trailingTrivia": [
                                                        {
                                                            "kind": "WhitespaceTrivia",
                                                            "text": " "
                                                        }
                                                    ]
                                                }
                                            }
                                        }
                                    ],
                                    "closeParenToken": {
                                        "kind": "CloseParenToken",
                                        "fullStart": 1269,
                                        "fullEnd": 1270,
                                        "start": 1269,
                                        "end": 1270,
                                        "fullWidth": 1,
                                        "width": 1,
                                        "text": ")",
                                        "value": ")",
                                        "valueText": ")"
                                    }
                                }
                            },
                            "semicolonToken": {
                                "kind": "SemicolonToken",
                                "fullStart": 1270,
                                "fullEnd": 1272,
                                "start": 1270,
                                "end": 1271,
                                "fullWidth": 2,
                                "width": 1,
                                "text": ";",
                                "value": ";",
                                "valueText": ";",
                                "hasTrailingTrivia": true,
                                "hasTrailingNewLine": true,
                                "trailingTrivia": [
                                    {
                                        "kind": "NewLineTrivia",
                                        "text": "\n"
                                    }
                                ]
                            }
                        }
                    ],
                    "closeBraceToken": {
                        "kind": "CloseBraceToken",
                        "fullStart": 1272,
                        "fullEnd": 1274,
                        "start": 1272,
                        "end": 1273,
                        "fullWidth": 2,
                        "width": 1,
                        "text": "}",
                        "value": "}",
                        "valueText": "}",
                        "hasTrailingTrivia": true,
                        "hasTrailingNewLine": true,
                        "trailingTrivia": [
                            {
                                "kind": "NewLineTrivia",
                                "text": "\n"
                            }
                        ]
                    }
                }
            },
            {
                "kind": "ForStatement",
                "fullStart": 1274,
                "fullEnd": 1651,
                "start": 1446,
                "end": 1650,
                "fullWidth": 377,
                "width": 204,
                "forKeyword": {
                    "kind": "ForKeyword",
                    "fullStart": 1274,
                    "fullEnd": 1449,
                    "start": 1446,
                    "end": 1449,
                    "fullWidth": 175,
                    "width": 3,
                    "text": "for",
                    "value": "for",
                    "valueText": "for",
                    "hasLeadingTrivia": true,
                    "hasLeadingComment": true,
                    "hasLeadingNewLine": true,
                    "leadingTrivia": [
                        {
                            "kind": "SingleLineCommentTrivia",
                            "text": "//"
                        },
                        {
                            "kind": "NewLineTrivia",
                            "text": "\n"
                        },
                        {
                            "kind": "SingleLineCommentTrivia",
                            "text": "//////////////////////////////////////////////////////////////////////////////"
                        },
                        {
                            "kind": "NewLineTrivia",
                            "text": "\n"
                        },
                        {
                            "kind": "NewLineTrivia",
                            "text": "\n"
                        },
                        {
                            "kind": "SingleLineCommentTrivia",
                            "text": "//////////////////////////////////////////////////////////////////////////////"
                        },
                        {
                            "kind": "NewLineTrivia",
                            "text": "\n"
                        },
                        {
                            "kind": "SingleLineCommentTrivia",
                            "text": "//CHECK#3"
                        },
                        {
                            "kind": "NewLineTrivia",
                            "text": "\n"
                        }
                    ]
                },
                "openParenToken": {
                    "kind": "OpenParenToken",
                    "fullStart": 1449,
                    "fullEnd": 1450,
                    "start": 1449,
                    "end": 1450,
                    "fullWidth": 1,
                    "width": 1,
                    "text": "(",
                    "value": "(",
                    "valueText": "("
                },
                "variableDeclaration": {
                    "kind": "VariableDeclaration",
                    "fullStart": 1450,
                    "fullEnd": 1461,
                    "start": 1450,
                    "end": 1461,
                    "fullWidth": 11,
                    "width": 11,
                    "varKeyword": {
                        "kind": "VarKeyword",
                        "fullStart": 1450,
                        "fullEnd": 1454,
                        "start": 1450,
                        "end": 1453,
                        "fullWidth": 4,
                        "width": 3,
                        "text": "var",
                        "value": "var",
                        "valueText": "var",
                        "hasTrailingTrivia": true,
                        "trailingTrivia": [
                            {
                                "kind": "WhitespaceTrivia",
                                "text": " "
                            }
                        ]
                    },
                    "variableDeclarators": [
                        {
                            "kind": "VariableDeclarator",
                            "fullStart": 1454,
                            "fullEnd": 1461,
                            "start": 1454,
                            "end": 1461,
                            "fullWidth": 7,
<<<<<<< HEAD
                            "width": 7,
                            "identifier": {
=======
                            "propertyName": {
>>>>>>> 85e84683
                                "kind": "IdentifierName",
                                "fullStart": 1454,
                                "fullEnd": 1459,
                                "start": 1454,
                                "end": 1459,
                                "fullWidth": 5,
                                "width": 5,
                                "text": "index",
                                "value": "index",
                                "valueText": "index"
                            },
                            "equalsValueClause": {
                                "kind": "EqualsValueClause",
                                "fullStart": 1459,
                                "fullEnd": 1461,
                                "start": 1459,
                                "end": 1461,
                                "fullWidth": 2,
                                "width": 2,
                                "equalsToken": {
                                    "kind": "EqualsToken",
                                    "fullStart": 1459,
                                    "fullEnd": 1460,
                                    "start": 1459,
                                    "end": 1460,
                                    "fullWidth": 1,
                                    "width": 1,
                                    "text": "=",
                                    "value": "=",
                                    "valueText": "="
                                },
                                "value": {
                                    "kind": "NumericLiteral",
                                    "fullStart": 1460,
                                    "fullEnd": 1461,
                                    "start": 1460,
                                    "end": 1461,
                                    "fullWidth": 1,
                                    "width": 1,
                                    "text": "0",
                                    "value": 0,
                                    "valueText": "0"
                                }
                            }
                        }
                    ]
                },
                "firstSemicolonToken": {
                    "kind": "SemicolonToken",
                    "fullStart": 1461,
                    "fullEnd": 1463,
                    "start": 1461,
                    "end": 1462,
                    "fullWidth": 2,
                    "width": 1,
                    "text": ";",
                    "value": ";",
                    "valueText": ";",
                    "hasTrailingTrivia": true,
                    "trailingTrivia": [
                        {
                            "kind": "WhitespaceTrivia",
                            "text": " "
                        }
                    ]
                },
                "condition": {
                    "kind": "LessThanExpression",
                    "fullStart": 1463,
                    "fullEnd": 1486,
                    "start": 1463,
                    "end": 1486,
                    "fullWidth": 23,
                    "width": 23,
                    "left": {
                        "kind": "IdentifierName",
                        "fullStart": 1463,
                        "fullEnd": 1468,
                        "start": 1463,
                        "end": 1468,
                        "fullWidth": 5,
                        "width": 5,
                        "text": "index",
                        "value": "index",
                        "valueText": "index"
                    },
                    "operatorToken": {
                        "kind": "LessThanToken",
                        "fullStart": 1468,
                        "fullEnd": 1469,
                        "start": 1468,
                        "end": 1469,
                        "fullWidth": 1,
                        "width": 1,
                        "text": "<",
                        "value": "<",
                        "valueText": "<"
                    },
                    "right": {
                        "kind": "MemberAccessExpression",
                        "fullStart": 1469,
                        "fullEnd": 1486,
                        "start": 1469,
                        "end": 1486,
                        "fullWidth": 17,
                        "width": 17,
                        "expression": {
                            "kind": "IdentifierName",
                            "fullStart": 1469,
                            "fullEnd": 1479,
                            "start": 1469,
                            "end": 1479,
                            "fullWidth": 10,
                            "width": 10,
                            "text": "__expected",
                            "value": "__expected",
                            "valueText": "__expected"
                        },
                        "dotToken": {
                            "kind": "DotToken",
                            "fullStart": 1479,
                            "fullEnd": 1480,
                            "start": 1479,
                            "end": 1480,
                            "fullWidth": 1,
                            "width": 1,
                            "text": ".",
                            "value": ".",
                            "valueText": "."
                        },
                        "name": {
                            "kind": "IdentifierName",
                            "fullStart": 1480,
                            "fullEnd": 1486,
                            "start": 1480,
                            "end": 1486,
                            "fullWidth": 6,
                            "width": 6,
                            "text": "length",
                            "value": "length",
                            "valueText": "length"
                        }
                    }
                },
                "secondSemicolonToken": {
                    "kind": "SemicolonToken",
                    "fullStart": 1486,
                    "fullEnd": 1488,
                    "start": 1486,
                    "end": 1487,
                    "fullWidth": 2,
                    "width": 1,
                    "text": ";",
                    "value": ";",
                    "valueText": ";",
                    "hasTrailingTrivia": true,
                    "trailingTrivia": [
                        {
                            "kind": "WhitespaceTrivia",
                            "text": " "
                        }
                    ]
                },
                "incrementor": {
                    "kind": "PostIncrementExpression",
                    "fullStart": 1488,
                    "fullEnd": 1495,
                    "start": 1488,
                    "end": 1495,
                    "fullWidth": 7,
                    "width": 7,
                    "operand": {
                        "kind": "IdentifierName",
                        "fullStart": 1488,
                        "fullEnd": 1493,
                        "start": 1488,
                        "end": 1493,
                        "fullWidth": 5,
                        "width": 5,
                        "text": "index",
                        "value": "index",
                        "valueText": "index"
                    },
                    "operatorToken": {
                        "kind": "PlusPlusToken",
                        "fullStart": 1493,
                        "fullEnd": 1495,
                        "start": 1493,
                        "end": 1495,
                        "fullWidth": 2,
                        "width": 2,
                        "text": "++",
                        "value": "++",
                        "valueText": "++"
                    }
                },
                "closeParenToken": {
                    "kind": "CloseParenToken",
                    "fullStart": 1495,
                    "fullEnd": 1497,
                    "start": 1495,
                    "end": 1496,
                    "fullWidth": 2,
                    "width": 1,
                    "text": ")",
                    "value": ")",
                    "valueText": ")",
                    "hasTrailingTrivia": true,
                    "trailingTrivia": [
                        {
                            "kind": "WhitespaceTrivia",
                            "text": " "
                        }
                    ]
                },
                "statement": {
                    "kind": "Block",
                    "fullStart": 1497,
                    "fullEnd": 1651,
                    "start": 1497,
                    "end": 1650,
                    "fullWidth": 154,
                    "width": 153,
                    "openBraceToken": {
                        "kind": "OpenBraceToken",
                        "fullStart": 1497,
                        "fullEnd": 1499,
                        "start": 1497,
                        "end": 1498,
                        "fullWidth": 2,
                        "width": 1,
                        "text": "{",
                        "value": "{",
                        "valueText": "{",
                        "hasTrailingTrivia": true,
                        "hasTrailingNewLine": true,
                        "trailingTrivia": [
                            {
                                "kind": "NewLineTrivia",
                                "text": "\n"
                            }
                        ]
                    },
                    "statements": [
                        {
                            "kind": "IfStatement",
                            "fullStart": 1499,
                            "fullEnd": 1649,
                            "start": 1501,
                            "end": 1648,
                            "fullWidth": 150,
                            "width": 147,
                            "ifKeyword": {
                                "kind": "IfKeyword",
                                "fullStart": 1499,
                                "fullEnd": 1504,
                                "start": 1501,
                                "end": 1503,
                                "fullWidth": 5,
                                "width": 2,
                                "text": "if",
                                "value": "if",
                                "valueText": "if",
                                "hasLeadingTrivia": true,
                                "hasTrailingTrivia": true,
                                "leadingTrivia": [
                                    {
                                        "kind": "WhitespaceTrivia",
                                        "text": "  "
                                    }
                                ],
                                "trailingTrivia": [
                                    {
                                        "kind": "WhitespaceTrivia",
                                        "text": " "
                                    }
                                ]
                            },
                            "openParenToken": {
                                "kind": "OpenParenToken",
                                "fullStart": 1504,
                                "fullEnd": 1505,
                                "start": 1504,
                                "end": 1505,
                                "fullWidth": 1,
                                "width": 1,
                                "text": "(",
                                "value": "(",
                                "valueText": "("
                            },
                            "condition": {
                                "kind": "NotEqualsExpression",
                                "fullStart": 1505,
                                "fullEnd": 1541,
                                "start": 1505,
                                "end": 1541,
                                "fullWidth": 36,
                                "width": 36,
                                "left": {
                                    "kind": "ElementAccessExpression",
                                    "fullStart": 1505,
                                    "fullEnd": 1520,
                                    "start": 1505,
                                    "end": 1519,
                                    "fullWidth": 15,
                                    "width": 14,
                                    "expression": {
                                        "kind": "IdentifierName",
                                        "fullStart": 1505,
                                        "fullEnd": 1512,
                                        "start": 1505,
                                        "end": 1512,
                                        "fullWidth": 7,
                                        "width": 7,
                                        "text": "__split",
                                        "value": "__split",
                                        "valueText": "__split"
                                    },
                                    "openBracketToken": {
                                        "kind": "OpenBracketToken",
                                        "fullStart": 1512,
                                        "fullEnd": 1513,
                                        "start": 1512,
                                        "end": 1513,
                                        "fullWidth": 1,
                                        "width": 1,
                                        "text": "[",
                                        "value": "[",
                                        "valueText": "["
                                    },
                                    "argumentExpression": {
                                        "kind": "IdentifierName",
                                        "fullStart": 1513,
                                        "fullEnd": 1518,
                                        "start": 1513,
                                        "end": 1518,
                                        "fullWidth": 5,
                                        "width": 5,
                                        "text": "index",
                                        "value": "index",
                                        "valueText": "index"
                                    },
                                    "closeBracketToken": {
                                        "kind": "CloseBracketToken",
                                        "fullStart": 1518,
                                        "fullEnd": 1520,
                                        "start": 1518,
                                        "end": 1519,
                                        "fullWidth": 2,
                                        "width": 1,
                                        "text": "]",
                                        "value": "]",
                                        "valueText": "]",
                                        "hasTrailingTrivia": true,
                                        "trailingTrivia": [
                                            {
                                                "kind": "WhitespaceTrivia",
                                                "text": " "
                                            }
                                        ]
                                    }
                                },
                                "operatorToken": {
                                    "kind": "ExclamationEqualsEqualsToken",
                                    "fullStart": 1520,
                                    "fullEnd": 1524,
                                    "start": 1520,
                                    "end": 1523,
                                    "fullWidth": 4,
                                    "width": 3,
                                    "text": "!==",
                                    "value": "!==",
                                    "valueText": "!==",
                                    "hasTrailingTrivia": true,
                                    "trailingTrivia": [
                                        {
                                            "kind": "WhitespaceTrivia",
                                            "text": " "
                                        }
                                    ]
                                },
                                "right": {
                                    "kind": "ElementAccessExpression",
                                    "fullStart": 1524,
                                    "fullEnd": 1541,
                                    "start": 1524,
                                    "end": 1541,
                                    "fullWidth": 17,
                                    "width": 17,
                                    "expression": {
                                        "kind": "IdentifierName",
                                        "fullStart": 1524,
                                        "fullEnd": 1534,
                                        "start": 1524,
                                        "end": 1534,
                                        "fullWidth": 10,
                                        "width": 10,
                                        "text": "__expected",
                                        "value": "__expected",
                                        "valueText": "__expected"
                                    },
                                    "openBracketToken": {
                                        "kind": "OpenBracketToken",
                                        "fullStart": 1534,
                                        "fullEnd": 1535,
                                        "start": 1534,
                                        "end": 1535,
                                        "fullWidth": 1,
                                        "width": 1,
                                        "text": "[",
                                        "value": "[",
                                        "valueText": "["
                                    },
                                    "argumentExpression": {
                                        "kind": "IdentifierName",
                                        "fullStart": 1535,
                                        "fullEnd": 1540,
                                        "start": 1535,
                                        "end": 1540,
                                        "fullWidth": 5,
                                        "width": 5,
                                        "text": "index",
                                        "value": "index",
                                        "valueText": "index"
                                    },
                                    "closeBracketToken": {
                                        "kind": "CloseBracketToken",
                                        "fullStart": 1540,
                                        "fullEnd": 1541,
                                        "start": 1540,
                                        "end": 1541,
                                        "fullWidth": 1,
                                        "width": 1,
                                        "text": "]",
                                        "value": "]",
                                        "valueText": "]"
                                    }
                                }
                            },
                            "closeParenToken": {
                                "kind": "CloseParenToken",
                                "fullStart": 1541,
                                "fullEnd": 1543,
                                "start": 1541,
                                "end": 1542,
                                "fullWidth": 2,
                                "width": 1,
                                "text": ")",
                                "value": ")",
                                "valueText": ")",
                                "hasTrailingTrivia": true,
                                "trailingTrivia": [
                                    {
                                        "kind": "WhitespaceTrivia",
                                        "text": " "
                                    }
                                ]
                            },
                            "statement": {
                                "kind": "Block",
                                "fullStart": 1543,
                                "fullEnd": 1649,
                                "start": 1543,
                                "end": 1648,
                                "fullWidth": 106,
                                "width": 105,
                                "openBraceToken": {
                                    "kind": "OpenBraceToken",
                                    "fullStart": 1543,
                                    "fullEnd": 1545,
                                    "start": 1543,
                                    "end": 1544,
                                    "fullWidth": 2,
                                    "width": 1,
                                    "text": "{",
                                    "value": "{",
                                    "valueText": "{",
                                    "hasTrailingTrivia": true,
                                    "hasTrailingNewLine": true,
                                    "trailingTrivia": [
                                        {
                                            "kind": "NewLineTrivia",
                                            "text": "\n"
                                        }
                                    ]
                                },
                                "statements": [
                                    {
                                        "kind": "ExpressionStatement",
                                        "fullStart": 1545,
                                        "fullEnd": 1645,
                                        "start": 1549,
                                        "end": 1644,
                                        "fullWidth": 100,
                                        "width": 95,
                                        "expression": {
                                            "kind": "InvocationExpression",
                                            "fullStart": 1545,
                                            "fullEnd": 1643,
                                            "start": 1549,
                                            "end": 1643,
                                            "fullWidth": 98,
                                            "width": 94,
                                            "expression": {
                                                "kind": "IdentifierName",
                                                "fullStart": 1545,
                                                "fullEnd": 1555,
                                                "start": 1549,
                                                "end": 1555,
                                                "fullWidth": 10,
                                                "width": 6,
                                                "text": "$ERROR",
                                                "value": "$ERROR",
                                                "valueText": "$ERROR",
                                                "hasLeadingTrivia": true,
                                                "leadingTrivia": [
                                                    {
                                                        "kind": "WhitespaceTrivia",
                                                        "text": "    "
                                                    }
                                                ]
                                            },
                                            "argumentList": {
                                                "kind": "ArgumentList",
                                                "fullStart": 1555,
                                                "fullEnd": 1643,
                                                "start": 1555,
                                                "end": 1643,
                                                "fullWidth": 88,
                                                "width": 88,
                                                "openParenToken": {
                                                    "kind": "OpenParenToken",
                                                    "fullStart": 1555,
                                                    "fullEnd": 1556,
                                                    "start": 1555,
                                                    "end": 1556,
                                                    "fullWidth": 1,
                                                    "width": 1,
                                                    "text": "(",
                                                    "value": "(",
                                                    "valueText": "("
                                                },
                                                "arguments": [
                                                    {
                                                        "kind": "AddExpression",
                                                        "fullStart": 1556,
                                                        "fullEnd": 1642,
                                                        "start": 1556,
                                                        "end": 1641,
                                                        "fullWidth": 86,
                                                        "width": 85,
                                                        "left": {
                                                            "kind": "AddExpression",
                                                            "fullStart": 1556,
                                                            "fullEnd": 1626,
                                                            "start": 1556,
                                                            "end": 1626,
                                                            "fullWidth": 70,
                                                            "width": 70,
                                                            "left": {
                                                                "kind": "AddExpression",
                                                                "fullStart": 1556,
                                                                "fullEnd": 1613,
                                                                "start": 1556,
                                                                "end": 1613,
                                                                "fullWidth": 57,
                                                                "width": 57,
                                                                "left": {
                                                                    "kind": "AddExpression",
                                                                    "fullStart": 1556,
                                                                    "fullEnd": 1595,
                                                                    "start": 1556,
                                                                    "end": 1595,
                                                                    "fullWidth": 39,
                                                                    "width": 39,
                                                                    "left": {
                                                                        "kind": "AddExpression",
                                                                        "fullStart": 1556,
                                                                        "fullEnd": 1586,
                                                                        "start": 1556,
                                                                        "end": 1586,
                                                                        "fullWidth": 30,
                                                                        "width": 30,
                                                                        "left": {
                                                                            "kind": "AddExpression",
                                                                            "fullStart": 1556,
                                                                            "fullEnd": 1580,
                                                                            "start": 1556,
                                                                            "end": 1580,
                                                                            "fullWidth": 24,
                                                                            "width": 24,
                                                                            "left": {
                                                                                "kind": "AddExpression",
                                                                                "fullStart": 1556,
                                                                                "fullEnd": 1567,
                                                                                "start": 1556,
                                                                                "end": 1567,
                                                                                "fullWidth": 11,
                                                                                "width": 11,
                                                                                "left": {
                                                                                    "kind": "StringLiteral",
                                                                                    "fullStart": 1556,
                                                                                    "fullEnd": 1561,
                                                                                    "start": 1556,
                                                                                    "end": 1561,
                                                                                    "fullWidth": 5,
                                                                                    "width": 5,
                                                                                    "text": "'#3.'",
                                                                                    "value": "#3.",
                                                                                    "valueText": "#3."
                                                                                },
                                                                                "operatorToken": {
                                                                                    "kind": "PlusToken",
                                                                                    "fullStart": 1561,
                                                                                    "fullEnd": 1562,
                                                                                    "start": 1561,
                                                                                    "end": 1562,
                                                                                    "fullWidth": 1,
                                                                                    "width": 1,
                                                                                    "text": "+",
                                                                                    "value": "+",
                                                                                    "valueText": "+"
                                                                                },
                                                                                "right": {
                                                                                    "kind": "IdentifierName",
                                                                                    "fullStart": 1562,
                                                                                    "fullEnd": 1567,
                                                                                    "start": 1562,
                                                                                    "end": 1567,
                                                                                    "fullWidth": 5,
                                                                                    "width": 5,
                                                                                    "text": "index",
                                                                                    "value": "index",
                                                                                    "valueText": "index"
                                                                                }
                                                                            },
                                                                            "operatorToken": {
                                                                                "kind": "PlusToken",
                                                                                "fullStart": 1567,
                                                                                "fullEnd": 1568,
                                                                                "start": 1567,
                                                                                "end": 1568,
                                                                                "fullWidth": 1,
                                                                                "width": 1,
                                                                                "text": "+",
                                                                                "value": "+",
                                                                                "valueText": "+"
                                                                            },
                                                                            "right": {
                                                                                "kind": "StringLiteral",
                                                                                "fullStart": 1568,
                                                                                "fullEnd": 1580,
                                                                                "start": 1568,
                                                                                "end": 1580,
                                                                                "fullWidth": 12,
                                                                                "width": 12,
                                                                                "text": "': __split['",
                                                                                "value": ": __split[",
                                                                                "valueText": ": __split["
                                                                            }
                                                                        },
                                                                        "operatorToken": {
                                                                            "kind": "PlusToken",
                                                                            "fullStart": 1580,
                                                                            "fullEnd": 1581,
                                                                            "start": 1580,
                                                                            "end": 1581,
                                                                            "fullWidth": 1,
                                                                            "width": 1,
                                                                            "text": "+",
                                                                            "value": "+",
                                                                            "valueText": "+"
                                                                        },
                                                                        "right": {
                                                                            "kind": "IdentifierName",
                                                                            "fullStart": 1581,
                                                                            "fullEnd": 1586,
                                                                            "start": 1581,
                                                                            "end": 1586,
                                                                            "fullWidth": 5,
                                                                            "width": 5,
                                                                            "text": "index",
                                                                            "value": "index",
                                                                            "valueText": "index"
                                                                        }
                                                                    },
                                                                    "operatorToken": {
                                                                        "kind": "PlusToken",
                                                                        "fullStart": 1586,
                                                                        "fullEnd": 1587,
                                                                        "start": 1586,
                                                                        "end": 1587,
                                                                        "fullWidth": 1,
                                                                        "width": 1,
                                                                        "text": "+",
                                                                        "value": "+",
                                                                        "valueText": "+"
                                                                    },
                                                                    "right": {
                                                                        "kind": "StringLiteral",
                                                                        "fullStart": 1587,
                                                                        "fullEnd": 1595,
                                                                        "start": 1587,
                                                                        "end": 1595,
                                                                        "fullWidth": 8,
                                                                        "width": 8,
                                                                        "text": "'] === '",
                                                                        "value": "] === ",
                                                                        "valueText": "] === "
                                                                    }
                                                                },
                                                                "operatorToken": {
                                                                    "kind": "PlusToken",
                                                                    "fullStart": 1595,
                                                                    "fullEnd": 1596,
                                                                    "start": 1595,
                                                                    "end": 1596,
                                                                    "fullWidth": 1,
                                                                    "width": 1,
                                                                    "text": "+",
                                                                    "value": "+",
                                                                    "valueText": "+"
                                                                },
                                                                "right": {
                                                                    "kind": "ElementAccessExpression",
                                                                    "fullStart": 1596,
                                                                    "fullEnd": 1613,
                                                                    "start": 1596,
                                                                    "end": 1613,
                                                                    "fullWidth": 17,
                                                                    "width": 17,
                                                                    "expression": {
                                                                        "kind": "IdentifierName",
                                                                        "fullStart": 1596,
                                                                        "fullEnd": 1606,
                                                                        "start": 1596,
                                                                        "end": 1606,
                                                                        "fullWidth": 10,
                                                                        "width": 10,
                                                                        "text": "__expected",
                                                                        "value": "__expected",
                                                                        "valueText": "__expected"
                                                                    },
                                                                    "openBracketToken": {
                                                                        "kind": "OpenBracketToken",
                                                                        "fullStart": 1606,
                                                                        "fullEnd": 1607,
                                                                        "start": 1606,
                                                                        "end": 1607,
                                                                        "fullWidth": 1,
                                                                        "width": 1,
                                                                        "text": "[",
                                                                        "value": "[",
                                                                        "valueText": "["
                                                                    },
                                                                    "argumentExpression": {
                                                                        "kind": "IdentifierName",
                                                                        "fullStart": 1607,
                                                                        "fullEnd": 1612,
                                                                        "start": 1607,
                                                                        "end": 1612,
                                                                        "fullWidth": 5,
                                                                        "width": 5,
                                                                        "text": "index",
                                                                        "value": "index",
                                                                        "valueText": "index"
                                                                    },
                                                                    "closeBracketToken": {
                                                                        "kind": "CloseBracketToken",
                                                                        "fullStart": 1612,
                                                                        "fullEnd": 1613,
                                                                        "start": 1612,
                                                                        "end": 1613,
                                                                        "fullWidth": 1,
                                                                        "width": 1,
                                                                        "text": "]",
                                                                        "value": "]",
                                                                        "valueText": "]"
                                                                    }
                                                                }
                                                            },
                                                            "operatorToken": {
                                                                "kind": "PlusToken",
                                                                "fullStart": 1613,
                                                                "fullEnd": 1614,
                                                                "start": 1613,
                                                                "end": 1614,
                                                                "fullWidth": 1,
                                                                "width": 1,
                                                                "text": "+",
                                                                "value": "+",
                                                                "valueText": "+"
                                                            },
                                                            "right": {
                                                                "kind": "StringLiteral",
                                                                "fullStart": 1614,
                                                                "fullEnd": 1626,
                                                                "start": 1614,
                                                                "end": 1626,
                                                                "fullWidth": 12,
                                                                "width": 12,
                                                                "text": "'. Actual: '",
                                                                "value": ". Actual: ",
                                                                "valueText": ". Actual: "
                                                            }
                                                        },
                                                        "operatorToken": {
                                                            "kind": "PlusToken",
                                                            "fullStart": 1626,
                                                            "fullEnd": 1627,
                                                            "start": 1626,
                                                            "end": 1627,
                                                            "fullWidth": 1,
                                                            "width": 1,
                                                            "text": "+",
                                                            "value": "+",
                                                            "valueText": "+"
                                                        },
                                                        "right": {
                                                            "kind": "ElementAccessExpression",
                                                            "fullStart": 1627,
                                                            "fullEnd": 1642,
                                                            "start": 1627,
                                                            "end": 1641,
                                                            "fullWidth": 15,
                                                            "width": 14,
                                                            "expression": {
                                                                "kind": "IdentifierName",
                                                                "fullStart": 1627,
                                                                "fullEnd": 1634,
                                                                "start": 1627,
                                                                "end": 1634,
                                                                "fullWidth": 7,
                                                                "width": 7,
                                                                "text": "__split",
                                                                "value": "__split",
                                                                "valueText": "__split"
                                                            },
                                                            "openBracketToken": {
                                                                "kind": "OpenBracketToken",
                                                                "fullStart": 1634,
                                                                "fullEnd": 1635,
                                                                "start": 1634,
                                                                "end": 1635,
                                                                "fullWidth": 1,
                                                                "width": 1,
                                                                "text": "[",
                                                                "value": "[",
                                                                "valueText": "["
                                                            },
                                                            "argumentExpression": {
                                                                "kind": "IdentifierName",
                                                                "fullStart": 1635,
                                                                "fullEnd": 1640,
                                                                "start": 1635,
                                                                "end": 1640,
                                                                "fullWidth": 5,
                                                                "width": 5,
                                                                "text": "index",
                                                                "value": "index",
                                                                "valueText": "index"
                                                            },
                                                            "closeBracketToken": {
                                                                "kind": "CloseBracketToken",
                                                                "fullStart": 1640,
                                                                "fullEnd": 1642,
                                                                "start": 1640,
                                                                "end": 1641,
                                                                "fullWidth": 2,
                                                                "width": 1,
                                                                "text": "]",
                                                                "value": "]",
                                                                "valueText": "]",
                                                                "hasTrailingTrivia": true,
                                                                "trailingTrivia": [
                                                                    {
                                                                        "kind": "WhitespaceTrivia",
                                                                        "text": " "
                                                                    }
                                                                ]
                                                            }
                                                        }
                                                    }
                                                ],
                                                "closeParenToken": {
                                                    "kind": "CloseParenToken",
                                                    "fullStart": 1642,
                                                    "fullEnd": 1643,
                                                    "start": 1642,
                                                    "end": 1643,
                                                    "fullWidth": 1,
                                                    "width": 1,
                                                    "text": ")",
                                                    "value": ")",
                                                    "valueText": ")"
                                                }
                                            }
                                        },
                                        "semicolonToken": {
                                            "kind": "SemicolonToken",
                                            "fullStart": 1643,
                                            "fullEnd": 1645,
                                            "start": 1643,
                                            "end": 1644,
                                            "fullWidth": 2,
                                            "width": 1,
                                            "text": ";",
                                            "value": ";",
                                            "valueText": ";",
                                            "hasTrailingTrivia": true,
                                            "hasTrailingNewLine": true,
                                            "trailingTrivia": [
                                                {
                                                    "kind": "NewLineTrivia",
                                                    "text": "\n"
                                                }
                                            ]
                                        }
                                    }
                                ],
                                "closeBraceToken": {
                                    "kind": "CloseBraceToken",
                                    "fullStart": 1645,
                                    "fullEnd": 1649,
                                    "start": 1647,
                                    "end": 1648,
                                    "fullWidth": 4,
                                    "width": 1,
                                    "text": "}",
                                    "value": "}",
                                    "valueText": "}",
                                    "hasLeadingTrivia": true,
                                    "hasTrailingTrivia": true,
                                    "hasTrailingNewLine": true,
                                    "leadingTrivia": [
                                        {
                                            "kind": "WhitespaceTrivia",
                                            "text": "  "
                                        }
                                    ],
                                    "trailingTrivia": [
                                        {
                                            "kind": "NewLineTrivia",
                                            "text": "\n"
                                        }
                                    ]
                                }
                            }
                        }
                    ],
                    "closeBraceToken": {
                        "kind": "CloseBraceToken",
                        "fullStart": 1649,
                        "fullEnd": 1651,
                        "start": 1649,
                        "end": 1650,
                        "fullWidth": 2,
                        "width": 1,
                        "text": "}",
                        "value": "}",
                        "valueText": "}",
                        "hasTrailingTrivia": true,
                        "hasTrailingNewLine": true,
                        "trailingTrivia": [
                            {
                                "kind": "NewLineTrivia",
                                "text": "\n"
                            }
                        ]
                    }
                }
            }
        ],
        "endOfFileToken": {
            "kind": "EndOfFileToken",
            "fullStart": 1651,
            "fullEnd": 1734,
            "start": 1734,
            "end": 1734,
            "fullWidth": 83,
            "width": 0,
            "text": "",
            "hasLeadingTrivia": true,
            "hasLeadingComment": true,
            "hasLeadingNewLine": true,
            "leadingTrivia": [
                {
                    "kind": "SingleLineCommentTrivia",
                    "text": "//"
                },
                {
                    "kind": "NewLineTrivia",
                    "text": "\n"
                },
                {
                    "kind": "SingleLineCommentTrivia",
                    "text": "//////////////////////////////////////////////////////////////////////////////"
                },
                {
                    "kind": "NewLineTrivia",
                    "text": "\n"
                },
                {
                    "kind": "NewLineTrivia",
                    "text": "\n"
                }
            ]
        }
    },
    "lineMap": {
        "lineStarts": [
            0,
            61,
            132,
            133,
            137,
            285,
            343,
            448,
            451,
            508,
            603,
            607,
            608,
            656,
            657,
            688,
            689,
            725,
            726,
            769,
            770,
            849,
            859,
            896,
            974,
            976,
            979,
            1058,
            1059,
            1138,
            1148,
            1192,
            1272,
            1274,
            1277,
            1356,
            1357,
            1436,
            1446,
            1499,
            1545,
            1645,
            1649,
            1651,
            1654,
            1733,
            1734
        ],
        "length": 1734
    }
}<|MERGE_RESOLUTION|>--- conflicted
+++ resolved
@@ -95,12 +95,8 @@
                             "start": 612,
                             "end": 654,
                             "fullWidth": 42,
-<<<<<<< HEAD
                             "width": 42,
-                            "identifier": {
-=======
                             "propertyName": {
->>>>>>> 85e84683
                                 "kind": "IdentifierName",
                                 "fullStart": 612,
                                 "fullEnd": 621,
@@ -310,12 +306,8 @@
                             "start": 661,
                             "end": 686,
                             "fullWidth": 25,
-<<<<<<< HEAD
                             "width": 25,
-                            "identifier": {
-=======
                             "propertyName": {
->>>>>>> 85e84683
                                 "kind": "IdentifierName",
                                 "fullStart": 661,
                                 "fullEnd": 666,
@@ -525,12 +517,8 @@
                             "start": 693,
                             "end": 723,
                             "fullWidth": 30,
-<<<<<<< HEAD
                             "width": 30,
-                            "identifier": {
-=======
                             "propertyName": {
->>>>>>> 85e84683
                                 "kind": "IdentifierName",
                                 "fullStart": 693,
                                 "fullEnd": 701,
@@ -754,12 +742,8 @@
                             "start": 730,
                             "end": 767,
                             "fullWidth": 37,
-<<<<<<< HEAD
                             "width": 37,
-                            "identifier": {
-=======
                             "propertyName": {
->>>>>>> 85e84683
                                 "kind": "IdentifierName",
                                 "fullStart": 730,
                                 "fullEnd": 741,
@@ -1923,12 +1907,8 @@
                             "start": 1454,
                             "end": 1461,
                             "fullWidth": 7,
-<<<<<<< HEAD
                             "width": 7,
-                            "identifier": {
-=======
                             "propertyName": {
->>>>>>> 85e84683
                                 "kind": "IdentifierName",
                                 "fullStart": 1454,
                                 "fullEnd": 1459,
