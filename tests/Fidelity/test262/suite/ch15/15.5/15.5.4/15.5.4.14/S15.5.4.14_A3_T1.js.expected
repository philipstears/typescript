{
    "isDeclaration": false,
    "languageVersion": "EcmaScript5",
    "parseOptions": {
        "allowAutomaticSemicolonInsertion": true
    },
    "sourceUnit": {
        "kind": "SourceUnit",
        "fullStart": 0,
        "fullEnd": 1618,
        "start": 427,
        "end": 1618,
        "fullWidth": 1618,
        "width": 1191,
        "isIncrementallyUnusable": true,
        "moduleElements": [
            {
                "kind": "VariableStatement",
                "fullStart": 0,
                "fullEnd": 481,
                "start": 427,
                "end": 480,
                "fullWidth": 481,
                "width": 53,
                "modifiers": [],
                "variableDeclaration": {
                    "kind": "VariableDeclaration",
                    "fullStart": 0,
                    "fullEnd": 479,
                    "start": 427,
                    "end": 479,
                    "fullWidth": 479,
                    "width": 52,
                    "varKeyword": {
                        "kind": "VarKeyword",
                        "fullStart": 0,
                        "fullEnd": 431,
                        "start": 427,
                        "end": 430,
                        "fullWidth": 431,
                        "width": 3,
                        "text": "var",
                        "value": "var",
                        "valueText": "var",
                        "hasLeadingTrivia": true,
                        "hasLeadingComment": true,
                        "hasLeadingNewLine": true,
                        "hasTrailingTrivia": true,
                        "leadingTrivia": [
                            {
                                "kind": "SingleLineCommentTrivia",
                                "text": "// Copyright 2009 the Sputnik authors.  All rights reserved."
                            },
                            {
                                "kind": "NewLineTrivia",
                                "text": "\n"
                            },
                            {
                                "kind": "SingleLineCommentTrivia",
                                "text": "// This code is governed by the BSD license found in the LICENSE file."
                            },
                            {
                                "kind": "NewLineTrivia",
                                "text": "\n"
                            },
                            {
                                "kind": "NewLineTrivia",
                                "text": "\n"
                            },
                            {
                                "kind": "MultiLineCommentTrivia",
                                "text": "/**\n * String.prototype.split() returns an Array object with:\n *  i) length equaled to 1,\n * ii) [[Get]](0) equaled to the result of converting this object to a string\n *\n * @path ch15/15.5/15.5.4/15.5.4.14/S15.5.4.14_A3_T1.js\n * @description Instance is String(\"one,two,three,four,five\")\n */"
                            },
                            {
                                "kind": "NewLineTrivia",
                                "text": "\n"
                            },
                            {
                                "kind": "NewLineTrivia",
                                "text": "\n"
                            }
                        ],
                        "trailingTrivia": [
                            {
                                "kind": "WhitespaceTrivia",
                                "text": " "
                            }
                        ]
                    },
                    "variableDeclarators": [
                        {
                            "kind": "VariableDeclarator",
                            "fullStart": 431,
                            "fullEnd": 479,
                            "start": 431,
                            "end": 479,
                            "fullWidth": 48,
<<<<<<< HEAD
                            "width": 48,
                            "identifier": {
=======
                            "propertyName": {
>>>>>>> 85e84683
                                "kind": "IdentifierName",
                                "fullStart": 431,
                                "fullEnd": 440,
                                "start": 431,
                                "end": 439,
                                "fullWidth": 9,
                                "width": 8,
                                "text": "__string",
                                "value": "__string",
                                "valueText": "__string",
                                "hasTrailingTrivia": true,
                                "trailingTrivia": [
                                    {
                                        "kind": "WhitespaceTrivia",
                                        "text": " "
                                    }
                                ]
                            },
                            "equalsValueClause": {
                                "kind": "EqualsValueClause",
                                "fullStart": 440,
                                "fullEnd": 479,
                                "start": 440,
                                "end": 479,
                                "fullWidth": 39,
                                "width": 39,
                                "equalsToken": {
                                    "kind": "EqualsToken",
                                    "fullStart": 440,
                                    "fullEnd": 442,
                                    "start": 440,
                                    "end": 441,
                                    "fullWidth": 2,
                                    "width": 1,
                                    "text": "=",
                                    "value": "=",
                                    "valueText": "=",
                                    "hasTrailingTrivia": true,
                                    "trailingTrivia": [
                                        {
                                            "kind": "WhitespaceTrivia",
                                            "text": " "
                                        }
                                    ]
                                },
                                "value": {
                                    "kind": "ObjectCreationExpression",
                                    "fullStart": 442,
                                    "fullEnd": 479,
                                    "start": 442,
                                    "end": 479,
                                    "fullWidth": 37,
                                    "width": 37,
                                    "newKeyword": {
                                        "kind": "NewKeyword",
                                        "fullStart": 442,
                                        "fullEnd": 446,
                                        "start": 442,
                                        "end": 445,
                                        "fullWidth": 4,
                                        "width": 3,
                                        "text": "new",
                                        "value": "new",
                                        "valueText": "new",
                                        "hasTrailingTrivia": true,
                                        "trailingTrivia": [
                                            {
                                                "kind": "WhitespaceTrivia",
                                                "text": " "
                                            }
                                        ]
                                    },
                                    "expression": {
                                        "kind": "IdentifierName",
                                        "fullStart": 446,
                                        "fullEnd": 452,
                                        "start": 446,
                                        "end": 452,
                                        "fullWidth": 6,
                                        "width": 6,
                                        "text": "String",
                                        "value": "String",
                                        "valueText": "String"
                                    },
                                    "argumentList": {
                                        "kind": "ArgumentList",
                                        "fullStart": 452,
                                        "fullEnd": 479,
                                        "start": 452,
                                        "end": 479,
                                        "fullWidth": 27,
                                        "width": 27,
                                        "openParenToken": {
                                            "kind": "OpenParenToken",
                                            "fullStart": 452,
                                            "fullEnd": 453,
                                            "start": 452,
                                            "end": 453,
                                            "fullWidth": 1,
                                            "width": 1,
                                            "text": "(",
                                            "value": "(",
                                            "valueText": "("
                                        },
                                        "arguments": [
                                            {
                                                "kind": "StringLiteral",
                                                "fullStart": 453,
                                                "fullEnd": 478,
                                                "start": 453,
                                                "end": 478,
                                                "fullWidth": 25,
                                                "width": 25,
                                                "text": "\"one,two,three,four,five\"",
                                                "value": "one,two,three,four,five",
                                                "valueText": "one,two,three,four,five"
                                            }
                                        ],
                                        "closeParenToken": {
                                            "kind": "CloseParenToken",
                                            "fullStart": 478,
                                            "fullEnd": 479,
                                            "start": 478,
                                            "end": 479,
                                            "fullWidth": 1,
                                            "width": 1,
                                            "text": ")",
                                            "value": ")",
                                            "valueText": ")"
                                        }
                                    }
                                }
                            }
                        }
                    ]
                },
                "semicolonToken": {
                    "kind": "SemicolonToken",
                    "fullStart": 479,
                    "fullEnd": 481,
                    "start": 479,
                    "end": 480,
                    "fullWidth": 2,
                    "width": 1,
                    "text": ";",
                    "value": ";",
                    "valueText": ";",
                    "hasTrailingTrivia": true,
                    "hasTrailingNewLine": true,
                    "trailingTrivia": [
                        {
                            "kind": "NewLineTrivia",
                            "text": "\n"
                        }
                    ]
                }
            },
            {
                "kind": "VariableStatement",
                "fullStart": 481,
                "fullEnd": 514,
                "start": 482,
                "end": 513,
                "fullWidth": 33,
                "width": 31,
                "modifiers": [],
                "variableDeclaration": {
                    "kind": "VariableDeclaration",
                    "fullStart": 481,
                    "fullEnd": 512,
                    "start": 482,
                    "end": 512,
                    "fullWidth": 31,
                    "width": 30,
                    "varKeyword": {
                        "kind": "VarKeyword",
                        "fullStart": 481,
                        "fullEnd": 486,
                        "start": 482,
                        "end": 485,
                        "fullWidth": 5,
                        "width": 3,
                        "text": "var",
                        "value": "var",
                        "valueText": "var",
                        "hasLeadingTrivia": true,
                        "hasLeadingNewLine": true,
                        "hasTrailingTrivia": true,
                        "leadingTrivia": [
                            {
                                "kind": "NewLineTrivia",
                                "text": "\n"
                            }
                        ],
                        "trailingTrivia": [
                            {
                                "kind": "WhitespaceTrivia",
                                "text": " "
                            }
                        ]
                    },
                    "variableDeclarators": [
                        {
                            "kind": "VariableDeclarator",
                            "fullStart": 486,
                            "fullEnd": 512,
                            "start": 486,
                            "end": 512,
                            "fullWidth": 26,
<<<<<<< HEAD
                            "width": 26,
                            "identifier": {
=======
                            "propertyName": {
>>>>>>> 85e84683
                                "kind": "IdentifierName",
                                "fullStart": 486,
                                "fullEnd": 494,
                                "start": 486,
                                "end": 493,
                                "fullWidth": 8,
                                "width": 7,
                                "text": "__split",
                                "value": "__split",
                                "valueText": "__split",
                                "hasTrailingTrivia": true,
                                "trailingTrivia": [
                                    {
                                        "kind": "WhitespaceTrivia",
                                        "text": " "
                                    }
                                ]
                            },
                            "equalsValueClause": {
                                "kind": "EqualsValueClause",
                                "fullStart": 494,
                                "fullEnd": 512,
                                "start": 494,
                                "end": 512,
                                "fullWidth": 18,
                                "width": 18,
                                "equalsToken": {
                                    "kind": "EqualsToken",
                                    "fullStart": 494,
                                    "fullEnd": 496,
                                    "start": 494,
                                    "end": 495,
                                    "fullWidth": 2,
                                    "width": 1,
                                    "text": "=",
                                    "value": "=",
                                    "valueText": "=",
                                    "hasTrailingTrivia": true,
                                    "trailingTrivia": [
                                        {
                                            "kind": "WhitespaceTrivia",
                                            "text": " "
                                        }
                                    ]
                                },
                                "value": {
                                    "kind": "InvocationExpression",
                                    "fullStart": 496,
                                    "fullEnd": 512,
                                    "start": 496,
                                    "end": 512,
                                    "fullWidth": 16,
                                    "width": 16,
                                    "expression": {
                                        "kind": "MemberAccessExpression",
                                        "fullStart": 496,
                                        "fullEnd": 510,
                                        "start": 496,
                                        "end": 510,
                                        "fullWidth": 14,
                                        "width": 14,
                                        "expression": {
                                            "kind": "IdentifierName",
                                            "fullStart": 496,
                                            "fullEnd": 504,
                                            "start": 496,
                                            "end": 504,
                                            "fullWidth": 8,
                                            "width": 8,
                                            "text": "__string",
                                            "value": "__string",
                                            "valueText": "__string"
                                        },
                                        "dotToken": {
                                            "kind": "DotToken",
                                            "fullStart": 504,
                                            "fullEnd": 505,
                                            "start": 504,
                                            "end": 505,
                                            "fullWidth": 1,
                                            "width": 1,
                                            "text": ".",
                                            "value": ".",
                                            "valueText": "."
                                        },
                                        "name": {
                                            "kind": "IdentifierName",
                                            "fullStart": 505,
                                            "fullEnd": 510,
                                            "start": 505,
                                            "end": 510,
                                            "fullWidth": 5,
                                            "width": 5,
                                            "text": "split",
                                            "value": "split",
                                            "valueText": "split"
                                        }
                                    },
                                    "argumentList": {
                                        "kind": "ArgumentList",
                                        "fullStart": 510,
                                        "fullEnd": 512,
                                        "start": 510,
                                        "end": 512,
                                        "fullWidth": 2,
                                        "width": 2,
                                        "openParenToken": {
                                            "kind": "OpenParenToken",
                                            "fullStart": 510,
                                            "fullEnd": 511,
                                            "start": 510,
                                            "end": 511,
                                            "fullWidth": 1,
                                            "width": 1,
                                            "text": "(",
                                            "value": "(",
                                            "valueText": "("
                                        },
                                        "arguments": [],
                                        "closeParenToken": {
                                            "kind": "CloseParenToken",
                                            "fullStart": 511,
                                            "fullEnd": 512,
                                            "start": 511,
                                            "end": 512,
                                            "fullWidth": 1,
                                            "width": 1,
                                            "text": ")",
                                            "value": ")",
                                            "valueText": ")"
                                        }
                                    }
                                }
                            }
                        }
                    ]
                },
                "semicolonToken": {
                    "kind": "SemicolonToken",
                    "fullStart": 512,
                    "fullEnd": 514,
                    "start": 512,
                    "end": 513,
                    "fullWidth": 2,
                    "width": 1,
                    "text": ";",
                    "value": ";",
                    "valueText": ";",
                    "hasTrailingTrivia": true,
                    "hasTrailingNewLine": true,
                    "trailingTrivia": [
                        {
                            "kind": "NewLineTrivia",
                            "text": "\n"
                        }
                    ]
                }
            },
            {
                "kind": "IfStatement",
                "fullStart": 514,
                "fullEnd": 803,
                "start": 604,
                "end": 802,
                "fullWidth": 289,
                "width": 198,
                "isIncrementallyUnusable": true,
                "ifKeyword": {
                    "kind": "IfKeyword",
                    "fullStart": 514,
                    "fullEnd": 607,
                    "start": 604,
                    "end": 606,
                    "fullWidth": 93,
                    "width": 2,
                    "text": "if",
                    "value": "if",
                    "valueText": "if",
                    "hasLeadingTrivia": true,
                    "hasLeadingComment": true,
                    "hasLeadingNewLine": true,
                    "hasTrailingTrivia": true,
                    "leadingTrivia": [
                        {
                            "kind": "NewLineTrivia",
                            "text": "\n"
                        },
                        {
                            "kind": "SingleLineCommentTrivia",
                            "text": "//////////////////////////////////////////////////////////////////////////////"
                        },
                        {
                            "kind": "NewLineTrivia",
                            "text": "\n"
                        },
                        {
                            "kind": "SingleLineCommentTrivia",
                            "text": "//CHECK#1"
                        },
                        {
                            "kind": "NewLineTrivia",
                            "text": "\n"
                        }
                    ],
                    "trailingTrivia": [
                        {
                            "kind": "WhitespaceTrivia",
                            "text": " "
                        }
                    ]
                },
                "openParenToken": {
                    "kind": "OpenParenToken",
                    "fullStart": 607,
                    "fullEnd": 608,
                    "start": 607,
                    "end": 608,
                    "fullWidth": 1,
                    "width": 1,
                    "text": "(",
                    "value": "(",
                    "valueText": "("
                },
                "condition": {
                    "kind": "NotEqualsExpression",
                    "fullStart": 608,
                    "fullEnd": 637,
                    "start": 608,
                    "end": 637,
                    "fullWidth": 29,
                    "width": 29,
                    "isIncrementallyUnusable": true,
                    "left": {
                        "kind": "MemberAccessExpression",
                        "fullStart": 608,
                        "fullEnd": 628,
                        "start": 608,
                        "end": 627,
                        "fullWidth": 20,
                        "width": 19,
                        "isIncrementallyUnusable": true,
                        "expression": {
                            "kind": "IdentifierName",
                            "fullStart": 608,
                            "fullEnd": 615,
                            "start": 608,
                            "end": 615,
                            "fullWidth": 7,
                            "width": 7,
                            "text": "__split",
                            "value": "__split",
                            "valueText": "__split"
                        },
                        "dotToken": {
                            "kind": "DotToken",
                            "fullStart": 615,
                            "fullEnd": 616,
                            "start": 615,
                            "end": 616,
                            "fullWidth": 1,
                            "width": 1,
                            "text": ".",
                            "value": ".",
                            "valueText": "."
                        },
                        "name": {
                            "kind": "IdentifierName",
                            "fullStart": 616,
                            "fullEnd": 628,
                            "start": 616,
                            "end": 627,
                            "fullWidth": 12,
                            "width": 11,
                            "text": "constructor",
                            "value": "constructor",
                            "valueText": "constructor",
                            "hasTrailingTrivia": true,
                            "trailingTrivia": [
                                {
                                    "kind": "WhitespaceTrivia",
                                    "text": " "
                                }
                            ]
                        }
                    },
                    "operatorToken": {
                        "kind": "ExclamationEqualsEqualsToken",
                        "fullStart": 628,
                        "fullEnd": 632,
                        "start": 628,
                        "end": 631,
                        "fullWidth": 4,
                        "width": 3,
                        "text": "!==",
                        "value": "!==",
                        "valueText": "!==",
                        "hasTrailingTrivia": true,
                        "trailingTrivia": [
                            {
                                "kind": "WhitespaceTrivia",
                                "text": " "
                            }
                        ]
                    },
                    "right": {
                        "kind": "IdentifierName",
                        "fullStart": 632,
                        "fullEnd": 637,
                        "start": 632,
                        "end": 637,
                        "fullWidth": 5,
                        "width": 5,
                        "text": "Array",
                        "value": "Array",
                        "valueText": "Array"
                    }
                },
                "closeParenToken": {
                    "kind": "CloseParenToken",
                    "fullStart": 637,
                    "fullEnd": 639,
                    "start": 637,
                    "end": 638,
                    "fullWidth": 2,
                    "width": 1,
                    "text": ")",
                    "value": ")",
                    "valueText": ")",
                    "hasTrailingTrivia": true,
                    "trailingTrivia": [
                        {
                            "kind": "WhitespaceTrivia",
                            "text": " "
                        }
                    ]
                },
                "statement": {
                    "kind": "Block",
                    "fullStart": 639,
                    "fullEnd": 803,
                    "start": 639,
                    "end": 802,
                    "fullWidth": 164,
                    "width": 163,
                    "isIncrementallyUnusable": true,
                    "openBraceToken": {
                        "kind": "OpenBraceToken",
                        "fullStart": 639,
                        "fullEnd": 641,
                        "start": 639,
                        "end": 640,
                        "fullWidth": 2,
                        "width": 1,
                        "text": "{",
                        "value": "{",
                        "valueText": "{",
                        "hasTrailingTrivia": true,
                        "hasTrailingNewLine": true,
                        "trailingTrivia": [
                            {
                                "kind": "NewLineTrivia",
                                "text": "\n"
                            }
                        ]
                    },
                    "statements": [
                        {
                            "kind": "ExpressionStatement",
                            "fullStart": 641,
                            "fullEnd": 801,
                            "start": 643,
                            "end": 800,
                            "fullWidth": 160,
                            "width": 157,
                            "isIncrementallyUnusable": true,
                            "expression": {
                                "kind": "InvocationExpression",
                                "fullStart": 641,
                                "fullEnd": 799,
                                "start": 643,
                                "end": 799,
                                "fullWidth": 158,
                                "width": 156,
                                "isIncrementallyUnusable": true,
                                "expression": {
                                    "kind": "IdentifierName",
                                    "fullStart": 641,
                                    "fullEnd": 649,
                                    "start": 643,
                                    "end": 649,
                                    "fullWidth": 8,
                                    "width": 6,
                                    "text": "$ERROR",
                                    "value": "$ERROR",
                                    "valueText": "$ERROR",
                                    "hasLeadingTrivia": true,
                                    "leadingTrivia": [
                                        {
                                            "kind": "WhitespaceTrivia",
                                            "text": "  "
                                        }
                                    ]
                                },
                                "argumentList": {
                                    "kind": "ArgumentList",
                                    "fullStart": 649,
                                    "fullEnd": 799,
                                    "start": 649,
                                    "end": 799,
                                    "fullWidth": 150,
                                    "width": 150,
                                    "isIncrementallyUnusable": true,
                                    "openParenToken": {
                                        "kind": "OpenParenToken",
                                        "fullStart": 649,
                                        "fullEnd": 650,
                                        "start": 649,
                                        "end": 650,
                                        "fullWidth": 1,
                                        "width": 1,
                                        "text": "(",
                                        "value": "(",
                                        "valueText": "("
                                    },
                                    "arguments": [
                                        {
                                            "kind": "AddExpression",
                                            "fullStart": 650,
                                            "fullEnd": 798,
                                            "start": 650,
                                            "end": 797,
                                            "fullWidth": 148,
                                            "width": 147,
                                            "isIncrementallyUnusable": true,
                                            "left": {
                                                "kind": "StringLiteral",
                                                "fullStart": 650,
                                                "fullEnd": 777,
                                                "start": 650,
                                                "end": 777,
                                                "fullWidth": 127,
                                                "width": 127,
                                                "text": "'#1: var __string = new String(\"one,two,three,four,five\"); __split = __string.split(); __split.constructor === Array. Actual: '",
                                                "value": "#1: var __string = new String(\"one,two,three,four,five\"); __split = __string.split(); __split.constructor === Array. Actual: ",
                                                "valueText": "#1: var __string = new String(\"one,two,three,four,five\"); __split = __string.split(); __split.constructor === Array. Actual: "
                                            },
                                            "operatorToken": {
                                                "kind": "PlusToken",
                                                "fullStart": 777,
                                                "fullEnd": 778,
                                                "start": 777,
                                                "end": 778,
                                                "fullWidth": 1,
                                                "width": 1,
                                                "text": "+",
                                                "value": "+",
                                                "valueText": "+"
                                            },
                                            "right": {
                                                "kind": "MemberAccessExpression",
                                                "fullStart": 778,
                                                "fullEnd": 798,
                                                "start": 778,
                                                "end": 797,
                                                "fullWidth": 20,
                                                "width": 19,
                                                "isIncrementallyUnusable": true,
                                                "expression": {
                                                    "kind": "IdentifierName",
                                                    "fullStart": 778,
                                                    "fullEnd": 785,
                                                    "start": 778,
                                                    "end": 785,
                                                    "fullWidth": 7,
                                                    "width": 7,
                                                    "text": "__split",
                                                    "value": "__split",
                                                    "valueText": "__split"
                                                },
                                                "dotToken": {
                                                    "kind": "DotToken",
                                                    "fullStart": 785,
                                                    "fullEnd": 786,
                                                    "start": 785,
                                                    "end": 786,
                                                    "fullWidth": 1,
                                                    "width": 1,
                                                    "text": ".",
                                                    "value": ".",
                                                    "valueText": "."
                                                },
                                                "name": {
                                                    "kind": "IdentifierName",
                                                    "fullStart": 786,
                                                    "fullEnd": 798,
                                                    "start": 786,
                                                    "end": 797,
                                                    "fullWidth": 12,
                                                    "width": 11,
                                                    "text": "constructor",
                                                    "value": "constructor",
                                                    "valueText": "constructor",
                                                    "hasTrailingTrivia": true,
                                                    "trailingTrivia": [
                                                        {
                                                            "kind": "WhitespaceTrivia",
                                                            "text": " "
                                                        }
                                                    ]
                                                }
                                            }
                                        }
                                    ],
                                    "closeParenToken": {
                                        "kind": "CloseParenToken",
                                        "fullStart": 798,
                                        "fullEnd": 799,
                                        "start": 798,
                                        "end": 799,
                                        "fullWidth": 1,
                                        "width": 1,
                                        "text": ")",
                                        "value": ")",
                                        "valueText": ")"
                                    }
                                }
                            },
                            "semicolonToken": {
                                "kind": "SemicolonToken",
                                "fullStart": 799,
                                "fullEnd": 801,
                                "start": 799,
                                "end": 800,
                                "fullWidth": 2,
                                "width": 1,
                                "text": ";",
                                "value": ";",
                                "valueText": ";",
                                "hasTrailingTrivia": true,
                                "hasTrailingNewLine": true,
                                "trailingTrivia": [
                                    {
                                        "kind": "NewLineTrivia",
                                        "text": "\n"
                                    }
                                ]
                            }
                        }
                    ],
                    "closeBraceToken": {
                        "kind": "CloseBraceToken",
                        "fullStart": 801,
                        "fullEnd": 803,
                        "start": 801,
                        "end": 802,
                        "fullWidth": 2,
                        "width": 1,
                        "text": "}",
                        "value": "}",
                        "valueText": "}",
                        "hasTrailingTrivia": true,
                        "hasTrailingNewLine": true,
                        "trailingTrivia": [
                            {
                                "kind": "NewLineTrivia",
                                "text": "\n"
                            }
                        ]
                    }
                }
            },
            {
                "kind": "IfStatement",
                "fullStart": 803,
                "fullEnd": 1151,
                "start": 975,
                "end": 1150,
                "fullWidth": 348,
                "width": 175,
                "ifKeyword": {
                    "kind": "IfKeyword",
                    "fullStart": 803,
                    "fullEnd": 978,
                    "start": 975,
                    "end": 977,
                    "fullWidth": 175,
                    "width": 2,
                    "text": "if",
                    "value": "if",
                    "valueText": "if",
                    "hasLeadingTrivia": true,
                    "hasLeadingComment": true,
                    "hasLeadingNewLine": true,
                    "hasTrailingTrivia": true,
                    "leadingTrivia": [
                        {
                            "kind": "SingleLineCommentTrivia",
                            "text": "//"
                        },
                        {
                            "kind": "NewLineTrivia",
                            "text": "\n"
                        },
                        {
                            "kind": "SingleLineCommentTrivia",
                            "text": "//////////////////////////////////////////////////////////////////////////////"
                        },
                        {
                            "kind": "NewLineTrivia",
                            "text": "\n"
                        },
                        {
                            "kind": "NewLineTrivia",
                            "text": "\n"
                        },
                        {
                            "kind": "SingleLineCommentTrivia",
                            "text": "//////////////////////////////////////////////////////////////////////////////"
                        },
                        {
                            "kind": "NewLineTrivia",
                            "text": "\n"
                        },
                        {
                            "kind": "SingleLineCommentTrivia",
                            "text": "//CHECK#2"
                        },
                        {
                            "kind": "NewLineTrivia",
                            "text": "\n"
                        }
                    ],
                    "trailingTrivia": [
                        {
                            "kind": "WhitespaceTrivia",
                            "text": " "
                        }
                    ]
                },
                "openParenToken": {
                    "kind": "OpenParenToken",
                    "fullStart": 978,
                    "fullEnd": 979,
                    "start": 978,
                    "end": 979,
                    "fullWidth": 1,
                    "width": 1,
                    "text": "(",
                    "value": "(",
                    "valueText": "("
                },
                "condition": {
                    "kind": "NotEqualsExpression",
                    "fullStart": 979,
                    "fullEnd": 999,
                    "start": 979,
                    "end": 999,
                    "fullWidth": 20,
                    "width": 20,
                    "left": {
                        "kind": "MemberAccessExpression",
                        "fullStart": 979,
                        "fullEnd": 994,
                        "start": 979,
                        "end": 993,
                        "fullWidth": 15,
                        "width": 14,
                        "expression": {
                            "kind": "IdentifierName",
                            "fullStart": 979,
                            "fullEnd": 986,
                            "start": 979,
                            "end": 986,
                            "fullWidth": 7,
                            "width": 7,
                            "text": "__split",
                            "value": "__split",
                            "valueText": "__split"
                        },
                        "dotToken": {
                            "kind": "DotToken",
                            "fullStart": 986,
                            "fullEnd": 987,
                            "start": 986,
                            "end": 987,
                            "fullWidth": 1,
                            "width": 1,
                            "text": ".",
                            "value": ".",
                            "valueText": "."
                        },
                        "name": {
                            "kind": "IdentifierName",
                            "fullStart": 987,
                            "fullEnd": 994,
                            "start": 987,
                            "end": 993,
                            "fullWidth": 7,
                            "width": 6,
                            "text": "length",
                            "value": "length",
                            "valueText": "length",
                            "hasTrailingTrivia": true,
                            "trailingTrivia": [
                                {
                                    "kind": "WhitespaceTrivia",
                                    "text": " "
                                }
                            ]
                        }
                    },
                    "operatorToken": {
                        "kind": "ExclamationEqualsEqualsToken",
                        "fullStart": 994,
                        "fullEnd": 998,
                        "start": 994,
                        "end": 997,
                        "fullWidth": 4,
                        "width": 3,
                        "text": "!==",
                        "value": "!==",
                        "valueText": "!==",
                        "hasTrailingTrivia": true,
                        "trailingTrivia": [
                            {
                                "kind": "WhitespaceTrivia",
                                "text": " "
                            }
                        ]
                    },
                    "right": {
                        "kind": "NumericLiteral",
                        "fullStart": 998,
                        "fullEnd": 999,
                        "start": 998,
                        "end": 999,
                        "fullWidth": 1,
                        "width": 1,
                        "text": "1",
                        "value": 1,
                        "valueText": "1"
                    }
                },
                "closeParenToken": {
                    "kind": "CloseParenToken",
                    "fullStart": 999,
                    "fullEnd": 1001,
                    "start": 999,
                    "end": 1000,
                    "fullWidth": 2,
                    "width": 1,
                    "text": ")",
                    "value": ")",
                    "valueText": ")",
                    "hasTrailingTrivia": true,
                    "trailingTrivia": [
                        {
                            "kind": "WhitespaceTrivia",
                            "text": " "
                        }
                    ]
                },
                "statement": {
                    "kind": "Block",
                    "fullStart": 1001,
                    "fullEnd": 1151,
                    "start": 1001,
                    "end": 1150,
                    "fullWidth": 150,
                    "width": 149,
                    "openBraceToken": {
                        "kind": "OpenBraceToken",
                        "fullStart": 1001,
                        "fullEnd": 1003,
                        "start": 1001,
                        "end": 1002,
                        "fullWidth": 2,
                        "width": 1,
                        "text": "{",
                        "value": "{",
                        "valueText": "{",
                        "hasTrailingTrivia": true,
                        "hasTrailingNewLine": true,
                        "trailingTrivia": [
                            {
                                "kind": "NewLineTrivia",
                                "text": "\n"
                            }
                        ]
                    },
                    "statements": [
                        {
                            "kind": "ExpressionStatement",
                            "fullStart": 1003,
                            "fullEnd": 1149,
                            "start": 1005,
                            "end": 1148,
                            "fullWidth": 146,
                            "width": 143,
                            "expression": {
                                "kind": "InvocationExpression",
                                "fullStart": 1003,
                                "fullEnd": 1147,
                                "start": 1005,
                                "end": 1147,
                                "fullWidth": 144,
                                "width": 142,
                                "expression": {
                                    "kind": "IdentifierName",
                                    "fullStart": 1003,
                                    "fullEnd": 1011,
                                    "start": 1005,
                                    "end": 1011,
                                    "fullWidth": 8,
                                    "width": 6,
                                    "text": "$ERROR",
                                    "value": "$ERROR",
                                    "valueText": "$ERROR",
                                    "hasLeadingTrivia": true,
                                    "leadingTrivia": [
                                        {
                                            "kind": "WhitespaceTrivia",
                                            "text": "  "
                                        }
                                    ]
                                },
                                "argumentList": {
                                    "kind": "ArgumentList",
                                    "fullStart": 1011,
                                    "fullEnd": 1147,
                                    "start": 1011,
                                    "end": 1147,
                                    "fullWidth": 136,
                                    "width": 136,
                                    "openParenToken": {
                                        "kind": "OpenParenToken",
                                        "fullStart": 1011,
                                        "fullEnd": 1012,
                                        "start": 1011,
                                        "end": 1012,
                                        "fullWidth": 1,
                                        "width": 1,
                                        "text": "(",
                                        "value": "(",
                                        "valueText": "("
                                    },
                                    "arguments": [
                                        {
                                            "kind": "AddExpression",
                                            "fullStart": 1012,
                                            "fullEnd": 1146,
                                            "start": 1012,
                                            "end": 1145,
                                            "fullWidth": 134,
                                            "width": 133,
                                            "left": {
                                                "kind": "StringLiteral",
                                                "fullStart": 1012,
                                                "fullEnd": 1130,
                                                "start": 1012,
                                                "end": 1130,
                                                "fullWidth": 118,
                                                "width": 118,
                                                "text": "'#2: var __string = new String(\"one,two,three,four,five\"); __split = __string.split(); __split.length === 1. Actual: '",
                                                "value": "#2: var __string = new String(\"one,two,three,four,five\"); __split = __string.split(); __split.length === 1. Actual: ",
                                                "valueText": "#2: var __string = new String(\"one,two,three,four,five\"); __split = __string.split(); __split.length === 1. Actual: "
                                            },
                                            "operatorToken": {
                                                "kind": "PlusToken",
                                                "fullStart": 1130,
                                                "fullEnd": 1131,
                                                "start": 1130,
                                                "end": 1131,
                                                "fullWidth": 1,
                                                "width": 1,
                                                "text": "+",
                                                "value": "+",
                                                "valueText": "+"
                                            },
                                            "right": {
                                                "kind": "MemberAccessExpression",
                                                "fullStart": 1131,
                                                "fullEnd": 1146,
                                                "start": 1131,
                                                "end": 1145,
                                                "fullWidth": 15,
                                                "width": 14,
                                                "expression": {
                                                    "kind": "IdentifierName",
                                                    "fullStart": 1131,
                                                    "fullEnd": 1138,
                                                    "start": 1131,
                                                    "end": 1138,
                                                    "fullWidth": 7,
                                                    "width": 7,
                                                    "text": "__split",
                                                    "value": "__split",
                                                    "valueText": "__split"
                                                },
                                                "dotToken": {
                                                    "kind": "DotToken",
                                                    "fullStart": 1138,
                                                    "fullEnd": 1139,
                                                    "start": 1138,
                                                    "end": 1139,
                                                    "fullWidth": 1,
                                                    "width": 1,
                                                    "text": ".",
                                                    "value": ".",
                                                    "valueText": "."
                                                },
                                                "name": {
                                                    "kind": "IdentifierName",
                                                    "fullStart": 1139,
                                                    "fullEnd": 1146,
                                                    "start": 1139,
                                                    "end": 1145,
                                                    "fullWidth": 7,
                                                    "width": 6,
                                                    "text": "length",
                                                    "value": "length",
                                                    "valueText": "length",
                                                    "hasTrailingTrivia": true,
                                                    "trailingTrivia": [
                                                        {
                                                            "kind": "WhitespaceTrivia",
                                                            "text": " "
                                                        }
                                                    ]
                                                }
                                            }
                                        }
                                    ],
                                    "closeParenToken": {
                                        "kind": "CloseParenToken",
                                        "fullStart": 1146,
                                        "fullEnd": 1147,
                                        "start": 1146,
                                        "end": 1147,
                                        "fullWidth": 1,
                                        "width": 1,
                                        "text": ")",
                                        "value": ")",
                                        "valueText": ")"
                                    }
                                }
                            },
                            "semicolonToken": {
                                "kind": "SemicolonToken",
                                "fullStart": 1147,
                                "fullEnd": 1149,
                                "start": 1147,
                                "end": 1148,
                                "fullWidth": 2,
                                "width": 1,
                                "text": ";",
                                "value": ";",
                                "valueText": ";",
                                "hasTrailingTrivia": true,
                                "hasTrailingNewLine": true,
                                "trailingTrivia": [
                                    {
                                        "kind": "NewLineTrivia",
                                        "text": "\n"
                                    }
                                ]
                            }
                        }
                    ],
                    "closeBraceToken": {
                        "kind": "CloseBraceToken",
                        "fullStart": 1149,
                        "fullEnd": 1151,
                        "start": 1149,
                        "end": 1150,
                        "fullWidth": 2,
                        "width": 1,
                        "text": "}",
                        "value": "}",
                        "valueText": "}",
                        "hasTrailingTrivia": true,
                        "hasTrailingNewLine": true,
                        "trailingTrivia": [
                            {
                                "kind": "NewLineTrivia",
                                "text": "\n"
                            }
                        ]
                    }
                }
            },
            {
                "kind": "IfStatement",
                "fullStart": 1151,
                "fullEnd": 1535,
                "start": 1323,
                "end": 1534,
                "fullWidth": 384,
                "width": 211,
                "ifKeyword": {
                    "kind": "IfKeyword",
                    "fullStart": 1151,
                    "fullEnd": 1326,
                    "start": 1323,
                    "end": 1325,
                    "fullWidth": 175,
                    "width": 2,
                    "text": "if",
                    "value": "if",
                    "valueText": "if",
                    "hasLeadingTrivia": true,
                    "hasLeadingComment": true,
                    "hasLeadingNewLine": true,
                    "hasTrailingTrivia": true,
                    "leadingTrivia": [
                        {
                            "kind": "SingleLineCommentTrivia",
                            "text": "//"
                        },
                        {
                            "kind": "NewLineTrivia",
                            "text": "\n"
                        },
                        {
                            "kind": "SingleLineCommentTrivia",
                            "text": "//////////////////////////////////////////////////////////////////////////////"
                        },
                        {
                            "kind": "NewLineTrivia",
                            "text": "\n"
                        },
                        {
                            "kind": "NewLineTrivia",
                            "text": "\n"
                        },
                        {
                            "kind": "SingleLineCommentTrivia",
                            "text": "//////////////////////////////////////////////////////////////////////////////"
                        },
                        {
                            "kind": "NewLineTrivia",
                            "text": "\n"
                        },
                        {
                            "kind": "SingleLineCommentTrivia",
                            "text": "//CHECK#3"
                        },
                        {
                            "kind": "NewLineTrivia",
                            "text": "\n"
                        }
                    ],
                    "trailingTrivia": [
                        {
                            "kind": "WhitespaceTrivia",
                            "text": " "
                        }
                    ]
                },
                "openParenToken": {
                    "kind": "OpenParenToken",
                    "fullStart": 1326,
                    "fullEnd": 1327,
                    "start": 1326,
                    "end": 1327,
                    "fullWidth": 1,
                    "width": 1,
                    "text": "(",
                    "value": "(",
                    "valueText": "("
                },
                "condition": {
                    "kind": "NotEqualsExpression",
                    "fullStart": 1327,
                    "fullEnd": 1367,
                    "start": 1327,
                    "end": 1367,
                    "fullWidth": 40,
                    "width": 40,
                    "left": {
                        "kind": "ElementAccessExpression",
                        "fullStart": 1327,
                        "fullEnd": 1338,
                        "start": 1327,
                        "end": 1337,
                        "fullWidth": 11,
                        "width": 10,
                        "expression": {
                            "kind": "IdentifierName",
                            "fullStart": 1327,
                            "fullEnd": 1334,
                            "start": 1327,
                            "end": 1334,
                            "fullWidth": 7,
                            "width": 7,
                            "text": "__split",
                            "value": "__split",
                            "valueText": "__split"
                        },
                        "openBracketToken": {
                            "kind": "OpenBracketToken",
                            "fullStart": 1334,
                            "fullEnd": 1335,
                            "start": 1334,
                            "end": 1335,
                            "fullWidth": 1,
                            "width": 1,
                            "text": "[",
                            "value": "[",
                            "valueText": "["
                        },
                        "argumentExpression": {
                            "kind": "NumericLiteral",
                            "fullStart": 1335,
                            "fullEnd": 1336,
                            "start": 1335,
                            "end": 1336,
                            "fullWidth": 1,
                            "width": 1,
                            "text": "0",
                            "value": 0,
                            "valueText": "0"
                        },
                        "closeBracketToken": {
                            "kind": "CloseBracketToken",
                            "fullStart": 1336,
                            "fullEnd": 1338,
                            "start": 1336,
                            "end": 1337,
                            "fullWidth": 2,
                            "width": 1,
                            "text": "]",
                            "value": "]",
                            "valueText": "]",
                            "hasTrailingTrivia": true,
                            "trailingTrivia": [
                                {
                                    "kind": "WhitespaceTrivia",
                                    "text": " "
                                }
                            ]
                        }
                    },
                    "operatorToken": {
                        "kind": "ExclamationEqualsEqualsToken",
                        "fullStart": 1338,
                        "fullEnd": 1342,
                        "start": 1338,
                        "end": 1341,
                        "fullWidth": 4,
                        "width": 3,
                        "text": "!==",
                        "value": "!==",
                        "valueText": "!==",
                        "hasTrailingTrivia": true,
                        "trailingTrivia": [
                            {
                                "kind": "WhitespaceTrivia",
                                "text": " "
                            }
                        ]
                    },
                    "right": {
                        "kind": "StringLiteral",
                        "fullStart": 1342,
                        "fullEnd": 1367,
                        "start": 1342,
                        "end": 1367,
                        "fullWidth": 25,
                        "width": 25,
                        "text": "\"one,two,three,four,five\"",
                        "value": "one,two,three,four,five",
                        "valueText": "one,two,three,four,five"
                    }
                },
                "closeParenToken": {
                    "kind": "CloseParenToken",
                    "fullStart": 1367,
                    "fullEnd": 1369,
                    "start": 1367,
                    "end": 1368,
                    "fullWidth": 2,
                    "width": 1,
                    "text": ")",
                    "value": ")",
                    "valueText": ")",
                    "hasTrailingTrivia": true,
                    "trailingTrivia": [
                        {
                            "kind": "WhitespaceTrivia",
                            "text": " "
                        }
                    ]
                },
                "statement": {
                    "kind": "Block",
                    "fullStart": 1369,
                    "fullEnd": 1535,
                    "start": 1369,
                    "end": 1534,
                    "fullWidth": 166,
                    "width": 165,
                    "openBraceToken": {
                        "kind": "OpenBraceToken",
                        "fullStart": 1369,
                        "fullEnd": 1371,
                        "start": 1369,
                        "end": 1370,
                        "fullWidth": 2,
                        "width": 1,
                        "text": "{",
                        "value": "{",
                        "valueText": "{",
                        "hasTrailingTrivia": true,
                        "hasTrailingNewLine": true,
                        "trailingTrivia": [
                            {
                                "kind": "NewLineTrivia",
                                "text": "\n"
                            }
                        ]
                    },
                    "statements": [
                        {
                            "kind": "ExpressionStatement",
                            "fullStart": 1371,
                            "fullEnd": 1533,
                            "start": 1373,
                            "end": 1532,
                            "fullWidth": 162,
                            "width": 159,
                            "expression": {
                                "kind": "InvocationExpression",
                                "fullStart": 1371,
                                "fullEnd": 1531,
                                "start": 1373,
                                "end": 1531,
                                "fullWidth": 160,
                                "width": 158,
                                "expression": {
                                    "kind": "IdentifierName",
                                    "fullStart": 1371,
                                    "fullEnd": 1379,
                                    "start": 1373,
                                    "end": 1379,
                                    "fullWidth": 8,
                                    "width": 6,
                                    "text": "$ERROR",
                                    "value": "$ERROR",
                                    "valueText": "$ERROR",
                                    "hasLeadingTrivia": true,
                                    "leadingTrivia": [
                                        {
                                            "kind": "WhitespaceTrivia",
                                            "text": "  "
                                        }
                                    ]
                                },
                                "argumentList": {
                                    "kind": "ArgumentList",
                                    "fullStart": 1379,
                                    "fullEnd": 1531,
                                    "start": 1379,
                                    "end": 1531,
                                    "fullWidth": 152,
                                    "width": 152,
                                    "openParenToken": {
                                        "kind": "OpenParenToken",
                                        "fullStart": 1379,
                                        "fullEnd": 1380,
                                        "start": 1379,
                                        "end": 1380,
                                        "fullWidth": 1,
                                        "width": 1,
                                        "text": "(",
                                        "value": "(",
                                        "valueText": "("
                                    },
                                    "arguments": [
                                        {
                                            "kind": "AddExpression",
                                            "fullStart": 1380,
                                            "fullEnd": 1530,
                                            "start": 1380,
                                            "end": 1529,
                                            "fullWidth": 150,
                                            "width": 149,
                                            "left": {
                                                "kind": "StringLiteral",
                                                "fullStart": 1380,
                                                "fullEnd": 1518,
                                                "start": 1380,
                                                "end": 1518,
                                                "fullWidth": 138,
                                                "width": 138,
                                                "text": "'#3: var __string = new String(\"one,two,three,four,five\"); __split = __string.split(); __split[0] === \"one,two,three,four,five\". Actual: '",
                                                "value": "#3: var __string = new String(\"one,two,three,four,five\"); __split = __string.split(); __split[0] === \"one,two,three,four,five\". Actual: ",
                                                "valueText": "#3: var __string = new String(\"one,two,three,four,five\"); __split = __string.split(); __split[0] === \"one,two,three,four,five\". Actual: "
                                            },
                                            "operatorToken": {
                                                "kind": "PlusToken",
                                                "fullStart": 1518,
                                                "fullEnd": 1519,
                                                "start": 1518,
                                                "end": 1519,
                                                "fullWidth": 1,
                                                "width": 1,
                                                "text": "+",
                                                "value": "+",
                                                "valueText": "+"
                                            },
                                            "right": {
                                                "kind": "ElementAccessExpression",
                                                "fullStart": 1519,
                                                "fullEnd": 1530,
                                                "start": 1519,
                                                "end": 1529,
                                                "fullWidth": 11,
                                                "width": 10,
                                                "expression": {
                                                    "kind": "IdentifierName",
                                                    "fullStart": 1519,
                                                    "fullEnd": 1526,
                                                    "start": 1519,
                                                    "end": 1526,
                                                    "fullWidth": 7,
                                                    "width": 7,
                                                    "text": "__split",
                                                    "value": "__split",
                                                    "valueText": "__split"
                                                },
                                                "openBracketToken": {
                                                    "kind": "OpenBracketToken",
                                                    "fullStart": 1526,
                                                    "fullEnd": 1527,
                                                    "start": 1526,
                                                    "end": 1527,
                                                    "fullWidth": 1,
                                                    "width": 1,
                                                    "text": "[",
                                                    "value": "[",
                                                    "valueText": "["
                                                },
                                                "argumentExpression": {
                                                    "kind": "NumericLiteral",
                                                    "fullStart": 1527,
                                                    "fullEnd": 1528,
                                                    "start": 1527,
                                                    "end": 1528,
                                                    "fullWidth": 1,
                                                    "width": 1,
                                                    "text": "0",
                                                    "value": 0,
                                                    "valueText": "0"
                                                },
                                                "closeBracketToken": {
                                                    "kind": "CloseBracketToken",
                                                    "fullStart": 1528,
                                                    "fullEnd": 1530,
                                                    "start": 1528,
                                                    "end": 1529,
                                                    "fullWidth": 2,
                                                    "width": 1,
                                                    "text": "]",
                                                    "value": "]",
                                                    "valueText": "]",
                                                    "hasTrailingTrivia": true,
                                                    "trailingTrivia": [
                                                        {
                                                            "kind": "WhitespaceTrivia",
                                                            "text": " "
                                                        }
                                                    ]
                                                }
                                            }
                                        }
                                    ],
                                    "closeParenToken": {
                                        "kind": "CloseParenToken",
                                        "fullStart": 1530,
                                        "fullEnd": 1531,
                                        "start": 1530,
                                        "end": 1531,
                                        "fullWidth": 1,
                                        "width": 1,
                                        "text": ")",
                                        "value": ")",
                                        "valueText": ")"
                                    }
                                }
                            },
                            "semicolonToken": {
                                "kind": "SemicolonToken",
                                "fullStart": 1531,
                                "fullEnd": 1533,
                                "start": 1531,
                                "end": 1532,
                                "fullWidth": 2,
                                "width": 1,
                                "text": ";",
                                "value": ";",
                                "valueText": ";",
                                "hasTrailingTrivia": true,
                                "hasTrailingNewLine": true,
                                "trailingTrivia": [
                                    {
                                        "kind": "NewLineTrivia",
                                        "text": "\n"
                                    }
                                ]
                            }
                        }
                    ],
                    "closeBraceToken": {
                        "kind": "CloseBraceToken",
                        "fullStart": 1533,
                        "fullEnd": 1535,
                        "start": 1533,
                        "end": 1534,
                        "fullWidth": 2,
                        "width": 1,
                        "text": "}",
                        "value": "}",
                        "valueText": "}",
                        "hasTrailingTrivia": true,
                        "hasTrailingNewLine": true,
                        "trailingTrivia": [
                            {
                                "kind": "NewLineTrivia",
                                "text": "\n"
                            }
                        ]
                    }
                }
            }
        ],
        "endOfFileToken": {
            "kind": "EndOfFileToken",
            "fullStart": 1535,
            "fullEnd": 1618,
            "start": 1618,
            "end": 1618,
            "fullWidth": 83,
            "width": 0,
            "text": "",
            "hasLeadingTrivia": true,
            "hasLeadingComment": true,
            "hasLeadingNewLine": true,
            "leadingTrivia": [
                {
                    "kind": "SingleLineCommentTrivia",
                    "text": "//"
                },
                {
                    "kind": "NewLineTrivia",
                    "text": "\n"
                },
                {
                    "kind": "SingleLineCommentTrivia",
                    "text": "//////////////////////////////////////////////////////////////////////////////"
                },
                {
                    "kind": "NewLineTrivia",
                    "text": "\n"
                },
                {
                    "kind": "NewLineTrivia",
                    "text": "\n"
                }
            ]
        }
    },
    "lineMap": {
        "lineStarts": [
            0,
            61,
            132,
            133,
            137,
            195,
            223,
            301,
            304,
            360,
            422,
            426,
            427,
            481,
            482,
            514,
            515,
            594,
            604,
            641,
            801,
            803,
            806,
            885,
            886,
            965,
            975,
            1003,
            1149,
            1151,
            1154,
            1233,
            1234,
            1313,
            1323,
            1371,
            1533,
            1535,
            1538,
            1617,
            1618
        ],
        "length": 1618
    }
}<|MERGE_RESOLUTION|>--- conflicted
+++ resolved
@@ -95,12 +95,8 @@
                             "start": 431,
                             "end": 479,
                             "fullWidth": 48,
-<<<<<<< HEAD
                             "width": 48,
-                            "identifier": {
-=======
                             "propertyName": {
->>>>>>> 85e84683
                                 "kind": "IdentifierName",
                                 "fullStart": 431,
                                 "fullEnd": 440,
@@ -310,12 +306,8 @@
                             "start": 486,
                             "end": 512,
                             "fullWidth": 26,
-<<<<<<< HEAD
                             "width": 26,
-                            "identifier": {
-=======
                             "propertyName": {
->>>>>>> 85e84683
                                 "kind": "IdentifierName",
                                 "fullStart": 486,
                                 "fullEnd": 494,
