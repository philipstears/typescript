--- conflicted
+++ resolved
@@ -95,12 +95,8 @@
                             "start": 719,
                             "end": 745,
                             "fullWidth": 26,
-<<<<<<< HEAD
                             "width": 26,
-                            "identifier": {
-=======
                             "propertyName": {
->>>>>>> 85e84683
                                 "kind": "IdentifierName",
                                 "fullStart": 719,
                                 "fullEnd": 728,
@@ -310,12 +306,8 @@
                             "start": 752,
                             "end": 781,
                             "fullWidth": 29,
-<<<<<<< HEAD
                             "width": 29,
-                            "identifier": {
-=======
                             "propertyName": {
->>>>>>> 85e84683
                                 "kind": "IdentifierName",
                                 "fullStart": 752,
                                 "fullEnd": 760,
