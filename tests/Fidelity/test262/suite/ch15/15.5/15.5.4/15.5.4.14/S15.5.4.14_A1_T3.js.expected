--- conflicted
+++ resolved
@@ -95,12 +95,8 @@
                             "start": 519,
                             "end": 560,
                             "fullWidth": 41,
-<<<<<<< HEAD
                             "width": 41,
-                            "identifier": {
-=======
                             "propertyName": {
->>>>>>> 85e84683
                                 "kind": "IdentifierName",
                                 "fullStart": 519,
                                 "fullEnd": 525,
@@ -390,12 +386,8 @@
                             "start": 567,
                             "end": 611,
                             "fullWidth": 44,
-<<<<<<< HEAD
                             "width": 44,
-                            "identifier": {
-=======
                             "propertyName": {
->>>>>>> 85e84683
                                 "kind": "IdentifierName",
                                 "fullStart": 567,
                                 "fullEnd": 578,
@@ -1350,12 +1342,8 @@
                                         "start": 856,
                                         "end": 878,
                                         "fullWidth": 22,
-<<<<<<< HEAD
                                         "width": 22,
-                                        "identifier": {
-=======
                                         "propertyName": {
->>>>>>> 85e84683
                                             "kind": "IdentifierName",
                                             "fullStart": 856,
                                             "fullEnd": 866,
@@ -1537,12 +1525,8 @@
                                         "start": 889,
                                         "end": 930,
                                         "fullWidth": 41,
-<<<<<<< HEAD
                                         "width": 41,
-                                        "identifier": {
-=======
                                         "propertyName": {
->>>>>>> 85e84683
                                             "kind": "IdentifierName",
                                             "fullStart": 889,
                                             "fullEnd": 897,
