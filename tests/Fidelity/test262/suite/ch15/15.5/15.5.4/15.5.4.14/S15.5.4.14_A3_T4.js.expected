{
    "isDeclaration": false,
    "languageVersion": "EcmaScript5",
    "parseOptions": {
        "allowAutomaticSemicolonInsertion": true
    },
    "sourceUnit": {
        "kind": "SourceUnit",
        "fullStart": 0,
        "fullEnd": 1657,
        "start": 405,
        "end": 1657,
        "fullWidth": 1657,
        "width": 1252,
        "isIncrementallyUnusable": true,
        "moduleElements": [
            {
                "kind": "VariableStatement",
                "fullStart": 0,
                "fullEnd": 439,
                "start": 405,
                "end": 438,
                "fullWidth": 439,
                "width": 33,
                "modifiers": [],
                "variableDeclaration": {
                    "kind": "VariableDeclaration",
                    "fullStart": 0,
                    "fullEnd": 437,
                    "start": 405,
                    "end": 437,
                    "fullWidth": 437,
                    "width": 32,
                    "varKeyword": {
                        "kind": "VarKeyword",
                        "fullStart": 0,
                        "fullEnd": 409,
                        "start": 405,
                        "end": 408,
                        "fullWidth": 409,
                        "width": 3,
                        "text": "var",
                        "value": "var",
                        "valueText": "var",
                        "hasLeadingTrivia": true,
                        "hasLeadingComment": true,
                        "hasLeadingNewLine": true,
                        "hasTrailingTrivia": true,
                        "leadingTrivia": [
                            {
                                "kind": "SingleLineCommentTrivia",
                                "text": "// Copyright 2009 the Sputnik authors.  All rights reserved."
                            },
                            {
                                "kind": "NewLineTrivia",
                                "text": "\n"
                            },
                            {
                                "kind": "SingleLineCommentTrivia",
                                "text": "// This code is governed by the BSD license found in the LICENSE file."
                            },
                            {
                                "kind": "NewLineTrivia",
                                "text": "\n"
                            },
                            {
                                "kind": "NewLineTrivia",
                                "text": "\n"
                            },
                            {
                                "kind": "MultiLineCommentTrivia",
                                "text": "/**\n * String.prototype.split() returns an Array object with:\n *  i) length equaled to 1,\n * ii) [[Get]](0) equaled to the result of converting this object to a string\n *\n * @path ch15/15.5/15.5.4/15.5.4.14/S15.5.4.14_A3_T4.js\n * @description Instance is Number(NaN)\n */"
                            },
                            {
                                "kind": "NewLineTrivia",
                                "text": "\n"
                            },
                            {
                                "kind": "NewLineTrivia",
                                "text": "\n"
                            }
                        ],
                        "trailingTrivia": [
                            {
                                "kind": "WhitespaceTrivia",
                                "text": " "
                            }
                        ]
                    },
                    "variableDeclarators": [
                        {
                            "kind": "VariableDeclarator",
                            "fullStart": 409,
                            "fullEnd": 437,
                            "start": 409,
                            "end": 437,
                            "fullWidth": 28,
<<<<<<< HEAD
                            "width": 28,
                            "identifier": {
=======
                            "propertyName": {
>>>>>>> 85e84683
                                "kind": "IdentifierName",
                                "fullStart": 409,
                                "fullEnd": 420,
                                "start": 409,
                                "end": 419,
                                "fullWidth": 11,
                                "width": 10,
                                "text": "__instance",
                                "value": "__instance",
                                "valueText": "__instance",
                                "hasTrailingTrivia": true,
                                "trailingTrivia": [
                                    {
                                        "kind": "WhitespaceTrivia",
                                        "text": " "
                                    }
                                ]
                            },
                            "equalsValueClause": {
                                "kind": "EqualsValueClause",
                                "fullStart": 420,
                                "fullEnd": 437,
                                "start": 420,
                                "end": 437,
                                "fullWidth": 17,
                                "width": 17,
                                "equalsToken": {
                                    "kind": "EqualsToken",
                                    "fullStart": 420,
                                    "fullEnd": 422,
                                    "start": 420,
                                    "end": 421,
                                    "fullWidth": 2,
                                    "width": 1,
                                    "text": "=",
                                    "value": "=",
                                    "valueText": "=",
                                    "hasTrailingTrivia": true,
                                    "trailingTrivia": [
                                        {
                                            "kind": "WhitespaceTrivia",
                                            "text": " "
                                        }
                                    ]
                                },
                                "value": {
                                    "kind": "ObjectCreationExpression",
                                    "fullStart": 422,
                                    "fullEnd": 437,
                                    "start": 422,
                                    "end": 437,
                                    "fullWidth": 15,
                                    "width": 15,
                                    "newKeyword": {
                                        "kind": "NewKeyword",
                                        "fullStart": 422,
                                        "fullEnd": 426,
                                        "start": 422,
                                        "end": 425,
                                        "fullWidth": 4,
                                        "width": 3,
                                        "text": "new",
                                        "value": "new",
                                        "valueText": "new",
                                        "hasTrailingTrivia": true,
                                        "trailingTrivia": [
                                            {
                                                "kind": "WhitespaceTrivia",
                                                "text": " "
                                            }
                                        ]
                                    },
                                    "expression": {
                                        "kind": "IdentifierName",
                                        "fullStart": 426,
                                        "fullEnd": 432,
                                        "start": 426,
                                        "end": 432,
                                        "fullWidth": 6,
                                        "width": 6,
                                        "text": "Number",
                                        "value": "Number",
                                        "valueText": "Number"
                                    },
                                    "argumentList": {
                                        "kind": "ArgumentList",
                                        "fullStart": 432,
                                        "fullEnd": 437,
                                        "start": 432,
                                        "end": 437,
                                        "fullWidth": 5,
                                        "width": 5,
                                        "openParenToken": {
                                            "kind": "OpenParenToken",
                                            "fullStart": 432,
                                            "fullEnd": 433,
                                            "start": 432,
                                            "end": 433,
                                            "fullWidth": 1,
                                            "width": 1,
                                            "text": "(",
                                            "value": "(",
                                            "valueText": "("
                                        },
                                        "arguments": [
                                            {
                                                "kind": "IdentifierName",
                                                "fullStart": 433,
                                                "fullEnd": 436,
                                                "start": 433,
                                                "end": 436,
                                                "fullWidth": 3,
                                                "width": 3,
                                                "text": "NaN",
                                                "value": "NaN",
                                                "valueText": "NaN"
                                            }
                                        ],
                                        "closeParenToken": {
                                            "kind": "CloseParenToken",
                                            "fullStart": 436,
                                            "fullEnd": 437,
                                            "start": 436,
                                            "end": 437,
                                            "fullWidth": 1,
                                            "width": 1,
                                            "text": ")",
                                            "value": ")",
                                            "valueText": ")"
                                        }
                                    }
                                }
                            }
                        }
                    ]
                },
                "semicolonToken": {
                    "kind": "SemicolonToken",
                    "fullStart": 437,
                    "fullEnd": 439,
                    "start": 437,
                    "end": 438,
                    "fullWidth": 2,
                    "width": 1,
                    "text": ";",
                    "value": ";",
                    "valueText": ";",
                    "hasTrailingTrivia": true,
                    "hasTrailingNewLine": true,
                    "trailingTrivia": [
                        {
                            "kind": "NewLineTrivia",
                            "text": "\n"
                        }
                    ]
                }
            },
            {
                "kind": "ExpressionStatement",
                "fullStart": 439,
                "fullEnd": 483,
                "start": 440,
                "end": 482,
                "fullWidth": 44,
                "width": 42,
                "expression": {
                    "kind": "AssignmentExpression",
                    "fullStart": 439,
                    "fullEnd": 481,
                    "start": 440,
                    "end": 481,
                    "fullWidth": 42,
                    "width": 41,
                    "left": {
                        "kind": "MemberAccessExpression",
                        "fullStart": 439,
                        "fullEnd": 457,
                        "start": 440,
                        "end": 456,
                        "fullWidth": 18,
                        "width": 16,
                        "expression": {
                            "kind": "IdentifierName",
                            "fullStart": 439,
                            "fullEnd": 450,
                            "start": 440,
                            "end": 450,
                            "fullWidth": 11,
                            "width": 10,
                            "text": "__instance",
                            "value": "__instance",
                            "valueText": "__instance",
                            "hasLeadingTrivia": true,
                            "hasLeadingNewLine": true,
                            "leadingTrivia": [
                                {
                                    "kind": "NewLineTrivia",
                                    "text": "\n"
                                }
                            ]
                        },
                        "dotToken": {
                            "kind": "DotToken",
                            "fullStart": 450,
                            "fullEnd": 451,
                            "start": 450,
                            "end": 451,
                            "fullWidth": 1,
                            "width": 1,
                            "text": ".",
                            "value": ".",
                            "valueText": "."
                        },
                        "name": {
                            "kind": "IdentifierName",
                            "fullStart": 451,
                            "fullEnd": 457,
                            "start": 451,
                            "end": 456,
                            "fullWidth": 6,
                            "width": 5,
                            "text": "split",
                            "value": "split",
                            "valueText": "split",
                            "hasTrailingTrivia": true,
                            "trailingTrivia": [
                                {
                                    "kind": "WhitespaceTrivia",
                                    "text": " "
                                }
                            ]
                        }
                    },
                    "operatorToken": {
                        "kind": "EqualsToken",
                        "fullStart": 457,
                        "fullEnd": 459,
                        "start": 457,
                        "end": 458,
                        "fullWidth": 2,
                        "width": 1,
                        "text": "=",
                        "value": "=",
                        "valueText": "=",
                        "hasTrailingTrivia": true,
                        "trailingTrivia": [
                            {
                                "kind": "WhitespaceTrivia",
                                "text": " "
                            }
                        ]
                    },
                    "right": {
                        "kind": "MemberAccessExpression",
                        "fullStart": 459,
                        "fullEnd": 481,
                        "start": 459,
                        "end": 481,
                        "fullWidth": 22,
                        "width": 22,
                        "expression": {
                            "kind": "MemberAccessExpression",
                            "fullStart": 459,
                            "fullEnd": 475,
                            "start": 459,
                            "end": 475,
                            "fullWidth": 16,
                            "width": 16,
                            "expression": {
                                "kind": "IdentifierName",
                                "fullStart": 459,
                                "fullEnd": 465,
                                "start": 459,
                                "end": 465,
                                "fullWidth": 6,
                                "width": 6,
                                "text": "String",
                                "value": "String",
                                "valueText": "String"
                            },
                            "dotToken": {
                                "kind": "DotToken",
                                "fullStart": 465,
                                "fullEnd": 466,
                                "start": 465,
                                "end": 466,
                                "fullWidth": 1,
                                "width": 1,
                                "text": ".",
                                "value": ".",
                                "valueText": "."
                            },
                            "name": {
                                "kind": "IdentifierName",
                                "fullStart": 466,
                                "fullEnd": 475,
                                "start": 466,
                                "end": 475,
                                "fullWidth": 9,
                                "width": 9,
                                "text": "prototype",
                                "value": "prototype",
                                "valueText": "prototype"
                            }
                        },
                        "dotToken": {
                            "kind": "DotToken",
                            "fullStart": 475,
                            "fullEnd": 476,
                            "start": 475,
                            "end": 476,
                            "fullWidth": 1,
                            "width": 1,
                            "text": ".",
                            "value": ".",
                            "valueText": "."
                        },
                        "name": {
                            "kind": "IdentifierName",
                            "fullStart": 476,
                            "fullEnd": 481,
                            "start": 476,
                            "end": 481,
                            "fullWidth": 5,
                            "width": 5,
                            "text": "split",
                            "value": "split",
                            "valueText": "split"
                        }
                    }
                },
                "semicolonToken": {
                    "kind": "SemicolonToken",
                    "fullStart": 481,
                    "fullEnd": 483,
                    "start": 481,
                    "end": 482,
                    "fullWidth": 2,
                    "width": 1,
                    "text": ";",
                    "value": ";",
                    "valueText": ";",
                    "hasTrailingTrivia": true,
                    "hasTrailingNewLine": true,
                    "trailingTrivia": [
                        {
                            "kind": "NewLineTrivia",
                            "text": "\n"
                        }
                    ]
                }
            },
            {
                "kind": "VariableStatement",
                "fullStart": 483,
                "fullEnd": 518,
                "start": 484,
                "end": 517,
                "fullWidth": 35,
                "width": 33,
                "modifiers": [],
                "variableDeclaration": {
                    "kind": "VariableDeclaration",
                    "fullStart": 483,
                    "fullEnd": 516,
                    "start": 484,
                    "end": 516,
                    "fullWidth": 33,
                    "width": 32,
                    "varKeyword": {
                        "kind": "VarKeyword",
                        "fullStart": 483,
                        "fullEnd": 488,
                        "start": 484,
                        "end": 487,
                        "fullWidth": 5,
                        "width": 3,
                        "text": "var",
                        "value": "var",
                        "valueText": "var",
                        "hasLeadingTrivia": true,
                        "hasLeadingNewLine": true,
                        "hasTrailingTrivia": true,
                        "leadingTrivia": [
                            {
                                "kind": "NewLineTrivia",
                                "text": "\n"
                            }
                        ],
                        "trailingTrivia": [
                            {
                                "kind": "WhitespaceTrivia",
                                "text": " "
                            }
                        ]
                    },
                    "variableDeclarators": [
                        {
                            "kind": "VariableDeclarator",
                            "fullStart": 488,
                            "fullEnd": 516,
                            "start": 488,
                            "end": 516,
                            "fullWidth": 28,
<<<<<<< HEAD
                            "width": 28,
                            "identifier": {
=======
                            "propertyName": {
>>>>>>> 85e84683
                                "kind": "IdentifierName",
                                "fullStart": 488,
                                "fullEnd": 496,
                                "start": 488,
                                "end": 495,
                                "fullWidth": 8,
                                "width": 7,
                                "text": "__split",
                                "value": "__split",
                                "valueText": "__split",
                                "hasTrailingTrivia": true,
                                "trailingTrivia": [
                                    {
                                        "kind": "WhitespaceTrivia",
                                        "text": " "
                                    }
                                ]
                            },
                            "equalsValueClause": {
                                "kind": "EqualsValueClause",
                                "fullStart": 496,
                                "fullEnd": 516,
                                "start": 496,
                                "end": 516,
                                "fullWidth": 20,
                                "width": 20,
                                "equalsToken": {
                                    "kind": "EqualsToken",
                                    "fullStart": 496,
                                    "fullEnd": 498,
                                    "start": 496,
                                    "end": 497,
                                    "fullWidth": 2,
                                    "width": 1,
                                    "text": "=",
                                    "value": "=",
                                    "valueText": "=",
                                    "hasTrailingTrivia": true,
                                    "trailingTrivia": [
                                        {
                                            "kind": "WhitespaceTrivia",
                                            "text": " "
                                        }
                                    ]
                                },
                                "value": {
                                    "kind": "InvocationExpression",
                                    "fullStart": 498,
                                    "fullEnd": 516,
                                    "start": 498,
                                    "end": 516,
                                    "fullWidth": 18,
                                    "width": 18,
                                    "expression": {
                                        "kind": "MemberAccessExpression",
                                        "fullStart": 498,
                                        "fullEnd": 514,
                                        "start": 498,
                                        "end": 514,
                                        "fullWidth": 16,
                                        "width": 16,
                                        "expression": {
                                            "kind": "IdentifierName",
                                            "fullStart": 498,
                                            "fullEnd": 508,
                                            "start": 498,
                                            "end": 508,
                                            "fullWidth": 10,
                                            "width": 10,
                                            "text": "__instance",
                                            "value": "__instance",
                                            "valueText": "__instance"
                                        },
                                        "dotToken": {
                                            "kind": "DotToken",
                                            "fullStart": 508,
                                            "fullEnd": 509,
                                            "start": 508,
                                            "end": 509,
                                            "fullWidth": 1,
                                            "width": 1,
                                            "text": ".",
                                            "value": ".",
                                            "valueText": "."
                                        },
                                        "name": {
                                            "kind": "IdentifierName",
                                            "fullStart": 509,
                                            "fullEnd": 514,
                                            "start": 509,
                                            "end": 514,
                                            "fullWidth": 5,
                                            "width": 5,
                                            "text": "split",
                                            "value": "split",
                                            "valueText": "split"
                                        }
                                    },
                                    "argumentList": {
                                        "kind": "ArgumentList",
                                        "fullStart": 514,
                                        "fullEnd": 516,
                                        "start": 514,
                                        "end": 516,
                                        "fullWidth": 2,
                                        "width": 2,
                                        "openParenToken": {
                                            "kind": "OpenParenToken",
                                            "fullStart": 514,
                                            "fullEnd": 515,
                                            "start": 514,
                                            "end": 515,
                                            "fullWidth": 1,
                                            "width": 1,
                                            "text": "(",
                                            "value": "(",
                                            "valueText": "("
                                        },
                                        "arguments": [],
                                        "closeParenToken": {
                                            "kind": "CloseParenToken",
                                            "fullStart": 515,
                                            "fullEnd": 516,
                                            "start": 515,
                                            "end": 516,
                                            "fullWidth": 1,
                                            "width": 1,
                                            "text": ")",
                                            "value": ")",
                                            "valueText": ")"
                                        }
                                    }
                                }
                            }
                        }
                    ]
                },
                "semicolonToken": {
                    "kind": "SemicolonToken",
                    "fullStart": 516,
                    "fullEnd": 518,
                    "start": 516,
                    "end": 517,
                    "fullWidth": 2,
                    "width": 1,
                    "text": ";",
                    "value": ";",
                    "valueText": ";",
                    "hasTrailingTrivia": true,
                    "hasTrailingNewLine": true,
                    "trailingTrivia": [
                        {
                            "kind": "NewLineTrivia",
                            "text": "\n"
                        }
                    ]
                }
            },
            {
                "kind": "IfStatement",
                "fullStart": 518,
                "fullEnd": 832,
                "start": 608,
                "end": 831,
                "fullWidth": 314,
                "width": 223,
                "isIncrementallyUnusable": true,
                "ifKeyword": {
                    "kind": "IfKeyword",
                    "fullStart": 518,
                    "fullEnd": 611,
                    "start": 608,
                    "end": 610,
                    "fullWidth": 93,
                    "width": 2,
                    "text": "if",
                    "value": "if",
                    "valueText": "if",
                    "hasLeadingTrivia": true,
                    "hasLeadingComment": true,
                    "hasLeadingNewLine": true,
                    "hasTrailingTrivia": true,
                    "leadingTrivia": [
                        {
                            "kind": "NewLineTrivia",
                            "text": "\n"
                        },
                        {
                            "kind": "SingleLineCommentTrivia",
                            "text": "//////////////////////////////////////////////////////////////////////////////"
                        },
                        {
                            "kind": "NewLineTrivia",
                            "text": "\n"
                        },
                        {
                            "kind": "SingleLineCommentTrivia",
                            "text": "//CHECK#1"
                        },
                        {
                            "kind": "NewLineTrivia",
                            "text": "\n"
                        }
                    ],
                    "trailingTrivia": [
                        {
                            "kind": "WhitespaceTrivia",
                            "text": " "
                        }
                    ]
                },
                "openParenToken": {
                    "kind": "OpenParenToken",
                    "fullStart": 611,
                    "fullEnd": 612,
                    "start": 611,
                    "end": 612,
                    "fullWidth": 1,
                    "width": 1,
                    "text": "(",
                    "value": "(",
                    "valueText": "("
                },
                "condition": {
                    "kind": "NotEqualsExpression",
                    "fullStart": 612,
                    "fullEnd": 641,
                    "start": 612,
                    "end": 641,
                    "fullWidth": 29,
                    "width": 29,
                    "isIncrementallyUnusable": true,
                    "left": {
                        "kind": "MemberAccessExpression",
                        "fullStart": 612,
                        "fullEnd": 632,
                        "start": 612,
                        "end": 631,
                        "fullWidth": 20,
                        "width": 19,
                        "isIncrementallyUnusable": true,
                        "expression": {
                            "kind": "IdentifierName",
                            "fullStart": 612,
                            "fullEnd": 619,
                            "start": 612,
                            "end": 619,
                            "fullWidth": 7,
                            "width": 7,
                            "text": "__split",
                            "value": "__split",
                            "valueText": "__split"
                        },
                        "dotToken": {
                            "kind": "DotToken",
                            "fullStart": 619,
                            "fullEnd": 620,
                            "start": 619,
                            "end": 620,
                            "fullWidth": 1,
                            "width": 1,
                            "text": ".",
                            "value": ".",
                            "valueText": "."
                        },
                        "name": {
                            "kind": "IdentifierName",
                            "fullStart": 620,
                            "fullEnd": 632,
                            "start": 620,
                            "end": 631,
                            "fullWidth": 12,
                            "width": 11,
                            "text": "constructor",
                            "value": "constructor",
                            "valueText": "constructor",
                            "hasTrailingTrivia": true,
                            "trailingTrivia": [
                                {
                                    "kind": "WhitespaceTrivia",
                                    "text": " "
                                }
                            ]
                        }
                    },
                    "operatorToken": {
                        "kind": "ExclamationEqualsEqualsToken",
                        "fullStart": 632,
                        "fullEnd": 636,
                        "start": 632,
                        "end": 635,
                        "fullWidth": 4,
                        "width": 3,
                        "text": "!==",
                        "value": "!==",
                        "valueText": "!==",
                        "hasTrailingTrivia": true,
                        "trailingTrivia": [
                            {
                                "kind": "WhitespaceTrivia",
                                "text": " "
                            }
                        ]
                    },
                    "right": {
                        "kind": "IdentifierName",
                        "fullStart": 636,
                        "fullEnd": 641,
                        "start": 636,
                        "end": 641,
                        "fullWidth": 5,
                        "width": 5,
                        "text": "Array",
                        "value": "Array",
                        "valueText": "Array"
                    }
                },
                "closeParenToken": {
                    "kind": "CloseParenToken",
                    "fullStart": 641,
                    "fullEnd": 643,
                    "start": 641,
                    "end": 642,
                    "fullWidth": 2,
                    "width": 1,
                    "text": ")",
                    "value": ")",
                    "valueText": ")",
                    "hasTrailingTrivia": true,
                    "trailingTrivia": [
                        {
                            "kind": "WhitespaceTrivia",
                            "text": " "
                        }
                    ]
                },
                "statement": {
                    "kind": "Block",
                    "fullStart": 643,
                    "fullEnd": 832,
                    "start": 643,
                    "end": 831,
                    "fullWidth": 189,
                    "width": 188,
                    "isIncrementallyUnusable": true,
                    "openBraceToken": {
                        "kind": "OpenBraceToken",
                        "fullStart": 643,
                        "fullEnd": 645,
                        "start": 643,
                        "end": 644,
                        "fullWidth": 2,
                        "width": 1,
                        "text": "{",
                        "value": "{",
                        "valueText": "{",
                        "hasTrailingTrivia": true,
                        "hasTrailingNewLine": true,
                        "trailingTrivia": [
                            {
                                "kind": "NewLineTrivia",
                                "text": "\n"
                            }
                        ]
                    },
                    "statements": [
                        {
                            "kind": "ExpressionStatement",
                            "fullStart": 645,
                            "fullEnd": 830,
                            "start": 647,
                            "end": 829,
                            "fullWidth": 185,
                            "width": 182,
                            "isIncrementallyUnusable": true,
                            "expression": {
                                "kind": "InvocationExpression",
                                "fullStart": 645,
                                "fullEnd": 828,
                                "start": 647,
                                "end": 828,
                                "fullWidth": 183,
                                "width": 181,
                                "isIncrementallyUnusable": true,
                                "expression": {
                                    "kind": "IdentifierName",
                                    "fullStart": 645,
                                    "fullEnd": 653,
                                    "start": 647,
                                    "end": 653,
                                    "fullWidth": 8,
                                    "width": 6,
                                    "text": "$ERROR",
                                    "value": "$ERROR",
                                    "valueText": "$ERROR",
                                    "hasLeadingTrivia": true,
                                    "leadingTrivia": [
                                        {
                                            "kind": "WhitespaceTrivia",
                                            "text": "  "
                                        }
                                    ]
                                },
                                "argumentList": {
                                    "kind": "ArgumentList",
                                    "fullStart": 653,
                                    "fullEnd": 828,
                                    "start": 653,
                                    "end": 828,
                                    "fullWidth": 175,
                                    "width": 175,
                                    "isIncrementallyUnusable": true,
                                    "openParenToken": {
                                        "kind": "OpenParenToken",
                                        "fullStart": 653,
                                        "fullEnd": 654,
                                        "start": 653,
                                        "end": 654,
                                        "fullWidth": 1,
                                        "width": 1,
                                        "text": "(",
                                        "value": "(",
                                        "valueText": "("
                                    },
                                    "arguments": [
                                        {
                                            "kind": "AddExpression",
                                            "fullStart": 654,
                                            "fullEnd": 827,
                                            "start": 654,
                                            "end": 826,
                                            "fullWidth": 173,
                                            "width": 172,
                                            "isIncrementallyUnusable": true,
                                            "left": {
                                                "kind": "StringLiteral",
                                                "fullStart": 654,
                                                "fullEnd": 806,
                                                "start": 654,
                                                "end": 806,
                                                "fullWidth": 152,
                                                "width": 152,
                                                "text": "'#1: var __instance = new Number(NaN); __instance.split = String.prototype.split; __split = __instance.split(); __split.constructor === Array. Actual: '",
                                                "value": "#1: var __instance = new Number(NaN); __instance.split = String.prototype.split; __split = __instance.split(); __split.constructor === Array. Actual: ",
                                                "valueText": "#1: var __instance = new Number(NaN); __instance.split = String.prototype.split; __split = __instance.split(); __split.constructor === Array. Actual: "
                                            },
                                            "operatorToken": {
                                                "kind": "PlusToken",
                                                "fullStart": 806,
                                                "fullEnd": 807,
                                                "start": 806,
                                                "end": 807,
                                                "fullWidth": 1,
                                                "width": 1,
                                                "text": "+",
                                                "value": "+",
                                                "valueText": "+"
                                            },
                                            "right": {
                                                "kind": "MemberAccessExpression",
                                                "fullStart": 807,
                                                "fullEnd": 827,
                                                "start": 807,
                                                "end": 826,
                                                "fullWidth": 20,
                                                "width": 19,
                                                "isIncrementallyUnusable": true,
                                                "expression": {
                                                    "kind": "IdentifierName",
                                                    "fullStart": 807,
                                                    "fullEnd": 814,
                                                    "start": 807,
                                                    "end": 814,
                                                    "fullWidth": 7,
                                                    "width": 7,
                                                    "text": "__split",
                                                    "value": "__split",
                                                    "valueText": "__split"
                                                },
                                                "dotToken": {
                                                    "kind": "DotToken",
                                                    "fullStart": 814,
                                                    "fullEnd": 815,
                                                    "start": 814,
                                                    "end": 815,
                                                    "fullWidth": 1,
                                                    "width": 1,
                                                    "text": ".",
                                                    "value": ".",
                                                    "valueText": "."
                                                },
                                                "name": {
                                                    "kind": "IdentifierName",
                                                    "fullStart": 815,
                                                    "fullEnd": 827,
                                                    "start": 815,
                                                    "end": 826,
                                                    "fullWidth": 12,
                                                    "width": 11,
                                                    "text": "constructor",
                                                    "value": "constructor",
                                                    "valueText": "constructor",
                                                    "hasTrailingTrivia": true,
                                                    "trailingTrivia": [
                                                        {
                                                            "kind": "WhitespaceTrivia",
                                                            "text": " "
                                                        }
                                                    ]
                                                }
                                            }
                                        }
                                    ],
                                    "closeParenToken": {
                                        "kind": "CloseParenToken",
                                        "fullStart": 827,
                                        "fullEnd": 828,
                                        "start": 827,
                                        "end": 828,
                                        "fullWidth": 1,
                                        "width": 1,
                                        "text": ")",
                                        "value": ")",
                                        "valueText": ")"
                                    }
                                }
                            },
                            "semicolonToken": {
                                "kind": "SemicolonToken",
                                "fullStart": 828,
                                "fullEnd": 830,
                                "start": 828,
                                "end": 829,
                                "fullWidth": 2,
                                "width": 1,
                                "text": ";",
                                "value": ";",
                                "valueText": ";",
                                "hasTrailingTrivia": true,
                                "hasTrailingNewLine": true,
                                "trailingTrivia": [
                                    {
                                        "kind": "NewLineTrivia",
                                        "text": "\n"
                                    }
                                ]
                            }
                        }
                    ],
                    "closeBraceToken": {
                        "kind": "CloseBraceToken",
                        "fullStart": 830,
                        "fullEnd": 832,
                        "start": 830,
                        "end": 831,
                        "fullWidth": 2,
                        "width": 1,
                        "text": "}",
                        "value": "}",
                        "valueText": "}",
                        "hasTrailingTrivia": true,
                        "hasTrailingNewLine": true,
                        "trailingTrivia": [
                            {
                                "kind": "NewLineTrivia",
                                "text": "\n"
                            }
                        ]
                    }
                }
            },
            {
                "kind": "IfStatement",
                "fullStart": 832,
                "fullEnd": 1205,
                "start": 1004,
                "end": 1204,
                "fullWidth": 373,
                "width": 200,
                "ifKeyword": {
                    "kind": "IfKeyword",
                    "fullStart": 832,
                    "fullEnd": 1007,
                    "start": 1004,
                    "end": 1006,
                    "fullWidth": 175,
                    "width": 2,
                    "text": "if",
                    "value": "if",
                    "valueText": "if",
                    "hasLeadingTrivia": true,
                    "hasLeadingComment": true,
                    "hasLeadingNewLine": true,
                    "hasTrailingTrivia": true,
                    "leadingTrivia": [
                        {
                            "kind": "SingleLineCommentTrivia",
                            "text": "//"
                        },
                        {
                            "kind": "NewLineTrivia",
                            "text": "\n"
                        },
                        {
                            "kind": "SingleLineCommentTrivia",
                            "text": "//////////////////////////////////////////////////////////////////////////////"
                        },
                        {
                            "kind": "NewLineTrivia",
                            "text": "\n"
                        },
                        {
                            "kind": "NewLineTrivia",
                            "text": "\n"
                        },
                        {
                            "kind": "SingleLineCommentTrivia",
                            "text": "//////////////////////////////////////////////////////////////////////////////"
                        },
                        {
                            "kind": "NewLineTrivia",
                            "text": "\n"
                        },
                        {
                            "kind": "SingleLineCommentTrivia",
                            "text": "//CHECK#2"
                        },
                        {
                            "kind": "NewLineTrivia",
                            "text": "\n"
                        }
                    ],
                    "trailingTrivia": [
                        {
                            "kind": "WhitespaceTrivia",
                            "text": " "
                        }
                    ]
                },
                "openParenToken": {
                    "kind": "OpenParenToken",
                    "fullStart": 1007,
                    "fullEnd": 1008,
                    "start": 1007,
                    "end": 1008,
                    "fullWidth": 1,
                    "width": 1,
                    "text": "(",
                    "value": "(",
                    "valueText": "("
                },
                "condition": {
                    "kind": "NotEqualsExpression",
                    "fullStart": 1008,
                    "fullEnd": 1028,
                    "start": 1008,
                    "end": 1028,
                    "fullWidth": 20,
                    "width": 20,
                    "left": {
                        "kind": "MemberAccessExpression",
                        "fullStart": 1008,
                        "fullEnd": 1023,
                        "start": 1008,
                        "end": 1022,
                        "fullWidth": 15,
                        "width": 14,
                        "expression": {
                            "kind": "IdentifierName",
                            "fullStart": 1008,
                            "fullEnd": 1015,
                            "start": 1008,
                            "end": 1015,
                            "fullWidth": 7,
                            "width": 7,
                            "text": "__split",
                            "value": "__split",
                            "valueText": "__split"
                        },
                        "dotToken": {
                            "kind": "DotToken",
                            "fullStart": 1015,
                            "fullEnd": 1016,
                            "start": 1015,
                            "end": 1016,
                            "fullWidth": 1,
                            "width": 1,
                            "text": ".",
                            "value": ".",
                            "valueText": "."
                        },
                        "name": {
                            "kind": "IdentifierName",
                            "fullStart": 1016,
                            "fullEnd": 1023,
                            "start": 1016,
                            "end": 1022,
                            "fullWidth": 7,
                            "width": 6,
                            "text": "length",
                            "value": "length",
                            "valueText": "length",
                            "hasTrailingTrivia": true,
                            "trailingTrivia": [
                                {
                                    "kind": "WhitespaceTrivia",
                                    "text": " "
                                }
                            ]
                        }
                    },
                    "operatorToken": {
                        "kind": "ExclamationEqualsEqualsToken",
                        "fullStart": 1023,
                        "fullEnd": 1027,
                        "start": 1023,
                        "end": 1026,
                        "fullWidth": 4,
                        "width": 3,
                        "text": "!==",
                        "value": "!==",
                        "valueText": "!==",
                        "hasTrailingTrivia": true,
                        "trailingTrivia": [
                            {
                                "kind": "WhitespaceTrivia",
                                "text": " "
                            }
                        ]
                    },
                    "right": {
                        "kind": "NumericLiteral",
                        "fullStart": 1027,
                        "fullEnd": 1028,
                        "start": 1027,
                        "end": 1028,
                        "fullWidth": 1,
                        "width": 1,
                        "text": "1",
                        "value": 1,
                        "valueText": "1"
                    }
                },
                "closeParenToken": {
                    "kind": "CloseParenToken",
                    "fullStart": 1028,
                    "fullEnd": 1030,
                    "start": 1028,
                    "end": 1029,
                    "fullWidth": 2,
                    "width": 1,
                    "text": ")",
                    "value": ")",
                    "valueText": ")",
                    "hasTrailingTrivia": true,
                    "trailingTrivia": [
                        {
                            "kind": "WhitespaceTrivia",
                            "text": " "
                        }
                    ]
                },
                "statement": {
                    "kind": "Block",
                    "fullStart": 1030,
                    "fullEnd": 1205,
                    "start": 1030,
                    "end": 1204,
                    "fullWidth": 175,
                    "width": 174,
                    "openBraceToken": {
                        "kind": "OpenBraceToken",
                        "fullStart": 1030,
                        "fullEnd": 1032,
                        "start": 1030,
                        "end": 1031,
                        "fullWidth": 2,
                        "width": 1,
                        "text": "{",
                        "value": "{",
                        "valueText": "{",
                        "hasTrailingTrivia": true,
                        "hasTrailingNewLine": true,
                        "trailingTrivia": [
                            {
                                "kind": "NewLineTrivia",
                                "text": "\n"
                            }
                        ]
                    },
                    "statements": [
                        {
                            "kind": "ExpressionStatement",
                            "fullStart": 1032,
                            "fullEnd": 1203,
                            "start": 1034,
                            "end": 1202,
                            "fullWidth": 171,
                            "width": 168,
                            "expression": {
                                "kind": "InvocationExpression",
                                "fullStart": 1032,
                                "fullEnd": 1201,
                                "start": 1034,
                                "end": 1201,
                                "fullWidth": 169,
                                "width": 167,
                                "expression": {
                                    "kind": "IdentifierName",
                                    "fullStart": 1032,
                                    "fullEnd": 1040,
                                    "start": 1034,
                                    "end": 1040,
                                    "fullWidth": 8,
                                    "width": 6,
                                    "text": "$ERROR",
                                    "value": "$ERROR",
                                    "valueText": "$ERROR",
                                    "hasLeadingTrivia": true,
                                    "leadingTrivia": [
                                        {
                                            "kind": "WhitespaceTrivia",
                                            "text": "  "
                                        }
                                    ]
                                },
                                "argumentList": {
                                    "kind": "ArgumentList",
                                    "fullStart": 1040,
                                    "fullEnd": 1201,
                                    "start": 1040,
                                    "end": 1201,
                                    "fullWidth": 161,
                                    "width": 161,
                                    "openParenToken": {
                                        "kind": "OpenParenToken",
                                        "fullStart": 1040,
                                        "fullEnd": 1041,
                                        "start": 1040,
                                        "end": 1041,
                                        "fullWidth": 1,
                                        "width": 1,
                                        "text": "(",
                                        "value": "(",
                                        "valueText": "("
                                    },
                                    "arguments": [
                                        {
                                            "kind": "AddExpression",
                                            "fullStart": 1041,
                                            "fullEnd": 1200,
                                            "start": 1041,
                                            "end": 1199,
                                            "fullWidth": 159,
                                            "width": 158,
                                            "left": {
                                                "kind": "StringLiteral",
                                                "fullStart": 1041,
                                                "fullEnd": 1184,
                                                "start": 1041,
                                                "end": 1184,
                                                "fullWidth": 143,
                                                "width": 143,
                                                "text": "'#2: var __instance = new Number(NaN); __instance.split = String.prototype.split; __split = __instance.split(); __split.length === 1. Actual: '",
                                                "value": "#2: var __instance = new Number(NaN); __instance.split = String.prototype.split; __split = __instance.split(); __split.length === 1. Actual: ",
                                                "valueText": "#2: var __instance = new Number(NaN); __instance.split = String.prototype.split; __split = __instance.split(); __split.length === 1. Actual: "
                                            },
                                            "operatorToken": {
                                                "kind": "PlusToken",
                                                "fullStart": 1184,
                                                "fullEnd": 1185,
                                                "start": 1184,
                                                "end": 1185,
                                                "fullWidth": 1,
                                                "width": 1,
                                                "text": "+",
                                                "value": "+",
                                                "valueText": "+"
                                            },
                                            "right": {
                                                "kind": "MemberAccessExpression",
                                                "fullStart": 1185,
                                                "fullEnd": 1200,
                                                "start": 1185,
                                                "end": 1199,
                                                "fullWidth": 15,
                                                "width": 14,
                                                "expression": {
                                                    "kind": "IdentifierName",
                                                    "fullStart": 1185,
                                                    "fullEnd": 1192,
                                                    "start": 1185,
                                                    "end": 1192,
                                                    "fullWidth": 7,
                                                    "width": 7,
                                                    "text": "__split",
                                                    "value": "__split",
                                                    "valueText": "__split"
                                                },
                                                "dotToken": {
                                                    "kind": "DotToken",
                                                    "fullStart": 1192,
                                                    "fullEnd": 1193,
                                                    "start": 1192,
                                                    "end": 1193,
                                                    "fullWidth": 1,
                                                    "width": 1,
                                                    "text": ".",
                                                    "value": ".",
                                                    "valueText": "."
                                                },
                                                "name": {
                                                    "kind": "IdentifierName",
                                                    "fullStart": 1193,
                                                    "fullEnd": 1200,
                                                    "start": 1193,
                                                    "end": 1199,
                                                    "fullWidth": 7,
                                                    "width": 6,
                                                    "text": "length",
                                                    "value": "length",
                                                    "valueText": "length",
                                                    "hasTrailingTrivia": true,
                                                    "trailingTrivia": [
                                                        {
                                                            "kind": "WhitespaceTrivia",
                                                            "text": " "
                                                        }
                                                    ]
                                                }
                                            }
                                        }
                                    ],
                                    "closeParenToken": {
                                        "kind": "CloseParenToken",
                                        "fullStart": 1200,
                                        "fullEnd": 1201,
                                        "start": 1200,
                                        "end": 1201,
                                        "fullWidth": 1,
                                        "width": 1,
                                        "text": ")",
                                        "value": ")",
                                        "valueText": ")"
                                    }
                                }
                            },
                            "semicolonToken": {
                                "kind": "SemicolonToken",
                                "fullStart": 1201,
                                "fullEnd": 1203,
                                "start": 1201,
                                "end": 1202,
                                "fullWidth": 2,
                                "width": 1,
                                "text": ";",
                                "value": ";",
                                "valueText": ";",
                                "hasTrailingTrivia": true,
                                "hasTrailingNewLine": true,
                                "trailingTrivia": [
                                    {
                                        "kind": "NewLineTrivia",
                                        "text": "\n"
                                    }
                                ]
                            }
                        }
                    ],
                    "closeBraceToken": {
                        "kind": "CloseBraceToken",
                        "fullStart": 1203,
                        "fullEnd": 1205,
                        "start": 1203,
                        "end": 1204,
                        "fullWidth": 2,
                        "width": 1,
                        "text": "}",
                        "value": "}",
                        "valueText": "}",
                        "hasTrailingTrivia": true,
                        "hasTrailingNewLine": true,
                        "trailingTrivia": [
                            {
                                "kind": "NewLineTrivia",
                                "text": "\n"
                            }
                        ]
                    }
                }
            },
            {
                "kind": "IfStatement",
                "fullStart": 1205,
                "fullEnd": 1574,
                "start": 1377,
                "end": 1573,
                "fullWidth": 369,
                "width": 196,
                "ifKeyword": {
                    "kind": "IfKeyword",
                    "fullStart": 1205,
                    "fullEnd": 1380,
                    "start": 1377,
                    "end": 1379,
                    "fullWidth": 175,
                    "width": 2,
                    "text": "if",
                    "value": "if",
                    "valueText": "if",
                    "hasLeadingTrivia": true,
                    "hasLeadingComment": true,
                    "hasLeadingNewLine": true,
                    "hasTrailingTrivia": true,
                    "leadingTrivia": [
                        {
                            "kind": "SingleLineCommentTrivia",
                            "text": "//"
                        },
                        {
                            "kind": "NewLineTrivia",
                            "text": "\n"
                        },
                        {
                            "kind": "SingleLineCommentTrivia",
                            "text": "//////////////////////////////////////////////////////////////////////////////"
                        },
                        {
                            "kind": "NewLineTrivia",
                            "text": "\n"
                        },
                        {
                            "kind": "NewLineTrivia",
                            "text": "\n"
                        },
                        {
                            "kind": "SingleLineCommentTrivia",
                            "text": "//////////////////////////////////////////////////////////////////////////////"
                        },
                        {
                            "kind": "NewLineTrivia",
                            "text": "\n"
                        },
                        {
                            "kind": "SingleLineCommentTrivia",
                            "text": "//CHECK#3"
                        },
                        {
                            "kind": "NewLineTrivia",
                            "text": "\n"
                        }
                    ],
                    "trailingTrivia": [
                        {
                            "kind": "WhitespaceTrivia",
                            "text": " "
                        }
                    ]
                },
                "openParenToken": {
                    "kind": "OpenParenToken",
                    "fullStart": 1380,
                    "fullEnd": 1381,
                    "start": 1380,
                    "end": 1381,
                    "fullWidth": 1,
                    "width": 1,
                    "text": "(",
                    "value": "(",
                    "valueText": "("
                },
                "condition": {
                    "kind": "NotEqualsExpression",
                    "fullStart": 1381,
                    "fullEnd": 1401,
                    "start": 1381,
                    "end": 1401,
                    "fullWidth": 20,
                    "width": 20,
                    "left": {
                        "kind": "ElementAccessExpression",
                        "fullStart": 1381,
                        "fullEnd": 1392,
                        "start": 1381,
                        "end": 1391,
                        "fullWidth": 11,
                        "width": 10,
                        "expression": {
                            "kind": "IdentifierName",
                            "fullStart": 1381,
                            "fullEnd": 1388,
                            "start": 1381,
                            "end": 1388,
                            "fullWidth": 7,
                            "width": 7,
                            "text": "__split",
                            "value": "__split",
                            "valueText": "__split"
                        },
                        "openBracketToken": {
                            "kind": "OpenBracketToken",
                            "fullStart": 1388,
                            "fullEnd": 1389,
                            "start": 1388,
                            "end": 1389,
                            "fullWidth": 1,
                            "width": 1,
                            "text": "[",
                            "value": "[",
                            "valueText": "["
                        },
                        "argumentExpression": {
                            "kind": "NumericLiteral",
                            "fullStart": 1389,
                            "fullEnd": 1390,
                            "start": 1389,
                            "end": 1390,
                            "fullWidth": 1,
                            "width": 1,
                            "text": "0",
                            "value": 0,
                            "valueText": "0"
                        },
                        "closeBracketToken": {
                            "kind": "CloseBracketToken",
                            "fullStart": 1390,
                            "fullEnd": 1392,
                            "start": 1390,
                            "end": 1391,
                            "fullWidth": 2,
                            "width": 1,
                            "text": "]",
                            "value": "]",
                            "valueText": "]",
                            "hasTrailingTrivia": true,
                            "trailingTrivia": [
                                {
                                    "kind": "WhitespaceTrivia",
                                    "text": " "
                                }
                            ]
                        }
                    },
                    "operatorToken": {
                        "kind": "ExclamationEqualsEqualsToken",
                        "fullStart": 1392,
                        "fullEnd": 1396,
                        "start": 1392,
                        "end": 1395,
                        "fullWidth": 4,
                        "width": 3,
                        "text": "!==",
                        "value": "!==",
                        "valueText": "!==",
                        "hasTrailingTrivia": true,
                        "trailingTrivia": [
                            {
                                "kind": "WhitespaceTrivia",
                                "text": " "
                            }
                        ]
                    },
                    "right": {
                        "kind": "StringLiteral",
                        "fullStart": 1396,
                        "fullEnd": 1401,
                        "start": 1396,
                        "end": 1401,
                        "fullWidth": 5,
                        "width": 5,
                        "text": "\"NaN\"",
                        "value": "NaN",
                        "valueText": "NaN"
                    }
                },
                "closeParenToken": {
                    "kind": "CloseParenToken",
                    "fullStart": 1401,
                    "fullEnd": 1403,
                    "start": 1401,
                    "end": 1402,
                    "fullWidth": 2,
                    "width": 1,
                    "text": ")",
                    "value": ")",
                    "valueText": ")",
                    "hasTrailingTrivia": true,
                    "trailingTrivia": [
                        {
                            "kind": "WhitespaceTrivia",
                            "text": " "
                        }
                    ]
                },
                "statement": {
                    "kind": "Block",
                    "fullStart": 1403,
                    "fullEnd": 1574,
                    "start": 1403,
                    "end": 1573,
                    "fullWidth": 171,
                    "width": 170,
                    "openBraceToken": {
                        "kind": "OpenBraceToken",
                        "fullStart": 1403,
                        "fullEnd": 1405,
                        "start": 1403,
                        "end": 1404,
                        "fullWidth": 2,
                        "width": 1,
                        "text": "{",
                        "value": "{",
                        "valueText": "{",
                        "hasTrailingTrivia": true,
                        "hasTrailingNewLine": true,
                        "trailingTrivia": [
                            {
                                "kind": "NewLineTrivia",
                                "text": "\n"
                            }
                        ]
                    },
                    "statements": [
                        {
                            "kind": "ExpressionStatement",
                            "fullStart": 1405,
                            "fullEnd": 1572,
                            "start": 1407,
                            "end": 1571,
                            "fullWidth": 167,
                            "width": 164,
                            "expression": {
                                "kind": "InvocationExpression",
                                "fullStart": 1405,
                                "fullEnd": 1570,
                                "start": 1407,
                                "end": 1570,
                                "fullWidth": 165,
                                "width": 163,
                                "expression": {
                                    "kind": "IdentifierName",
                                    "fullStart": 1405,
                                    "fullEnd": 1413,
                                    "start": 1407,
                                    "end": 1413,
                                    "fullWidth": 8,
                                    "width": 6,
                                    "text": "$ERROR",
                                    "value": "$ERROR",
                                    "valueText": "$ERROR",
                                    "hasLeadingTrivia": true,
                                    "leadingTrivia": [
                                        {
                                            "kind": "WhitespaceTrivia",
                                            "text": "  "
                                        }
                                    ]
                                },
                                "argumentList": {
                                    "kind": "ArgumentList",
                                    "fullStart": 1413,
                                    "fullEnd": 1570,
                                    "start": 1413,
                                    "end": 1570,
                                    "fullWidth": 157,
                                    "width": 157,
                                    "openParenToken": {
                                        "kind": "OpenParenToken",
                                        "fullStart": 1413,
                                        "fullEnd": 1414,
                                        "start": 1413,
                                        "end": 1414,
                                        "fullWidth": 1,
                                        "width": 1,
                                        "text": "(",
                                        "value": "(",
                                        "valueText": "("
                                    },
                                    "arguments": [
                                        {
                                            "kind": "AddExpression",
                                            "fullStart": 1414,
                                            "fullEnd": 1569,
                                            "start": 1414,
                                            "end": 1568,
                                            "fullWidth": 155,
                                            "width": 154,
                                            "left": {
                                                "kind": "StringLiteral",
                                                "fullStart": 1414,
                                                "fullEnd": 1557,
                                                "start": 1414,
                                                "end": 1557,
                                                "fullWidth": 143,
                                                "width": 143,
                                                "text": "'#3: var __instance = new Number(NaN); __instance.split = String.prototype.split; __split = __instance.split(); __split[0] === \"NaN\". Actual: '",
                                                "value": "#3: var __instance = new Number(NaN); __instance.split = String.prototype.split; __split = __instance.split(); __split[0] === \"NaN\". Actual: ",
                                                "valueText": "#3: var __instance = new Number(NaN); __instance.split = String.prototype.split; __split = __instance.split(); __split[0] === \"NaN\". Actual: "
                                            },
                                            "operatorToken": {
                                                "kind": "PlusToken",
                                                "fullStart": 1557,
                                                "fullEnd": 1558,
                                                "start": 1557,
                                                "end": 1558,
                                                "fullWidth": 1,
                                                "width": 1,
                                                "text": "+",
                                                "value": "+",
                                                "valueText": "+"
                                            },
                                            "right": {
                                                "kind": "ElementAccessExpression",
                                                "fullStart": 1558,
                                                "fullEnd": 1569,
                                                "start": 1558,
                                                "end": 1568,
                                                "fullWidth": 11,
                                                "width": 10,
                                                "expression": {
                                                    "kind": "IdentifierName",
                                                    "fullStart": 1558,
                                                    "fullEnd": 1565,
                                                    "start": 1558,
                                                    "end": 1565,
                                                    "fullWidth": 7,
                                                    "width": 7,
                                                    "text": "__split",
                                                    "value": "__split",
                                                    "valueText": "__split"
                                                },
                                                "openBracketToken": {
                                                    "kind": "OpenBracketToken",
                                                    "fullStart": 1565,
                                                    "fullEnd": 1566,
                                                    "start": 1565,
                                                    "end": 1566,
                                                    "fullWidth": 1,
                                                    "width": 1,
                                                    "text": "[",
                                                    "value": "[",
                                                    "valueText": "["
                                                },
                                                "argumentExpression": {
                                                    "kind": "NumericLiteral",
                                                    "fullStart": 1566,
                                                    "fullEnd": 1567,
                                                    "start": 1566,
                                                    "end": 1567,
                                                    "fullWidth": 1,
                                                    "width": 1,
                                                    "text": "0",
                                                    "value": 0,
                                                    "valueText": "0"
                                                },
                                                "closeBracketToken": {
                                                    "kind": "CloseBracketToken",
                                                    "fullStart": 1567,
                                                    "fullEnd": 1569,
                                                    "start": 1567,
                                                    "end": 1568,
                                                    "fullWidth": 2,
                                                    "width": 1,
                                                    "text": "]",
                                                    "value": "]",
                                                    "valueText": "]",
                                                    "hasTrailingTrivia": true,
                                                    "trailingTrivia": [
                                                        {
                                                            "kind": "WhitespaceTrivia",
                                                            "text": " "
                                                        }
                                                    ]
                                                }
                                            }
                                        }
                                    ],
                                    "closeParenToken": {
                                        "kind": "CloseParenToken",
                                        "fullStart": 1569,
                                        "fullEnd": 1570,
                                        "start": 1569,
                                        "end": 1570,
                                        "fullWidth": 1,
                                        "width": 1,
                                        "text": ")",
                                        "value": ")",
                                        "valueText": ")"
                                    }
                                }
                            },
                            "semicolonToken": {
                                "kind": "SemicolonToken",
                                "fullStart": 1570,
                                "fullEnd": 1572,
                                "start": 1570,
                                "end": 1571,
                                "fullWidth": 2,
                                "width": 1,
                                "text": ";",
                                "value": ";",
                                "valueText": ";",
                                "hasTrailingTrivia": true,
                                "hasTrailingNewLine": true,
                                "trailingTrivia": [
                                    {
                                        "kind": "NewLineTrivia",
                                        "text": "\n"
                                    }
                                ]
                            }
                        }
                    ],
                    "closeBraceToken": {
                        "kind": "CloseBraceToken",
                        "fullStart": 1572,
                        "fullEnd": 1574,
                        "start": 1572,
                        "end": 1573,
                        "fullWidth": 2,
                        "width": 1,
                        "text": "}",
                        "value": "}",
                        "valueText": "}",
                        "hasTrailingTrivia": true,
                        "hasTrailingNewLine": true,
                        "trailingTrivia": [
                            {
                                "kind": "NewLineTrivia",
                                "text": "\n"
                            }
                        ]
                    }
                }
            }
        ],
        "endOfFileToken": {
            "kind": "EndOfFileToken",
            "fullStart": 1574,
            "fullEnd": 1657,
            "start": 1657,
            "end": 1657,
            "fullWidth": 83,
            "width": 0,
            "text": "",
            "hasLeadingTrivia": true,
            "hasLeadingComment": true,
            "hasLeadingNewLine": true,
            "leadingTrivia": [
                {
                    "kind": "SingleLineCommentTrivia",
                    "text": "//"
                },
                {
                    "kind": "NewLineTrivia",
                    "text": "\n"
                },
                {
                    "kind": "SingleLineCommentTrivia",
                    "text": "//////////////////////////////////////////////////////////////////////////////"
                },
                {
                    "kind": "NewLineTrivia",
                    "text": "\n"
                },
                {
                    "kind": "NewLineTrivia",
                    "text": "\n"
                }
            ]
        }
    },
    "lineMap": {
        "lineStarts": [
            0,
            61,
            132,
            133,
            137,
            195,
            223,
            301,
            304,
            360,
            400,
            404,
            405,
            439,
            440,
            483,
            484,
            518,
            519,
            598,
            608,
            645,
            830,
            832,
            835,
            914,
            915,
            994,
            1004,
            1032,
            1203,
            1205,
            1208,
            1287,
            1288,
            1367,
            1377,
            1405,
            1572,
            1574,
            1577,
            1656,
            1657
        ],
        "length": 1657
    }
}<|MERGE_RESOLUTION|>--- conflicted
+++ resolved
@@ -95,12 +95,8 @@
                             "start": 409,
                             "end": 437,
                             "fullWidth": 28,
-<<<<<<< HEAD
                             "width": 28,
-                            "identifier": {
-=======
                             "propertyName": {
->>>>>>> 85e84683
                                 "kind": "IdentifierName",
                                 "fullStart": 409,
                                 "fullEnd": 420,
@@ -505,12 +501,8 @@
                             "start": 488,
                             "end": 516,
                             "fullWidth": 28,
-<<<<<<< HEAD
                             "width": 28,
-                            "identifier": {
-=======
                             "propertyName": {
->>>>>>> 85e84683
                                 "kind": "IdentifierName",
                                 "fullStart": 488,
                                 "fullEnd": 496,
