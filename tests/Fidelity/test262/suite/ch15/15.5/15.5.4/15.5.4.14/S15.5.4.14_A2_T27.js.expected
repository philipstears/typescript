--- conflicted
+++ resolved
@@ -95,12 +95,8 @@
                             "start": 729,
                             "end": 759,
                             "fullWidth": 30,
-<<<<<<< HEAD
                             "width": 30,
-                            "identifier": {
-=======
                             "propertyName": {
->>>>>>> 85e84683
                                 "kind": "IdentifierName",
                                 "fullStart": 729,
                                 "fullEnd": 738,
@@ -310,12 +306,8 @@
                             "start": 766,
                             "end": 801,
                             "fullWidth": 35,
-<<<<<<< HEAD
                             "width": 35,
-                            "identifier": {
-=======
                             "propertyName": {
->>>>>>> 85e84683
                                 "kind": "IdentifierName",
                                 "fullStart": 766,
                                 "fullEnd": 774,
