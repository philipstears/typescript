{
    "isDeclaration": false,
    "languageVersion": "EcmaScript5",
    "parseOptions": {
        "allowAutomaticSemicolonInsertion": true
    },
    "sourceUnit": {
        "kind": "SourceUnit",
        "fullStart": 0,
        "fullEnd": 1699,
        "start": 407,
        "end": 1699,
        "fullWidth": 1699,
        "width": 1292,
        "isIncrementallyUnusable": true,
        "moduleElements": [
            {
                "kind": "VariableStatement",
                "fullStart": 0,
                "fullEnd": 443,
                "start": 407,
                "end": 442,
                "fullWidth": 443,
                "width": 35,
                "modifiers": [],
                "variableDeclaration": {
                    "kind": "VariableDeclaration",
                    "fullStart": 0,
                    "fullEnd": 441,
                    "start": 407,
                    "end": 441,
                    "fullWidth": 441,
                    "width": 34,
                    "varKeyword": {
                        "kind": "VarKeyword",
                        "fullStart": 0,
                        "fullEnd": 411,
                        "start": 407,
                        "end": 410,
                        "fullWidth": 411,
                        "width": 3,
                        "text": "var",
                        "value": "var",
                        "valueText": "var",
                        "hasLeadingTrivia": true,
                        "hasLeadingComment": true,
                        "hasLeadingNewLine": true,
                        "hasTrailingTrivia": true,
                        "leadingTrivia": [
                            {
                                "kind": "SingleLineCommentTrivia",
                                "text": "// Copyright 2009 the Sputnik authors.  All rights reserved."
                            },
                            {
                                "kind": "NewLineTrivia",
                                "text": "\n"
                            },
                            {
                                "kind": "SingleLineCommentTrivia",
                                "text": "// This code is governed by the BSD license found in the LICENSE file."
                            },
                            {
                                "kind": "NewLineTrivia",
                                "text": "\n"
                            },
                            {
                                "kind": "NewLineTrivia",
                                "text": "\n"
                            },
                            {
                                "kind": "MultiLineCommentTrivia",
                                "text": "/**\n * String.prototype.split() returns an Array object with:\n *  i) length equaled to 1,\n * ii) [[Get]](0) equaled to the result of converting this object to a string\n *\n * @path ch15/15.5/15.5.4/15.5.4.14/S15.5.4.14_A3_T6.js\n * @description Instance is Number(-1e21)\n */"
                            },
                            {
                                "kind": "NewLineTrivia",
                                "text": "\n"
                            },
                            {
                                "kind": "NewLineTrivia",
                                "text": "\n"
                            }
                        ],
                        "trailingTrivia": [
                            {
                                "kind": "WhitespaceTrivia",
                                "text": " "
                            }
                        ]
                    },
                    "variableDeclarators": [
                        {
                            "kind": "VariableDeclarator",
                            "fullStart": 411,
                            "fullEnd": 441,
                            "start": 411,
                            "end": 441,
                            "fullWidth": 30,
<<<<<<< HEAD
                            "width": 30,
                            "identifier": {
=======
                            "propertyName": {
>>>>>>> 85e84683
                                "kind": "IdentifierName",
                                "fullStart": 411,
                                "fullEnd": 422,
                                "start": 411,
                                "end": 421,
                                "fullWidth": 11,
                                "width": 10,
                                "text": "__instance",
                                "value": "__instance",
                                "valueText": "__instance",
                                "hasTrailingTrivia": true,
                                "trailingTrivia": [
                                    {
                                        "kind": "WhitespaceTrivia",
                                        "text": " "
                                    }
                                ]
                            },
                            "equalsValueClause": {
                                "kind": "EqualsValueClause",
                                "fullStart": 422,
                                "fullEnd": 441,
                                "start": 422,
                                "end": 441,
                                "fullWidth": 19,
                                "width": 19,
                                "equalsToken": {
                                    "kind": "EqualsToken",
                                    "fullStart": 422,
                                    "fullEnd": 424,
                                    "start": 422,
                                    "end": 423,
                                    "fullWidth": 2,
                                    "width": 1,
                                    "text": "=",
                                    "value": "=",
                                    "valueText": "=",
                                    "hasTrailingTrivia": true,
                                    "trailingTrivia": [
                                        {
                                            "kind": "WhitespaceTrivia",
                                            "text": " "
                                        }
                                    ]
                                },
                                "value": {
                                    "kind": "ObjectCreationExpression",
                                    "fullStart": 424,
                                    "fullEnd": 441,
                                    "start": 424,
                                    "end": 441,
                                    "fullWidth": 17,
                                    "width": 17,
                                    "newKeyword": {
                                        "kind": "NewKeyword",
                                        "fullStart": 424,
                                        "fullEnd": 428,
                                        "start": 424,
                                        "end": 427,
                                        "fullWidth": 4,
                                        "width": 3,
                                        "text": "new",
                                        "value": "new",
                                        "valueText": "new",
                                        "hasTrailingTrivia": true,
                                        "trailingTrivia": [
                                            {
                                                "kind": "WhitespaceTrivia",
                                                "text": " "
                                            }
                                        ]
                                    },
                                    "expression": {
                                        "kind": "IdentifierName",
                                        "fullStart": 428,
                                        "fullEnd": 434,
                                        "start": 428,
                                        "end": 434,
                                        "fullWidth": 6,
                                        "width": 6,
                                        "text": "Number",
                                        "value": "Number",
                                        "valueText": "Number"
                                    },
                                    "argumentList": {
                                        "kind": "ArgumentList",
                                        "fullStart": 434,
                                        "fullEnd": 441,
                                        "start": 434,
                                        "end": 441,
                                        "fullWidth": 7,
                                        "width": 7,
                                        "openParenToken": {
                                            "kind": "OpenParenToken",
                                            "fullStart": 434,
                                            "fullEnd": 435,
                                            "start": 434,
                                            "end": 435,
                                            "fullWidth": 1,
                                            "width": 1,
                                            "text": "(",
                                            "value": "(",
                                            "valueText": "("
                                        },
                                        "arguments": [
                                            {
                                                "kind": "NegateExpression",
                                                "fullStart": 435,
                                                "fullEnd": 440,
                                                "start": 435,
                                                "end": 440,
                                                "fullWidth": 5,
                                                "width": 5,
                                                "operatorToken": {
                                                    "kind": "MinusToken",
                                                    "fullStart": 435,
                                                    "fullEnd": 436,
                                                    "start": 435,
                                                    "end": 436,
                                                    "fullWidth": 1,
                                                    "width": 1,
                                                    "text": "-",
                                                    "value": "-",
                                                    "valueText": "-"
                                                },
                                                "operand": {
                                                    "kind": "NumericLiteral",
                                                    "fullStart": 436,
                                                    "fullEnd": 440,
                                                    "start": 436,
                                                    "end": 440,
                                                    "fullWidth": 4,
                                                    "width": 4,
                                                    "text": "1e21",
                                                    "value": 1e+21,
                                                    "valueText": "1e+21"
                                                }
                                            }
                                        ],
                                        "closeParenToken": {
                                            "kind": "CloseParenToken",
                                            "fullStart": 440,
                                            "fullEnd": 441,
                                            "start": 440,
                                            "end": 441,
                                            "fullWidth": 1,
                                            "width": 1,
                                            "text": ")",
                                            "value": ")",
                                            "valueText": ")"
                                        }
                                    }
                                }
                            }
                        }
                    ]
                },
                "semicolonToken": {
                    "kind": "SemicolonToken",
                    "fullStart": 441,
                    "fullEnd": 443,
                    "start": 441,
                    "end": 442,
                    "fullWidth": 2,
                    "width": 1,
                    "text": ";",
                    "value": ";",
                    "valueText": ";",
                    "hasTrailingTrivia": true,
                    "hasTrailingNewLine": true,
                    "trailingTrivia": [
                        {
                            "kind": "NewLineTrivia",
                            "text": "\n"
                        }
                    ]
                }
            },
            {
                "kind": "ExpressionStatement",
                "fullStart": 443,
                "fullEnd": 487,
                "start": 444,
                "end": 486,
                "fullWidth": 44,
                "width": 42,
                "expression": {
                    "kind": "AssignmentExpression",
                    "fullStart": 443,
                    "fullEnd": 485,
                    "start": 444,
                    "end": 485,
                    "fullWidth": 42,
                    "width": 41,
                    "left": {
                        "kind": "MemberAccessExpression",
                        "fullStart": 443,
                        "fullEnd": 461,
                        "start": 444,
                        "end": 460,
                        "fullWidth": 18,
                        "width": 16,
                        "expression": {
                            "kind": "IdentifierName",
                            "fullStart": 443,
                            "fullEnd": 454,
                            "start": 444,
                            "end": 454,
                            "fullWidth": 11,
                            "width": 10,
                            "text": "__instance",
                            "value": "__instance",
                            "valueText": "__instance",
                            "hasLeadingTrivia": true,
                            "hasLeadingNewLine": true,
                            "leadingTrivia": [
                                {
                                    "kind": "NewLineTrivia",
                                    "text": "\n"
                                }
                            ]
                        },
                        "dotToken": {
                            "kind": "DotToken",
                            "fullStart": 454,
                            "fullEnd": 455,
                            "start": 454,
                            "end": 455,
                            "fullWidth": 1,
                            "width": 1,
                            "text": ".",
                            "value": ".",
                            "valueText": "."
                        },
                        "name": {
                            "kind": "IdentifierName",
                            "fullStart": 455,
                            "fullEnd": 461,
                            "start": 455,
                            "end": 460,
                            "fullWidth": 6,
                            "width": 5,
                            "text": "split",
                            "value": "split",
                            "valueText": "split",
                            "hasTrailingTrivia": true,
                            "trailingTrivia": [
                                {
                                    "kind": "WhitespaceTrivia",
                                    "text": " "
                                }
                            ]
                        }
                    },
                    "operatorToken": {
                        "kind": "EqualsToken",
                        "fullStart": 461,
                        "fullEnd": 463,
                        "start": 461,
                        "end": 462,
                        "fullWidth": 2,
                        "width": 1,
                        "text": "=",
                        "value": "=",
                        "valueText": "=",
                        "hasTrailingTrivia": true,
                        "trailingTrivia": [
                            {
                                "kind": "WhitespaceTrivia",
                                "text": " "
                            }
                        ]
                    },
                    "right": {
                        "kind": "MemberAccessExpression",
                        "fullStart": 463,
                        "fullEnd": 485,
                        "start": 463,
                        "end": 485,
                        "fullWidth": 22,
                        "width": 22,
                        "expression": {
                            "kind": "MemberAccessExpression",
                            "fullStart": 463,
                            "fullEnd": 479,
                            "start": 463,
                            "end": 479,
                            "fullWidth": 16,
                            "width": 16,
                            "expression": {
                                "kind": "IdentifierName",
                                "fullStart": 463,
                                "fullEnd": 469,
                                "start": 463,
                                "end": 469,
                                "fullWidth": 6,
                                "width": 6,
                                "text": "String",
                                "value": "String",
                                "valueText": "String"
                            },
                            "dotToken": {
                                "kind": "DotToken",
                                "fullStart": 469,
                                "fullEnd": 470,
                                "start": 469,
                                "end": 470,
                                "fullWidth": 1,
                                "width": 1,
                                "text": ".",
                                "value": ".",
                                "valueText": "."
                            },
                            "name": {
                                "kind": "IdentifierName",
                                "fullStart": 470,
                                "fullEnd": 479,
                                "start": 470,
                                "end": 479,
                                "fullWidth": 9,
                                "width": 9,
                                "text": "prototype",
                                "value": "prototype",
                                "valueText": "prototype"
                            }
                        },
                        "dotToken": {
                            "kind": "DotToken",
                            "fullStart": 479,
                            "fullEnd": 480,
                            "start": 479,
                            "end": 480,
                            "fullWidth": 1,
                            "width": 1,
                            "text": ".",
                            "value": ".",
                            "valueText": "."
                        },
                        "name": {
                            "kind": "IdentifierName",
                            "fullStart": 480,
                            "fullEnd": 485,
                            "start": 480,
                            "end": 485,
                            "fullWidth": 5,
                            "width": 5,
                            "text": "split",
                            "value": "split",
                            "valueText": "split"
                        }
                    }
                },
                "semicolonToken": {
                    "kind": "SemicolonToken",
                    "fullStart": 485,
                    "fullEnd": 487,
                    "start": 485,
                    "end": 486,
                    "fullWidth": 2,
                    "width": 1,
                    "text": ";",
                    "value": ";",
                    "valueText": ";",
                    "hasTrailingTrivia": true,
                    "hasTrailingNewLine": true,
                    "trailingTrivia": [
                        {
                            "kind": "NewLineTrivia",
                            "text": "\n"
                        }
                    ]
                }
            },
            {
                "kind": "VariableStatement",
                "fullStart": 487,
                "fullEnd": 522,
                "start": 488,
                "end": 521,
                "fullWidth": 35,
                "width": 33,
                "modifiers": [],
                "variableDeclaration": {
                    "kind": "VariableDeclaration",
                    "fullStart": 487,
                    "fullEnd": 520,
                    "start": 488,
                    "end": 520,
                    "fullWidth": 33,
                    "width": 32,
                    "varKeyword": {
                        "kind": "VarKeyword",
                        "fullStart": 487,
                        "fullEnd": 492,
                        "start": 488,
                        "end": 491,
                        "fullWidth": 5,
                        "width": 3,
                        "text": "var",
                        "value": "var",
                        "valueText": "var",
                        "hasLeadingTrivia": true,
                        "hasLeadingNewLine": true,
                        "hasTrailingTrivia": true,
                        "leadingTrivia": [
                            {
                                "kind": "NewLineTrivia",
                                "text": "\n"
                            }
                        ],
                        "trailingTrivia": [
                            {
                                "kind": "WhitespaceTrivia",
                                "text": " "
                            }
                        ]
                    },
                    "variableDeclarators": [
                        {
                            "kind": "VariableDeclarator",
                            "fullStart": 492,
                            "fullEnd": 520,
                            "start": 492,
                            "end": 520,
                            "fullWidth": 28,
<<<<<<< HEAD
                            "width": 28,
                            "identifier": {
=======
                            "propertyName": {
>>>>>>> 85e84683
                                "kind": "IdentifierName",
                                "fullStart": 492,
                                "fullEnd": 500,
                                "start": 492,
                                "end": 499,
                                "fullWidth": 8,
                                "width": 7,
                                "text": "__split",
                                "value": "__split",
                                "valueText": "__split",
                                "hasTrailingTrivia": true,
                                "trailingTrivia": [
                                    {
                                        "kind": "WhitespaceTrivia",
                                        "text": " "
                                    }
                                ]
                            },
                            "equalsValueClause": {
                                "kind": "EqualsValueClause",
                                "fullStart": 500,
                                "fullEnd": 520,
                                "start": 500,
                                "end": 520,
                                "fullWidth": 20,
                                "width": 20,
                                "equalsToken": {
                                    "kind": "EqualsToken",
                                    "fullStart": 500,
                                    "fullEnd": 502,
                                    "start": 500,
                                    "end": 501,
                                    "fullWidth": 2,
                                    "width": 1,
                                    "text": "=",
                                    "value": "=",
                                    "valueText": "=",
                                    "hasTrailingTrivia": true,
                                    "trailingTrivia": [
                                        {
                                            "kind": "WhitespaceTrivia",
                                            "text": " "
                                        }
                                    ]
                                },
                                "value": {
                                    "kind": "InvocationExpression",
                                    "fullStart": 502,
                                    "fullEnd": 520,
                                    "start": 502,
                                    "end": 520,
                                    "fullWidth": 18,
                                    "width": 18,
                                    "expression": {
                                        "kind": "MemberAccessExpression",
                                        "fullStart": 502,
                                        "fullEnd": 518,
                                        "start": 502,
                                        "end": 518,
                                        "fullWidth": 16,
                                        "width": 16,
                                        "expression": {
                                            "kind": "IdentifierName",
                                            "fullStart": 502,
                                            "fullEnd": 512,
                                            "start": 502,
                                            "end": 512,
                                            "fullWidth": 10,
                                            "width": 10,
                                            "text": "__instance",
                                            "value": "__instance",
                                            "valueText": "__instance"
                                        },
                                        "dotToken": {
                                            "kind": "DotToken",
                                            "fullStart": 512,
                                            "fullEnd": 513,
                                            "start": 512,
                                            "end": 513,
                                            "fullWidth": 1,
                                            "width": 1,
                                            "text": ".",
                                            "value": ".",
                                            "valueText": "."
                                        },
                                        "name": {
                                            "kind": "IdentifierName",
                                            "fullStart": 513,
                                            "fullEnd": 518,
                                            "start": 513,
                                            "end": 518,
                                            "fullWidth": 5,
                                            "width": 5,
                                            "text": "split",
                                            "value": "split",
                                            "valueText": "split"
                                        }
                                    },
                                    "argumentList": {
                                        "kind": "ArgumentList",
                                        "fullStart": 518,
                                        "fullEnd": 520,
                                        "start": 518,
                                        "end": 520,
                                        "fullWidth": 2,
                                        "width": 2,
                                        "openParenToken": {
                                            "kind": "OpenParenToken",
                                            "fullStart": 518,
                                            "fullEnd": 519,
                                            "start": 518,
                                            "end": 519,
                                            "fullWidth": 1,
                                            "width": 1,
                                            "text": "(",
                                            "value": "(",
                                            "valueText": "("
                                        },
                                        "arguments": [],
                                        "closeParenToken": {
                                            "kind": "CloseParenToken",
                                            "fullStart": 519,
                                            "fullEnd": 520,
                                            "start": 519,
                                            "end": 520,
                                            "fullWidth": 1,
                                            "width": 1,
                                            "text": ")",
                                            "value": ")",
                                            "valueText": ")"
                                        }
                                    }
                                }
                            }
                        }
                    ]
                },
                "semicolonToken": {
                    "kind": "SemicolonToken",
                    "fullStart": 520,
                    "fullEnd": 522,
                    "start": 520,
                    "end": 521,
                    "fullWidth": 2,
                    "width": 1,
                    "text": ";",
                    "value": ";",
                    "valueText": ";",
                    "hasTrailingTrivia": true,
                    "hasTrailingNewLine": true,
                    "trailingTrivia": [
                        {
                            "kind": "NewLineTrivia",
                            "text": "\n"
                        }
                    ]
                }
            },
            {
                "kind": "IfStatement",
                "fullStart": 522,
                "fullEnd": 838,
                "start": 612,
                "end": 837,
                "fullWidth": 316,
                "width": 225,
                "isIncrementallyUnusable": true,
                "ifKeyword": {
                    "kind": "IfKeyword",
                    "fullStart": 522,
                    "fullEnd": 615,
                    "start": 612,
                    "end": 614,
                    "fullWidth": 93,
                    "width": 2,
                    "text": "if",
                    "value": "if",
                    "valueText": "if",
                    "hasLeadingTrivia": true,
                    "hasLeadingComment": true,
                    "hasLeadingNewLine": true,
                    "hasTrailingTrivia": true,
                    "leadingTrivia": [
                        {
                            "kind": "NewLineTrivia",
                            "text": "\n"
                        },
                        {
                            "kind": "SingleLineCommentTrivia",
                            "text": "//////////////////////////////////////////////////////////////////////////////"
                        },
                        {
                            "kind": "NewLineTrivia",
                            "text": "\n"
                        },
                        {
                            "kind": "SingleLineCommentTrivia",
                            "text": "//CHECK#1"
                        },
                        {
                            "kind": "NewLineTrivia",
                            "text": "\n"
                        }
                    ],
                    "trailingTrivia": [
                        {
                            "kind": "WhitespaceTrivia",
                            "text": " "
                        }
                    ]
                },
                "openParenToken": {
                    "kind": "OpenParenToken",
                    "fullStart": 615,
                    "fullEnd": 616,
                    "start": 615,
                    "end": 616,
                    "fullWidth": 1,
                    "width": 1,
                    "text": "(",
                    "value": "(",
                    "valueText": "("
                },
                "condition": {
                    "kind": "NotEqualsExpression",
                    "fullStart": 616,
                    "fullEnd": 645,
                    "start": 616,
                    "end": 645,
                    "fullWidth": 29,
                    "width": 29,
                    "isIncrementallyUnusable": true,
                    "left": {
                        "kind": "MemberAccessExpression",
                        "fullStart": 616,
                        "fullEnd": 636,
                        "start": 616,
                        "end": 635,
                        "fullWidth": 20,
                        "width": 19,
                        "isIncrementallyUnusable": true,
                        "expression": {
                            "kind": "IdentifierName",
                            "fullStart": 616,
                            "fullEnd": 623,
                            "start": 616,
                            "end": 623,
                            "fullWidth": 7,
                            "width": 7,
                            "text": "__split",
                            "value": "__split",
                            "valueText": "__split"
                        },
                        "dotToken": {
                            "kind": "DotToken",
                            "fullStart": 623,
                            "fullEnd": 624,
                            "start": 623,
                            "end": 624,
                            "fullWidth": 1,
                            "width": 1,
                            "text": ".",
                            "value": ".",
                            "valueText": "."
                        },
                        "name": {
                            "kind": "IdentifierName",
                            "fullStart": 624,
                            "fullEnd": 636,
                            "start": 624,
                            "end": 635,
                            "fullWidth": 12,
                            "width": 11,
                            "text": "constructor",
                            "value": "constructor",
                            "valueText": "constructor",
                            "hasTrailingTrivia": true,
                            "trailingTrivia": [
                                {
                                    "kind": "WhitespaceTrivia",
                                    "text": " "
                                }
                            ]
                        }
                    },
                    "operatorToken": {
                        "kind": "ExclamationEqualsEqualsToken",
                        "fullStart": 636,
                        "fullEnd": 640,
                        "start": 636,
                        "end": 639,
                        "fullWidth": 4,
                        "width": 3,
                        "text": "!==",
                        "value": "!==",
                        "valueText": "!==",
                        "hasTrailingTrivia": true,
                        "trailingTrivia": [
                            {
                                "kind": "WhitespaceTrivia",
                                "text": " "
                            }
                        ]
                    },
                    "right": {
                        "kind": "IdentifierName",
                        "fullStart": 640,
                        "fullEnd": 645,
                        "start": 640,
                        "end": 645,
                        "fullWidth": 5,
                        "width": 5,
                        "text": "Array",
                        "value": "Array",
                        "valueText": "Array"
                    }
                },
                "closeParenToken": {
                    "kind": "CloseParenToken",
                    "fullStart": 645,
                    "fullEnd": 647,
                    "start": 645,
                    "end": 646,
                    "fullWidth": 2,
                    "width": 1,
                    "text": ")",
                    "value": ")",
                    "valueText": ")",
                    "hasTrailingTrivia": true,
                    "trailingTrivia": [
                        {
                            "kind": "WhitespaceTrivia",
                            "text": " "
                        }
                    ]
                },
                "statement": {
                    "kind": "Block",
                    "fullStart": 647,
                    "fullEnd": 838,
                    "start": 647,
                    "end": 837,
                    "fullWidth": 191,
                    "width": 190,
                    "isIncrementallyUnusable": true,
                    "openBraceToken": {
                        "kind": "OpenBraceToken",
                        "fullStart": 647,
                        "fullEnd": 649,
                        "start": 647,
                        "end": 648,
                        "fullWidth": 2,
                        "width": 1,
                        "text": "{",
                        "value": "{",
                        "valueText": "{",
                        "hasTrailingTrivia": true,
                        "hasTrailingNewLine": true,
                        "trailingTrivia": [
                            {
                                "kind": "NewLineTrivia",
                                "text": "\n"
                            }
                        ]
                    },
                    "statements": [
                        {
                            "kind": "ExpressionStatement",
                            "fullStart": 649,
                            "fullEnd": 836,
                            "start": 651,
                            "end": 835,
                            "fullWidth": 187,
                            "width": 184,
                            "isIncrementallyUnusable": true,
                            "expression": {
                                "kind": "InvocationExpression",
                                "fullStart": 649,
                                "fullEnd": 834,
                                "start": 651,
                                "end": 834,
                                "fullWidth": 185,
                                "width": 183,
                                "isIncrementallyUnusable": true,
                                "expression": {
                                    "kind": "IdentifierName",
                                    "fullStart": 649,
                                    "fullEnd": 657,
                                    "start": 651,
                                    "end": 657,
                                    "fullWidth": 8,
                                    "width": 6,
                                    "text": "$ERROR",
                                    "value": "$ERROR",
                                    "valueText": "$ERROR",
                                    "hasLeadingTrivia": true,
                                    "leadingTrivia": [
                                        {
                                            "kind": "WhitespaceTrivia",
                                            "text": "  "
                                        }
                                    ]
                                },
                                "argumentList": {
                                    "kind": "ArgumentList",
                                    "fullStart": 657,
                                    "fullEnd": 834,
                                    "start": 657,
                                    "end": 834,
                                    "fullWidth": 177,
                                    "width": 177,
                                    "isIncrementallyUnusable": true,
                                    "openParenToken": {
                                        "kind": "OpenParenToken",
                                        "fullStart": 657,
                                        "fullEnd": 658,
                                        "start": 657,
                                        "end": 658,
                                        "fullWidth": 1,
                                        "width": 1,
                                        "text": "(",
                                        "value": "(",
                                        "valueText": "("
                                    },
                                    "arguments": [
                                        {
                                            "kind": "AddExpression",
                                            "fullStart": 658,
                                            "fullEnd": 833,
                                            "start": 658,
                                            "end": 832,
                                            "fullWidth": 175,
                                            "width": 174,
                                            "isIncrementallyUnusable": true,
                                            "left": {
                                                "kind": "StringLiteral",
                                                "fullStart": 658,
                                                "fullEnd": 812,
                                                "start": 658,
                                                "end": 812,
                                                "fullWidth": 154,
                                                "width": 154,
                                                "text": "'#1: var __instance = new Number(-1e21); __instance.split = String.prototype.split; __split = __instance.split(); __split.constructor === Array. Actual: '",
                                                "value": "#1: var __instance = new Number(-1e21); __instance.split = String.prototype.split; __split = __instance.split(); __split.constructor === Array. Actual: ",
                                                "valueText": "#1: var __instance = new Number(-1e21); __instance.split = String.prototype.split; __split = __instance.split(); __split.constructor === Array. Actual: "
                                            },
                                            "operatorToken": {
                                                "kind": "PlusToken",
                                                "fullStart": 812,
                                                "fullEnd": 813,
                                                "start": 812,
                                                "end": 813,
                                                "fullWidth": 1,
                                                "width": 1,
                                                "text": "+",
                                                "value": "+",
                                                "valueText": "+"
                                            },
                                            "right": {
                                                "kind": "MemberAccessExpression",
                                                "fullStart": 813,
                                                "fullEnd": 833,
                                                "start": 813,
                                                "end": 832,
                                                "fullWidth": 20,
                                                "width": 19,
                                                "isIncrementallyUnusable": true,
                                                "expression": {
                                                    "kind": "IdentifierName",
                                                    "fullStart": 813,
                                                    "fullEnd": 820,
                                                    "start": 813,
                                                    "end": 820,
                                                    "fullWidth": 7,
                                                    "width": 7,
                                                    "text": "__split",
                                                    "value": "__split",
                                                    "valueText": "__split"
                                                },
                                                "dotToken": {
                                                    "kind": "DotToken",
                                                    "fullStart": 820,
                                                    "fullEnd": 821,
                                                    "start": 820,
                                                    "end": 821,
                                                    "fullWidth": 1,
                                                    "width": 1,
                                                    "text": ".",
                                                    "value": ".",
                                                    "valueText": "."
                                                },
                                                "name": {
                                                    "kind": "IdentifierName",
                                                    "fullStart": 821,
                                                    "fullEnd": 833,
                                                    "start": 821,
                                                    "end": 832,
                                                    "fullWidth": 12,
                                                    "width": 11,
                                                    "text": "constructor",
                                                    "value": "constructor",
                                                    "valueText": "constructor",
                                                    "hasTrailingTrivia": true,
                                                    "trailingTrivia": [
                                                        {
                                                            "kind": "WhitespaceTrivia",
                                                            "text": " "
                                                        }
                                                    ]
                                                }
                                            }
                                        }
                                    ],
                                    "closeParenToken": {
                                        "kind": "CloseParenToken",
                                        "fullStart": 833,
                                        "fullEnd": 834,
                                        "start": 833,
                                        "end": 834,
                                        "fullWidth": 1,
                                        "width": 1,
                                        "text": ")",
                                        "value": ")",
                                        "valueText": ")"
                                    }
                                }
                            },
                            "semicolonToken": {
                                "kind": "SemicolonToken",
                                "fullStart": 834,
                                "fullEnd": 836,
                                "start": 834,
                                "end": 835,
                                "fullWidth": 2,
                                "width": 1,
                                "text": ";",
                                "value": ";",
                                "valueText": ";",
                                "hasTrailingTrivia": true,
                                "hasTrailingNewLine": true,
                                "trailingTrivia": [
                                    {
                                        "kind": "NewLineTrivia",
                                        "text": "\n"
                                    }
                                ]
                            }
                        }
                    ],
                    "closeBraceToken": {
                        "kind": "CloseBraceToken",
                        "fullStart": 836,
                        "fullEnd": 838,
                        "start": 836,
                        "end": 837,
                        "fullWidth": 2,
                        "width": 1,
                        "text": "}",
                        "value": "}",
                        "valueText": "}",
                        "hasTrailingTrivia": true,
                        "hasTrailingNewLine": true,
                        "trailingTrivia": [
                            {
                                "kind": "NewLineTrivia",
                                "text": "\n"
                            }
                        ]
                    }
                }
            },
            {
                "kind": "IfStatement",
                "fullStart": 838,
                "fullEnd": 1213,
                "start": 1010,
                "end": 1212,
                "fullWidth": 375,
                "width": 202,
                "ifKeyword": {
                    "kind": "IfKeyword",
                    "fullStart": 838,
                    "fullEnd": 1013,
                    "start": 1010,
                    "end": 1012,
                    "fullWidth": 175,
                    "width": 2,
                    "text": "if",
                    "value": "if",
                    "valueText": "if",
                    "hasLeadingTrivia": true,
                    "hasLeadingComment": true,
                    "hasLeadingNewLine": true,
                    "hasTrailingTrivia": true,
                    "leadingTrivia": [
                        {
                            "kind": "SingleLineCommentTrivia",
                            "text": "//"
                        },
                        {
                            "kind": "NewLineTrivia",
                            "text": "\n"
                        },
                        {
                            "kind": "SingleLineCommentTrivia",
                            "text": "//////////////////////////////////////////////////////////////////////////////"
                        },
                        {
                            "kind": "NewLineTrivia",
                            "text": "\n"
                        },
                        {
                            "kind": "NewLineTrivia",
                            "text": "\n"
                        },
                        {
                            "kind": "SingleLineCommentTrivia",
                            "text": "//////////////////////////////////////////////////////////////////////////////"
                        },
                        {
                            "kind": "NewLineTrivia",
                            "text": "\n"
                        },
                        {
                            "kind": "SingleLineCommentTrivia",
                            "text": "//CHECK#2"
                        },
                        {
                            "kind": "NewLineTrivia",
                            "text": "\n"
                        }
                    ],
                    "trailingTrivia": [
                        {
                            "kind": "WhitespaceTrivia",
                            "text": " "
                        }
                    ]
                },
                "openParenToken": {
                    "kind": "OpenParenToken",
                    "fullStart": 1013,
                    "fullEnd": 1014,
                    "start": 1013,
                    "end": 1014,
                    "fullWidth": 1,
                    "width": 1,
                    "text": "(",
                    "value": "(",
                    "valueText": "("
                },
                "condition": {
                    "kind": "NotEqualsExpression",
                    "fullStart": 1014,
                    "fullEnd": 1034,
                    "start": 1014,
                    "end": 1034,
                    "fullWidth": 20,
                    "width": 20,
                    "left": {
                        "kind": "MemberAccessExpression",
                        "fullStart": 1014,
                        "fullEnd": 1029,
                        "start": 1014,
                        "end": 1028,
                        "fullWidth": 15,
                        "width": 14,
                        "expression": {
                            "kind": "IdentifierName",
                            "fullStart": 1014,
                            "fullEnd": 1021,
                            "start": 1014,
                            "end": 1021,
                            "fullWidth": 7,
                            "width": 7,
                            "text": "__split",
                            "value": "__split",
                            "valueText": "__split"
                        },
                        "dotToken": {
                            "kind": "DotToken",
                            "fullStart": 1021,
                            "fullEnd": 1022,
                            "start": 1021,
                            "end": 1022,
                            "fullWidth": 1,
                            "width": 1,
                            "text": ".",
                            "value": ".",
                            "valueText": "."
                        },
                        "name": {
                            "kind": "IdentifierName",
                            "fullStart": 1022,
                            "fullEnd": 1029,
                            "start": 1022,
                            "end": 1028,
                            "fullWidth": 7,
                            "width": 6,
                            "text": "length",
                            "value": "length",
                            "valueText": "length",
                            "hasTrailingTrivia": true,
                            "trailingTrivia": [
                                {
                                    "kind": "WhitespaceTrivia",
                                    "text": " "
                                }
                            ]
                        }
                    },
                    "operatorToken": {
                        "kind": "ExclamationEqualsEqualsToken",
                        "fullStart": 1029,
                        "fullEnd": 1033,
                        "start": 1029,
                        "end": 1032,
                        "fullWidth": 4,
                        "width": 3,
                        "text": "!==",
                        "value": "!==",
                        "valueText": "!==",
                        "hasTrailingTrivia": true,
                        "trailingTrivia": [
                            {
                                "kind": "WhitespaceTrivia",
                                "text": " "
                            }
                        ]
                    },
                    "right": {
                        "kind": "NumericLiteral",
                        "fullStart": 1033,
                        "fullEnd": 1034,
                        "start": 1033,
                        "end": 1034,
                        "fullWidth": 1,
                        "width": 1,
                        "text": "1",
                        "value": 1,
                        "valueText": "1"
                    }
                },
                "closeParenToken": {
                    "kind": "CloseParenToken",
                    "fullStart": 1034,
                    "fullEnd": 1036,
                    "start": 1034,
                    "end": 1035,
                    "fullWidth": 2,
                    "width": 1,
                    "text": ")",
                    "value": ")",
                    "valueText": ")",
                    "hasTrailingTrivia": true,
                    "trailingTrivia": [
                        {
                            "kind": "WhitespaceTrivia",
                            "text": " "
                        }
                    ]
                },
                "statement": {
                    "kind": "Block",
                    "fullStart": 1036,
                    "fullEnd": 1213,
                    "start": 1036,
                    "end": 1212,
                    "fullWidth": 177,
                    "width": 176,
                    "openBraceToken": {
                        "kind": "OpenBraceToken",
                        "fullStart": 1036,
                        "fullEnd": 1038,
                        "start": 1036,
                        "end": 1037,
                        "fullWidth": 2,
                        "width": 1,
                        "text": "{",
                        "value": "{",
                        "valueText": "{",
                        "hasTrailingTrivia": true,
                        "hasTrailingNewLine": true,
                        "trailingTrivia": [
                            {
                                "kind": "NewLineTrivia",
                                "text": "\n"
                            }
                        ]
                    },
                    "statements": [
                        {
                            "kind": "ExpressionStatement",
                            "fullStart": 1038,
                            "fullEnd": 1211,
                            "start": 1040,
                            "end": 1210,
                            "fullWidth": 173,
                            "width": 170,
                            "expression": {
                                "kind": "InvocationExpression",
                                "fullStart": 1038,
                                "fullEnd": 1209,
                                "start": 1040,
                                "end": 1209,
                                "fullWidth": 171,
                                "width": 169,
                                "expression": {
                                    "kind": "IdentifierName",
                                    "fullStart": 1038,
                                    "fullEnd": 1046,
                                    "start": 1040,
                                    "end": 1046,
                                    "fullWidth": 8,
                                    "width": 6,
                                    "text": "$ERROR",
                                    "value": "$ERROR",
                                    "valueText": "$ERROR",
                                    "hasLeadingTrivia": true,
                                    "leadingTrivia": [
                                        {
                                            "kind": "WhitespaceTrivia",
                                            "text": "  "
                                        }
                                    ]
                                },
                                "argumentList": {
                                    "kind": "ArgumentList",
                                    "fullStart": 1046,
                                    "fullEnd": 1209,
                                    "start": 1046,
                                    "end": 1209,
                                    "fullWidth": 163,
                                    "width": 163,
                                    "openParenToken": {
                                        "kind": "OpenParenToken",
                                        "fullStart": 1046,
                                        "fullEnd": 1047,
                                        "start": 1046,
                                        "end": 1047,
                                        "fullWidth": 1,
                                        "width": 1,
                                        "text": "(",
                                        "value": "(",
                                        "valueText": "("
                                    },
                                    "arguments": [
                                        {
                                            "kind": "AddExpression",
                                            "fullStart": 1047,
                                            "fullEnd": 1208,
                                            "start": 1047,
                                            "end": 1207,
                                            "fullWidth": 161,
                                            "width": 160,
                                            "left": {
                                                "kind": "StringLiteral",
                                                "fullStart": 1047,
                                                "fullEnd": 1192,
                                                "start": 1047,
                                                "end": 1192,
                                                "fullWidth": 145,
                                                "width": 145,
                                                "text": "'#2: var __instance = new Number(-1e21); __instance.split = String.prototype.split; __split = __instance.split(); __split.length === 1. Actual: '",
                                                "value": "#2: var __instance = new Number(-1e21); __instance.split = String.prototype.split; __split = __instance.split(); __split.length === 1. Actual: ",
                                                "valueText": "#2: var __instance = new Number(-1e21); __instance.split = String.prototype.split; __split = __instance.split(); __split.length === 1. Actual: "
                                            },
                                            "operatorToken": {
                                                "kind": "PlusToken",
                                                "fullStart": 1192,
                                                "fullEnd": 1193,
                                                "start": 1192,
                                                "end": 1193,
                                                "fullWidth": 1,
                                                "width": 1,
                                                "text": "+",
                                                "value": "+",
                                                "valueText": "+"
                                            },
                                            "right": {
                                                "kind": "MemberAccessExpression",
                                                "fullStart": 1193,
                                                "fullEnd": 1208,
                                                "start": 1193,
                                                "end": 1207,
                                                "fullWidth": 15,
                                                "width": 14,
                                                "expression": {
                                                    "kind": "IdentifierName",
                                                    "fullStart": 1193,
                                                    "fullEnd": 1200,
                                                    "start": 1193,
                                                    "end": 1200,
                                                    "fullWidth": 7,
                                                    "width": 7,
                                                    "text": "__split",
                                                    "value": "__split",
                                                    "valueText": "__split"
                                                },
                                                "dotToken": {
                                                    "kind": "DotToken",
                                                    "fullStart": 1200,
                                                    "fullEnd": 1201,
                                                    "start": 1200,
                                                    "end": 1201,
                                                    "fullWidth": 1,
                                                    "width": 1,
                                                    "text": ".",
                                                    "value": ".",
                                                    "valueText": "."
                                                },
                                                "name": {
                                                    "kind": "IdentifierName",
                                                    "fullStart": 1201,
                                                    "fullEnd": 1208,
                                                    "start": 1201,
                                                    "end": 1207,
                                                    "fullWidth": 7,
                                                    "width": 6,
                                                    "text": "length",
                                                    "value": "length",
                                                    "valueText": "length",
                                                    "hasTrailingTrivia": true,
                                                    "trailingTrivia": [
                                                        {
                                                            "kind": "WhitespaceTrivia",
                                                            "text": " "
                                                        }
                                                    ]
                                                }
                                            }
                                        }
                                    ],
                                    "closeParenToken": {
                                        "kind": "CloseParenToken",
                                        "fullStart": 1208,
                                        "fullEnd": 1209,
                                        "start": 1208,
                                        "end": 1209,
                                        "fullWidth": 1,
                                        "width": 1,
                                        "text": ")",
                                        "value": ")",
                                        "valueText": ")"
                                    }
                                }
                            },
                            "semicolonToken": {
                                "kind": "SemicolonToken",
                                "fullStart": 1209,
                                "fullEnd": 1211,
                                "start": 1209,
                                "end": 1210,
                                "fullWidth": 2,
                                "width": 1,
                                "text": ";",
                                "value": ";",
                                "valueText": ";",
                                "hasTrailingTrivia": true,
                                "hasTrailingNewLine": true,
                                "trailingTrivia": [
                                    {
                                        "kind": "NewLineTrivia",
                                        "text": "\n"
                                    }
                                ]
                            }
                        }
                    ],
                    "closeBraceToken": {
                        "kind": "CloseBraceToken",
                        "fullStart": 1211,
                        "fullEnd": 1213,
                        "start": 1211,
                        "end": 1212,
                        "fullWidth": 2,
                        "width": 1,
                        "text": "}",
                        "value": "}",
                        "valueText": "}",
                        "hasTrailingTrivia": true,
                        "hasTrailingNewLine": true,
                        "trailingTrivia": [
                            {
                                "kind": "NewLineTrivia",
                                "text": "\n"
                            }
                        ]
                    }
                }
            },
            {
                "kind": "IfStatement",
                "fullStart": 1213,
                "fullEnd": 1616,
                "start": 1385,
                "end": 1615,
                "fullWidth": 403,
                "width": 230,
                "ifKeyword": {
                    "kind": "IfKeyword",
                    "fullStart": 1213,
                    "fullEnd": 1388,
                    "start": 1385,
                    "end": 1387,
                    "fullWidth": 175,
                    "width": 2,
                    "text": "if",
                    "value": "if",
                    "valueText": "if",
                    "hasLeadingTrivia": true,
                    "hasLeadingComment": true,
                    "hasLeadingNewLine": true,
                    "hasTrailingTrivia": true,
                    "leadingTrivia": [
                        {
                            "kind": "SingleLineCommentTrivia",
                            "text": "//"
                        },
                        {
                            "kind": "NewLineTrivia",
                            "text": "\n"
                        },
                        {
                            "kind": "SingleLineCommentTrivia",
                            "text": "//////////////////////////////////////////////////////////////////////////////"
                        },
                        {
                            "kind": "NewLineTrivia",
                            "text": "\n"
                        },
                        {
                            "kind": "NewLineTrivia",
                            "text": "\n"
                        },
                        {
                            "kind": "SingleLineCommentTrivia",
                            "text": "//////////////////////////////////////////////////////////////////////////////"
                        },
                        {
                            "kind": "NewLineTrivia",
                            "text": "\n"
                        },
                        {
                            "kind": "SingleLineCommentTrivia",
                            "text": "//CHECK#3"
                        },
                        {
                            "kind": "NewLineTrivia",
                            "text": "\n"
                        }
                    ],
                    "trailingTrivia": [
                        {
                            "kind": "WhitespaceTrivia",
                            "text": " "
                        }
                    ]
                },
                "openParenToken": {
                    "kind": "OpenParenToken",
                    "fullStart": 1388,
                    "fullEnd": 1389,
                    "start": 1388,
                    "end": 1389,
                    "fullWidth": 1,
                    "width": 1,
                    "text": "(",
                    "value": "(",
                    "valueText": "("
                },
                "condition": {
                    "kind": "NotEqualsExpression",
                    "fullStart": 1389,
                    "fullEnd": 1425,
                    "start": 1389,
                    "end": 1425,
                    "fullWidth": 36,
                    "width": 36,
                    "left": {
                        "kind": "ElementAccessExpression",
                        "fullStart": 1389,
                        "fullEnd": 1400,
                        "start": 1389,
                        "end": 1399,
                        "fullWidth": 11,
                        "width": 10,
                        "expression": {
                            "kind": "IdentifierName",
                            "fullStart": 1389,
                            "fullEnd": 1396,
                            "start": 1389,
                            "end": 1396,
                            "fullWidth": 7,
                            "width": 7,
                            "text": "__split",
                            "value": "__split",
                            "valueText": "__split"
                        },
                        "openBracketToken": {
                            "kind": "OpenBracketToken",
                            "fullStart": 1396,
                            "fullEnd": 1397,
                            "start": 1396,
                            "end": 1397,
                            "fullWidth": 1,
                            "width": 1,
                            "text": "[",
                            "value": "[",
                            "valueText": "["
                        },
                        "argumentExpression": {
                            "kind": "NumericLiteral",
                            "fullStart": 1397,
                            "fullEnd": 1398,
                            "start": 1397,
                            "end": 1398,
                            "fullWidth": 1,
                            "width": 1,
                            "text": "0",
                            "value": 0,
                            "valueText": "0"
                        },
                        "closeBracketToken": {
                            "kind": "CloseBracketToken",
                            "fullStart": 1398,
                            "fullEnd": 1400,
                            "start": 1398,
                            "end": 1399,
                            "fullWidth": 2,
                            "width": 1,
                            "text": "]",
                            "value": "]",
                            "valueText": "]",
                            "hasTrailingTrivia": true,
                            "trailingTrivia": [
                                {
                                    "kind": "WhitespaceTrivia",
                                    "text": " "
                                }
                            ]
                        }
                    },
                    "operatorToken": {
                        "kind": "ExclamationEqualsEqualsToken",
                        "fullStart": 1400,
                        "fullEnd": 1404,
                        "start": 1400,
                        "end": 1403,
                        "fullWidth": 4,
                        "width": 3,
                        "text": "!==",
                        "value": "!==",
                        "valueText": "!==",
                        "hasTrailingTrivia": true,
                        "trailingTrivia": [
                            {
                                "kind": "WhitespaceTrivia",
                                "text": " "
                            }
                        ]
                    },
                    "right": {
                        "kind": "InvocationExpression",
                        "fullStart": 1404,
                        "fullEnd": 1425,
                        "start": 1404,
                        "end": 1425,
                        "fullWidth": 21,
                        "width": 21,
                        "expression": {
                            "kind": "MemberAccessExpression",
                            "fullStart": 1404,
                            "fullEnd": 1423,
                            "start": 1404,
                            "end": 1423,
                            "fullWidth": 19,
                            "width": 19,
                            "expression": {
                                "kind": "IdentifierName",
                                "fullStart": 1404,
                                "fullEnd": 1414,
                                "start": 1404,
                                "end": 1414,
                                "fullWidth": 10,
                                "width": 10,
                                "text": "__instance",
                                "value": "__instance",
                                "valueText": "__instance"
                            },
                            "dotToken": {
                                "kind": "DotToken",
                                "fullStart": 1414,
                                "fullEnd": 1415,
                                "start": 1414,
                                "end": 1415,
                                "fullWidth": 1,
                                "width": 1,
                                "text": ".",
                                "value": ".",
                                "valueText": "."
                            },
                            "name": {
                                "kind": "IdentifierName",
                                "fullStart": 1415,
                                "fullEnd": 1423,
                                "start": 1415,
                                "end": 1423,
                                "fullWidth": 8,
                                "width": 8,
                                "text": "toString",
                                "value": "toString",
                                "valueText": "toString"
                            }
                        },
                        "argumentList": {
                            "kind": "ArgumentList",
                            "fullStart": 1423,
                            "fullEnd": 1425,
                            "start": 1423,
                            "end": 1425,
                            "fullWidth": 2,
                            "width": 2,
                            "openParenToken": {
                                "kind": "OpenParenToken",
                                "fullStart": 1423,
                                "fullEnd": 1424,
                                "start": 1423,
                                "end": 1424,
                                "fullWidth": 1,
                                "width": 1,
                                "text": "(",
                                "value": "(",
                                "valueText": "("
                            },
                            "arguments": [],
                            "closeParenToken": {
                                "kind": "CloseParenToken",
                                "fullStart": 1424,
                                "fullEnd": 1425,
                                "start": 1424,
                                "end": 1425,
                                "fullWidth": 1,
                                "width": 1,
                                "text": ")",
                                "value": ")",
                                "valueText": ")"
                            }
                        }
                    }
                },
                "closeParenToken": {
                    "kind": "CloseParenToken",
                    "fullStart": 1425,
                    "fullEnd": 1427,
                    "start": 1425,
                    "end": 1426,
                    "fullWidth": 2,
                    "width": 1,
                    "text": ")",
                    "value": ")",
                    "valueText": ")",
                    "hasTrailingTrivia": true,
                    "trailingTrivia": [
                        {
                            "kind": "WhitespaceTrivia",
                            "text": " "
                        }
                    ]
                },
                "statement": {
                    "kind": "Block",
                    "fullStart": 1427,
                    "fullEnd": 1616,
                    "start": 1427,
                    "end": 1615,
                    "fullWidth": 189,
                    "width": 188,
                    "openBraceToken": {
                        "kind": "OpenBraceToken",
                        "fullStart": 1427,
                        "fullEnd": 1429,
                        "start": 1427,
                        "end": 1428,
                        "fullWidth": 2,
                        "width": 1,
                        "text": "{",
                        "value": "{",
                        "valueText": "{",
                        "hasTrailingTrivia": true,
                        "hasTrailingNewLine": true,
                        "trailingTrivia": [
                            {
                                "kind": "NewLineTrivia",
                                "text": "\n"
                            }
                        ]
                    },
                    "statements": [
                        {
                            "kind": "ExpressionStatement",
                            "fullStart": 1429,
                            "fullEnd": 1614,
                            "start": 1431,
                            "end": 1613,
                            "fullWidth": 185,
                            "width": 182,
                            "expression": {
                                "kind": "InvocationExpression",
                                "fullStart": 1429,
                                "fullEnd": 1612,
                                "start": 1431,
                                "end": 1612,
                                "fullWidth": 183,
                                "width": 181,
                                "expression": {
                                    "kind": "IdentifierName",
                                    "fullStart": 1429,
                                    "fullEnd": 1437,
                                    "start": 1431,
                                    "end": 1437,
                                    "fullWidth": 8,
                                    "width": 6,
                                    "text": "$ERROR",
                                    "value": "$ERROR",
                                    "valueText": "$ERROR",
                                    "hasLeadingTrivia": true,
                                    "leadingTrivia": [
                                        {
                                            "kind": "WhitespaceTrivia",
                                            "text": "  "
                                        }
                                    ]
                                },
                                "argumentList": {
                                    "kind": "ArgumentList",
                                    "fullStart": 1437,
                                    "fullEnd": 1612,
                                    "start": 1437,
                                    "end": 1612,
                                    "fullWidth": 175,
                                    "width": 175,
                                    "openParenToken": {
                                        "kind": "OpenParenToken",
                                        "fullStart": 1437,
                                        "fullEnd": 1438,
                                        "start": 1437,
                                        "end": 1438,
                                        "fullWidth": 1,
                                        "width": 1,
                                        "text": "(",
                                        "value": "(",
                                        "valueText": "("
                                    },
                                    "arguments": [
                                        {
                                            "kind": "AddExpression",
                                            "fullStart": 1438,
                                            "fullEnd": 1611,
                                            "start": 1438,
                                            "end": 1610,
                                            "fullWidth": 173,
                                            "width": 172,
                                            "left": {
                                                "kind": "StringLiteral",
                                                "fullStart": 1438,
                                                "fullEnd": 1599,
                                                "start": 1438,
                                                "end": 1599,
                                                "fullWidth": 161,
                                                "width": 161,
                                                "text": "'#3: var __instance = new Number(-1e21); __instance.split = String.prototype.split; __split = __instance.split(); __split[0] === __instance.toString(). Actual: '",
                                                "value": "#3: var __instance = new Number(-1e21); __instance.split = String.prototype.split; __split = __instance.split(); __split[0] === __instance.toString(). Actual: ",
                                                "valueText": "#3: var __instance = new Number(-1e21); __instance.split = String.prototype.split; __split = __instance.split(); __split[0] === __instance.toString(). Actual: "
                                            },
                                            "operatorToken": {
                                                "kind": "PlusToken",
                                                "fullStart": 1599,
                                                "fullEnd": 1600,
                                                "start": 1599,
                                                "end": 1600,
                                                "fullWidth": 1,
                                                "width": 1,
                                                "text": "+",
                                                "value": "+",
                                                "valueText": "+"
                                            },
                                            "right": {
                                                "kind": "ElementAccessExpression",
                                                "fullStart": 1600,
                                                "fullEnd": 1611,
                                                "start": 1600,
                                                "end": 1610,
                                                "fullWidth": 11,
                                                "width": 10,
                                                "expression": {
                                                    "kind": "IdentifierName",
                                                    "fullStart": 1600,
                                                    "fullEnd": 1607,
                                                    "start": 1600,
                                                    "end": 1607,
                                                    "fullWidth": 7,
                                                    "width": 7,
                                                    "text": "__split",
                                                    "value": "__split",
                                                    "valueText": "__split"
                                                },
                                                "openBracketToken": {
                                                    "kind": "OpenBracketToken",
                                                    "fullStart": 1607,
                                                    "fullEnd": 1608,
                                                    "start": 1607,
                                                    "end": 1608,
                                                    "fullWidth": 1,
                                                    "width": 1,
                                                    "text": "[",
                                                    "value": "[",
                                                    "valueText": "["
                                                },
                                                "argumentExpression": {
                                                    "kind": "NumericLiteral",
                                                    "fullStart": 1608,
                                                    "fullEnd": 1609,
                                                    "start": 1608,
                                                    "end": 1609,
                                                    "fullWidth": 1,
                                                    "width": 1,
                                                    "text": "0",
                                                    "value": 0,
                                                    "valueText": "0"
                                                },
                                                "closeBracketToken": {
                                                    "kind": "CloseBracketToken",
                                                    "fullStart": 1609,
                                                    "fullEnd": 1611,
                                                    "start": 1609,
                                                    "end": 1610,
                                                    "fullWidth": 2,
                                                    "width": 1,
                                                    "text": "]",
                                                    "value": "]",
                                                    "valueText": "]",
                                                    "hasTrailingTrivia": true,
                                                    "trailingTrivia": [
                                                        {
                                                            "kind": "WhitespaceTrivia",
                                                            "text": " "
                                                        }
                                                    ]
                                                }
                                            }
                                        }
                                    ],
                                    "closeParenToken": {
                                        "kind": "CloseParenToken",
                                        "fullStart": 1611,
                                        "fullEnd": 1612,
                                        "start": 1611,
                                        "end": 1612,
                                        "fullWidth": 1,
                                        "width": 1,
                                        "text": ")",
                                        "value": ")",
                                        "valueText": ")"
                                    }
                                }
                            },
                            "semicolonToken": {
                                "kind": "SemicolonToken",
                                "fullStart": 1612,
                                "fullEnd": 1614,
                                "start": 1612,
                                "end": 1613,
                                "fullWidth": 2,
                                "width": 1,
                                "text": ";",
                                "value": ";",
                                "valueText": ";",
                                "hasTrailingTrivia": true,
                                "hasTrailingNewLine": true,
                                "trailingTrivia": [
                                    {
                                        "kind": "NewLineTrivia",
                                        "text": "\n"
                                    }
                                ]
                            }
                        }
                    ],
                    "closeBraceToken": {
                        "kind": "CloseBraceToken",
                        "fullStart": 1614,
                        "fullEnd": 1616,
                        "start": 1614,
                        "end": 1615,
                        "fullWidth": 2,
                        "width": 1,
                        "text": "}",
                        "value": "}",
                        "valueText": "}",
                        "hasTrailingTrivia": true,
                        "hasTrailingNewLine": true,
                        "trailingTrivia": [
                            {
                                "kind": "NewLineTrivia",
                                "text": "\n"
                            }
                        ]
                    }
                }
            }
        ],
        "endOfFileToken": {
            "kind": "EndOfFileToken",
            "fullStart": 1616,
            "fullEnd": 1699,
            "start": 1699,
            "end": 1699,
            "fullWidth": 83,
            "width": 0,
            "text": "",
            "hasLeadingTrivia": true,
            "hasLeadingComment": true,
            "hasLeadingNewLine": true,
            "leadingTrivia": [
                {
                    "kind": "SingleLineCommentTrivia",
                    "text": "//"
                },
                {
                    "kind": "NewLineTrivia",
                    "text": "\n"
                },
                {
                    "kind": "SingleLineCommentTrivia",
                    "text": "//////////////////////////////////////////////////////////////////////////////"
                },
                {
                    "kind": "NewLineTrivia",
                    "text": "\n"
                },
                {
                    "kind": "NewLineTrivia",
                    "text": "\n"
                }
            ]
        }
    },
    "lineMap": {
        "lineStarts": [
            0,
            61,
            132,
            133,
            137,
            195,
            223,
            301,
            304,
            360,
            402,
            406,
            407,
            443,
            444,
            487,
            488,
            522,
            523,
            602,
            612,
            649,
            836,
            838,
            841,
            920,
            921,
            1000,
            1010,
            1038,
            1211,
            1213,
            1216,
            1295,
            1296,
            1375,
            1385,
            1429,
            1614,
            1616,
            1619,
            1698,
            1699
        ],
        "length": 1699
    }
}<|MERGE_RESOLUTION|>--- conflicted
+++ resolved
@@ -95,12 +95,8 @@
                             "start": 411,
                             "end": 441,
                             "fullWidth": 30,
-<<<<<<< HEAD
                             "width": 30,
-                            "identifier": {
-=======
                             "propertyName": {
->>>>>>> 85e84683
                                 "kind": "IdentifierName",
                                 "fullStart": 411,
                                 "fullEnd": 422,
@@ -526,12 +522,8 @@
                             "start": 492,
                             "end": 520,
                             "fullWidth": 28,
-<<<<<<< HEAD
                             "width": 28,
-                            "identifier": {
-=======
                             "propertyName": {
->>>>>>> 85e84683
                                 "kind": "IdentifierName",
                                 "fullStart": 492,
                                 "fullEnd": 500,
