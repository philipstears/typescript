--- conflicted
+++ resolved
@@ -95,12 +95,8 @@
                             "start": 725,
                             "end": 757,
                             "fullWidth": 32,
-<<<<<<< HEAD
                             "width": 32,
-                            "identifier": {
-=======
                             "propertyName": {
->>>>>>> 85e84683
                                 "kind": "IdentifierName",
                                 "fullStart": 725,
                                 "fullEnd": 736,
@@ -310,12 +306,8 @@
                             "start": 764,
                             "end": 798,
                             "fullWidth": 34,
-<<<<<<< HEAD
                             "width": 34,
-                            "identifier": {
-=======
                             "propertyName": {
->>>>>>> 85e84683
                                 "kind": "IdentifierName",
                                 "fullStart": 764,
                                 "fullEnd": 772,
@@ -570,12 +562,8 @@
                             "start": 805,
                             "end": 824,
                             "fullWidth": 19,
-<<<<<<< HEAD
                             "width": 19,
-                            "identifier": {
-=======
                             "propertyName": {
->>>>>>> 85e84683
                                 "kind": "IdentifierName",
                                 "fullStart": 805,
                                 "fullEnd": 816,
