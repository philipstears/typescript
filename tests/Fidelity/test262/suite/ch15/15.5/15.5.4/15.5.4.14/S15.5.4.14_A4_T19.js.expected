{
    "isDeclaration": false,
    "languageVersion": "EcmaScript5",
    "parseOptions": {
        "allowAutomaticSemicolonInsertion": true
    },
    "sourceUnit": {
        "kind": "SourceUnit",
        "fullStart": 0,
        "fullEnd": 1694,
        "start": 591,
        "end": 1694,
        "fullWidth": 1694,
        "width": 1103,
        "isIncrementallyUnusable": true,
        "moduleElements": [
            {
                "kind": "VariableStatement",
                "fullStart": 0,
                "fullEnd": 632,
                "start": 591,
                "end": 631,
                "fullWidth": 632,
                "width": 40,
                "modifiers": [],
                "variableDeclaration": {
                    "kind": "VariableDeclaration",
                    "fullStart": 0,
                    "fullEnd": 630,
                    "start": 591,
                    "end": 630,
                    "fullWidth": 630,
                    "width": 39,
                    "varKeyword": {
                        "kind": "VarKeyword",
                        "fullStart": 0,
                        "fullEnd": 595,
                        "start": 591,
                        "end": 594,
                        "fullWidth": 595,
                        "width": 3,
                        "text": "var",
                        "value": "var",
                        "valueText": "var",
                        "hasLeadingTrivia": true,
                        "hasLeadingComment": true,
                        "hasLeadingNewLine": true,
                        "hasTrailingTrivia": true,
                        "leadingTrivia": [
                            {
                                "kind": "SingleLineCommentTrivia",
                                "text": "// Copyright 2009 the Sputnik authors.  All rights reserved."
                            },
                            {
                                "kind": "NewLineTrivia",
                                "text": "\n"
                            },
                            {
                                "kind": "SingleLineCommentTrivia",
                                "text": "// This code is governed by the BSD license found in the LICENSE file."
                            },
                            {
                                "kind": "NewLineTrivia",
                                "text": "\n"
                            },
                            {
                                "kind": "NewLineTrivia",
                                "text": "\n"
                            },
                            {
                                "kind": "MultiLineCommentTrivia",
                                "text": "/**\n * String.prototype.split (separator, limit) returns an Array object into which substrings of the result of converting this object to a string have\n * been stored. If separator is a regular expression then\n * inside of SplitMatch helper the [[Match]] method of R is called giving it the arguments corresponding\n *\n * @path ch15/15.5/15.5.4/15.5.4.14/S15.5.4.14_A4_T19.js\n * @description Argument is regexp /\\s/, and instance is String(\"a b c de f\")\n */"
                            },
                            {
                                "kind": "NewLineTrivia",
                                "text": "\n"
                            },
                            {
                                "kind": "NewLineTrivia",
                                "text": "\n"
                            }
                        ],
                        "trailingTrivia": [
                            {
                                "kind": "WhitespaceTrivia",
                                "text": " "
                            }
                        ]
                    },
                    "variableDeclarators": [
                        {
                            "kind": "VariableDeclarator",
                            "fullStart": 595,
                            "fullEnd": 630,
                            "start": 595,
                            "end": 630,
                            "fullWidth": 35,
<<<<<<< HEAD
                            "width": 35,
                            "identifier": {
=======
                            "propertyName": {
>>>>>>> 85e84683
                                "kind": "IdentifierName",
                                "fullStart": 595,
                                "fullEnd": 604,
                                "start": 595,
                                "end": 603,
                                "fullWidth": 9,
                                "width": 8,
                                "text": "__string",
                                "value": "__string",
                                "valueText": "__string",
                                "hasTrailingTrivia": true,
                                "trailingTrivia": [
                                    {
                                        "kind": "WhitespaceTrivia",
                                        "text": " "
                                    }
                                ]
                            },
                            "equalsValueClause": {
                                "kind": "EqualsValueClause",
                                "fullStart": 604,
                                "fullEnd": 630,
                                "start": 604,
                                "end": 630,
                                "fullWidth": 26,
                                "width": 26,
                                "equalsToken": {
                                    "kind": "EqualsToken",
                                    "fullStart": 604,
                                    "fullEnd": 606,
                                    "start": 604,
                                    "end": 605,
                                    "fullWidth": 2,
                                    "width": 1,
                                    "text": "=",
                                    "value": "=",
                                    "valueText": "=",
                                    "hasTrailingTrivia": true,
                                    "trailingTrivia": [
                                        {
                                            "kind": "WhitespaceTrivia",
                                            "text": " "
                                        }
                                    ]
                                },
                                "value": {
                                    "kind": "ObjectCreationExpression",
                                    "fullStart": 606,
                                    "fullEnd": 630,
                                    "start": 606,
                                    "end": 630,
                                    "fullWidth": 24,
                                    "width": 24,
                                    "newKeyword": {
                                        "kind": "NewKeyword",
                                        "fullStart": 606,
                                        "fullEnd": 610,
                                        "start": 606,
                                        "end": 609,
                                        "fullWidth": 4,
                                        "width": 3,
                                        "text": "new",
                                        "value": "new",
                                        "valueText": "new",
                                        "hasTrailingTrivia": true,
                                        "trailingTrivia": [
                                            {
                                                "kind": "WhitespaceTrivia",
                                                "text": " "
                                            }
                                        ]
                                    },
                                    "expression": {
                                        "kind": "IdentifierName",
                                        "fullStart": 610,
                                        "fullEnd": 616,
                                        "start": 610,
                                        "end": 616,
                                        "fullWidth": 6,
                                        "width": 6,
                                        "text": "String",
                                        "value": "String",
                                        "valueText": "String"
                                    },
                                    "argumentList": {
                                        "kind": "ArgumentList",
                                        "fullStart": 616,
                                        "fullEnd": 630,
                                        "start": 616,
                                        "end": 630,
                                        "fullWidth": 14,
                                        "width": 14,
                                        "openParenToken": {
                                            "kind": "OpenParenToken",
                                            "fullStart": 616,
                                            "fullEnd": 617,
                                            "start": 616,
                                            "end": 617,
                                            "fullWidth": 1,
                                            "width": 1,
                                            "text": "(",
                                            "value": "(",
                                            "valueText": "("
                                        },
                                        "arguments": [
                                            {
                                                "kind": "StringLiteral",
                                                "fullStart": 617,
                                                "fullEnd": 629,
                                                "start": 617,
                                                "end": 629,
                                                "fullWidth": 12,
                                                "width": 12,
                                                "text": "\"a b c de f\"",
                                                "value": "a b c de f",
                                                "valueText": "a b c de f"
                                            }
                                        ],
                                        "closeParenToken": {
                                            "kind": "CloseParenToken",
                                            "fullStart": 629,
                                            "fullEnd": 630,
                                            "start": 629,
                                            "end": 630,
                                            "fullWidth": 1,
                                            "width": 1,
                                            "text": ")",
                                            "value": ")",
                                            "valueText": ")"
                                        }
                                    }
                                }
                            }
                        }
                    ]
                },
                "semicolonToken": {
                    "kind": "SemicolonToken",
                    "fullStart": 630,
                    "fullEnd": 632,
                    "start": 630,
                    "end": 631,
                    "fullWidth": 2,
                    "width": 1,
                    "text": ";",
                    "value": ";",
                    "valueText": ";",
                    "hasTrailingTrivia": true,
                    "hasTrailingNewLine": true,
                    "trailingTrivia": [
                        {
                            "kind": "NewLineTrivia",
                            "text": "\n"
                        }
                    ]
                }
            },
            {
                "kind": "VariableStatement",
                "fullStart": 632,
                "fullEnd": 650,
                "start": 633,
                "end": 649,
                "fullWidth": 18,
                "width": 16,
                "isIncrementallyUnusable": true,
                "modifiers": [],
                "variableDeclaration": {
                    "kind": "VariableDeclaration",
                    "fullStart": 632,
                    "fullEnd": 648,
                    "start": 633,
                    "end": 648,
                    "fullWidth": 16,
                    "width": 15,
                    "isIncrementallyUnusable": true,
                    "varKeyword": {
                        "kind": "VarKeyword",
                        "fullStart": 632,
                        "fullEnd": 637,
                        "start": 633,
                        "end": 636,
                        "fullWidth": 5,
                        "width": 3,
                        "text": "var",
                        "value": "var",
                        "valueText": "var",
                        "hasLeadingTrivia": true,
                        "hasLeadingNewLine": true,
                        "hasTrailingTrivia": true,
                        "leadingTrivia": [
                            {
                                "kind": "NewLineTrivia",
                                "text": "\n"
                            }
                        ],
                        "trailingTrivia": [
                            {
                                "kind": "WhitespaceTrivia",
                                "text": " "
                            }
                        ]
                    },
                    "variableDeclarators": [
                        {
                            "kind": "VariableDeclarator",
                            "fullStart": 637,
                            "fullEnd": 648,
                            "start": 637,
                            "end": 648,
                            "fullWidth": 11,
                            "width": 11,
                            "isIncrementallyUnusable": true,
                            "propertyName": {
                                "kind": "IdentifierName",
                                "fullStart": 637,
                                "fullEnd": 642,
                                "start": 637,
                                "end": 641,
                                "fullWidth": 5,
                                "width": 4,
                                "text": "__re",
                                "value": "__re",
                                "valueText": "__re",
                                "hasTrailingTrivia": true,
                                "trailingTrivia": [
                                    {
                                        "kind": "WhitespaceTrivia",
                                        "text": " "
                                    }
                                ]
                            },
                            "equalsValueClause": {
                                "kind": "EqualsValueClause",
                                "fullStart": 642,
                                "fullEnd": 648,
                                "start": 642,
                                "end": 648,
                                "fullWidth": 6,
                                "width": 6,
                                "isIncrementallyUnusable": true,
                                "equalsToken": {
                                    "kind": "EqualsToken",
                                    "fullStart": 642,
                                    "fullEnd": 644,
                                    "start": 642,
                                    "end": 643,
                                    "fullWidth": 2,
                                    "width": 1,
                                    "text": "=",
                                    "value": "=",
                                    "valueText": "=",
                                    "hasTrailingTrivia": true,
                                    "trailingTrivia": [
                                        {
                                            "kind": "WhitespaceTrivia",
                                            "text": " "
                                        }
                                    ]
                                },
                                "value": {
                                    "kind": "RegularExpressionLiteral",
                                    "fullStart": 644,
                                    "fullEnd": 648,
                                    "start": 644,
                                    "end": 648,
                                    "fullWidth": 4,
                                    "width": 4,
                                    "text": "/\\s/",
                                    "value": {},
                                    "valueText": "/\\s/"
                                }
                            }
                        }
                    ]
                },
                "semicolonToken": {
                    "kind": "SemicolonToken",
                    "fullStart": 648,
                    "fullEnd": 650,
                    "start": 648,
                    "end": 649,
                    "fullWidth": 2,
                    "width": 1,
                    "text": ";",
                    "value": ";",
                    "valueText": ";",
                    "hasTrailingTrivia": true,
                    "hasTrailingNewLine": true,
                    "trailingTrivia": [
                        {
                            "kind": "NewLineTrivia",
                            "text": "\n"
                        }
                    ]
                }
            },
            {
                "kind": "VariableStatement",
                "fullStart": 650,
                "fullEnd": 687,
                "start": 651,
                "end": 686,
                "fullWidth": 37,
                "width": 35,
                "modifiers": [],
                "variableDeclaration": {
                    "kind": "VariableDeclaration",
                    "fullStart": 650,
                    "fullEnd": 685,
                    "start": 651,
                    "end": 685,
                    "fullWidth": 35,
                    "width": 34,
                    "varKeyword": {
                        "kind": "VarKeyword",
                        "fullStart": 650,
                        "fullEnd": 655,
                        "start": 651,
                        "end": 654,
                        "fullWidth": 5,
                        "width": 3,
                        "text": "var",
                        "value": "var",
                        "valueText": "var",
                        "hasLeadingTrivia": true,
                        "hasLeadingNewLine": true,
                        "hasTrailingTrivia": true,
                        "leadingTrivia": [
                            {
                                "kind": "NewLineTrivia",
                                "text": "\n"
                            }
                        ],
                        "trailingTrivia": [
                            {
                                "kind": "WhitespaceTrivia",
                                "text": " "
                            }
                        ]
                    },
                    "variableDeclarators": [
                        {
                            "kind": "VariableDeclarator",
                            "fullStart": 655,
                            "fullEnd": 685,
                            "start": 655,
                            "end": 685,
                            "fullWidth": 30,
<<<<<<< HEAD
                            "width": 30,
                            "identifier": {
=======
                            "propertyName": {
>>>>>>> 85e84683
                                "kind": "IdentifierName",
                                "fullStart": 655,
                                "fullEnd": 663,
                                "start": 655,
                                "end": 662,
                                "fullWidth": 8,
                                "width": 7,
                                "text": "__split",
                                "value": "__split",
                                "valueText": "__split",
                                "hasTrailingTrivia": true,
                                "trailingTrivia": [
                                    {
                                        "kind": "WhitespaceTrivia",
                                        "text": " "
                                    }
                                ]
                            },
                            "equalsValueClause": {
                                "kind": "EqualsValueClause",
                                "fullStart": 663,
                                "fullEnd": 685,
                                "start": 663,
                                "end": 685,
                                "fullWidth": 22,
                                "width": 22,
                                "equalsToken": {
                                    "kind": "EqualsToken",
                                    "fullStart": 663,
                                    "fullEnd": 665,
                                    "start": 663,
                                    "end": 664,
                                    "fullWidth": 2,
                                    "width": 1,
                                    "text": "=",
                                    "value": "=",
                                    "valueText": "=",
                                    "hasTrailingTrivia": true,
                                    "trailingTrivia": [
                                        {
                                            "kind": "WhitespaceTrivia",
                                            "text": " "
                                        }
                                    ]
                                },
                                "value": {
                                    "kind": "InvocationExpression",
                                    "fullStart": 665,
                                    "fullEnd": 685,
                                    "start": 665,
                                    "end": 685,
                                    "fullWidth": 20,
                                    "width": 20,
                                    "expression": {
                                        "kind": "MemberAccessExpression",
                                        "fullStart": 665,
                                        "fullEnd": 679,
                                        "start": 665,
                                        "end": 679,
                                        "fullWidth": 14,
                                        "width": 14,
                                        "expression": {
                                            "kind": "IdentifierName",
                                            "fullStart": 665,
                                            "fullEnd": 673,
                                            "start": 665,
                                            "end": 673,
                                            "fullWidth": 8,
                                            "width": 8,
                                            "text": "__string",
                                            "value": "__string",
                                            "valueText": "__string"
                                        },
                                        "dotToken": {
                                            "kind": "DotToken",
                                            "fullStart": 673,
                                            "fullEnd": 674,
                                            "start": 673,
                                            "end": 674,
                                            "fullWidth": 1,
                                            "width": 1,
                                            "text": ".",
                                            "value": ".",
                                            "valueText": "."
                                        },
                                        "name": {
                                            "kind": "IdentifierName",
                                            "fullStart": 674,
                                            "fullEnd": 679,
                                            "start": 674,
                                            "end": 679,
                                            "fullWidth": 5,
                                            "width": 5,
                                            "text": "split",
                                            "value": "split",
                                            "valueText": "split"
                                        }
                                    },
                                    "argumentList": {
                                        "kind": "ArgumentList",
                                        "fullStart": 679,
                                        "fullEnd": 685,
                                        "start": 679,
                                        "end": 685,
                                        "fullWidth": 6,
                                        "width": 6,
                                        "openParenToken": {
                                            "kind": "OpenParenToken",
                                            "fullStart": 679,
                                            "fullEnd": 680,
                                            "start": 679,
                                            "end": 680,
                                            "fullWidth": 1,
                                            "width": 1,
                                            "text": "(",
                                            "value": "(",
                                            "valueText": "("
                                        },
                                        "arguments": [
                                            {
                                                "kind": "IdentifierName",
                                                "fullStart": 680,
                                                "fullEnd": 684,
                                                "start": 680,
                                                "end": 684,
                                                "fullWidth": 4,
                                                "width": 4,
                                                "text": "__re",
                                                "value": "__re",
                                                "valueText": "__re"
                                            }
                                        ],
                                        "closeParenToken": {
                                            "kind": "CloseParenToken",
                                            "fullStart": 684,
                                            "fullEnd": 685,
                                            "start": 684,
                                            "end": 685,
                                            "fullWidth": 1,
                                            "width": 1,
                                            "text": ")",
                                            "value": ")",
                                            "valueText": ")"
                                        }
                                    }
                                }
                            }
                        }
                    ]
                },
                "semicolonToken": {
                    "kind": "SemicolonToken",
                    "fullStart": 685,
                    "fullEnd": 687,
                    "start": 685,
                    "end": 686,
                    "fullWidth": 2,
                    "width": 1,
                    "text": ";",
                    "value": ";",
                    "valueText": ";",
                    "hasTrailingTrivia": true,
                    "hasTrailingNewLine": true,
                    "trailingTrivia": [
                        {
                            "kind": "NewLineTrivia",
                            "text": "\n"
                        }
                    ]
                }
            },
            {
                "kind": "VariableStatement",
                "fullStart": 687,
                "fullEnd": 729,
                "start": 688,
                "end": 728,
                "fullWidth": 42,
                "width": 40,
                "modifiers": [],
                "variableDeclaration": {
                    "kind": "VariableDeclaration",
                    "fullStart": 687,
                    "fullEnd": 727,
                    "start": 688,
                    "end": 727,
                    "fullWidth": 40,
                    "width": 39,
                    "varKeyword": {
                        "kind": "VarKeyword",
                        "fullStart": 687,
                        "fullEnd": 692,
                        "start": 688,
                        "end": 691,
                        "fullWidth": 5,
                        "width": 3,
                        "text": "var",
                        "value": "var",
                        "valueText": "var",
                        "hasLeadingTrivia": true,
                        "hasLeadingNewLine": true,
                        "hasTrailingTrivia": true,
                        "leadingTrivia": [
                            {
                                "kind": "NewLineTrivia",
                                "text": "\n"
                            }
                        ],
                        "trailingTrivia": [
                            {
                                "kind": "WhitespaceTrivia",
                                "text": " "
                            }
                        ]
                    },
                    "variableDeclarators": [
                        {
                            "kind": "VariableDeclarator",
                            "fullStart": 692,
                            "fullEnd": 727,
                            "start": 692,
                            "end": 727,
                            "fullWidth": 35,
<<<<<<< HEAD
                            "width": 35,
                            "identifier": {
=======
                            "propertyName": {
>>>>>>> 85e84683
                                "kind": "IdentifierName",
                                "fullStart": 692,
                                "fullEnd": 703,
                                "start": 692,
                                "end": 702,
                                "fullWidth": 11,
                                "width": 10,
                                "text": "__expected",
                                "value": "__expected",
                                "valueText": "__expected",
                                "hasTrailingTrivia": true,
                                "trailingTrivia": [
                                    {
                                        "kind": "WhitespaceTrivia",
                                        "text": " "
                                    }
                                ]
                            },
                            "equalsValueClause": {
                                "kind": "EqualsValueClause",
                                "fullStart": 703,
                                "fullEnd": 727,
                                "start": 703,
                                "end": 727,
                                "fullWidth": 24,
                                "width": 24,
                                "equalsToken": {
                                    "kind": "EqualsToken",
                                    "fullStart": 703,
                                    "fullEnd": 705,
                                    "start": 703,
                                    "end": 704,
                                    "fullWidth": 2,
                                    "width": 1,
                                    "text": "=",
                                    "value": "=",
                                    "valueText": "=",
                                    "hasTrailingTrivia": true,
                                    "trailingTrivia": [
                                        {
                                            "kind": "WhitespaceTrivia",
                                            "text": " "
                                        }
                                    ]
                                },
                                "value": {
                                    "kind": "ArrayLiteralExpression",
                                    "fullStart": 705,
                                    "fullEnd": 727,
                                    "start": 705,
                                    "end": 727,
                                    "fullWidth": 22,
                                    "width": 22,
                                    "openBracketToken": {
                                        "kind": "OpenBracketToken",
                                        "fullStart": 705,
                                        "fullEnd": 706,
                                        "start": 705,
                                        "end": 706,
                                        "fullWidth": 1,
                                        "width": 1,
                                        "text": "[",
                                        "value": "[",
                                        "valueText": "["
                                    },
                                    "expressions": [
                                        {
                                            "kind": "StringLiteral",
                                            "fullStart": 706,
                                            "fullEnd": 709,
                                            "start": 706,
                                            "end": 709,
                                            "fullWidth": 3,
                                            "width": 3,
                                            "text": "\"a\"",
                                            "value": "a",
                                            "valueText": "a"
                                        },
                                        {
                                            "kind": "CommaToken",
                                            "fullStart": 709,
                                            "fullEnd": 710,
                                            "start": 709,
                                            "end": 710,
                                            "fullWidth": 1,
                                            "width": 1,
                                            "text": ",",
                                            "value": ",",
                                            "valueText": ","
                                        },
                                        {
                                            "kind": "StringLiteral",
                                            "fullStart": 710,
                                            "fullEnd": 713,
                                            "start": 710,
                                            "end": 713,
                                            "fullWidth": 3,
                                            "width": 3,
                                            "text": "\"b\"",
                                            "value": "b",
                                            "valueText": "b"
                                        },
                                        {
                                            "kind": "CommaToken",
                                            "fullStart": 713,
                                            "fullEnd": 714,
                                            "start": 713,
                                            "end": 714,
                                            "fullWidth": 1,
                                            "width": 1,
                                            "text": ",",
                                            "value": ",",
                                            "valueText": ","
                                        },
                                        {
                                            "kind": "StringLiteral",
                                            "fullStart": 714,
                                            "fullEnd": 717,
                                            "start": 714,
                                            "end": 717,
                                            "fullWidth": 3,
                                            "width": 3,
                                            "text": "\"c\"",
                                            "value": "c",
                                            "valueText": "c"
                                        },
                                        {
                                            "kind": "CommaToken",
                                            "fullStart": 717,
                                            "fullEnd": 718,
                                            "start": 717,
                                            "end": 718,
                                            "fullWidth": 1,
                                            "width": 1,
                                            "text": ",",
                                            "value": ",",
                                            "valueText": ","
                                        },
                                        {
                                            "kind": "StringLiteral",
                                            "fullStart": 718,
                                            "fullEnd": 722,
                                            "start": 718,
                                            "end": 722,
                                            "fullWidth": 4,
                                            "width": 4,
                                            "text": "\"de\"",
                                            "value": "de",
                                            "valueText": "de"
                                        },
                                        {
                                            "kind": "CommaToken",
                                            "fullStart": 722,
                                            "fullEnd": 723,
                                            "start": 722,
                                            "end": 723,
                                            "fullWidth": 1,
                                            "width": 1,
                                            "text": ",",
                                            "value": ",",
                                            "valueText": ","
                                        },
                                        {
                                            "kind": "StringLiteral",
                                            "fullStart": 723,
                                            "fullEnd": 726,
                                            "start": 723,
                                            "end": 726,
                                            "fullWidth": 3,
                                            "width": 3,
                                            "text": "\"f\"",
                                            "value": "f",
                                            "valueText": "f"
                                        }
                                    ],
                                    "closeBracketToken": {
                                        "kind": "CloseBracketToken",
                                        "fullStart": 726,
                                        "fullEnd": 727,
                                        "start": 726,
                                        "end": 727,
                                        "fullWidth": 1,
                                        "width": 1,
                                        "text": "]",
                                        "value": "]",
                                        "valueText": "]"
                                    }
                                }
                            }
                        }
                    ]
                },
                "semicolonToken": {
                    "kind": "SemicolonToken",
                    "fullStart": 727,
                    "fullEnd": 729,
                    "start": 727,
                    "end": 728,
                    "fullWidth": 2,
                    "width": 1,
                    "text": ";",
                    "value": ";",
                    "valueText": ";",
                    "hasTrailingTrivia": true,
                    "hasTrailingNewLine": true,
                    "trailingTrivia": [
                        {
                            "kind": "NewLineTrivia",
                            "text": "\n"
                        }
                    ]
                }
            },
            {
                "kind": "IfStatement",
                "fullStart": 729,
                "fullEnd": 936,
                "start": 819,
                "end": 935,
                "fullWidth": 207,
                "width": 116,
                "isIncrementallyUnusable": true,
                "ifKeyword": {
                    "kind": "IfKeyword",
                    "fullStart": 729,
                    "fullEnd": 822,
                    "start": 819,
                    "end": 821,
                    "fullWidth": 93,
                    "width": 2,
                    "text": "if",
                    "value": "if",
                    "valueText": "if",
                    "hasLeadingTrivia": true,
                    "hasLeadingComment": true,
                    "hasLeadingNewLine": true,
                    "hasTrailingTrivia": true,
                    "leadingTrivia": [
                        {
                            "kind": "NewLineTrivia",
                            "text": "\n"
                        },
                        {
                            "kind": "SingleLineCommentTrivia",
                            "text": "//////////////////////////////////////////////////////////////////////////////"
                        },
                        {
                            "kind": "NewLineTrivia",
                            "text": "\n"
                        },
                        {
                            "kind": "SingleLineCommentTrivia",
                            "text": "//CHECK#1"
                        },
                        {
                            "kind": "NewLineTrivia",
                            "text": "\n"
                        }
                    ],
                    "trailingTrivia": [
                        {
                            "kind": "WhitespaceTrivia",
                            "text": " "
                        }
                    ]
                },
                "openParenToken": {
                    "kind": "OpenParenToken",
                    "fullStart": 822,
                    "fullEnd": 823,
                    "start": 822,
                    "end": 823,
                    "fullWidth": 1,
                    "width": 1,
                    "text": "(",
                    "value": "(",
                    "valueText": "("
                },
                "condition": {
                    "kind": "NotEqualsExpression",
                    "fullStart": 823,
                    "fullEnd": 852,
                    "start": 823,
                    "end": 852,
                    "fullWidth": 29,
                    "width": 29,
                    "isIncrementallyUnusable": true,
                    "left": {
                        "kind": "MemberAccessExpression",
                        "fullStart": 823,
                        "fullEnd": 843,
                        "start": 823,
                        "end": 842,
                        "fullWidth": 20,
                        "width": 19,
                        "isIncrementallyUnusable": true,
                        "expression": {
                            "kind": "IdentifierName",
                            "fullStart": 823,
                            "fullEnd": 830,
                            "start": 823,
                            "end": 830,
                            "fullWidth": 7,
                            "width": 7,
                            "text": "__split",
                            "value": "__split",
                            "valueText": "__split"
                        },
                        "dotToken": {
                            "kind": "DotToken",
                            "fullStart": 830,
                            "fullEnd": 831,
                            "start": 830,
                            "end": 831,
                            "fullWidth": 1,
                            "width": 1,
                            "text": ".",
                            "value": ".",
                            "valueText": "."
                        },
                        "name": {
                            "kind": "IdentifierName",
                            "fullStart": 831,
                            "fullEnd": 843,
                            "start": 831,
                            "end": 842,
                            "fullWidth": 12,
                            "width": 11,
                            "text": "constructor",
                            "value": "constructor",
                            "valueText": "constructor",
                            "hasTrailingTrivia": true,
                            "trailingTrivia": [
                                {
                                    "kind": "WhitespaceTrivia",
                                    "text": " "
                                }
                            ]
                        }
                    },
                    "operatorToken": {
                        "kind": "ExclamationEqualsEqualsToken",
                        "fullStart": 843,
                        "fullEnd": 847,
                        "start": 843,
                        "end": 846,
                        "fullWidth": 4,
                        "width": 3,
                        "text": "!==",
                        "value": "!==",
                        "valueText": "!==",
                        "hasTrailingTrivia": true,
                        "trailingTrivia": [
                            {
                                "kind": "WhitespaceTrivia",
                                "text": " "
                            }
                        ]
                    },
                    "right": {
                        "kind": "IdentifierName",
                        "fullStart": 847,
                        "fullEnd": 852,
                        "start": 847,
                        "end": 852,
                        "fullWidth": 5,
                        "width": 5,
                        "text": "Array",
                        "value": "Array",
                        "valueText": "Array"
                    }
                },
                "closeParenToken": {
                    "kind": "CloseParenToken",
                    "fullStart": 852,
                    "fullEnd": 854,
                    "start": 852,
                    "end": 853,
                    "fullWidth": 2,
                    "width": 1,
                    "text": ")",
                    "value": ")",
                    "valueText": ")",
                    "hasTrailingTrivia": true,
                    "trailingTrivia": [
                        {
                            "kind": "WhitespaceTrivia",
                            "text": " "
                        }
                    ]
                },
                "statement": {
                    "kind": "Block",
                    "fullStart": 854,
                    "fullEnd": 936,
                    "start": 854,
                    "end": 935,
                    "fullWidth": 82,
                    "width": 81,
                    "isIncrementallyUnusable": true,
                    "openBraceToken": {
                        "kind": "OpenBraceToken",
                        "fullStart": 854,
                        "fullEnd": 856,
                        "start": 854,
                        "end": 855,
                        "fullWidth": 2,
                        "width": 1,
                        "text": "{",
                        "value": "{",
                        "valueText": "{",
                        "hasTrailingTrivia": true,
                        "hasTrailingNewLine": true,
                        "trailingTrivia": [
                            {
                                "kind": "NewLineTrivia",
                                "text": "\n"
                            }
                        ]
                    },
                    "statements": [
                        {
                            "kind": "ExpressionStatement",
                            "fullStart": 856,
                            "fullEnd": 934,
                            "start": 858,
                            "end": 933,
                            "fullWidth": 78,
                            "width": 75,
                            "isIncrementallyUnusable": true,
                            "expression": {
                                "kind": "InvocationExpression",
                                "fullStart": 856,
                                "fullEnd": 932,
                                "start": 858,
                                "end": 932,
                                "fullWidth": 76,
                                "width": 74,
                                "isIncrementallyUnusable": true,
                                "expression": {
                                    "kind": "IdentifierName",
                                    "fullStart": 856,
                                    "fullEnd": 864,
                                    "start": 858,
                                    "end": 864,
                                    "fullWidth": 8,
                                    "width": 6,
                                    "text": "$ERROR",
                                    "value": "$ERROR",
                                    "valueText": "$ERROR",
                                    "hasLeadingTrivia": true,
                                    "leadingTrivia": [
                                        {
                                            "kind": "WhitespaceTrivia",
                                            "text": "  "
                                        }
                                    ]
                                },
                                "argumentList": {
                                    "kind": "ArgumentList",
                                    "fullStart": 864,
                                    "fullEnd": 932,
                                    "start": 864,
                                    "end": 932,
                                    "fullWidth": 68,
                                    "width": 68,
                                    "isIncrementallyUnusable": true,
                                    "openParenToken": {
                                        "kind": "OpenParenToken",
                                        "fullStart": 864,
                                        "fullEnd": 865,
                                        "start": 864,
                                        "end": 865,
                                        "fullWidth": 1,
                                        "width": 1,
                                        "text": "(",
                                        "value": "(",
                                        "valueText": "("
                                    },
                                    "arguments": [
                                        {
                                            "kind": "AddExpression",
                                            "fullStart": 865,
                                            "fullEnd": 931,
                                            "start": 865,
                                            "end": 930,
                                            "fullWidth": 66,
                                            "width": 65,
                                            "isIncrementallyUnusable": true,
                                            "left": {
                                                "kind": "StringLiteral",
                                                "fullStart": 865,
                                                "fullEnd": 910,
                                                "start": 865,
                                                "end": 910,
                                                "fullWidth": 45,
                                                "width": 45,
                                                "text": "'#1: __split.constructor === Array. Actual: '",
                                                "value": "#1: __split.constructor === Array. Actual: ",
                                                "valueText": "#1: __split.constructor === Array. Actual: "
                                            },
                                            "operatorToken": {
                                                "kind": "PlusToken",
                                                "fullStart": 910,
                                                "fullEnd": 911,
                                                "start": 910,
                                                "end": 911,
                                                "fullWidth": 1,
                                                "width": 1,
                                                "text": "+",
                                                "value": "+",
                                                "valueText": "+"
                                            },
                                            "right": {
                                                "kind": "MemberAccessExpression",
                                                "fullStart": 911,
                                                "fullEnd": 931,
                                                "start": 911,
                                                "end": 930,
                                                "fullWidth": 20,
                                                "width": 19,
                                                "isIncrementallyUnusable": true,
                                                "expression": {
                                                    "kind": "IdentifierName",
                                                    "fullStart": 911,
                                                    "fullEnd": 918,
                                                    "start": 911,
                                                    "end": 918,
                                                    "fullWidth": 7,
                                                    "width": 7,
                                                    "text": "__split",
                                                    "value": "__split",
                                                    "valueText": "__split"
                                                },
                                                "dotToken": {
                                                    "kind": "DotToken",
                                                    "fullStart": 918,
                                                    "fullEnd": 919,
                                                    "start": 918,
                                                    "end": 919,
                                                    "fullWidth": 1,
                                                    "width": 1,
                                                    "text": ".",
                                                    "value": ".",
                                                    "valueText": "."
                                                },
                                                "name": {
                                                    "kind": "IdentifierName",
                                                    "fullStart": 919,
                                                    "fullEnd": 931,
                                                    "start": 919,
                                                    "end": 930,
                                                    "fullWidth": 12,
                                                    "width": 11,
                                                    "text": "constructor",
                                                    "value": "constructor",
                                                    "valueText": "constructor",
                                                    "hasTrailingTrivia": true,
                                                    "trailingTrivia": [
                                                        {
                                                            "kind": "WhitespaceTrivia",
                                                            "text": " "
                                                        }
                                                    ]
                                                }
                                            }
                                        }
                                    ],
                                    "closeParenToken": {
                                        "kind": "CloseParenToken",
                                        "fullStart": 931,
                                        "fullEnd": 932,
                                        "start": 931,
                                        "end": 932,
                                        "fullWidth": 1,
                                        "width": 1,
                                        "text": ")",
                                        "value": ")",
                                        "valueText": ")"
                                    }
                                }
                            },
                            "semicolonToken": {
                                "kind": "SemicolonToken",
                                "fullStart": 932,
                                "fullEnd": 934,
                                "start": 932,
                                "end": 933,
                                "fullWidth": 2,
                                "width": 1,
                                "text": ";",
                                "value": ";",
                                "valueText": ";",
                                "hasTrailingTrivia": true,
                                "hasTrailingNewLine": true,
                                "trailingTrivia": [
                                    {
                                        "kind": "NewLineTrivia",
                                        "text": "\n"
                                    }
                                ]
                            }
                        }
                    ],
                    "closeBraceToken": {
                        "kind": "CloseBraceToken",
                        "fullStart": 934,
                        "fullEnd": 936,
                        "start": 934,
                        "end": 935,
                        "fullWidth": 2,
                        "width": 1,
                        "text": "}",
                        "value": "}",
                        "valueText": "}",
                        "hasTrailingTrivia": true,
                        "hasTrailingNewLine": true,
                        "trailingTrivia": [
                            {
                                "kind": "NewLineTrivia",
                                "text": "\n"
                            }
                        ]
                    }
                }
            },
            {
                "kind": "IfStatement",
                "fullStart": 936,
                "fullEnd": 1234,
                "start": 1108,
                "end": 1233,
                "fullWidth": 298,
                "width": 125,
                "ifKeyword": {
                    "kind": "IfKeyword",
                    "fullStart": 936,
                    "fullEnd": 1111,
                    "start": 1108,
                    "end": 1110,
                    "fullWidth": 175,
                    "width": 2,
                    "text": "if",
                    "value": "if",
                    "valueText": "if",
                    "hasLeadingTrivia": true,
                    "hasLeadingComment": true,
                    "hasLeadingNewLine": true,
                    "hasTrailingTrivia": true,
                    "leadingTrivia": [
                        {
                            "kind": "SingleLineCommentTrivia",
                            "text": "//"
                        },
                        {
                            "kind": "NewLineTrivia",
                            "text": "\n"
                        },
                        {
                            "kind": "SingleLineCommentTrivia",
                            "text": "//////////////////////////////////////////////////////////////////////////////"
                        },
                        {
                            "kind": "NewLineTrivia",
                            "text": "\n"
                        },
                        {
                            "kind": "NewLineTrivia",
                            "text": "\n"
                        },
                        {
                            "kind": "SingleLineCommentTrivia",
                            "text": "//////////////////////////////////////////////////////////////////////////////"
                        },
                        {
                            "kind": "NewLineTrivia",
                            "text": "\n"
                        },
                        {
                            "kind": "SingleLineCommentTrivia",
                            "text": "//CHECK#2"
                        },
                        {
                            "kind": "NewLineTrivia",
                            "text": "\n"
                        }
                    ],
                    "trailingTrivia": [
                        {
                            "kind": "WhitespaceTrivia",
                            "text": " "
                        }
                    ]
                },
                "openParenToken": {
                    "kind": "OpenParenToken",
                    "fullStart": 1111,
                    "fullEnd": 1112,
                    "start": 1111,
                    "end": 1112,
                    "fullWidth": 1,
                    "width": 1,
                    "text": "(",
                    "value": "(",
                    "valueText": "("
                },
                "condition": {
                    "kind": "NotEqualsExpression",
                    "fullStart": 1112,
                    "fullEnd": 1148,
                    "start": 1112,
                    "end": 1148,
                    "fullWidth": 36,
                    "width": 36,
                    "left": {
                        "kind": "MemberAccessExpression",
                        "fullStart": 1112,
                        "fullEnd": 1127,
                        "start": 1112,
                        "end": 1126,
                        "fullWidth": 15,
                        "width": 14,
                        "expression": {
                            "kind": "IdentifierName",
                            "fullStart": 1112,
                            "fullEnd": 1119,
                            "start": 1112,
                            "end": 1119,
                            "fullWidth": 7,
                            "width": 7,
                            "text": "__split",
                            "value": "__split",
                            "valueText": "__split"
                        },
                        "dotToken": {
                            "kind": "DotToken",
                            "fullStart": 1119,
                            "fullEnd": 1120,
                            "start": 1119,
                            "end": 1120,
                            "fullWidth": 1,
                            "width": 1,
                            "text": ".",
                            "value": ".",
                            "valueText": "."
                        },
                        "name": {
                            "kind": "IdentifierName",
                            "fullStart": 1120,
                            "fullEnd": 1127,
                            "start": 1120,
                            "end": 1126,
                            "fullWidth": 7,
                            "width": 6,
                            "text": "length",
                            "value": "length",
                            "valueText": "length",
                            "hasTrailingTrivia": true,
                            "trailingTrivia": [
                                {
                                    "kind": "WhitespaceTrivia",
                                    "text": " "
                                }
                            ]
                        }
                    },
                    "operatorToken": {
                        "kind": "ExclamationEqualsEqualsToken",
                        "fullStart": 1127,
                        "fullEnd": 1131,
                        "start": 1127,
                        "end": 1130,
                        "fullWidth": 4,
                        "width": 3,
                        "text": "!==",
                        "value": "!==",
                        "valueText": "!==",
                        "hasTrailingTrivia": true,
                        "trailingTrivia": [
                            {
                                "kind": "WhitespaceTrivia",
                                "text": " "
                            }
                        ]
                    },
                    "right": {
                        "kind": "MemberAccessExpression",
                        "fullStart": 1131,
                        "fullEnd": 1148,
                        "start": 1131,
                        "end": 1148,
                        "fullWidth": 17,
                        "width": 17,
                        "expression": {
                            "kind": "IdentifierName",
                            "fullStart": 1131,
                            "fullEnd": 1141,
                            "start": 1131,
                            "end": 1141,
                            "fullWidth": 10,
                            "width": 10,
                            "text": "__expected",
                            "value": "__expected",
                            "valueText": "__expected"
                        },
                        "dotToken": {
                            "kind": "DotToken",
                            "fullStart": 1141,
                            "fullEnd": 1142,
                            "start": 1141,
                            "end": 1142,
                            "fullWidth": 1,
                            "width": 1,
                            "text": ".",
                            "value": ".",
                            "valueText": "."
                        },
                        "name": {
                            "kind": "IdentifierName",
                            "fullStart": 1142,
                            "fullEnd": 1148,
                            "start": 1142,
                            "end": 1148,
                            "fullWidth": 6,
                            "width": 6,
                            "text": "length",
                            "value": "length",
                            "valueText": "length"
                        }
                    }
                },
                "closeParenToken": {
                    "kind": "CloseParenToken",
                    "fullStart": 1148,
                    "fullEnd": 1150,
                    "start": 1148,
                    "end": 1149,
                    "fullWidth": 2,
                    "width": 1,
                    "text": ")",
                    "value": ")",
                    "valueText": ")",
                    "hasTrailingTrivia": true,
                    "trailingTrivia": [
                        {
                            "kind": "WhitespaceTrivia",
                            "text": " "
                        }
                    ]
                },
                "statement": {
                    "kind": "Block",
                    "fullStart": 1150,
                    "fullEnd": 1234,
                    "start": 1150,
                    "end": 1233,
                    "fullWidth": 84,
                    "width": 83,
                    "openBraceToken": {
                        "kind": "OpenBraceToken",
                        "fullStart": 1150,
                        "fullEnd": 1152,
                        "start": 1150,
                        "end": 1151,
                        "fullWidth": 2,
                        "width": 1,
                        "text": "{",
                        "value": "{",
                        "valueText": "{",
                        "hasTrailingTrivia": true,
                        "hasTrailingNewLine": true,
                        "trailingTrivia": [
                            {
                                "kind": "NewLineTrivia",
                                "text": "\n"
                            }
                        ]
                    },
                    "statements": [
                        {
                            "kind": "ExpressionStatement",
                            "fullStart": 1152,
                            "fullEnd": 1232,
                            "start": 1154,
                            "end": 1231,
                            "fullWidth": 80,
                            "width": 77,
                            "expression": {
                                "kind": "InvocationExpression",
                                "fullStart": 1152,
                                "fullEnd": 1230,
                                "start": 1154,
                                "end": 1230,
                                "fullWidth": 78,
                                "width": 76,
                                "expression": {
                                    "kind": "IdentifierName",
                                    "fullStart": 1152,
                                    "fullEnd": 1160,
                                    "start": 1154,
                                    "end": 1160,
                                    "fullWidth": 8,
                                    "width": 6,
                                    "text": "$ERROR",
                                    "value": "$ERROR",
                                    "valueText": "$ERROR",
                                    "hasLeadingTrivia": true,
                                    "leadingTrivia": [
                                        {
                                            "kind": "WhitespaceTrivia",
                                            "text": "  "
                                        }
                                    ]
                                },
                                "argumentList": {
                                    "kind": "ArgumentList",
                                    "fullStart": 1160,
                                    "fullEnd": 1230,
                                    "start": 1160,
                                    "end": 1230,
                                    "fullWidth": 70,
                                    "width": 70,
                                    "openParenToken": {
                                        "kind": "OpenParenToken",
                                        "fullStart": 1160,
                                        "fullEnd": 1161,
                                        "start": 1160,
                                        "end": 1161,
                                        "fullWidth": 1,
                                        "width": 1,
                                        "text": "(",
                                        "value": "(",
                                        "valueText": "("
                                    },
                                    "arguments": [
                                        {
                                            "kind": "AddExpression",
                                            "fullStart": 1161,
                                            "fullEnd": 1229,
                                            "start": 1161,
                                            "end": 1228,
                                            "fullWidth": 68,
                                            "width": 67,
                                            "left": {
                                                "kind": "StringLiteral",
                                                "fullStart": 1161,
                                                "fullEnd": 1213,
                                                "start": 1161,
                                                "end": 1213,
                                                "fullWidth": 52,
                                                "width": 52,
                                                "text": "'#2: __split.length === __expected.length. Actual: '",
                                                "value": "#2: __split.length === __expected.length. Actual: ",
                                                "valueText": "#2: __split.length === __expected.length. Actual: "
                                            },
                                            "operatorToken": {
                                                "kind": "PlusToken",
                                                "fullStart": 1213,
                                                "fullEnd": 1214,
                                                "start": 1213,
                                                "end": 1214,
                                                "fullWidth": 1,
                                                "width": 1,
                                                "text": "+",
                                                "value": "+",
                                                "valueText": "+"
                                            },
                                            "right": {
                                                "kind": "MemberAccessExpression",
                                                "fullStart": 1214,
                                                "fullEnd": 1229,
                                                "start": 1214,
                                                "end": 1228,
                                                "fullWidth": 15,
                                                "width": 14,
                                                "expression": {
                                                    "kind": "IdentifierName",
                                                    "fullStart": 1214,
                                                    "fullEnd": 1221,
                                                    "start": 1214,
                                                    "end": 1221,
                                                    "fullWidth": 7,
                                                    "width": 7,
                                                    "text": "__split",
                                                    "value": "__split",
                                                    "valueText": "__split"
                                                },
                                                "dotToken": {
                                                    "kind": "DotToken",
                                                    "fullStart": 1221,
                                                    "fullEnd": 1222,
                                                    "start": 1221,
                                                    "end": 1222,
                                                    "fullWidth": 1,
                                                    "width": 1,
                                                    "text": ".",
                                                    "value": ".",
                                                    "valueText": "."
                                                },
                                                "name": {
                                                    "kind": "IdentifierName",
                                                    "fullStart": 1222,
                                                    "fullEnd": 1229,
                                                    "start": 1222,
                                                    "end": 1228,
                                                    "fullWidth": 7,
                                                    "width": 6,
                                                    "text": "length",
                                                    "value": "length",
                                                    "valueText": "length",
                                                    "hasTrailingTrivia": true,
                                                    "trailingTrivia": [
                                                        {
                                                            "kind": "WhitespaceTrivia",
                                                            "text": " "
                                                        }
                                                    ]
                                                }
                                            }
                                        }
                                    ],
                                    "closeParenToken": {
                                        "kind": "CloseParenToken",
                                        "fullStart": 1229,
                                        "fullEnd": 1230,
                                        "start": 1229,
                                        "end": 1230,
                                        "fullWidth": 1,
                                        "width": 1,
                                        "text": ")",
                                        "value": ")",
                                        "valueText": ")"
                                    }
                                }
                            },
                            "semicolonToken": {
                                "kind": "SemicolonToken",
                                "fullStart": 1230,
                                "fullEnd": 1232,
                                "start": 1230,
                                "end": 1231,
                                "fullWidth": 2,
                                "width": 1,
                                "text": ";",
                                "value": ";",
                                "valueText": ";",
                                "hasTrailingTrivia": true,
                                "hasTrailingNewLine": true,
                                "trailingTrivia": [
                                    {
                                        "kind": "NewLineTrivia",
                                        "text": "\n"
                                    }
                                ]
                            }
                        }
                    ],
                    "closeBraceToken": {
                        "kind": "CloseBraceToken",
                        "fullStart": 1232,
                        "fullEnd": 1234,
                        "start": 1232,
                        "end": 1233,
                        "fullWidth": 2,
                        "width": 1,
                        "text": "}",
                        "value": "}",
                        "valueText": "}",
                        "hasTrailingTrivia": true,
                        "hasTrailingNewLine": true,
                        "trailingTrivia": [
                            {
                                "kind": "NewLineTrivia",
                                "text": "\n"
                            }
                        ]
                    }
                }
            },
            {
                "kind": "ForStatement",
                "fullStart": 1234,
                "fullEnd": 1611,
                "start": 1406,
                "end": 1610,
                "fullWidth": 377,
                "width": 204,
                "forKeyword": {
                    "kind": "ForKeyword",
                    "fullStart": 1234,
                    "fullEnd": 1409,
                    "start": 1406,
                    "end": 1409,
                    "fullWidth": 175,
                    "width": 3,
                    "text": "for",
                    "value": "for",
                    "valueText": "for",
                    "hasLeadingTrivia": true,
                    "hasLeadingComment": true,
                    "hasLeadingNewLine": true,
                    "leadingTrivia": [
                        {
                            "kind": "SingleLineCommentTrivia",
                            "text": "//"
                        },
                        {
                            "kind": "NewLineTrivia",
                            "text": "\n"
                        },
                        {
                            "kind": "SingleLineCommentTrivia",
                            "text": "//////////////////////////////////////////////////////////////////////////////"
                        },
                        {
                            "kind": "NewLineTrivia",
                            "text": "\n"
                        },
                        {
                            "kind": "NewLineTrivia",
                            "text": "\n"
                        },
                        {
                            "kind": "SingleLineCommentTrivia",
                            "text": "//////////////////////////////////////////////////////////////////////////////"
                        },
                        {
                            "kind": "NewLineTrivia",
                            "text": "\n"
                        },
                        {
                            "kind": "SingleLineCommentTrivia",
                            "text": "//CHECK#3"
                        },
                        {
                            "kind": "NewLineTrivia",
                            "text": "\n"
                        }
                    ]
                },
                "openParenToken": {
                    "kind": "OpenParenToken",
                    "fullStart": 1409,
                    "fullEnd": 1410,
                    "start": 1409,
                    "end": 1410,
                    "fullWidth": 1,
                    "width": 1,
                    "text": "(",
                    "value": "(",
                    "valueText": "("
                },
                "variableDeclaration": {
                    "kind": "VariableDeclaration",
                    "fullStart": 1410,
                    "fullEnd": 1421,
                    "start": 1410,
                    "end": 1421,
                    "fullWidth": 11,
                    "width": 11,
                    "varKeyword": {
                        "kind": "VarKeyword",
                        "fullStart": 1410,
                        "fullEnd": 1414,
                        "start": 1410,
                        "end": 1413,
                        "fullWidth": 4,
                        "width": 3,
                        "text": "var",
                        "value": "var",
                        "valueText": "var",
                        "hasTrailingTrivia": true,
                        "trailingTrivia": [
                            {
                                "kind": "WhitespaceTrivia",
                                "text": " "
                            }
                        ]
                    },
                    "variableDeclarators": [
                        {
                            "kind": "VariableDeclarator",
                            "fullStart": 1414,
                            "fullEnd": 1421,
                            "start": 1414,
                            "end": 1421,
                            "fullWidth": 7,
<<<<<<< HEAD
                            "width": 7,
                            "identifier": {
=======
                            "propertyName": {
>>>>>>> 85e84683
                                "kind": "IdentifierName",
                                "fullStart": 1414,
                                "fullEnd": 1419,
                                "start": 1414,
                                "end": 1419,
                                "fullWidth": 5,
                                "width": 5,
                                "text": "index",
                                "value": "index",
                                "valueText": "index"
                            },
                            "equalsValueClause": {
                                "kind": "EqualsValueClause",
                                "fullStart": 1419,
                                "fullEnd": 1421,
                                "start": 1419,
                                "end": 1421,
                                "fullWidth": 2,
                                "width": 2,
                                "equalsToken": {
                                    "kind": "EqualsToken",
                                    "fullStart": 1419,
                                    "fullEnd": 1420,
                                    "start": 1419,
                                    "end": 1420,
                                    "fullWidth": 1,
                                    "width": 1,
                                    "text": "=",
                                    "value": "=",
                                    "valueText": "="
                                },
                                "value": {
                                    "kind": "NumericLiteral",
                                    "fullStart": 1420,
                                    "fullEnd": 1421,
                                    "start": 1420,
                                    "end": 1421,
                                    "fullWidth": 1,
                                    "width": 1,
                                    "text": "0",
                                    "value": 0,
                                    "valueText": "0"
                                }
                            }
                        }
                    ]
                },
                "firstSemicolonToken": {
                    "kind": "SemicolonToken",
                    "fullStart": 1421,
                    "fullEnd": 1423,
                    "start": 1421,
                    "end": 1422,
                    "fullWidth": 2,
                    "width": 1,
                    "text": ";",
                    "value": ";",
                    "valueText": ";",
                    "hasTrailingTrivia": true,
                    "trailingTrivia": [
                        {
                            "kind": "WhitespaceTrivia",
                            "text": " "
                        }
                    ]
                },
                "condition": {
                    "kind": "LessThanExpression",
                    "fullStart": 1423,
                    "fullEnd": 1446,
                    "start": 1423,
                    "end": 1446,
                    "fullWidth": 23,
                    "width": 23,
                    "left": {
                        "kind": "IdentifierName",
                        "fullStart": 1423,
                        "fullEnd": 1428,
                        "start": 1423,
                        "end": 1428,
                        "fullWidth": 5,
                        "width": 5,
                        "text": "index",
                        "value": "index",
                        "valueText": "index"
                    },
                    "operatorToken": {
                        "kind": "LessThanToken",
                        "fullStart": 1428,
                        "fullEnd": 1429,
                        "start": 1428,
                        "end": 1429,
                        "fullWidth": 1,
                        "width": 1,
                        "text": "<",
                        "value": "<",
                        "valueText": "<"
                    },
                    "right": {
                        "kind": "MemberAccessExpression",
                        "fullStart": 1429,
                        "fullEnd": 1446,
                        "start": 1429,
                        "end": 1446,
                        "fullWidth": 17,
                        "width": 17,
                        "expression": {
                            "kind": "IdentifierName",
                            "fullStart": 1429,
                            "fullEnd": 1439,
                            "start": 1429,
                            "end": 1439,
                            "fullWidth": 10,
                            "width": 10,
                            "text": "__expected",
                            "value": "__expected",
                            "valueText": "__expected"
                        },
                        "dotToken": {
                            "kind": "DotToken",
                            "fullStart": 1439,
                            "fullEnd": 1440,
                            "start": 1439,
                            "end": 1440,
                            "fullWidth": 1,
                            "width": 1,
                            "text": ".",
                            "value": ".",
                            "valueText": "."
                        },
                        "name": {
                            "kind": "IdentifierName",
                            "fullStart": 1440,
                            "fullEnd": 1446,
                            "start": 1440,
                            "end": 1446,
                            "fullWidth": 6,
                            "width": 6,
                            "text": "length",
                            "value": "length",
                            "valueText": "length"
                        }
                    }
                },
                "secondSemicolonToken": {
                    "kind": "SemicolonToken",
                    "fullStart": 1446,
                    "fullEnd": 1448,
                    "start": 1446,
                    "end": 1447,
                    "fullWidth": 2,
                    "width": 1,
                    "text": ";",
                    "value": ";",
                    "valueText": ";",
                    "hasTrailingTrivia": true,
                    "trailingTrivia": [
                        {
                            "kind": "WhitespaceTrivia",
                            "text": " "
                        }
                    ]
                },
                "incrementor": {
                    "kind": "PostIncrementExpression",
                    "fullStart": 1448,
                    "fullEnd": 1455,
                    "start": 1448,
                    "end": 1455,
                    "fullWidth": 7,
                    "width": 7,
                    "operand": {
                        "kind": "IdentifierName",
                        "fullStart": 1448,
                        "fullEnd": 1453,
                        "start": 1448,
                        "end": 1453,
                        "fullWidth": 5,
                        "width": 5,
                        "text": "index",
                        "value": "index",
                        "valueText": "index"
                    },
                    "operatorToken": {
                        "kind": "PlusPlusToken",
                        "fullStart": 1453,
                        "fullEnd": 1455,
                        "start": 1453,
                        "end": 1455,
                        "fullWidth": 2,
                        "width": 2,
                        "text": "++",
                        "value": "++",
                        "valueText": "++"
                    }
                },
                "closeParenToken": {
                    "kind": "CloseParenToken",
                    "fullStart": 1455,
                    "fullEnd": 1457,
                    "start": 1455,
                    "end": 1456,
                    "fullWidth": 2,
                    "width": 1,
                    "text": ")",
                    "value": ")",
                    "valueText": ")",
                    "hasTrailingTrivia": true,
                    "trailingTrivia": [
                        {
                            "kind": "WhitespaceTrivia",
                            "text": " "
                        }
                    ]
                },
                "statement": {
                    "kind": "Block",
                    "fullStart": 1457,
                    "fullEnd": 1611,
                    "start": 1457,
                    "end": 1610,
                    "fullWidth": 154,
                    "width": 153,
                    "openBraceToken": {
                        "kind": "OpenBraceToken",
                        "fullStart": 1457,
                        "fullEnd": 1459,
                        "start": 1457,
                        "end": 1458,
                        "fullWidth": 2,
                        "width": 1,
                        "text": "{",
                        "value": "{",
                        "valueText": "{",
                        "hasTrailingTrivia": true,
                        "hasTrailingNewLine": true,
                        "trailingTrivia": [
                            {
                                "kind": "NewLineTrivia",
                                "text": "\n"
                            }
                        ]
                    },
                    "statements": [
                        {
                            "kind": "IfStatement",
                            "fullStart": 1459,
                            "fullEnd": 1609,
                            "start": 1461,
                            "end": 1608,
                            "fullWidth": 150,
                            "width": 147,
                            "ifKeyword": {
                                "kind": "IfKeyword",
                                "fullStart": 1459,
                                "fullEnd": 1464,
                                "start": 1461,
                                "end": 1463,
                                "fullWidth": 5,
                                "width": 2,
                                "text": "if",
                                "value": "if",
                                "valueText": "if",
                                "hasLeadingTrivia": true,
                                "hasTrailingTrivia": true,
                                "leadingTrivia": [
                                    {
                                        "kind": "WhitespaceTrivia",
                                        "text": "  "
                                    }
                                ],
                                "trailingTrivia": [
                                    {
                                        "kind": "WhitespaceTrivia",
                                        "text": " "
                                    }
                                ]
                            },
                            "openParenToken": {
                                "kind": "OpenParenToken",
                                "fullStart": 1464,
                                "fullEnd": 1465,
                                "start": 1464,
                                "end": 1465,
                                "fullWidth": 1,
                                "width": 1,
                                "text": "(",
                                "value": "(",
                                "valueText": "("
                            },
                            "condition": {
                                "kind": "NotEqualsExpression",
                                "fullStart": 1465,
                                "fullEnd": 1501,
                                "start": 1465,
                                "end": 1501,
                                "fullWidth": 36,
                                "width": 36,
                                "left": {
                                    "kind": "ElementAccessExpression",
                                    "fullStart": 1465,
                                    "fullEnd": 1480,
                                    "start": 1465,
                                    "end": 1479,
                                    "fullWidth": 15,
                                    "width": 14,
                                    "expression": {
                                        "kind": "IdentifierName",
                                        "fullStart": 1465,
                                        "fullEnd": 1472,
                                        "start": 1465,
                                        "end": 1472,
                                        "fullWidth": 7,
                                        "width": 7,
                                        "text": "__split",
                                        "value": "__split",
                                        "valueText": "__split"
                                    },
                                    "openBracketToken": {
                                        "kind": "OpenBracketToken",
                                        "fullStart": 1472,
                                        "fullEnd": 1473,
                                        "start": 1472,
                                        "end": 1473,
                                        "fullWidth": 1,
                                        "width": 1,
                                        "text": "[",
                                        "value": "[",
                                        "valueText": "["
                                    },
                                    "argumentExpression": {
                                        "kind": "IdentifierName",
                                        "fullStart": 1473,
                                        "fullEnd": 1478,
                                        "start": 1473,
                                        "end": 1478,
                                        "fullWidth": 5,
                                        "width": 5,
                                        "text": "index",
                                        "value": "index",
                                        "valueText": "index"
                                    },
                                    "closeBracketToken": {
                                        "kind": "CloseBracketToken",
                                        "fullStart": 1478,
                                        "fullEnd": 1480,
                                        "start": 1478,
                                        "end": 1479,
                                        "fullWidth": 2,
                                        "width": 1,
                                        "text": "]",
                                        "value": "]",
                                        "valueText": "]",
                                        "hasTrailingTrivia": true,
                                        "trailingTrivia": [
                                            {
                                                "kind": "WhitespaceTrivia",
                                                "text": " "
                                            }
                                        ]
                                    }
                                },
                                "operatorToken": {
                                    "kind": "ExclamationEqualsEqualsToken",
                                    "fullStart": 1480,
                                    "fullEnd": 1484,
                                    "start": 1480,
                                    "end": 1483,
                                    "fullWidth": 4,
                                    "width": 3,
                                    "text": "!==",
                                    "value": "!==",
                                    "valueText": "!==",
                                    "hasTrailingTrivia": true,
                                    "trailingTrivia": [
                                        {
                                            "kind": "WhitespaceTrivia",
                                            "text": " "
                                        }
                                    ]
                                },
                                "right": {
                                    "kind": "ElementAccessExpression",
                                    "fullStart": 1484,
                                    "fullEnd": 1501,
                                    "start": 1484,
                                    "end": 1501,
                                    "fullWidth": 17,
                                    "width": 17,
                                    "expression": {
                                        "kind": "IdentifierName",
                                        "fullStart": 1484,
                                        "fullEnd": 1494,
                                        "start": 1484,
                                        "end": 1494,
                                        "fullWidth": 10,
                                        "width": 10,
                                        "text": "__expected",
                                        "value": "__expected",
                                        "valueText": "__expected"
                                    },
                                    "openBracketToken": {
                                        "kind": "OpenBracketToken",
                                        "fullStart": 1494,
                                        "fullEnd": 1495,
                                        "start": 1494,
                                        "end": 1495,
                                        "fullWidth": 1,
                                        "width": 1,
                                        "text": "[",
                                        "value": "[",
                                        "valueText": "["
                                    },
                                    "argumentExpression": {
                                        "kind": "IdentifierName",
                                        "fullStart": 1495,
                                        "fullEnd": 1500,
                                        "start": 1495,
                                        "end": 1500,
                                        "fullWidth": 5,
                                        "width": 5,
                                        "text": "index",
                                        "value": "index",
                                        "valueText": "index"
                                    },
                                    "closeBracketToken": {
                                        "kind": "CloseBracketToken",
                                        "fullStart": 1500,
                                        "fullEnd": 1501,
                                        "start": 1500,
                                        "end": 1501,
                                        "fullWidth": 1,
                                        "width": 1,
                                        "text": "]",
                                        "value": "]",
                                        "valueText": "]"
                                    }
                                }
                            },
                            "closeParenToken": {
                                "kind": "CloseParenToken",
                                "fullStart": 1501,
                                "fullEnd": 1503,
                                "start": 1501,
                                "end": 1502,
                                "fullWidth": 2,
                                "width": 1,
                                "text": ")",
                                "value": ")",
                                "valueText": ")",
                                "hasTrailingTrivia": true,
                                "trailingTrivia": [
                                    {
                                        "kind": "WhitespaceTrivia",
                                        "text": " "
                                    }
                                ]
                            },
                            "statement": {
                                "kind": "Block",
                                "fullStart": 1503,
                                "fullEnd": 1609,
                                "start": 1503,
                                "end": 1608,
                                "fullWidth": 106,
                                "width": 105,
                                "openBraceToken": {
                                    "kind": "OpenBraceToken",
                                    "fullStart": 1503,
                                    "fullEnd": 1505,
                                    "start": 1503,
                                    "end": 1504,
                                    "fullWidth": 2,
                                    "width": 1,
                                    "text": "{",
                                    "value": "{",
                                    "valueText": "{",
                                    "hasTrailingTrivia": true,
                                    "hasTrailingNewLine": true,
                                    "trailingTrivia": [
                                        {
                                            "kind": "NewLineTrivia",
                                            "text": "\n"
                                        }
                                    ]
                                },
                                "statements": [
                                    {
                                        "kind": "ExpressionStatement",
                                        "fullStart": 1505,
                                        "fullEnd": 1605,
                                        "start": 1509,
                                        "end": 1604,
                                        "fullWidth": 100,
                                        "width": 95,
                                        "expression": {
                                            "kind": "InvocationExpression",
                                            "fullStart": 1505,
                                            "fullEnd": 1603,
                                            "start": 1509,
                                            "end": 1603,
                                            "fullWidth": 98,
                                            "width": 94,
                                            "expression": {
                                                "kind": "IdentifierName",
                                                "fullStart": 1505,
                                                "fullEnd": 1515,
                                                "start": 1509,
                                                "end": 1515,
                                                "fullWidth": 10,
                                                "width": 6,
                                                "text": "$ERROR",
                                                "value": "$ERROR",
                                                "valueText": "$ERROR",
                                                "hasLeadingTrivia": true,
                                                "leadingTrivia": [
                                                    {
                                                        "kind": "WhitespaceTrivia",
                                                        "text": "    "
                                                    }
                                                ]
                                            },
                                            "argumentList": {
                                                "kind": "ArgumentList",
                                                "fullStart": 1515,
                                                "fullEnd": 1603,
                                                "start": 1515,
                                                "end": 1603,
                                                "fullWidth": 88,
                                                "width": 88,
                                                "openParenToken": {
                                                    "kind": "OpenParenToken",
                                                    "fullStart": 1515,
                                                    "fullEnd": 1516,
                                                    "start": 1515,
                                                    "end": 1516,
                                                    "fullWidth": 1,
                                                    "width": 1,
                                                    "text": "(",
                                                    "value": "(",
                                                    "valueText": "("
                                                },
                                                "arguments": [
                                                    {
                                                        "kind": "AddExpression",
                                                        "fullStart": 1516,
                                                        "fullEnd": 1602,
                                                        "start": 1516,
                                                        "end": 1601,
                                                        "fullWidth": 86,
                                                        "width": 85,
                                                        "left": {
                                                            "kind": "AddExpression",
                                                            "fullStart": 1516,
                                                            "fullEnd": 1586,
                                                            "start": 1516,
                                                            "end": 1586,
                                                            "fullWidth": 70,
                                                            "width": 70,
                                                            "left": {
                                                                "kind": "AddExpression",
                                                                "fullStart": 1516,
                                                                "fullEnd": 1573,
                                                                "start": 1516,
                                                                "end": 1573,
                                                                "fullWidth": 57,
                                                                "width": 57,
                                                                "left": {
                                                                    "kind": "AddExpression",
                                                                    "fullStart": 1516,
                                                                    "fullEnd": 1555,
                                                                    "start": 1516,
                                                                    "end": 1555,
                                                                    "fullWidth": 39,
                                                                    "width": 39,
                                                                    "left": {
                                                                        "kind": "AddExpression",
                                                                        "fullStart": 1516,
                                                                        "fullEnd": 1546,
                                                                        "start": 1516,
                                                                        "end": 1546,
                                                                        "fullWidth": 30,
                                                                        "width": 30,
                                                                        "left": {
                                                                            "kind": "AddExpression",
                                                                            "fullStart": 1516,
                                                                            "fullEnd": 1540,
                                                                            "start": 1516,
                                                                            "end": 1540,
                                                                            "fullWidth": 24,
                                                                            "width": 24,
                                                                            "left": {
                                                                                "kind": "AddExpression",
                                                                                "fullStart": 1516,
                                                                                "fullEnd": 1527,
                                                                                "start": 1516,
                                                                                "end": 1527,
                                                                                "fullWidth": 11,
                                                                                "width": 11,
                                                                                "left": {
                                                                                    "kind": "StringLiteral",
                                                                                    "fullStart": 1516,
                                                                                    "fullEnd": 1521,
                                                                                    "start": 1516,
                                                                                    "end": 1521,
                                                                                    "fullWidth": 5,
                                                                                    "width": 5,
                                                                                    "text": "'#3.'",
                                                                                    "value": "#3.",
                                                                                    "valueText": "#3."
                                                                                },
                                                                                "operatorToken": {
                                                                                    "kind": "PlusToken",
                                                                                    "fullStart": 1521,
                                                                                    "fullEnd": 1522,
                                                                                    "start": 1521,
                                                                                    "end": 1522,
                                                                                    "fullWidth": 1,
                                                                                    "width": 1,
                                                                                    "text": "+",
                                                                                    "value": "+",
                                                                                    "valueText": "+"
                                                                                },
                                                                                "right": {
                                                                                    "kind": "IdentifierName",
                                                                                    "fullStart": 1522,
                                                                                    "fullEnd": 1527,
                                                                                    "start": 1522,
                                                                                    "end": 1527,
                                                                                    "fullWidth": 5,
                                                                                    "width": 5,
                                                                                    "text": "index",
                                                                                    "value": "index",
                                                                                    "valueText": "index"
                                                                                }
                                                                            },
                                                                            "operatorToken": {
                                                                                "kind": "PlusToken",
                                                                                "fullStart": 1527,
                                                                                "fullEnd": 1528,
                                                                                "start": 1527,
                                                                                "end": 1528,
                                                                                "fullWidth": 1,
                                                                                "width": 1,
                                                                                "text": "+",
                                                                                "value": "+",
                                                                                "valueText": "+"
                                                                            },
                                                                            "right": {
                                                                                "kind": "StringLiteral",
                                                                                "fullStart": 1528,
                                                                                "fullEnd": 1540,
                                                                                "start": 1528,
                                                                                "end": 1540,
                                                                                "fullWidth": 12,
                                                                                "width": 12,
                                                                                "text": "': __split['",
                                                                                "value": ": __split[",
                                                                                "valueText": ": __split["
                                                                            }
                                                                        },
                                                                        "operatorToken": {
                                                                            "kind": "PlusToken",
                                                                            "fullStart": 1540,
                                                                            "fullEnd": 1541,
                                                                            "start": 1540,
                                                                            "end": 1541,
                                                                            "fullWidth": 1,
                                                                            "width": 1,
                                                                            "text": "+",
                                                                            "value": "+",
                                                                            "valueText": "+"
                                                                        },
                                                                        "right": {
                                                                            "kind": "IdentifierName",
                                                                            "fullStart": 1541,
                                                                            "fullEnd": 1546,
                                                                            "start": 1541,
                                                                            "end": 1546,
                                                                            "fullWidth": 5,
                                                                            "width": 5,
                                                                            "text": "index",
                                                                            "value": "index",
                                                                            "valueText": "index"
                                                                        }
                                                                    },
                                                                    "operatorToken": {
                                                                        "kind": "PlusToken",
                                                                        "fullStart": 1546,
                                                                        "fullEnd": 1547,
                                                                        "start": 1546,
                                                                        "end": 1547,
                                                                        "fullWidth": 1,
                                                                        "width": 1,
                                                                        "text": "+",
                                                                        "value": "+",
                                                                        "valueText": "+"
                                                                    },
                                                                    "right": {
                                                                        "kind": "StringLiteral",
                                                                        "fullStart": 1547,
                                                                        "fullEnd": 1555,
                                                                        "start": 1547,
                                                                        "end": 1555,
                                                                        "fullWidth": 8,
                                                                        "width": 8,
                                                                        "text": "'] === '",
                                                                        "value": "] === ",
                                                                        "valueText": "] === "
                                                                    }
                                                                },
                                                                "operatorToken": {
                                                                    "kind": "PlusToken",
                                                                    "fullStart": 1555,
                                                                    "fullEnd": 1556,
                                                                    "start": 1555,
                                                                    "end": 1556,
                                                                    "fullWidth": 1,
                                                                    "width": 1,
                                                                    "text": "+",
                                                                    "value": "+",
                                                                    "valueText": "+"
                                                                },
                                                                "right": {
                                                                    "kind": "ElementAccessExpression",
                                                                    "fullStart": 1556,
                                                                    "fullEnd": 1573,
                                                                    "start": 1556,
                                                                    "end": 1573,
                                                                    "fullWidth": 17,
                                                                    "width": 17,
                                                                    "expression": {
                                                                        "kind": "IdentifierName",
                                                                        "fullStart": 1556,
                                                                        "fullEnd": 1566,
                                                                        "start": 1556,
                                                                        "end": 1566,
                                                                        "fullWidth": 10,
                                                                        "width": 10,
                                                                        "text": "__expected",
                                                                        "value": "__expected",
                                                                        "valueText": "__expected"
                                                                    },
                                                                    "openBracketToken": {
                                                                        "kind": "OpenBracketToken",
                                                                        "fullStart": 1566,
                                                                        "fullEnd": 1567,
                                                                        "start": 1566,
                                                                        "end": 1567,
                                                                        "fullWidth": 1,
                                                                        "width": 1,
                                                                        "text": "[",
                                                                        "value": "[",
                                                                        "valueText": "["
                                                                    },
                                                                    "argumentExpression": {
                                                                        "kind": "IdentifierName",
                                                                        "fullStart": 1567,
                                                                        "fullEnd": 1572,
                                                                        "start": 1567,
                                                                        "end": 1572,
                                                                        "fullWidth": 5,
                                                                        "width": 5,
                                                                        "text": "index",
                                                                        "value": "index",
                                                                        "valueText": "index"
                                                                    },
                                                                    "closeBracketToken": {
                                                                        "kind": "CloseBracketToken",
                                                                        "fullStart": 1572,
                                                                        "fullEnd": 1573,
                                                                        "start": 1572,
                                                                        "end": 1573,
                                                                        "fullWidth": 1,
                                                                        "width": 1,
                                                                        "text": "]",
                                                                        "value": "]",
                                                                        "valueText": "]"
                                                                    }
                                                                }
                                                            },
                                                            "operatorToken": {
                                                                "kind": "PlusToken",
                                                                "fullStart": 1573,
                                                                "fullEnd": 1574,
                                                                "start": 1573,
                                                                "end": 1574,
                                                                "fullWidth": 1,
                                                                "width": 1,
                                                                "text": "+",
                                                                "value": "+",
                                                                "valueText": "+"
                                                            },
                                                            "right": {
                                                                "kind": "StringLiteral",
                                                                "fullStart": 1574,
                                                                "fullEnd": 1586,
                                                                "start": 1574,
                                                                "end": 1586,
                                                                "fullWidth": 12,
                                                                "width": 12,
                                                                "text": "'. Actual: '",
                                                                "value": ". Actual: ",
                                                                "valueText": ". Actual: "
                                                            }
                                                        },
                                                        "operatorToken": {
                                                            "kind": "PlusToken",
                                                            "fullStart": 1586,
                                                            "fullEnd": 1587,
                                                            "start": 1586,
                                                            "end": 1587,
                                                            "fullWidth": 1,
                                                            "width": 1,
                                                            "text": "+",
                                                            "value": "+",
                                                            "valueText": "+"
                                                        },
                                                        "right": {
                                                            "kind": "ElementAccessExpression",
                                                            "fullStart": 1587,
                                                            "fullEnd": 1602,
                                                            "start": 1587,
                                                            "end": 1601,
                                                            "fullWidth": 15,
                                                            "width": 14,
                                                            "expression": {
                                                                "kind": "IdentifierName",
                                                                "fullStart": 1587,
                                                                "fullEnd": 1594,
                                                                "start": 1587,
                                                                "end": 1594,
                                                                "fullWidth": 7,
                                                                "width": 7,
                                                                "text": "__split",
                                                                "value": "__split",
                                                                "valueText": "__split"
                                                            },
                                                            "openBracketToken": {
                                                                "kind": "OpenBracketToken",
                                                                "fullStart": 1594,
                                                                "fullEnd": 1595,
                                                                "start": 1594,
                                                                "end": 1595,
                                                                "fullWidth": 1,
                                                                "width": 1,
                                                                "text": "[",
                                                                "value": "[",
                                                                "valueText": "["
                                                            },
                                                            "argumentExpression": {
                                                                "kind": "IdentifierName",
                                                                "fullStart": 1595,
                                                                "fullEnd": 1600,
                                                                "start": 1595,
                                                                "end": 1600,
                                                                "fullWidth": 5,
                                                                "width": 5,
                                                                "text": "index",
                                                                "value": "index",
                                                                "valueText": "index"
                                                            },
                                                            "closeBracketToken": {
                                                                "kind": "CloseBracketToken",
                                                                "fullStart": 1600,
                                                                "fullEnd": 1602,
                                                                "start": 1600,
                                                                "end": 1601,
                                                                "fullWidth": 2,
                                                                "width": 1,
                                                                "text": "]",
                                                                "value": "]",
                                                                "valueText": "]",
                                                                "hasTrailingTrivia": true,
                                                                "trailingTrivia": [
                                                                    {
                                                                        "kind": "WhitespaceTrivia",
                                                                        "text": " "
                                                                    }
                                                                ]
                                                            }
                                                        }
                                                    }
                                                ],
                                                "closeParenToken": {
                                                    "kind": "CloseParenToken",
                                                    "fullStart": 1602,
                                                    "fullEnd": 1603,
                                                    "start": 1602,
                                                    "end": 1603,
                                                    "fullWidth": 1,
                                                    "width": 1,
                                                    "text": ")",
                                                    "value": ")",
                                                    "valueText": ")"
                                                }
                                            }
                                        },
                                        "semicolonToken": {
                                            "kind": "SemicolonToken",
                                            "fullStart": 1603,
                                            "fullEnd": 1605,
                                            "start": 1603,
                                            "end": 1604,
                                            "fullWidth": 2,
                                            "width": 1,
                                            "text": ";",
                                            "value": ";",
                                            "valueText": ";",
                                            "hasTrailingTrivia": true,
                                            "hasTrailingNewLine": true,
                                            "trailingTrivia": [
                                                {
                                                    "kind": "NewLineTrivia",
                                                    "text": "\n"
                                                }
                                            ]
                                        }
                                    }
                                ],
                                "closeBraceToken": {
                                    "kind": "CloseBraceToken",
                                    "fullStart": 1605,
                                    "fullEnd": 1609,
                                    "start": 1607,
                                    "end": 1608,
                                    "fullWidth": 4,
                                    "width": 1,
                                    "text": "}",
                                    "value": "}",
                                    "valueText": "}",
                                    "hasLeadingTrivia": true,
                                    "hasTrailingTrivia": true,
                                    "hasTrailingNewLine": true,
                                    "leadingTrivia": [
                                        {
                                            "kind": "WhitespaceTrivia",
                                            "text": "  "
                                        }
                                    ],
                                    "trailingTrivia": [
                                        {
                                            "kind": "NewLineTrivia",
                                            "text": "\n"
                                        }
                                    ]
                                }
                            }
                        }
                    ],
                    "closeBraceToken": {
                        "kind": "CloseBraceToken",
                        "fullStart": 1609,
                        "fullEnd": 1611,
                        "start": 1609,
                        "end": 1610,
                        "fullWidth": 2,
                        "width": 1,
                        "text": "}",
                        "value": "}",
                        "valueText": "}",
                        "hasTrailingTrivia": true,
                        "hasTrailingNewLine": true,
                        "trailingTrivia": [
                            {
                                "kind": "NewLineTrivia",
                                "text": "\n"
                            }
                        ]
                    }
                }
            }
        ],
        "endOfFileToken": {
            "kind": "EndOfFileToken",
            "fullStart": 1611,
            "fullEnd": 1694,
            "start": 1694,
            "end": 1694,
            "fullWidth": 83,
            "width": 0,
            "text": "",
            "hasLeadingTrivia": true,
            "hasLeadingComment": true,
            "hasLeadingNewLine": true,
            "leadingTrivia": [
                {
                    "kind": "SingleLineCommentTrivia",
                    "text": "//"
                },
                {
                    "kind": "NewLineTrivia",
                    "text": "\n"
                },
                {
                    "kind": "SingleLineCommentTrivia",
                    "text": "//////////////////////////////////////////////////////////////////////////////"
                },
                {
                    "kind": "NewLineTrivia",
                    "text": "\n"
                },
                {
                    "kind": "NewLineTrivia",
                    "text": "\n"
                }
            ]
        }
    },
    "lineMap": {
        "lineStarts": [
            0,
            61,
            132,
            133,
            137,
            285,
            343,
            448,
            451,
            508,
            586,
            590,
            591,
            632,
            633,
            650,
            651,
            687,
            688,
            729,
            730,
            809,
            819,
            856,
            934,
            936,
            939,
            1018,
            1019,
            1098,
            1108,
            1152,
            1232,
            1234,
            1237,
            1316,
            1317,
            1396,
            1406,
            1459,
            1505,
            1605,
            1609,
            1611,
            1614,
            1693,
            1694
        ],
        "length": 1694
    }
}<|MERGE_RESOLUTION|>--- conflicted
+++ resolved
@@ -95,12 +95,8 @@
                             "start": 595,
                             "end": 630,
                             "fullWidth": 35,
-<<<<<<< HEAD
                             "width": 35,
-                            "identifier": {
-=======
                             "propertyName": {
->>>>>>> 85e84683
                                 "kind": "IdentifierName",
                                 "fullStart": 595,
                                 "fullEnd": 604,
@@ -450,12 +446,8 @@
                             "start": 655,
                             "end": 685,
                             "fullWidth": 30,
-<<<<<<< HEAD
                             "width": 30,
-                            "identifier": {
-=======
                             "propertyName": {
->>>>>>> 85e84683
                                 "kind": "IdentifierName",
                                 "fullStart": 655,
                                 "fullEnd": 663,
@@ -679,12 +671,8 @@
                             "start": 692,
                             "end": 727,
                             "fullWidth": 35,
-<<<<<<< HEAD
                             "width": 35,
-                            "identifier": {
-=======
                             "propertyName": {
->>>>>>> 85e84683
                                 "kind": "IdentifierName",
                                 "fullStart": 692,
                                 "fullEnd": 703,
@@ -1872,12 +1860,8 @@
                             "start": 1414,
                             "end": 1421,
                             "fullWidth": 7,
-<<<<<<< HEAD
                             "width": 7,
-                            "identifier": {
-=======
                             "propertyName": {
->>>>>>> 85e84683
                                 "kind": "IdentifierName",
                                 "fullStart": 1414,
                                 "fullEnd": 1419,
