{
    "isDeclaration": false,
    "languageVersion": "EcmaScript5",
    "parseOptions": {
        "allowAutomaticSemicolonInsertion": true
    },
    "sourceUnit": {
        "kind": "SourceUnit",
        "fullStart": 0,
        "fullEnd": 1758,
        "start": 592,
        "end": 1758,
        "fullWidth": 1758,
        "width": 1166,
        "isIncrementallyUnusable": true,
        "moduleElements": [
            {
                "kind": "VariableStatement",
                "fullStart": 0,
                "fullEnd": 628,
                "start": 592,
                "end": 627,
                "fullWidth": 628,
                "width": 35,
                "modifiers": [],
                "variableDeclaration": {
                    "kind": "VariableDeclaration",
                    "fullStart": 0,
                    "fullEnd": 626,
                    "start": 592,
                    "end": 626,
                    "fullWidth": 626,
                    "width": 34,
                    "varKeyword": {
                        "kind": "VarKeyword",
                        "fullStart": 0,
                        "fullEnd": 596,
                        "start": 592,
                        "end": 595,
                        "fullWidth": 596,
                        "width": 3,
                        "text": "var",
                        "value": "var",
                        "valueText": "var",
                        "hasLeadingTrivia": true,
                        "hasLeadingComment": true,
                        "hasLeadingNewLine": true,
                        "hasTrailingTrivia": true,
                        "leadingTrivia": [
                            {
                                "kind": "SingleLineCommentTrivia",
                                "text": "// Copyright 2009 the Sputnik authors.  All rights reserved."
                            },
                            {
                                "kind": "NewLineTrivia",
                                "text": "\n"
                            },
                            {
                                "kind": "SingleLineCommentTrivia",
                                "text": "// This code is governed by the BSD license found in the LICENSE file."
                            },
                            {
                                "kind": "NewLineTrivia",
                                "text": "\n"
                            },
                            {
                                "kind": "NewLineTrivia",
                                "text": "\n"
                            },
                            {
                                "kind": "MultiLineCommentTrivia",
                                "text": "/**\n * String.prototype.split (separator, limit) returns an Array object into which substrings of the result of converting this object to a string have\n * been stored. If separator is a regular expression then\n * inside of SplitMatch helper the [[Match]] method of R is called giving it the arguments corresponding\n *\n * @path ch15/15.5/15.5.4/15.5.4.14/S15.5.4.14_A4_T3.js\n * @description Arguments are regexp /l/ and 1, and instance is String(\"hello\")\n */"
                            },
                            {
                                "kind": "NewLineTrivia",
                                "text": "\n"
                            },
                            {
                                "kind": "NewLineTrivia",
                                "text": "\n"
                            }
                        ],
                        "trailingTrivia": [
                            {
                                "kind": "WhitespaceTrivia",
                                "text": " "
                            }
                        ]
                    },
                    "variableDeclarators": [
                        {
                            "kind": "VariableDeclarator",
                            "fullStart": 596,
                            "fullEnd": 626,
                            "start": 596,
                            "end": 626,
                            "fullWidth": 30,
<<<<<<< HEAD
                            "width": 30,
                            "identifier": {
=======
                            "propertyName": {
>>>>>>> 85e84683
                                "kind": "IdentifierName",
                                "fullStart": 596,
                                "fullEnd": 605,
                                "start": 596,
                                "end": 604,
                                "fullWidth": 9,
                                "width": 8,
                                "text": "__string",
                                "value": "__string",
                                "valueText": "__string",
                                "hasTrailingTrivia": true,
                                "trailingTrivia": [
                                    {
                                        "kind": "WhitespaceTrivia",
                                        "text": " "
                                    }
                                ]
                            },
                            "equalsValueClause": {
                                "kind": "EqualsValueClause",
                                "fullStart": 605,
                                "fullEnd": 626,
                                "start": 605,
                                "end": 626,
                                "fullWidth": 21,
                                "width": 21,
                                "equalsToken": {
                                    "kind": "EqualsToken",
                                    "fullStart": 605,
                                    "fullEnd": 607,
                                    "start": 605,
                                    "end": 606,
                                    "fullWidth": 2,
                                    "width": 1,
                                    "text": "=",
                                    "value": "=",
                                    "valueText": "=",
                                    "hasTrailingTrivia": true,
                                    "trailingTrivia": [
                                        {
                                            "kind": "WhitespaceTrivia",
                                            "text": " "
                                        }
                                    ]
                                },
                                "value": {
                                    "kind": "ObjectCreationExpression",
                                    "fullStart": 607,
                                    "fullEnd": 626,
                                    "start": 607,
                                    "end": 626,
                                    "fullWidth": 19,
                                    "width": 19,
                                    "newKeyword": {
                                        "kind": "NewKeyword",
                                        "fullStart": 607,
                                        "fullEnd": 611,
                                        "start": 607,
                                        "end": 610,
                                        "fullWidth": 4,
                                        "width": 3,
                                        "text": "new",
                                        "value": "new",
                                        "valueText": "new",
                                        "hasTrailingTrivia": true,
                                        "trailingTrivia": [
                                            {
                                                "kind": "WhitespaceTrivia",
                                                "text": " "
                                            }
                                        ]
                                    },
                                    "expression": {
                                        "kind": "IdentifierName",
                                        "fullStart": 611,
                                        "fullEnd": 617,
                                        "start": 611,
                                        "end": 617,
                                        "fullWidth": 6,
                                        "width": 6,
                                        "text": "String",
                                        "value": "String",
                                        "valueText": "String"
                                    },
                                    "argumentList": {
                                        "kind": "ArgumentList",
                                        "fullStart": 617,
                                        "fullEnd": 626,
                                        "start": 617,
                                        "end": 626,
                                        "fullWidth": 9,
                                        "width": 9,
                                        "openParenToken": {
                                            "kind": "OpenParenToken",
                                            "fullStart": 617,
                                            "fullEnd": 618,
                                            "start": 617,
                                            "end": 618,
                                            "fullWidth": 1,
                                            "width": 1,
                                            "text": "(",
                                            "value": "(",
                                            "valueText": "("
                                        },
                                        "arguments": [
                                            {
                                                "kind": "StringLiteral",
                                                "fullStart": 618,
                                                "fullEnd": 625,
                                                "start": 618,
                                                "end": 625,
                                                "fullWidth": 7,
                                                "width": 7,
                                                "text": "\"hello\"",
                                                "value": "hello",
                                                "valueText": "hello"
                                            }
                                        ],
                                        "closeParenToken": {
                                            "kind": "CloseParenToken",
                                            "fullStart": 625,
                                            "fullEnd": 626,
                                            "start": 625,
                                            "end": 626,
                                            "fullWidth": 1,
                                            "width": 1,
                                            "text": ")",
                                            "value": ")",
                                            "valueText": ")"
                                        }
                                    }
                                }
                            }
                        }
                    ]
                },
                "semicolonToken": {
                    "kind": "SemicolonToken",
                    "fullStart": 626,
                    "fullEnd": 628,
                    "start": 626,
                    "end": 627,
                    "fullWidth": 2,
                    "width": 1,
                    "text": ";",
                    "value": ";",
                    "valueText": ";",
                    "hasTrailingTrivia": true,
                    "hasTrailingNewLine": true,
                    "trailingTrivia": [
                        {
                            "kind": "NewLineTrivia",
                            "text": "\n"
                        }
                    ]
                }
            },
            {
                "kind": "VariableStatement",
                "fullStart": 628,
                "fullEnd": 645,
                "start": 629,
                "end": 644,
                "fullWidth": 17,
                "width": 15,
                "isIncrementallyUnusable": true,
                "modifiers": [],
                "variableDeclaration": {
                    "kind": "VariableDeclaration",
                    "fullStart": 628,
                    "fullEnd": 643,
                    "start": 629,
                    "end": 643,
                    "fullWidth": 15,
                    "width": 14,
                    "isIncrementallyUnusable": true,
                    "varKeyword": {
                        "kind": "VarKeyword",
                        "fullStart": 628,
                        "fullEnd": 633,
                        "start": 629,
                        "end": 632,
                        "fullWidth": 5,
                        "width": 3,
                        "text": "var",
                        "value": "var",
                        "valueText": "var",
                        "hasLeadingTrivia": true,
                        "hasLeadingNewLine": true,
                        "hasTrailingTrivia": true,
                        "leadingTrivia": [
                            {
                                "kind": "NewLineTrivia",
                                "text": "\n"
                            }
                        ],
                        "trailingTrivia": [
                            {
                                "kind": "WhitespaceTrivia",
                                "text": " "
                            }
                        ]
                    },
                    "variableDeclarators": [
                        {
                            "kind": "VariableDeclarator",
                            "fullStart": 633,
                            "fullEnd": 643,
                            "start": 633,
                            "end": 643,
                            "fullWidth": 10,
                            "width": 10,
                            "isIncrementallyUnusable": true,
                            "propertyName": {
                                "kind": "IdentifierName",
                                "fullStart": 633,
                                "fullEnd": 638,
                                "start": 633,
                                "end": 637,
                                "fullWidth": 5,
                                "width": 4,
                                "text": "__re",
                                "value": "__re",
                                "valueText": "__re",
                                "hasTrailingTrivia": true,
                                "trailingTrivia": [
                                    {
                                        "kind": "WhitespaceTrivia",
                                        "text": " "
                                    }
                                ]
                            },
                            "equalsValueClause": {
                                "kind": "EqualsValueClause",
                                "fullStart": 638,
                                "fullEnd": 643,
                                "start": 638,
                                "end": 643,
                                "fullWidth": 5,
                                "width": 5,
                                "isIncrementallyUnusable": true,
                                "equalsToken": {
                                    "kind": "EqualsToken",
                                    "fullStart": 638,
                                    "fullEnd": 640,
                                    "start": 638,
                                    "end": 639,
                                    "fullWidth": 2,
                                    "width": 1,
                                    "text": "=",
                                    "value": "=",
                                    "valueText": "=",
                                    "hasTrailingTrivia": true,
                                    "trailingTrivia": [
                                        {
                                            "kind": "WhitespaceTrivia",
                                            "text": " "
                                        }
                                    ]
                                },
                                "value": {
                                    "kind": "RegularExpressionLiteral",
                                    "fullStart": 640,
                                    "fullEnd": 643,
                                    "start": 640,
                                    "end": 643,
                                    "fullWidth": 3,
                                    "width": 3,
                                    "text": "/l/",
                                    "value": {},
                                    "valueText": "/l/"
                                }
                            }
                        }
                    ]
                },
                "semicolonToken": {
                    "kind": "SemicolonToken",
                    "fullStart": 643,
                    "fullEnd": 645,
                    "start": 643,
                    "end": 644,
                    "fullWidth": 2,
                    "width": 1,
                    "text": ";",
                    "value": ";",
                    "valueText": ";",
                    "hasTrailingTrivia": true,
                    "hasTrailingNewLine": true,
                    "trailingTrivia": [
                        {
                            "kind": "NewLineTrivia",
                            "text": "\n"
                        }
                    ]
                }
            },
            {
                "kind": "VariableStatement",
                "fullStart": 645,
                "fullEnd": 684,
                "start": 646,
                "end": 683,
                "fullWidth": 39,
                "width": 37,
                "modifiers": [],
                "variableDeclaration": {
                    "kind": "VariableDeclaration",
                    "fullStart": 645,
                    "fullEnd": 682,
                    "start": 646,
                    "end": 682,
                    "fullWidth": 37,
                    "width": 36,
                    "varKeyword": {
                        "kind": "VarKeyword",
                        "fullStart": 645,
                        "fullEnd": 650,
                        "start": 646,
                        "end": 649,
                        "fullWidth": 5,
                        "width": 3,
                        "text": "var",
                        "value": "var",
                        "valueText": "var",
                        "hasLeadingTrivia": true,
                        "hasLeadingNewLine": true,
                        "hasTrailingTrivia": true,
                        "leadingTrivia": [
                            {
                                "kind": "NewLineTrivia",
                                "text": "\n"
                            }
                        ],
                        "trailingTrivia": [
                            {
                                "kind": "WhitespaceTrivia",
                                "text": " "
                            }
                        ]
                    },
                    "variableDeclarators": [
                        {
                            "kind": "VariableDeclarator",
                            "fullStart": 650,
                            "fullEnd": 682,
                            "start": 650,
                            "end": 682,
                            "fullWidth": 32,
<<<<<<< HEAD
                            "width": 32,
                            "identifier": {
=======
                            "propertyName": {
>>>>>>> 85e84683
                                "kind": "IdentifierName",
                                "fullStart": 650,
                                "fullEnd": 658,
                                "start": 650,
                                "end": 657,
                                "fullWidth": 8,
                                "width": 7,
                                "text": "__split",
                                "value": "__split",
                                "valueText": "__split",
                                "hasTrailingTrivia": true,
                                "trailingTrivia": [
                                    {
                                        "kind": "WhitespaceTrivia",
                                        "text": " "
                                    }
                                ]
                            },
                            "equalsValueClause": {
                                "kind": "EqualsValueClause",
                                "fullStart": 658,
                                "fullEnd": 682,
                                "start": 658,
                                "end": 682,
                                "fullWidth": 24,
                                "width": 24,
                                "equalsToken": {
                                    "kind": "EqualsToken",
                                    "fullStart": 658,
                                    "fullEnd": 660,
                                    "start": 658,
                                    "end": 659,
                                    "fullWidth": 2,
                                    "width": 1,
                                    "text": "=",
                                    "value": "=",
                                    "valueText": "=",
                                    "hasTrailingTrivia": true,
                                    "trailingTrivia": [
                                        {
                                            "kind": "WhitespaceTrivia",
                                            "text": " "
                                        }
                                    ]
                                },
                                "value": {
                                    "kind": "InvocationExpression",
                                    "fullStart": 660,
                                    "fullEnd": 682,
                                    "start": 660,
                                    "end": 682,
                                    "fullWidth": 22,
                                    "width": 22,
                                    "expression": {
                                        "kind": "MemberAccessExpression",
                                        "fullStart": 660,
                                        "fullEnd": 674,
                                        "start": 660,
                                        "end": 674,
                                        "fullWidth": 14,
                                        "width": 14,
                                        "expression": {
                                            "kind": "IdentifierName",
                                            "fullStart": 660,
                                            "fullEnd": 668,
                                            "start": 660,
                                            "end": 668,
                                            "fullWidth": 8,
                                            "width": 8,
                                            "text": "__string",
                                            "value": "__string",
                                            "valueText": "__string"
                                        },
                                        "dotToken": {
                                            "kind": "DotToken",
                                            "fullStart": 668,
                                            "fullEnd": 669,
                                            "start": 668,
                                            "end": 669,
                                            "fullWidth": 1,
                                            "width": 1,
                                            "text": ".",
                                            "value": ".",
                                            "valueText": "."
                                        },
                                        "name": {
                                            "kind": "IdentifierName",
                                            "fullStart": 669,
                                            "fullEnd": 674,
                                            "start": 669,
                                            "end": 674,
                                            "fullWidth": 5,
                                            "width": 5,
                                            "text": "split",
                                            "value": "split",
                                            "valueText": "split"
                                        }
                                    },
                                    "argumentList": {
                                        "kind": "ArgumentList",
                                        "fullStart": 674,
                                        "fullEnd": 682,
                                        "start": 674,
                                        "end": 682,
                                        "fullWidth": 8,
                                        "width": 8,
                                        "openParenToken": {
                                            "kind": "OpenParenToken",
                                            "fullStart": 674,
                                            "fullEnd": 675,
                                            "start": 674,
                                            "end": 675,
                                            "fullWidth": 1,
                                            "width": 1,
                                            "text": "(",
                                            "value": "(",
                                            "valueText": "("
                                        },
                                        "arguments": [
                                            {
                                                "kind": "IdentifierName",
                                                "fullStart": 675,
                                                "fullEnd": 679,
                                                "start": 675,
                                                "end": 679,
                                                "fullWidth": 4,
                                                "width": 4,
                                                "text": "__re",
                                                "value": "__re",
                                                "valueText": "__re"
                                            },
                                            {
                                                "kind": "CommaToken",
                                                "fullStart": 679,
                                                "fullEnd": 680,
                                                "start": 679,
                                                "end": 680,
                                                "fullWidth": 1,
                                                "width": 1,
                                                "text": ",",
                                                "value": ",",
                                                "valueText": ","
                                            },
                                            {
                                                "kind": "NumericLiteral",
                                                "fullStart": 680,
                                                "fullEnd": 681,
                                                "start": 680,
                                                "end": 681,
                                                "fullWidth": 1,
                                                "width": 1,
                                                "text": "1",
                                                "value": 1,
                                                "valueText": "1"
                                            }
                                        ],
                                        "closeParenToken": {
                                            "kind": "CloseParenToken",
                                            "fullStart": 681,
                                            "fullEnd": 682,
                                            "start": 681,
                                            "end": 682,
                                            "fullWidth": 1,
                                            "width": 1,
                                            "text": ")",
                                            "value": ")",
                                            "valueText": ")"
                                        }
                                    }
                                }
                            }
                        }
                    ]
                },
                "semicolonToken": {
                    "kind": "SemicolonToken",
                    "fullStart": 682,
                    "fullEnd": 684,
                    "start": 682,
                    "end": 683,
                    "fullWidth": 2,
                    "width": 1,
                    "text": ";",
                    "value": ";",
                    "valueText": ";",
                    "hasTrailingTrivia": true,
                    "hasTrailingNewLine": true,
                    "trailingTrivia": [
                        {
                            "kind": "NewLineTrivia",
                            "text": "\n"
                        }
                    ]
                }
            },
            {
                "kind": "IfStatement",
                "fullStart": 684,
                "fullEnd": 977,
                "start": 774,
                "end": 976,
                "fullWidth": 293,
                "width": 202,
                "isIncrementallyUnusable": true,
                "ifKeyword": {
                    "kind": "IfKeyword",
                    "fullStart": 684,
                    "fullEnd": 777,
                    "start": 774,
                    "end": 776,
                    "fullWidth": 93,
                    "width": 2,
                    "text": "if",
                    "value": "if",
                    "valueText": "if",
                    "hasLeadingTrivia": true,
                    "hasLeadingComment": true,
                    "hasLeadingNewLine": true,
                    "hasTrailingTrivia": true,
                    "leadingTrivia": [
                        {
                            "kind": "NewLineTrivia",
                            "text": "\n"
                        },
                        {
                            "kind": "SingleLineCommentTrivia",
                            "text": "//////////////////////////////////////////////////////////////////////////////"
                        },
                        {
                            "kind": "NewLineTrivia",
                            "text": "\n"
                        },
                        {
                            "kind": "SingleLineCommentTrivia",
                            "text": "//CHECK#1"
                        },
                        {
                            "kind": "NewLineTrivia",
                            "text": "\n"
                        }
                    ],
                    "trailingTrivia": [
                        {
                            "kind": "WhitespaceTrivia",
                            "text": " "
                        }
                    ]
                },
                "openParenToken": {
                    "kind": "OpenParenToken",
                    "fullStart": 777,
                    "fullEnd": 778,
                    "start": 777,
                    "end": 778,
                    "fullWidth": 1,
                    "width": 1,
                    "text": "(",
                    "value": "(",
                    "valueText": "("
                },
                "condition": {
                    "kind": "NotEqualsExpression",
                    "fullStart": 778,
                    "fullEnd": 807,
                    "start": 778,
                    "end": 807,
                    "fullWidth": 29,
                    "width": 29,
                    "isIncrementallyUnusable": true,
                    "left": {
                        "kind": "MemberAccessExpression",
                        "fullStart": 778,
                        "fullEnd": 798,
                        "start": 778,
                        "end": 797,
                        "fullWidth": 20,
                        "width": 19,
                        "isIncrementallyUnusable": true,
                        "expression": {
                            "kind": "IdentifierName",
                            "fullStart": 778,
                            "fullEnd": 785,
                            "start": 778,
                            "end": 785,
                            "fullWidth": 7,
                            "width": 7,
                            "text": "__split",
                            "value": "__split",
                            "valueText": "__split"
                        },
                        "dotToken": {
                            "kind": "DotToken",
                            "fullStart": 785,
                            "fullEnd": 786,
                            "start": 785,
                            "end": 786,
                            "fullWidth": 1,
                            "width": 1,
                            "text": ".",
                            "value": ".",
                            "valueText": "."
                        },
                        "name": {
                            "kind": "IdentifierName",
                            "fullStart": 786,
                            "fullEnd": 798,
                            "start": 786,
                            "end": 797,
                            "fullWidth": 12,
                            "width": 11,
                            "text": "constructor",
                            "value": "constructor",
                            "valueText": "constructor",
                            "hasTrailingTrivia": true,
                            "trailingTrivia": [
                                {
                                    "kind": "WhitespaceTrivia",
                                    "text": " "
                                }
                            ]
                        }
                    },
                    "operatorToken": {
                        "kind": "ExclamationEqualsEqualsToken",
                        "fullStart": 798,
                        "fullEnd": 802,
                        "start": 798,
                        "end": 801,
                        "fullWidth": 4,
                        "width": 3,
                        "text": "!==",
                        "value": "!==",
                        "valueText": "!==",
                        "hasTrailingTrivia": true,
                        "trailingTrivia": [
                            {
                                "kind": "WhitespaceTrivia",
                                "text": " "
                            }
                        ]
                    },
                    "right": {
                        "kind": "IdentifierName",
                        "fullStart": 802,
                        "fullEnd": 807,
                        "start": 802,
                        "end": 807,
                        "fullWidth": 5,
                        "width": 5,
                        "text": "Array",
                        "value": "Array",
                        "valueText": "Array"
                    }
                },
                "closeParenToken": {
                    "kind": "CloseParenToken",
                    "fullStart": 807,
                    "fullEnd": 809,
                    "start": 807,
                    "end": 808,
                    "fullWidth": 2,
                    "width": 1,
                    "text": ")",
                    "value": ")",
                    "valueText": ")",
                    "hasTrailingTrivia": true,
                    "trailingTrivia": [
                        {
                            "kind": "WhitespaceTrivia",
                            "text": " "
                        }
                    ]
                },
                "statement": {
                    "kind": "Block",
                    "fullStart": 809,
                    "fullEnd": 977,
                    "start": 809,
                    "end": 976,
                    "fullWidth": 168,
                    "width": 167,
                    "isIncrementallyUnusable": true,
                    "openBraceToken": {
                        "kind": "OpenBraceToken",
                        "fullStart": 809,
                        "fullEnd": 811,
                        "start": 809,
                        "end": 810,
                        "fullWidth": 2,
                        "width": 1,
                        "text": "{",
                        "value": "{",
                        "valueText": "{",
                        "hasTrailingTrivia": true,
                        "hasTrailingNewLine": true,
                        "trailingTrivia": [
                            {
                                "kind": "NewLineTrivia",
                                "text": "\n"
                            }
                        ]
                    },
                    "statements": [
                        {
                            "kind": "ExpressionStatement",
                            "fullStart": 811,
                            "fullEnd": 975,
                            "start": 813,
                            "end": 974,
                            "fullWidth": 164,
                            "width": 161,
                            "isIncrementallyUnusable": true,
                            "expression": {
                                "kind": "InvocationExpression",
                                "fullStart": 811,
                                "fullEnd": 973,
                                "start": 813,
                                "end": 973,
                                "fullWidth": 162,
                                "width": 160,
                                "isIncrementallyUnusable": true,
                                "expression": {
                                    "kind": "IdentifierName",
                                    "fullStart": 811,
                                    "fullEnd": 819,
                                    "start": 813,
                                    "end": 819,
                                    "fullWidth": 8,
                                    "width": 6,
                                    "text": "$ERROR",
                                    "value": "$ERROR",
                                    "valueText": "$ERROR",
                                    "hasLeadingTrivia": true,
                                    "leadingTrivia": [
                                        {
                                            "kind": "WhitespaceTrivia",
                                            "text": "  "
                                        }
                                    ]
                                },
                                "argumentList": {
                                    "kind": "ArgumentList",
                                    "fullStart": 819,
                                    "fullEnd": 973,
                                    "start": 819,
                                    "end": 973,
                                    "fullWidth": 154,
                                    "width": 154,
                                    "isIncrementallyUnusable": true,
                                    "openParenToken": {
                                        "kind": "OpenParenToken",
                                        "fullStart": 819,
                                        "fullEnd": 820,
                                        "start": 819,
                                        "end": 820,
                                        "fullWidth": 1,
                                        "width": 1,
                                        "text": "(",
                                        "value": "(",
                                        "valueText": "("
                                    },
                                    "arguments": [
                                        {
                                            "kind": "AddExpression",
                                            "fullStart": 820,
                                            "fullEnd": 972,
                                            "start": 820,
                                            "end": 971,
                                            "fullWidth": 152,
                                            "width": 151,
                                            "isIncrementallyUnusable": true,
                                            "left": {
                                                "kind": "StringLiteral",
                                                "fullStart": 820,
                                                "fullEnd": 951,
                                                "start": 820,
                                                "end": 951,
                                                "fullWidth": 131,
                                                "width": 131,
                                                "text": "'#1: var __string = new String(\"hello\"); var __re = /l/; __split = __string.split(__re,1); __split.constructor === Array. Actual: '",
                                                "value": "#1: var __string = new String(\"hello\"); var __re = /l/; __split = __string.split(__re,1); __split.constructor === Array. Actual: ",
                                                "valueText": "#1: var __string = new String(\"hello\"); var __re = /l/; __split = __string.split(__re,1); __split.constructor === Array. Actual: "
                                            },
                                            "operatorToken": {
                                                "kind": "PlusToken",
                                                "fullStart": 951,
                                                "fullEnd": 952,
                                                "start": 951,
                                                "end": 952,
                                                "fullWidth": 1,
                                                "width": 1,
                                                "text": "+",
                                                "value": "+",
                                                "valueText": "+"
                                            },
                                            "right": {
                                                "kind": "MemberAccessExpression",
                                                "fullStart": 952,
                                                "fullEnd": 972,
                                                "start": 952,
                                                "end": 971,
                                                "fullWidth": 20,
                                                "width": 19,
                                                "isIncrementallyUnusable": true,
                                                "expression": {
                                                    "kind": "IdentifierName",
                                                    "fullStart": 952,
                                                    "fullEnd": 959,
                                                    "start": 952,
                                                    "end": 959,
                                                    "fullWidth": 7,
                                                    "width": 7,
                                                    "text": "__split",
                                                    "value": "__split",
                                                    "valueText": "__split"
                                                },
                                                "dotToken": {
                                                    "kind": "DotToken",
                                                    "fullStart": 959,
                                                    "fullEnd": 960,
                                                    "start": 959,
                                                    "end": 960,
                                                    "fullWidth": 1,
                                                    "width": 1,
                                                    "text": ".",
                                                    "value": ".",
                                                    "valueText": "."
                                                },
                                                "name": {
                                                    "kind": "IdentifierName",
                                                    "fullStart": 960,
                                                    "fullEnd": 972,
                                                    "start": 960,
                                                    "end": 971,
                                                    "fullWidth": 12,
                                                    "width": 11,
                                                    "text": "constructor",
                                                    "value": "constructor",
                                                    "valueText": "constructor",
                                                    "hasTrailingTrivia": true,
                                                    "trailingTrivia": [
                                                        {
                                                            "kind": "WhitespaceTrivia",
                                                            "text": " "
                                                        }
                                                    ]
                                                }
                                            }
                                        }
                                    ],
                                    "closeParenToken": {
                                        "kind": "CloseParenToken",
                                        "fullStart": 972,
                                        "fullEnd": 973,
                                        "start": 972,
                                        "end": 973,
                                        "fullWidth": 1,
                                        "width": 1,
                                        "text": ")",
                                        "value": ")",
                                        "valueText": ")"
                                    }
                                }
                            },
                            "semicolonToken": {
                                "kind": "SemicolonToken",
                                "fullStart": 973,
                                "fullEnd": 975,
                                "start": 973,
                                "end": 974,
                                "fullWidth": 2,
                                "width": 1,
                                "text": ";",
                                "value": ";",
                                "valueText": ";",
                                "hasTrailingTrivia": true,
                                "hasTrailingNewLine": true,
                                "trailingTrivia": [
                                    {
                                        "kind": "NewLineTrivia",
                                        "text": "\n"
                                    }
                                ]
                            }
                        }
                    ],
                    "closeBraceToken": {
                        "kind": "CloseBraceToken",
                        "fullStart": 975,
                        "fullEnd": 977,
                        "start": 975,
                        "end": 976,
                        "fullWidth": 2,
                        "width": 1,
                        "text": "}",
                        "value": "}",
                        "valueText": "}",
                        "hasTrailingTrivia": true,
                        "hasTrailingNewLine": true,
                        "trailingTrivia": [
                            {
                                "kind": "NewLineTrivia",
                                "text": "\n"
                            }
                        ]
                    }
                }
            },
            {
                "kind": "IfStatement",
                "fullStart": 977,
                "fullEnd": 1329,
                "start": 1149,
                "end": 1328,
                "fullWidth": 352,
                "width": 179,
                "ifKeyword": {
                    "kind": "IfKeyword",
                    "fullStart": 977,
                    "fullEnd": 1152,
                    "start": 1149,
                    "end": 1151,
                    "fullWidth": 175,
                    "width": 2,
                    "text": "if",
                    "value": "if",
                    "valueText": "if",
                    "hasLeadingTrivia": true,
                    "hasLeadingComment": true,
                    "hasLeadingNewLine": true,
                    "hasTrailingTrivia": true,
                    "leadingTrivia": [
                        {
                            "kind": "SingleLineCommentTrivia",
                            "text": "//"
                        },
                        {
                            "kind": "NewLineTrivia",
                            "text": "\n"
                        },
                        {
                            "kind": "SingleLineCommentTrivia",
                            "text": "//////////////////////////////////////////////////////////////////////////////"
                        },
                        {
                            "kind": "NewLineTrivia",
                            "text": "\n"
                        },
                        {
                            "kind": "NewLineTrivia",
                            "text": "\n"
                        },
                        {
                            "kind": "SingleLineCommentTrivia",
                            "text": "//////////////////////////////////////////////////////////////////////////////"
                        },
                        {
                            "kind": "NewLineTrivia",
                            "text": "\n"
                        },
                        {
                            "kind": "SingleLineCommentTrivia",
                            "text": "//CHECK#2"
                        },
                        {
                            "kind": "NewLineTrivia",
                            "text": "\n"
                        }
                    ],
                    "trailingTrivia": [
                        {
                            "kind": "WhitespaceTrivia",
                            "text": " "
                        }
                    ]
                },
                "openParenToken": {
                    "kind": "OpenParenToken",
                    "fullStart": 1152,
                    "fullEnd": 1153,
                    "start": 1152,
                    "end": 1153,
                    "fullWidth": 1,
                    "width": 1,
                    "text": "(",
                    "value": "(",
                    "valueText": "("
                },
                "condition": {
                    "kind": "NotEqualsExpression",
                    "fullStart": 1153,
                    "fullEnd": 1173,
                    "start": 1153,
                    "end": 1173,
                    "fullWidth": 20,
                    "width": 20,
                    "left": {
                        "kind": "MemberAccessExpression",
                        "fullStart": 1153,
                        "fullEnd": 1168,
                        "start": 1153,
                        "end": 1167,
                        "fullWidth": 15,
                        "width": 14,
                        "expression": {
                            "kind": "IdentifierName",
                            "fullStart": 1153,
                            "fullEnd": 1160,
                            "start": 1153,
                            "end": 1160,
                            "fullWidth": 7,
                            "width": 7,
                            "text": "__split",
                            "value": "__split",
                            "valueText": "__split"
                        },
                        "dotToken": {
                            "kind": "DotToken",
                            "fullStart": 1160,
                            "fullEnd": 1161,
                            "start": 1160,
                            "end": 1161,
                            "fullWidth": 1,
                            "width": 1,
                            "text": ".",
                            "value": ".",
                            "valueText": "."
                        },
                        "name": {
                            "kind": "IdentifierName",
                            "fullStart": 1161,
                            "fullEnd": 1168,
                            "start": 1161,
                            "end": 1167,
                            "fullWidth": 7,
                            "width": 6,
                            "text": "length",
                            "value": "length",
                            "valueText": "length",
                            "hasTrailingTrivia": true,
                            "trailingTrivia": [
                                {
                                    "kind": "WhitespaceTrivia",
                                    "text": " "
                                }
                            ]
                        }
                    },
                    "operatorToken": {
                        "kind": "ExclamationEqualsEqualsToken",
                        "fullStart": 1168,
                        "fullEnd": 1172,
                        "start": 1168,
                        "end": 1171,
                        "fullWidth": 4,
                        "width": 3,
                        "text": "!==",
                        "value": "!==",
                        "valueText": "!==",
                        "hasTrailingTrivia": true,
                        "trailingTrivia": [
                            {
                                "kind": "WhitespaceTrivia",
                                "text": " "
                            }
                        ]
                    },
                    "right": {
                        "kind": "NumericLiteral",
                        "fullStart": 1172,
                        "fullEnd": 1173,
                        "start": 1172,
                        "end": 1173,
                        "fullWidth": 1,
                        "width": 1,
                        "text": "1",
                        "value": 1,
                        "valueText": "1"
                    }
                },
                "closeParenToken": {
                    "kind": "CloseParenToken",
                    "fullStart": 1173,
                    "fullEnd": 1175,
                    "start": 1173,
                    "end": 1174,
                    "fullWidth": 2,
                    "width": 1,
                    "text": ")",
                    "value": ")",
                    "valueText": ")",
                    "hasTrailingTrivia": true,
                    "trailingTrivia": [
                        {
                            "kind": "WhitespaceTrivia",
                            "text": " "
                        }
                    ]
                },
                "statement": {
                    "kind": "Block",
                    "fullStart": 1175,
                    "fullEnd": 1329,
                    "start": 1175,
                    "end": 1328,
                    "fullWidth": 154,
                    "width": 153,
                    "openBraceToken": {
                        "kind": "OpenBraceToken",
                        "fullStart": 1175,
                        "fullEnd": 1177,
                        "start": 1175,
                        "end": 1176,
                        "fullWidth": 2,
                        "width": 1,
                        "text": "{",
                        "value": "{",
                        "valueText": "{",
                        "hasTrailingTrivia": true,
                        "hasTrailingNewLine": true,
                        "trailingTrivia": [
                            {
                                "kind": "NewLineTrivia",
                                "text": "\n"
                            }
                        ]
                    },
                    "statements": [
                        {
                            "kind": "ExpressionStatement",
                            "fullStart": 1177,
                            "fullEnd": 1327,
                            "start": 1179,
                            "end": 1326,
                            "fullWidth": 150,
                            "width": 147,
                            "expression": {
                                "kind": "InvocationExpression",
                                "fullStart": 1177,
                                "fullEnd": 1325,
                                "start": 1179,
                                "end": 1325,
                                "fullWidth": 148,
                                "width": 146,
                                "expression": {
                                    "kind": "IdentifierName",
                                    "fullStart": 1177,
                                    "fullEnd": 1185,
                                    "start": 1179,
                                    "end": 1185,
                                    "fullWidth": 8,
                                    "width": 6,
                                    "text": "$ERROR",
                                    "value": "$ERROR",
                                    "valueText": "$ERROR",
                                    "hasLeadingTrivia": true,
                                    "leadingTrivia": [
                                        {
                                            "kind": "WhitespaceTrivia",
                                            "text": "  "
                                        }
                                    ]
                                },
                                "argumentList": {
                                    "kind": "ArgumentList",
                                    "fullStart": 1185,
                                    "fullEnd": 1325,
                                    "start": 1185,
                                    "end": 1325,
                                    "fullWidth": 140,
                                    "width": 140,
                                    "openParenToken": {
                                        "kind": "OpenParenToken",
                                        "fullStart": 1185,
                                        "fullEnd": 1186,
                                        "start": 1185,
                                        "end": 1186,
                                        "fullWidth": 1,
                                        "width": 1,
                                        "text": "(",
                                        "value": "(",
                                        "valueText": "("
                                    },
                                    "arguments": [
                                        {
                                            "kind": "AddExpression",
                                            "fullStart": 1186,
                                            "fullEnd": 1324,
                                            "start": 1186,
                                            "end": 1323,
                                            "fullWidth": 138,
                                            "width": 137,
                                            "left": {
                                                "kind": "StringLiteral",
                                                "fullStart": 1186,
                                                "fullEnd": 1308,
                                                "start": 1186,
                                                "end": 1308,
                                                "fullWidth": 122,
                                                "width": 122,
                                                "text": "'#2: var __string = new String(\"hello\"); var __re = /l/; __split = __string.split(__re,1); __split.length === 1. Actual: '",
                                                "value": "#2: var __string = new String(\"hello\"); var __re = /l/; __split = __string.split(__re,1); __split.length === 1. Actual: ",
                                                "valueText": "#2: var __string = new String(\"hello\"); var __re = /l/; __split = __string.split(__re,1); __split.length === 1. Actual: "
                                            },
                                            "operatorToken": {
                                                "kind": "PlusToken",
                                                "fullStart": 1308,
                                                "fullEnd": 1309,
                                                "start": 1308,
                                                "end": 1309,
                                                "fullWidth": 1,
                                                "width": 1,
                                                "text": "+",
                                                "value": "+",
                                                "valueText": "+"
                                            },
                                            "right": {
                                                "kind": "MemberAccessExpression",
                                                "fullStart": 1309,
                                                "fullEnd": 1324,
                                                "start": 1309,
                                                "end": 1323,
                                                "fullWidth": 15,
                                                "width": 14,
                                                "expression": {
                                                    "kind": "IdentifierName",
                                                    "fullStart": 1309,
                                                    "fullEnd": 1316,
                                                    "start": 1309,
                                                    "end": 1316,
                                                    "fullWidth": 7,
                                                    "width": 7,
                                                    "text": "__split",
                                                    "value": "__split",
                                                    "valueText": "__split"
                                                },
                                                "dotToken": {
                                                    "kind": "DotToken",
                                                    "fullStart": 1316,
                                                    "fullEnd": 1317,
                                                    "start": 1316,
                                                    "end": 1317,
                                                    "fullWidth": 1,
                                                    "width": 1,
                                                    "text": ".",
                                                    "value": ".",
                                                    "valueText": "."
                                                },
                                                "name": {
                                                    "kind": "IdentifierName",
                                                    "fullStart": 1317,
                                                    "fullEnd": 1324,
                                                    "start": 1317,
                                                    "end": 1323,
                                                    "fullWidth": 7,
                                                    "width": 6,
                                                    "text": "length",
                                                    "value": "length",
                                                    "valueText": "length",
                                                    "hasTrailingTrivia": true,
                                                    "trailingTrivia": [
                                                        {
                                                            "kind": "WhitespaceTrivia",
                                                            "text": " "
                                                        }
                                                    ]
                                                }
                                            }
                                        }
                                    ],
                                    "closeParenToken": {
                                        "kind": "CloseParenToken",
                                        "fullStart": 1324,
                                        "fullEnd": 1325,
                                        "start": 1324,
                                        "end": 1325,
                                        "fullWidth": 1,
                                        "width": 1,
                                        "text": ")",
                                        "value": ")",
                                        "valueText": ")"
                                    }
                                }
                            },
                            "semicolonToken": {
                                "kind": "SemicolonToken",
                                "fullStart": 1325,
                                "fullEnd": 1327,
                                "start": 1325,
                                "end": 1326,
                                "fullWidth": 2,
                                "width": 1,
                                "text": ";",
                                "value": ";",
                                "valueText": ";",
                                "hasTrailingTrivia": true,
                                "hasTrailingNewLine": true,
                                "trailingTrivia": [
                                    {
                                        "kind": "NewLineTrivia",
                                        "text": "\n"
                                    }
                                ]
                            }
                        }
                    ],
                    "closeBraceToken": {
                        "kind": "CloseBraceToken",
                        "fullStart": 1327,
                        "fullEnd": 1329,
                        "start": 1327,
                        "end": 1328,
                        "fullWidth": 2,
                        "width": 1,
                        "text": "}",
                        "value": "}",
                        "valueText": "}",
                        "hasTrailingTrivia": true,
                        "hasTrailingNewLine": true,
                        "trailingTrivia": [
                            {
                                "kind": "NewLineTrivia",
                                "text": "\n"
                            }
                        ]
                    }
                }
            },
            {
                "kind": "IfStatement",
                "fullStart": 1329,
                "fullEnd": 1675,
                "start": 1501,
                "end": 1674,
                "fullWidth": 346,
                "width": 173,
                "ifKeyword": {
                    "kind": "IfKeyword",
                    "fullStart": 1329,
                    "fullEnd": 1504,
                    "start": 1501,
                    "end": 1503,
                    "fullWidth": 175,
                    "width": 2,
                    "text": "if",
                    "value": "if",
                    "valueText": "if",
                    "hasLeadingTrivia": true,
                    "hasLeadingComment": true,
                    "hasLeadingNewLine": true,
                    "hasTrailingTrivia": true,
                    "leadingTrivia": [
                        {
                            "kind": "SingleLineCommentTrivia",
                            "text": "//"
                        },
                        {
                            "kind": "NewLineTrivia",
                            "text": "\n"
                        },
                        {
                            "kind": "SingleLineCommentTrivia",
                            "text": "//////////////////////////////////////////////////////////////////////////////"
                        },
                        {
                            "kind": "NewLineTrivia",
                            "text": "\n"
                        },
                        {
                            "kind": "NewLineTrivia",
                            "text": "\n"
                        },
                        {
                            "kind": "SingleLineCommentTrivia",
                            "text": "//////////////////////////////////////////////////////////////////////////////"
                        },
                        {
                            "kind": "NewLineTrivia",
                            "text": "\n"
                        },
                        {
                            "kind": "SingleLineCommentTrivia",
                            "text": "//CHECK#3"
                        },
                        {
                            "kind": "NewLineTrivia",
                            "text": "\n"
                        }
                    ],
                    "trailingTrivia": [
                        {
                            "kind": "WhitespaceTrivia",
                            "text": " "
                        }
                    ]
                },
                "openParenToken": {
                    "kind": "OpenParenToken",
                    "fullStart": 1504,
                    "fullEnd": 1505,
                    "start": 1504,
                    "end": 1505,
                    "fullWidth": 1,
                    "width": 1,
                    "text": "(",
                    "value": "(",
                    "valueText": "("
                },
                "condition": {
                    "kind": "NotEqualsExpression",
                    "fullStart": 1505,
                    "fullEnd": 1524,
                    "start": 1505,
                    "end": 1524,
                    "fullWidth": 19,
                    "width": 19,
                    "left": {
                        "kind": "ElementAccessExpression",
                        "fullStart": 1505,
                        "fullEnd": 1516,
                        "start": 1505,
                        "end": 1515,
                        "fullWidth": 11,
                        "width": 10,
                        "expression": {
                            "kind": "IdentifierName",
                            "fullStart": 1505,
                            "fullEnd": 1512,
                            "start": 1505,
                            "end": 1512,
                            "fullWidth": 7,
                            "width": 7,
                            "text": "__split",
                            "value": "__split",
                            "valueText": "__split"
                        },
                        "openBracketToken": {
                            "kind": "OpenBracketToken",
                            "fullStart": 1512,
                            "fullEnd": 1513,
                            "start": 1512,
                            "end": 1513,
                            "fullWidth": 1,
                            "width": 1,
                            "text": "[",
                            "value": "[",
                            "valueText": "["
                        },
                        "argumentExpression": {
                            "kind": "NumericLiteral",
                            "fullStart": 1513,
                            "fullEnd": 1514,
                            "start": 1513,
                            "end": 1514,
                            "fullWidth": 1,
                            "width": 1,
                            "text": "0",
                            "value": 0,
                            "valueText": "0"
                        },
                        "closeBracketToken": {
                            "kind": "CloseBracketToken",
                            "fullStart": 1514,
                            "fullEnd": 1516,
                            "start": 1514,
                            "end": 1515,
                            "fullWidth": 2,
                            "width": 1,
                            "text": "]",
                            "value": "]",
                            "valueText": "]",
                            "hasTrailingTrivia": true,
                            "trailingTrivia": [
                                {
                                    "kind": "WhitespaceTrivia",
                                    "text": " "
                                }
                            ]
                        }
                    },
                    "operatorToken": {
                        "kind": "ExclamationEqualsEqualsToken",
                        "fullStart": 1516,
                        "fullEnd": 1520,
                        "start": 1516,
                        "end": 1519,
                        "fullWidth": 4,
                        "width": 3,
                        "text": "!==",
                        "value": "!==",
                        "valueText": "!==",
                        "hasTrailingTrivia": true,
                        "trailingTrivia": [
                            {
                                "kind": "WhitespaceTrivia",
                                "text": " "
                            }
                        ]
                    },
                    "right": {
                        "kind": "StringLiteral",
                        "fullStart": 1520,
                        "fullEnd": 1524,
                        "start": 1520,
                        "end": 1524,
                        "fullWidth": 4,
                        "width": 4,
                        "text": "\"he\"",
                        "value": "he",
                        "valueText": "he"
                    }
                },
                "closeParenToken": {
                    "kind": "CloseParenToken",
                    "fullStart": 1524,
                    "fullEnd": 1526,
                    "start": 1524,
                    "end": 1525,
                    "fullWidth": 2,
                    "width": 1,
                    "text": ")",
                    "value": ")",
                    "valueText": ")",
                    "hasTrailingTrivia": true,
                    "trailingTrivia": [
                        {
                            "kind": "WhitespaceTrivia",
                            "text": " "
                        }
                    ]
                },
                "statement": {
                    "kind": "Block",
                    "fullStart": 1526,
                    "fullEnd": 1675,
                    "start": 1526,
                    "end": 1674,
                    "fullWidth": 149,
                    "width": 148,
                    "openBraceToken": {
                        "kind": "OpenBraceToken",
                        "fullStart": 1526,
                        "fullEnd": 1528,
                        "start": 1526,
                        "end": 1527,
                        "fullWidth": 2,
                        "width": 1,
                        "text": "{",
                        "value": "{",
                        "valueText": "{",
                        "hasTrailingTrivia": true,
                        "hasTrailingNewLine": true,
                        "trailingTrivia": [
                            {
                                "kind": "NewLineTrivia",
                                "text": "\n"
                            }
                        ]
                    },
                    "statements": [
                        {
                            "kind": "ExpressionStatement",
                            "fullStart": 1528,
                            "fullEnd": 1673,
                            "start": 1530,
                            "end": 1672,
                            "fullWidth": 145,
                            "width": 142,
                            "expression": {
                                "kind": "InvocationExpression",
                                "fullStart": 1528,
                                "fullEnd": 1671,
                                "start": 1530,
                                "end": 1671,
                                "fullWidth": 143,
                                "width": 141,
                                "expression": {
                                    "kind": "IdentifierName",
                                    "fullStart": 1528,
                                    "fullEnd": 1536,
                                    "start": 1530,
                                    "end": 1536,
                                    "fullWidth": 8,
                                    "width": 6,
                                    "text": "$ERROR",
                                    "value": "$ERROR",
                                    "valueText": "$ERROR",
                                    "hasLeadingTrivia": true,
                                    "leadingTrivia": [
                                        {
                                            "kind": "WhitespaceTrivia",
                                            "text": "  "
                                        }
                                    ]
                                },
                                "argumentList": {
                                    "kind": "ArgumentList",
                                    "fullStart": 1536,
                                    "fullEnd": 1671,
                                    "start": 1536,
                                    "end": 1671,
                                    "fullWidth": 135,
                                    "width": 135,
                                    "openParenToken": {
                                        "kind": "OpenParenToken",
                                        "fullStart": 1536,
                                        "fullEnd": 1537,
                                        "start": 1536,
                                        "end": 1537,
                                        "fullWidth": 1,
                                        "width": 1,
                                        "text": "(",
                                        "value": "(",
                                        "valueText": "("
                                    },
                                    "arguments": [
                                        {
                                            "kind": "AddExpression",
                                            "fullStart": 1537,
                                            "fullEnd": 1670,
                                            "start": 1537,
                                            "end": 1669,
                                            "fullWidth": 133,
                                            "width": 132,
                                            "left": {
                                                "kind": "StringLiteral",
                                                "fullStart": 1537,
                                                "fullEnd": 1658,
                                                "start": 1537,
                                                "end": 1658,
                                                "fullWidth": 121,
                                                "width": 121,
                                                "text": "'#3: var __string = new String(\"hello\"); var __re = /l/; __split = __string.split(__re,1); __split[0] === \"he\". Actual: '",
                                                "value": "#3: var __string = new String(\"hello\"); var __re = /l/; __split = __string.split(__re,1); __split[0] === \"he\". Actual: ",
                                                "valueText": "#3: var __string = new String(\"hello\"); var __re = /l/; __split = __string.split(__re,1); __split[0] === \"he\". Actual: "
                                            },
                                            "operatorToken": {
                                                "kind": "PlusToken",
                                                "fullStart": 1658,
                                                "fullEnd": 1659,
                                                "start": 1658,
                                                "end": 1659,
                                                "fullWidth": 1,
                                                "width": 1,
                                                "text": "+",
                                                "value": "+",
                                                "valueText": "+"
                                            },
                                            "right": {
                                                "kind": "ElementAccessExpression",
                                                "fullStart": 1659,
                                                "fullEnd": 1670,
                                                "start": 1659,
                                                "end": 1669,
                                                "fullWidth": 11,
                                                "width": 10,
                                                "expression": {
                                                    "kind": "IdentifierName",
                                                    "fullStart": 1659,
                                                    "fullEnd": 1666,
                                                    "start": 1659,
                                                    "end": 1666,
                                                    "fullWidth": 7,
                                                    "width": 7,
                                                    "text": "__split",
                                                    "value": "__split",
                                                    "valueText": "__split"
                                                },
                                                "openBracketToken": {
                                                    "kind": "OpenBracketToken",
                                                    "fullStart": 1666,
                                                    "fullEnd": 1667,
                                                    "start": 1666,
                                                    "end": 1667,
                                                    "fullWidth": 1,
                                                    "width": 1,
                                                    "text": "[",
                                                    "value": "[",
                                                    "valueText": "["
                                                },
                                                "argumentExpression": {
                                                    "kind": "NumericLiteral",
                                                    "fullStart": 1667,
                                                    "fullEnd": 1668,
                                                    "start": 1667,
                                                    "end": 1668,
                                                    "fullWidth": 1,
                                                    "width": 1,
                                                    "text": "0",
                                                    "value": 0,
                                                    "valueText": "0"
                                                },
                                                "closeBracketToken": {
                                                    "kind": "CloseBracketToken",
                                                    "fullStart": 1668,
                                                    "fullEnd": 1670,
                                                    "start": 1668,
                                                    "end": 1669,
                                                    "fullWidth": 2,
                                                    "width": 1,
                                                    "text": "]",
                                                    "value": "]",
                                                    "valueText": "]",
                                                    "hasTrailingTrivia": true,
                                                    "trailingTrivia": [
                                                        {
                                                            "kind": "WhitespaceTrivia",
                                                            "text": " "
                                                        }
                                                    ]
                                                }
                                            }
                                        }
                                    ],
                                    "closeParenToken": {
                                        "kind": "CloseParenToken",
                                        "fullStart": 1670,
                                        "fullEnd": 1671,
                                        "start": 1670,
                                        "end": 1671,
                                        "fullWidth": 1,
                                        "width": 1,
                                        "text": ")",
                                        "value": ")",
                                        "valueText": ")"
                                    }
                                }
                            },
                            "semicolonToken": {
                                "kind": "SemicolonToken",
                                "fullStart": 1671,
                                "fullEnd": 1673,
                                "start": 1671,
                                "end": 1672,
                                "fullWidth": 2,
                                "width": 1,
                                "text": ";",
                                "value": ";",
                                "valueText": ";",
                                "hasTrailingTrivia": true,
                                "hasTrailingNewLine": true,
                                "trailingTrivia": [
                                    {
                                        "kind": "NewLineTrivia",
                                        "text": "\n"
                                    }
                                ]
                            }
                        }
                    ],
                    "closeBraceToken": {
                        "kind": "CloseBraceToken",
                        "fullStart": 1673,
                        "fullEnd": 1675,
                        "start": 1673,
                        "end": 1674,
                        "fullWidth": 2,
                        "width": 1,
                        "text": "}",
                        "value": "}",
                        "valueText": "}",
                        "hasTrailingTrivia": true,
                        "hasTrailingNewLine": true,
                        "trailingTrivia": [
                            {
                                "kind": "NewLineTrivia",
                                "text": "\n"
                            }
                        ]
                    }
                }
            }
        ],
        "endOfFileToken": {
            "kind": "EndOfFileToken",
            "fullStart": 1675,
            "fullEnd": 1758,
            "start": 1758,
            "end": 1758,
            "fullWidth": 83,
            "width": 0,
            "text": "",
            "hasLeadingTrivia": true,
            "hasLeadingComment": true,
            "hasLeadingNewLine": true,
            "leadingTrivia": [
                {
                    "kind": "SingleLineCommentTrivia",
                    "text": "//"
                },
                {
                    "kind": "NewLineTrivia",
                    "text": "\n"
                },
                {
                    "kind": "SingleLineCommentTrivia",
                    "text": "//////////////////////////////////////////////////////////////////////////////"
                },
                {
                    "kind": "NewLineTrivia",
                    "text": "\n"
                },
                {
                    "kind": "NewLineTrivia",
                    "text": "\n"
                }
            ]
        }
    },
    "lineMap": {
        "lineStarts": [
            0,
            61,
            132,
            133,
            137,
            285,
            343,
            448,
            451,
            507,
            587,
            591,
            592,
            628,
            629,
            645,
            646,
            684,
            685,
            764,
            774,
            811,
            975,
            977,
            980,
            1059,
            1060,
            1139,
            1149,
            1177,
            1327,
            1329,
            1332,
            1411,
            1412,
            1491,
            1501,
            1528,
            1673,
            1675,
            1678,
            1757,
            1758
        ],
        "length": 1758
    }
}<|MERGE_RESOLUTION|>--- conflicted
+++ resolved
@@ -95,12 +95,8 @@
                             "start": 596,
                             "end": 626,
                             "fullWidth": 30,
-<<<<<<< HEAD
                             "width": 30,
-                            "identifier": {
-=======
                             "propertyName": {
->>>>>>> 85e84683
                                 "kind": "IdentifierName",
                                 "fullStart": 596,
                                 "fullEnd": 605,
@@ -450,12 +446,8 @@
                             "start": 650,
                             "end": 682,
                             "fullWidth": 32,
-<<<<<<< HEAD
                             "width": 32,
-                            "identifier": {
-=======
                             "propertyName": {
->>>>>>> 85e84683
                                 "kind": "IdentifierName",
                                 "fullStart": 650,
                                 "fullEnd": 658,
