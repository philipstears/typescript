{
    "isDeclaration": false,
    "languageVersion": "EcmaScript5",
    "parseOptions": {
        "allowAutomaticSemicolonInsertion": true
    },
    "sourceUnit": {
        "kind": "SourceUnit",
        "fullStart": 0,
        "fullEnd": 1695,
        "start": 599,
        "end": 1695,
        "fullWidth": 1695,
        "width": 1096,
        "isIncrementallyUnusable": true,
        "moduleElements": [
            {
                "kind": "VariableStatement",
                "fullStart": 0,
                "fullEnd": 640,
                "start": 599,
                "end": 639,
                "fullWidth": 640,
                "width": 40,
                "modifiers": [],
                "variableDeclaration": {
                    "kind": "VariableDeclaration",
                    "fullStart": 0,
                    "fullEnd": 638,
                    "start": 599,
                    "end": 638,
                    "fullWidth": 638,
                    "width": 39,
                    "varKeyword": {
                        "kind": "VarKeyword",
                        "fullStart": 0,
                        "fullEnd": 603,
                        "start": 599,
                        "end": 602,
                        "fullWidth": 603,
                        "width": 3,
                        "text": "var",
                        "value": "var",
                        "valueText": "var",
                        "hasLeadingTrivia": true,
                        "hasLeadingComment": true,
                        "hasLeadingNewLine": true,
                        "hasTrailingTrivia": true,
                        "leadingTrivia": [
                            {
                                "kind": "SingleLineCommentTrivia",
                                "text": "// Copyright 2009 the Sputnik authors.  All rights reserved."
                            },
                            {
                                "kind": "NewLineTrivia",
                                "text": "\n"
                            },
                            {
                                "kind": "SingleLineCommentTrivia",
                                "text": "// This code is governed by the BSD license found in the LICENSE file."
                            },
                            {
                                "kind": "NewLineTrivia",
                                "text": "\n"
                            },
                            {
                                "kind": "NewLineTrivia",
                                "text": "\n"
                            },
                            {
                                "kind": "MultiLineCommentTrivia",
                                "text": "/**\n * String.prototype.split (separator, limit) returns an Array object into which substrings of the result of converting this object to a string have\n * been stored. If separator is a regular expression then\n * inside of SplitMatch helper the [[Match]] method of R is called giving it the arguments corresponding\n *\n * @path ch15/15.5/15.5.4/15.5.4.14/S15.5.4.14_A4_T20.js\n * @description Arguments are regexp /\\s/ and 3, and instance is String(\"a b c de f\")\n */"
                            },
                            {
                                "kind": "NewLineTrivia",
                                "text": "\n"
                            },
                            {
                                "kind": "NewLineTrivia",
                                "text": "\n"
                            }
                        ],
                        "trailingTrivia": [
                            {
                                "kind": "WhitespaceTrivia",
                                "text": " "
                            }
                        ]
                    },
                    "variableDeclarators": [
                        {
                            "kind": "VariableDeclarator",
                            "fullStart": 603,
                            "fullEnd": 638,
                            "start": 603,
                            "end": 638,
                            "fullWidth": 35,
<<<<<<< HEAD
                            "width": 35,
                            "identifier": {
=======
                            "propertyName": {
>>>>>>> 85e84683
                                "kind": "IdentifierName",
                                "fullStart": 603,
                                "fullEnd": 612,
                                "start": 603,
                                "end": 611,
                                "fullWidth": 9,
                                "width": 8,
                                "text": "__string",
                                "value": "__string",
                                "valueText": "__string",
                                "hasTrailingTrivia": true,
                                "trailingTrivia": [
                                    {
                                        "kind": "WhitespaceTrivia",
                                        "text": " "
                                    }
                                ]
                            },
                            "equalsValueClause": {
                                "kind": "EqualsValueClause",
                                "fullStart": 612,
                                "fullEnd": 638,
                                "start": 612,
                                "end": 638,
                                "fullWidth": 26,
                                "width": 26,
                                "equalsToken": {
                                    "kind": "EqualsToken",
                                    "fullStart": 612,
                                    "fullEnd": 614,
                                    "start": 612,
                                    "end": 613,
                                    "fullWidth": 2,
                                    "width": 1,
                                    "text": "=",
                                    "value": "=",
                                    "valueText": "=",
                                    "hasTrailingTrivia": true,
                                    "trailingTrivia": [
                                        {
                                            "kind": "WhitespaceTrivia",
                                            "text": " "
                                        }
                                    ]
                                },
                                "value": {
                                    "kind": "ObjectCreationExpression",
                                    "fullStart": 614,
                                    "fullEnd": 638,
                                    "start": 614,
                                    "end": 638,
                                    "fullWidth": 24,
                                    "width": 24,
                                    "newKeyword": {
                                        "kind": "NewKeyword",
                                        "fullStart": 614,
                                        "fullEnd": 618,
                                        "start": 614,
                                        "end": 617,
                                        "fullWidth": 4,
                                        "width": 3,
                                        "text": "new",
                                        "value": "new",
                                        "valueText": "new",
                                        "hasTrailingTrivia": true,
                                        "trailingTrivia": [
                                            {
                                                "kind": "WhitespaceTrivia",
                                                "text": " "
                                            }
                                        ]
                                    },
                                    "expression": {
                                        "kind": "IdentifierName",
                                        "fullStart": 618,
                                        "fullEnd": 624,
                                        "start": 618,
                                        "end": 624,
                                        "fullWidth": 6,
                                        "width": 6,
                                        "text": "String",
                                        "value": "String",
                                        "valueText": "String"
                                    },
                                    "argumentList": {
                                        "kind": "ArgumentList",
                                        "fullStart": 624,
                                        "fullEnd": 638,
                                        "start": 624,
                                        "end": 638,
                                        "fullWidth": 14,
                                        "width": 14,
                                        "openParenToken": {
                                            "kind": "OpenParenToken",
                                            "fullStart": 624,
                                            "fullEnd": 625,
                                            "start": 624,
                                            "end": 625,
                                            "fullWidth": 1,
                                            "width": 1,
                                            "text": "(",
                                            "value": "(",
                                            "valueText": "("
                                        },
                                        "arguments": [
                                            {
                                                "kind": "StringLiteral",
                                                "fullStart": 625,
                                                "fullEnd": 637,
                                                "start": 625,
                                                "end": 637,
                                                "fullWidth": 12,
                                                "width": 12,
                                                "text": "\"a b c de f\"",
                                                "value": "a b c de f",
                                                "valueText": "a b c de f"
                                            }
                                        ],
                                        "closeParenToken": {
                                            "kind": "CloseParenToken",
                                            "fullStart": 637,
                                            "fullEnd": 638,
                                            "start": 637,
                                            "end": 638,
                                            "fullWidth": 1,
                                            "width": 1,
                                            "text": ")",
                                            "value": ")",
                                            "valueText": ")"
                                        }
                                    }
                                }
                            }
                        }
                    ]
                },
                "semicolonToken": {
                    "kind": "SemicolonToken",
                    "fullStart": 638,
                    "fullEnd": 640,
                    "start": 638,
                    "end": 639,
                    "fullWidth": 2,
                    "width": 1,
                    "text": ";",
                    "value": ";",
                    "valueText": ";",
                    "hasTrailingTrivia": true,
                    "hasTrailingNewLine": true,
                    "trailingTrivia": [
                        {
                            "kind": "NewLineTrivia",
                            "text": "\n"
                        }
                    ]
                }
            },
            {
                "kind": "VariableStatement",
                "fullStart": 640,
                "fullEnd": 658,
                "start": 641,
                "end": 657,
                "fullWidth": 18,
                "width": 16,
                "isIncrementallyUnusable": true,
                "modifiers": [],
                "variableDeclaration": {
                    "kind": "VariableDeclaration",
                    "fullStart": 640,
                    "fullEnd": 656,
                    "start": 641,
                    "end": 656,
                    "fullWidth": 16,
                    "width": 15,
                    "isIncrementallyUnusable": true,
                    "varKeyword": {
                        "kind": "VarKeyword",
                        "fullStart": 640,
                        "fullEnd": 645,
                        "start": 641,
                        "end": 644,
                        "fullWidth": 5,
                        "width": 3,
                        "text": "var",
                        "value": "var",
                        "valueText": "var",
                        "hasLeadingTrivia": true,
                        "hasLeadingNewLine": true,
                        "hasTrailingTrivia": true,
                        "leadingTrivia": [
                            {
                                "kind": "NewLineTrivia",
                                "text": "\n"
                            }
                        ],
                        "trailingTrivia": [
                            {
                                "kind": "WhitespaceTrivia",
                                "text": " "
                            }
                        ]
                    },
                    "variableDeclarators": [
                        {
                            "kind": "VariableDeclarator",
                            "fullStart": 645,
                            "fullEnd": 656,
                            "start": 645,
                            "end": 656,
                            "fullWidth": 11,
                            "width": 11,
                            "isIncrementallyUnusable": true,
                            "propertyName": {
                                "kind": "IdentifierName",
                                "fullStart": 645,
                                "fullEnd": 650,
                                "start": 645,
                                "end": 649,
                                "fullWidth": 5,
                                "width": 4,
                                "text": "__re",
                                "value": "__re",
                                "valueText": "__re",
                                "hasTrailingTrivia": true,
                                "trailingTrivia": [
                                    {
                                        "kind": "WhitespaceTrivia",
                                        "text": " "
                                    }
                                ]
                            },
                            "equalsValueClause": {
                                "kind": "EqualsValueClause",
                                "fullStart": 650,
                                "fullEnd": 656,
                                "start": 650,
                                "end": 656,
                                "fullWidth": 6,
                                "width": 6,
                                "isIncrementallyUnusable": true,
                                "equalsToken": {
                                    "kind": "EqualsToken",
                                    "fullStart": 650,
                                    "fullEnd": 652,
                                    "start": 650,
                                    "end": 651,
                                    "fullWidth": 2,
                                    "width": 1,
                                    "text": "=",
                                    "value": "=",
                                    "valueText": "=",
                                    "hasTrailingTrivia": true,
                                    "trailingTrivia": [
                                        {
                                            "kind": "WhitespaceTrivia",
                                            "text": " "
                                        }
                                    ]
                                },
                                "value": {
                                    "kind": "RegularExpressionLiteral",
                                    "fullStart": 652,
                                    "fullEnd": 656,
                                    "start": 652,
                                    "end": 656,
                                    "fullWidth": 4,
                                    "width": 4,
                                    "text": "/\\s/",
                                    "value": {},
                                    "valueText": "/\\s/"
                                }
                            }
                        }
                    ]
                },
                "semicolonToken": {
                    "kind": "SemicolonToken",
                    "fullStart": 656,
                    "fullEnd": 658,
                    "start": 656,
                    "end": 657,
                    "fullWidth": 2,
                    "width": 1,
                    "text": ";",
                    "value": ";",
                    "valueText": ";",
                    "hasTrailingTrivia": true,
                    "hasTrailingNewLine": true,
                    "trailingTrivia": [
                        {
                            "kind": "NewLineTrivia",
                            "text": "\n"
                        }
                    ]
                }
            },
            {
                "kind": "VariableStatement",
                "fullStart": 658,
                "fullEnd": 697,
                "start": 659,
                "end": 696,
                "fullWidth": 39,
                "width": 37,
                "modifiers": [],
                "variableDeclaration": {
                    "kind": "VariableDeclaration",
                    "fullStart": 658,
                    "fullEnd": 695,
                    "start": 659,
                    "end": 695,
                    "fullWidth": 37,
                    "width": 36,
                    "varKeyword": {
                        "kind": "VarKeyword",
                        "fullStart": 658,
                        "fullEnd": 663,
                        "start": 659,
                        "end": 662,
                        "fullWidth": 5,
                        "width": 3,
                        "text": "var",
                        "value": "var",
                        "valueText": "var",
                        "hasLeadingTrivia": true,
                        "hasLeadingNewLine": true,
                        "hasTrailingTrivia": true,
                        "leadingTrivia": [
                            {
                                "kind": "NewLineTrivia",
                                "text": "\n"
                            }
                        ],
                        "trailingTrivia": [
                            {
                                "kind": "WhitespaceTrivia",
                                "text": " "
                            }
                        ]
                    },
                    "variableDeclarators": [
                        {
                            "kind": "VariableDeclarator",
                            "fullStart": 663,
                            "fullEnd": 695,
                            "start": 663,
                            "end": 695,
                            "fullWidth": 32,
<<<<<<< HEAD
                            "width": 32,
                            "identifier": {
=======
                            "propertyName": {
>>>>>>> 85e84683
                                "kind": "IdentifierName",
                                "fullStart": 663,
                                "fullEnd": 671,
                                "start": 663,
                                "end": 670,
                                "fullWidth": 8,
                                "width": 7,
                                "text": "__split",
                                "value": "__split",
                                "valueText": "__split",
                                "hasTrailingTrivia": true,
                                "trailingTrivia": [
                                    {
                                        "kind": "WhitespaceTrivia",
                                        "text": " "
                                    }
                                ]
                            },
                            "equalsValueClause": {
                                "kind": "EqualsValueClause",
                                "fullStart": 671,
                                "fullEnd": 695,
                                "start": 671,
                                "end": 695,
                                "fullWidth": 24,
                                "width": 24,
                                "equalsToken": {
                                    "kind": "EqualsToken",
                                    "fullStart": 671,
                                    "fullEnd": 673,
                                    "start": 671,
                                    "end": 672,
                                    "fullWidth": 2,
                                    "width": 1,
                                    "text": "=",
                                    "value": "=",
                                    "valueText": "=",
                                    "hasTrailingTrivia": true,
                                    "trailingTrivia": [
                                        {
                                            "kind": "WhitespaceTrivia",
                                            "text": " "
                                        }
                                    ]
                                },
                                "value": {
                                    "kind": "InvocationExpression",
                                    "fullStart": 673,
                                    "fullEnd": 695,
                                    "start": 673,
                                    "end": 695,
                                    "fullWidth": 22,
                                    "width": 22,
                                    "expression": {
                                        "kind": "MemberAccessExpression",
                                        "fullStart": 673,
                                        "fullEnd": 687,
                                        "start": 673,
                                        "end": 687,
                                        "fullWidth": 14,
                                        "width": 14,
                                        "expression": {
                                            "kind": "IdentifierName",
                                            "fullStart": 673,
                                            "fullEnd": 681,
                                            "start": 673,
                                            "end": 681,
                                            "fullWidth": 8,
                                            "width": 8,
                                            "text": "__string",
                                            "value": "__string",
                                            "valueText": "__string"
                                        },
                                        "dotToken": {
                                            "kind": "DotToken",
                                            "fullStart": 681,
                                            "fullEnd": 682,
                                            "start": 681,
                                            "end": 682,
                                            "fullWidth": 1,
                                            "width": 1,
                                            "text": ".",
                                            "value": ".",
                                            "valueText": "."
                                        },
                                        "name": {
                                            "kind": "IdentifierName",
                                            "fullStart": 682,
                                            "fullEnd": 687,
                                            "start": 682,
                                            "end": 687,
                                            "fullWidth": 5,
                                            "width": 5,
                                            "text": "split",
                                            "value": "split",
                                            "valueText": "split"
                                        }
                                    },
                                    "argumentList": {
                                        "kind": "ArgumentList",
                                        "fullStart": 687,
                                        "fullEnd": 695,
                                        "start": 687,
                                        "end": 695,
                                        "fullWidth": 8,
                                        "width": 8,
                                        "openParenToken": {
                                            "kind": "OpenParenToken",
                                            "fullStart": 687,
                                            "fullEnd": 688,
                                            "start": 687,
                                            "end": 688,
                                            "fullWidth": 1,
                                            "width": 1,
                                            "text": "(",
                                            "value": "(",
                                            "valueText": "("
                                        },
                                        "arguments": [
                                            {
                                                "kind": "IdentifierName",
                                                "fullStart": 688,
                                                "fullEnd": 692,
                                                "start": 688,
                                                "end": 692,
                                                "fullWidth": 4,
                                                "width": 4,
                                                "text": "__re",
                                                "value": "__re",
                                                "valueText": "__re"
                                            },
                                            {
                                                "kind": "CommaToken",
                                                "fullStart": 692,
                                                "fullEnd": 693,
                                                "start": 692,
                                                "end": 693,
                                                "fullWidth": 1,
                                                "width": 1,
                                                "text": ",",
                                                "value": ",",
                                                "valueText": ","
                                            },
                                            {
                                                "kind": "NumericLiteral",
                                                "fullStart": 693,
                                                "fullEnd": 694,
                                                "start": 693,
                                                "end": 694,
                                                "fullWidth": 1,
                                                "width": 1,
                                                "text": "3",
                                                "value": 3,
                                                "valueText": "3"
                                            }
                                        ],
                                        "closeParenToken": {
                                            "kind": "CloseParenToken",
                                            "fullStart": 694,
                                            "fullEnd": 695,
                                            "start": 694,
                                            "end": 695,
                                            "fullWidth": 1,
                                            "width": 1,
                                            "text": ")",
                                            "value": ")",
                                            "valueText": ")"
                                        }
                                    }
                                }
                            }
                        }
                    ]
                },
                "semicolonToken": {
                    "kind": "SemicolonToken",
                    "fullStart": 695,
                    "fullEnd": 697,
                    "start": 695,
                    "end": 696,
                    "fullWidth": 2,
                    "width": 1,
                    "text": ";",
                    "value": ";",
                    "valueText": ";",
                    "hasTrailingTrivia": true,
                    "hasTrailingNewLine": true,
                    "trailingTrivia": [
                        {
                            "kind": "NewLineTrivia",
                            "text": "\n"
                        }
                    ]
                }
            },
            {
                "kind": "VariableStatement",
                "fullStart": 697,
                "fullEnd": 730,
                "start": 698,
                "end": 729,
                "fullWidth": 33,
                "width": 31,
                "modifiers": [],
                "variableDeclaration": {
                    "kind": "VariableDeclaration",
                    "fullStart": 697,
                    "fullEnd": 728,
                    "start": 698,
                    "end": 728,
                    "fullWidth": 31,
                    "width": 30,
                    "varKeyword": {
                        "kind": "VarKeyword",
                        "fullStart": 697,
                        "fullEnd": 702,
                        "start": 698,
                        "end": 701,
                        "fullWidth": 5,
                        "width": 3,
                        "text": "var",
                        "value": "var",
                        "valueText": "var",
                        "hasLeadingTrivia": true,
                        "hasLeadingNewLine": true,
                        "hasTrailingTrivia": true,
                        "leadingTrivia": [
                            {
                                "kind": "NewLineTrivia",
                                "text": "\n"
                            }
                        ],
                        "trailingTrivia": [
                            {
                                "kind": "WhitespaceTrivia",
                                "text": " "
                            }
                        ]
                    },
                    "variableDeclarators": [
                        {
                            "kind": "VariableDeclarator",
                            "fullStart": 702,
                            "fullEnd": 728,
                            "start": 702,
                            "end": 728,
                            "fullWidth": 26,
<<<<<<< HEAD
                            "width": 26,
                            "identifier": {
=======
                            "propertyName": {
>>>>>>> 85e84683
                                "kind": "IdentifierName",
                                "fullStart": 702,
                                "fullEnd": 713,
                                "start": 702,
                                "end": 712,
                                "fullWidth": 11,
                                "width": 10,
                                "text": "__expected",
                                "value": "__expected",
                                "valueText": "__expected",
                                "hasTrailingTrivia": true,
                                "trailingTrivia": [
                                    {
                                        "kind": "WhitespaceTrivia",
                                        "text": " "
                                    }
                                ]
                            },
                            "equalsValueClause": {
                                "kind": "EqualsValueClause",
                                "fullStart": 713,
                                "fullEnd": 728,
                                "start": 713,
                                "end": 728,
                                "fullWidth": 15,
                                "width": 15,
                                "equalsToken": {
                                    "kind": "EqualsToken",
                                    "fullStart": 713,
                                    "fullEnd": 715,
                                    "start": 713,
                                    "end": 714,
                                    "fullWidth": 2,
                                    "width": 1,
                                    "text": "=",
                                    "value": "=",
                                    "valueText": "=",
                                    "hasTrailingTrivia": true,
                                    "trailingTrivia": [
                                        {
                                            "kind": "WhitespaceTrivia",
                                            "text": " "
                                        }
                                    ]
                                },
                                "value": {
                                    "kind": "ArrayLiteralExpression",
                                    "fullStart": 715,
                                    "fullEnd": 728,
                                    "start": 715,
                                    "end": 728,
                                    "fullWidth": 13,
                                    "width": 13,
                                    "openBracketToken": {
                                        "kind": "OpenBracketToken",
                                        "fullStart": 715,
                                        "fullEnd": 716,
                                        "start": 715,
                                        "end": 716,
                                        "fullWidth": 1,
                                        "width": 1,
                                        "text": "[",
                                        "value": "[",
                                        "valueText": "["
                                    },
                                    "expressions": [
                                        {
                                            "kind": "StringLiteral",
                                            "fullStart": 716,
                                            "fullEnd": 719,
                                            "start": 716,
                                            "end": 719,
                                            "fullWidth": 3,
                                            "width": 3,
                                            "text": "\"a\"",
                                            "value": "a",
                                            "valueText": "a"
                                        },
                                        {
                                            "kind": "CommaToken",
                                            "fullStart": 719,
                                            "fullEnd": 720,
                                            "start": 719,
                                            "end": 720,
                                            "fullWidth": 1,
                                            "width": 1,
                                            "text": ",",
                                            "value": ",",
                                            "valueText": ","
                                        },
                                        {
                                            "kind": "StringLiteral",
                                            "fullStart": 720,
                                            "fullEnd": 723,
                                            "start": 720,
                                            "end": 723,
                                            "fullWidth": 3,
                                            "width": 3,
                                            "text": "\"b\"",
                                            "value": "b",
                                            "valueText": "b"
                                        },
                                        {
                                            "kind": "CommaToken",
                                            "fullStart": 723,
                                            "fullEnd": 724,
                                            "start": 723,
                                            "end": 724,
                                            "fullWidth": 1,
                                            "width": 1,
                                            "text": ",",
                                            "value": ",",
                                            "valueText": ","
                                        },
                                        {
                                            "kind": "StringLiteral",
                                            "fullStart": 724,
                                            "fullEnd": 727,
                                            "start": 724,
                                            "end": 727,
                                            "fullWidth": 3,
                                            "width": 3,
                                            "text": "\"c\"",
                                            "value": "c",
                                            "valueText": "c"
                                        }
                                    ],
                                    "closeBracketToken": {
                                        "kind": "CloseBracketToken",
                                        "fullStart": 727,
                                        "fullEnd": 728,
                                        "start": 727,
                                        "end": 728,
                                        "fullWidth": 1,
                                        "width": 1,
                                        "text": "]",
                                        "value": "]",
                                        "valueText": "]"
                                    }
                                }
                            }
                        }
                    ]
                },
                "semicolonToken": {
                    "kind": "SemicolonToken",
                    "fullStart": 728,
                    "fullEnd": 730,
                    "start": 728,
                    "end": 729,
                    "fullWidth": 2,
                    "width": 1,
                    "text": ";",
                    "value": ";",
                    "valueText": ";",
                    "hasTrailingTrivia": true,
                    "hasTrailingNewLine": true,
                    "trailingTrivia": [
                        {
                            "kind": "NewLineTrivia",
                            "text": "\n"
                        }
                    ]
                }
            },
            {
                "kind": "IfStatement",
                "fullStart": 730,
                "fullEnd": 937,
                "start": 820,
                "end": 936,
                "fullWidth": 207,
                "width": 116,
                "isIncrementallyUnusable": true,
                "ifKeyword": {
                    "kind": "IfKeyword",
                    "fullStart": 730,
                    "fullEnd": 823,
                    "start": 820,
                    "end": 822,
                    "fullWidth": 93,
                    "width": 2,
                    "text": "if",
                    "value": "if",
                    "valueText": "if",
                    "hasLeadingTrivia": true,
                    "hasLeadingComment": true,
                    "hasLeadingNewLine": true,
                    "hasTrailingTrivia": true,
                    "leadingTrivia": [
                        {
                            "kind": "NewLineTrivia",
                            "text": "\n"
                        },
                        {
                            "kind": "SingleLineCommentTrivia",
                            "text": "//////////////////////////////////////////////////////////////////////////////"
                        },
                        {
                            "kind": "NewLineTrivia",
                            "text": "\n"
                        },
                        {
                            "kind": "SingleLineCommentTrivia",
                            "text": "//CHECK#1"
                        },
                        {
                            "kind": "NewLineTrivia",
                            "text": "\n"
                        }
                    ],
                    "trailingTrivia": [
                        {
                            "kind": "WhitespaceTrivia",
                            "text": " "
                        }
                    ]
                },
                "openParenToken": {
                    "kind": "OpenParenToken",
                    "fullStart": 823,
                    "fullEnd": 824,
                    "start": 823,
                    "end": 824,
                    "fullWidth": 1,
                    "width": 1,
                    "text": "(",
                    "value": "(",
                    "valueText": "("
                },
                "condition": {
                    "kind": "NotEqualsExpression",
                    "fullStart": 824,
                    "fullEnd": 853,
                    "start": 824,
                    "end": 853,
                    "fullWidth": 29,
                    "width": 29,
                    "isIncrementallyUnusable": true,
                    "left": {
                        "kind": "MemberAccessExpression",
                        "fullStart": 824,
                        "fullEnd": 844,
                        "start": 824,
                        "end": 843,
                        "fullWidth": 20,
                        "width": 19,
                        "isIncrementallyUnusable": true,
                        "expression": {
                            "kind": "IdentifierName",
                            "fullStart": 824,
                            "fullEnd": 831,
                            "start": 824,
                            "end": 831,
                            "fullWidth": 7,
                            "width": 7,
                            "text": "__split",
                            "value": "__split",
                            "valueText": "__split"
                        },
                        "dotToken": {
                            "kind": "DotToken",
                            "fullStart": 831,
                            "fullEnd": 832,
                            "start": 831,
                            "end": 832,
                            "fullWidth": 1,
                            "width": 1,
                            "text": ".",
                            "value": ".",
                            "valueText": "."
                        },
                        "name": {
                            "kind": "IdentifierName",
                            "fullStart": 832,
                            "fullEnd": 844,
                            "start": 832,
                            "end": 843,
                            "fullWidth": 12,
                            "width": 11,
                            "text": "constructor",
                            "value": "constructor",
                            "valueText": "constructor",
                            "hasTrailingTrivia": true,
                            "trailingTrivia": [
                                {
                                    "kind": "WhitespaceTrivia",
                                    "text": " "
                                }
                            ]
                        }
                    },
                    "operatorToken": {
                        "kind": "ExclamationEqualsEqualsToken",
                        "fullStart": 844,
                        "fullEnd": 848,
                        "start": 844,
                        "end": 847,
                        "fullWidth": 4,
                        "width": 3,
                        "text": "!==",
                        "value": "!==",
                        "valueText": "!==",
                        "hasTrailingTrivia": true,
                        "trailingTrivia": [
                            {
                                "kind": "WhitespaceTrivia",
                                "text": " "
                            }
                        ]
                    },
                    "right": {
                        "kind": "IdentifierName",
                        "fullStart": 848,
                        "fullEnd": 853,
                        "start": 848,
                        "end": 853,
                        "fullWidth": 5,
                        "width": 5,
                        "text": "Array",
                        "value": "Array",
                        "valueText": "Array"
                    }
                },
                "closeParenToken": {
                    "kind": "CloseParenToken",
                    "fullStart": 853,
                    "fullEnd": 855,
                    "start": 853,
                    "end": 854,
                    "fullWidth": 2,
                    "width": 1,
                    "text": ")",
                    "value": ")",
                    "valueText": ")",
                    "hasTrailingTrivia": true,
                    "trailingTrivia": [
                        {
                            "kind": "WhitespaceTrivia",
                            "text": " "
                        }
                    ]
                },
                "statement": {
                    "kind": "Block",
                    "fullStart": 855,
                    "fullEnd": 937,
                    "start": 855,
                    "end": 936,
                    "fullWidth": 82,
                    "width": 81,
                    "isIncrementallyUnusable": true,
                    "openBraceToken": {
                        "kind": "OpenBraceToken",
                        "fullStart": 855,
                        "fullEnd": 857,
                        "start": 855,
                        "end": 856,
                        "fullWidth": 2,
                        "width": 1,
                        "text": "{",
                        "value": "{",
                        "valueText": "{",
                        "hasTrailingTrivia": true,
                        "hasTrailingNewLine": true,
                        "trailingTrivia": [
                            {
                                "kind": "NewLineTrivia",
                                "text": "\n"
                            }
                        ]
                    },
                    "statements": [
                        {
                            "kind": "ExpressionStatement",
                            "fullStart": 857,
                            "fullEnd": 935,
                            "start": 859,
                            "end": 934,
                            "fullWidth": 78,
                            "width": 75,
                            "isIncrementallyUnusable": true,
                            "expression": {
                                "kind": "InvocationExpression",
                                "fullStart": 857,
                                "fullEnd": 933,
                                "start": 859,
                                "end": 933,
                                "fullWidth": 76,
                                "width": 74,
                                "isIncrementallyUnusable": true,
                                "expression": {
                                    "kind": "IdentifierName",
                                    "fullStart": 857,
                                    "fullEnd": 865,
                                    "start": 859,
                                    "end": 865,
                                    "fullWidth": 8,
                                    "width": 6,
                                    "text": "$ERROR",
                                    "value": "$ERROR",
                                    "valueText": "$ERROR",
                                    "hasLeadingTrivia": true,
                                    "leadingTrivia": [
                                        {
                                            "kind": "WhitespaceTrivia",
                                            "text": "  "
                                        }
                                    ]
                                },
                                "argumentList": {
                                    "kind": "ArgumentList",
                                    "fullStart": 865,
                                    "fullEnd": 933,
                                    "start": 865,
                                    "end": 933,
                                    "fullWidth": 68,
                                    "width": 68,
                                    "isIncrementallyUnusable": true,
                                    "openParenToken": {
                                        "kind": "OpenParenToken",
                                        "fullStart": 865,
                                        "fullEnd": 866,
                                        "start": 865,
                                        "end": 866,
                                        "fullWidth": 1,
                                        "width": 1,
                                        "text": "(",
                                        "value": "(",
                                        "valueText": "("
                                    },
                                    "arguments": [
                                        {
                                            "kind": "AddExpression",
                                            "fullStart": 866,
                                            "fullEnd": 932,
                                            "start": 866,
                                            "end": 931,
                                            "fullWidth": 66,
                                            "width": 65,
                                            "isIncrementallyUnusable": true,
                                            "left": {
                                                "kind": "StringLiteral",
                                                "fullStart": 866,
                                                "fullEnd": 911,
                                                "start": 866,
                                                "end": 911,
                                                "fullWidth": 45,
                                                "width": 45,
                                                "text": "'#1: __split.constructor === Array. Actual: '",
                                                "value": "#1: __split.constructor === Array. Actual: ",
                                                "valueText": "#1: __split.constructor === Array. Actual: "
                                            },
                                            "operatorToken": {
                                                "kind": "PlusToken",
                                                "fullStart": 911,
                                                "fullEnd": 912,
                                                "start": 911,
                                                "end": 912,
                                                "fullWidth": 1,
                                                "width": 1,
                                                "text": "+",
                                                "value": "+",
                                                "valueText": "+"
                                            },
                                            "right": {
                                                "kind": "MemberAccessExpression",
                                                "fullStart": 912,
                                                "fullEnd": 932,
                                                "start": 912,
                                                "end": 931,
                                                "fullWidth": 20,
                                                "width": 19,
                                                "isIncrementallyUnusable": true,
                                                "expression": {
                                                    "kind": "IdentifierName",
                                                    "fullStart": 912,
                                                    "fullEnd": 919,
                                                    "start": 912,
                                                    "end": 919,
                                                    "fullWidth": 7,
                                                    "width": 7,
                                                    "text": "__split",
                                                    "value": "__split",
                                                    "valueText": "__split"
                                                },
                                                "dotToken": {
                                                    "kind": "DotToken",
                                                    "fullStart": 919,
                                                    "fullEnd": 920,
                                                    "start": 919,
                                                    "end": 920,
                                                    "fullWidth": 1,
                                                    "width": 1,
                                                    "text": ".",
                                                    "value": ".",
                                                    "valueText": "."
                                                },
                                                "name": {
                                                    "kind": "IdentifierName",
                                                    "fullStart": 920,
                                                    "fullEnd": 932,
                                                    "start": 920,
                                                    "end": 931,
                                                    "fullWidth": 12,
                                                    "width": 11,
                                                    "text": "constructor",
                                                    "value": "constructor",
                                                    "valueText": "constructor",
                                                    "hasTrailingTrivia": true,
                                                    "trailingTrivia": [
                                                        {
                                                            "kind": "WhitespaceTrivia",
                                                            "text": " "
                                                        }
                                                    ]
                                                }
                                            }
                                        }
                                    ],
                                    "closeParenToken": {
                                        "kind": "CloseParenToken",
                                        "fullStart": 932,
                                        "fullEnd": 933,
                                        "start": 932,
                                        "end": 933,
                                        "fullWidth": 1,
                                        "width": 1,
                                        "text": ")",
                                        "value": ")",
                                        "valueText": ")"
                                    }
                                }
                            },
                            "semicolonToken": {
                                "kind": "SemicolonToken",
                                "fullStart": 933,
                                "fullEnd": 935,
                                "start": 933,
                                "end": 934,
                                "fullWidth": 2,
                                "width": 1,
                                "text": ";",
                                "value": ";",
                                "valueText": ";",
                                "hasTrailingTrivia": true,
                                "hasTrailingNewLine": true,
                                "trailingTrivia": [
                                    {
                                        "kind": "NewLineTrivia",
                                        "text": "\n"
                                    }
                                ]
                            }
                        }
                    ],
                    "closeBraceToken": {
                        "kind": "CloseBraceToken",
                        "fullStart": 935,
                        "fullEnd": 937,
                        "start": 935,
                        "end": 936,
                        "fullWidth": 2,
                        "width": 1,
                        "text": "}",
                        "value": "}",
                        "valueText": "}",
                        "hasTrailingTrivia": true,
                        "hasTrailingNewLine": true,
                        "trailingTrivia": [
                            {
                                "kind": "NewLineTrivia",
                                "text": "\n"
                            }
                        ]
                    }
                }
            },
            {
                "kind": "IfStatement",
                "fullStart": 937,
                "fullEnd": 1235,
                "start": 1109,
                "end": 1234,
                "fullWidth": 298,
                "width": 125,
                "ifKeyword": {
                    "kind": "IfKeyword",
                    "fullStart": 937,
                    "fullEnd": 1112,
                    "start": 1109,
                    "end": 1111,
                    "fullWidth": 175,
                    "width": 2,
                    "text": "if",
                    "value": "if",
                    "valueText": "if",
                    "hasLeadingTrivia": true,
                    "hasLeadingComment": true,
                    "hasLeadingNewLine": true,
                    "hasTrailingTrivia": true,
                    "leadingTrivia": [
                        {
                            "kind": "SingleLineCommentTrivia",
                            "text": "//"
                        },
                        {
                            "kind": "NewLineTrivia",
                            "text": "\n"
                        },
                        {
                            "kind": "SingleLineCommentTrivia",
                            "text": "//////////////////////////////////////////////////////////////////////////////"
                        },
                        {
                            "kind": "NewLineTrivia",
                            "text": "\n"
                        },
                        {
                            "kind": "NewLineTrivia",
                            "text": "\n"
                        },
                        {
                            "kind": "SingleLineCommentTrivia",
                            "text": "//////////////////////////////////////////////////////////////////////////////"
                        },
                        {
                            "kind": "NewLineTrivia",
                            "text": "\n"
                        },
                        {
                            "kind": "SingleLineCommentTrivia",
                            "text": "//CHECK#2"
                        },
                        {
                            "kind": "NewLineTrivia",
                            "text": "\n"
                        }
                    ],
                    "trailingTrivia": [
                        {
                            "kind": "WhitespaceTrivia",
                            "text": " "
                        }
                    ]
                },
                "openParenToken": {
                    "kind": "OpenParenToken",
                    "fullStart": 1112,
                    "fullEnd": 1113,
                    "start": 1112,
                    "end": 1113,
                    "fullWidth": 1,
                    "width": 1,
                    "text": "(",
                    "value": "(",
                    "valueText": "("
                },
                "condition": {
                    "kind": "NotEqualsExpression",
                    "fullStart": 1113,
                    "fullEnd": 1149,
                    "start": 1113,
                    "end": 1149,
                    "fullWidth": 36,
                    "width": 36,
                    "left": {
                        "kind": "MemberAccessExpression",
                        "fullStart": 1113,
                        "fullEnd": 1128,
                        "start": 1113,
                        "end": 1127,
                        "fullWidth": 15,
                        "width": 14,
                        "expression": {
                            "kind": "IdentifierName",
                            "fullStart": 1113,
                            "fullEnd": 1120,
                            "start": 1113,
                            "end": 1120,
                            "fullWidth": 7,
                            "width": 7,
                            "text": "__split",
                            "value": "__split",
                            "valueText": "__split"
                        },
                        "dotToken": {
                            "kind": "DotToken",
                            "fullStart": 1120,
                            "fullEnd": 1121,
                            "start": 1120,
                            "end": 1121,
                            "fullWidth": 1,
                            "width": 1,
                            "text": ".",
                            "value": ".",
                            "valueText": "."
                        },
                        "name": {
                            "kind": "IdentifierName",
                            "fullStart": 1121,
                            "fullEnd": 1128,
                            "start": 1121,
                            "end": 1127,
                            "fullWidth": 7,
                            "width": 6,
                            "text": "length",
                            "value": "length",
                            "valueText": "length",
                            "hasTrailingTrivia": true,
                            "trailingTrivia": [
                                {
                                    "kind": "WhitespaceTrivia",
                                    "text": " "
                                }
                            ]
                        }
                    },
                    "operatorToken": {
                        "kind": "ExclamationEqualsEqualsToken",
                        "fullStart": 1128,
                        "fullEnd": 1132,
                        "start": 1128,
                        "end": 1131,
                        "fullWidth": 4,
                        "width": 3,
                        "text": "!==",
                        "value": "!==",
                        "valueText": "!==",
                        "hasTrailingTrivia": true,
                        "trailingTrivia": [
                            {
                                "kind": "WhitespaceTrivia",
                                "text": " "
                            }
                        ]
                    },
                    "right": {
                        "kind": "MemberAccessExpression",
                        "fullStart": 1132,
                        "fullEnd": 1149,
                        "start": 1132,
                        "end": 1149,
                        "fullWidth": 17,
                        "width": 17,
                        "expression": {
                            "kind": "IdentifierName",
                            "fullStart": 1132,
                            "fullEnd": 1142,
                            "start": 1132,
                            "end": 1142,
                            "fullWidth": 10,
                            "width": 10,
                            "text": "__expected",
                            "value": "__expected",
                            "valueText": "__expected"
                        },
                        "dotToken": {
                            "kind": "DotToken",
                            "fullStart": 1142,
                            "fullEnd": 1143,
                            "start": 1142,
                            "end": 1143,
                            "fullWidth": 1,
                            "width": 1,
                            "text": ".",
                            "value": ".",
                            "valueText": "."
                        },
                        "name": {
                            "kind": "IdentifierName",
                            "fullStart": 1143,
                            "fullEnd": 1149,
                            "start": 1143,
                            "end": 1149,
                            "fullWidth": 6,
                            "width": 6,
                            "text": "length",
                            "value": "length",
                            "valueText": "length"
                        }
                    }
                },
                "closeParenToken": {
                    "kind": "CloseParenToken",
                    "fullStart": 1149,
                    "fullEnd": 1151,
                    "start": 1149,
                    "end": 1150,
                    "fullWidth": 2,
                    "width": 1,
                    "text": ")",
                    "value": ")",
                    "valueText": ")",
                    "hasTrailingTrivia": true,
                    "trailingTrivia": [
                        {
                            "kind": "WhitespaceTrivia",
                            "text": " "
                        }
                    ]
                },
                "statement": {
                    "kind": "Block",
                    "fullStart": 1151,
                    "fullEnd": 1235,
                    "start": 1151,
                    "end": 1234,
                    "fullWidth": 84,
                    "width": 83,
                    "openBraceToken": {
                        "kind": "OpenBraceToken",
                        "fullStart": 1151,
                        "fullEnd": 1153,
                        "start": 1151,
                        "end": 1152,
                        "fullWidth": 2,
                        "width": 1,
                        "text": "{",
                        "value": "{",
                        "valueText": "{",
                        "hasTrailingTrivia": true,
                        "hasTrailingNewLine": true,
                        "trailingTrivia": [
                            {
                                "kind": "NewLineTrivia",
                                "text": "\n"
                            }
                        ]
                    },
                    "statements": [
                        {
                            "kind": "ExpressionStatement",
                            "fullStart": 1153,
                            "fullEnd": 1233,
                            "start": 1155,
                            "end": 1232,
                            "fullWidth": 80,
                            "width": 77,
                            "expression": {
                                "kind": "InvocationExpression",
                                "fullStart": 1153,
                                "fullEnd": 1231,
                                "start": 1155,
                                "end": 1231,
                                "fullWidth": 78,
                                "width": 76,
                                "expression": {
                                    "kind": "IdentifierName",
                                    "fullStart": 1153,
                                    "fullEnd": 1161,
                                    "start": 1155,
                                    "end": 1161,
                                    "fullWidth": 8,
                                    "width": 6,
                                    "text": "$ERROR",
                                    "value": "$ERROR",
                                    "valueText": "$ERROR",
                                    "hasLeadingTrivia": true,
                                    "leadingTrivia": [
                                        {
                                            "kind": "WhitespaceTrivia",
                                            "text": "  "
                                        }
                                    ]
                                },
                                "argumentList": {
                                    "kind": "ArgumentList",
                                    "fullStart": 1161,
                                    "fullEnd": 1231,
                                    "start": 1161,
                                    "end": 1231,
                                    "fullWidth": 70,
                                    "width": 70,
                                    "openParenToken": {
                                        "kind": "OpenParenToken",
                                        "fullStart": 1161,
                                        "fullEnd": 1162,
                                        "start": 1161,
                                        "end": 1162,
                                        "fullWidth": 1,
                                        "width": 1,
                                        "text": "(",
                                        "value": "(",
                                        "valueText": "("
                                    },
                                    "arguments": [
                                        {
                                            "kind": "AddExpression",
                                            "fullStart": 1162,
                                            "fullEnd": 1230,
                                            "start": 1162,
                                            "end": 1229,
                                            "fullWidth": 68,
                                            "width": 67,
                                            "left": {
                                                "kind": "StringLiteral",
                                                "fullStart": 1162,
                                                "fullEnd": 1214,
                                                "start": 1162,
                                                "end": 1214,
                                                "fullWidth": 52,
                                                "width": 52,
                                                "text": "'#2: __split.length === __expected.length. Actual: '",
                                                "value": "#2: __split.length === __expected.length. Actual: ",
                                                "valueText": "#2: __split.length === __expected.length. Actual: "
                                            },
                                            "operatorToken": {
                                                "kind": "PlusToken",
                                                "fullStart": 1214,
                                                "fullEnd": 1215,
                                                "start": 1214,
                                                "end": 1215,
                                                "fullWidth": 1,
                                                "width": 1,
                                                "text": "+",
                                                "value": "+",
                                                "valueText": "+"
                                            },
                                            "right": {
                                                "kind": "MemberAccessExpression",
                                                "fullStart": 1215,
                                                "fullEnd": 1230,
                                                "start": 1215,
                                                "end": 1229,
                                                "fullWidth": 15,
                                                "width": 14,
                                                "expression": {
                                                    "kind": "IdentifierName",
                                                    "fullStart": 1215,
                                                    "fullEnd": 1222,
                                                    "start": 1215,
                                                    "end": 1222,
                                                    "fullWidth": 7,
                                                    "width": 7,
                                                    "text": "__split",
                                                    "value": "__split",
                                                    "valueText": "__split"
                                                },
                                                "dotToken": {
                                                    "kind": "DotToken",
                                                    "fullStart": 1222,
                                                    "fullEnd": 1223,
                                                    "start": 1222,
                                                    "end": 1223,
                                                    "fullWidth": 1,
                                                    "width": 1,
                                                    "text": ".",
                                                    "value": ".",
                                                    "valueText": "."
                                                },
                                                "name": {
                                                    "kind": "IdentifierName",
                                                    "fullStart": 1223,
                                                    "fullEnd": 1230,
                                                    "start": 1223,
                                                    "end": 1229,
                                                    "fullWidth": 7,
                                                    "width": 6,
                                                    "text": "length",
                                                    "value": "length",
                                                    "valueText": "length",
                                                    "hasTrailingTrivia": true,
                                                    "trailingTrivia": [
                                                        {
                                                            "kind": "WhitespaceTrivia",
                                                            "text": " "
                                                        }
                                                    ]
                                                }
                                            }
                                        }
                                    ],
                                    "closeParenToken": {
                                        "kind": "CloseParenToken",
                                        "fullStart": 1230,
                                        "fullEnd": 1231,
                                        "start": 1230,
                                        "end": 1231,
                                        "fullWidth": 1,
                                        "width": 1,
                                        "text": ")",
                                        "value": ")",
                                        "valueText": ")"
                                    }
                                }
                            },
                            "semicolonToken": {
                                "kind": "SemicolonToken",
                                "fullStart": 1231,
                                "fullEnd": 1233,
                                "start": 1231,
                                "end": 1232,
                                "fullWidth": 2,
                                "width": 1,
                                "text": ";",
                                "value": ";",
                                "valueText": ";",
                                "hasTrailingTrivia": true,
                                "hasTrailingNewLine": true,
                                "trailingTrivia": [
                                    {
                                        "kind": "NewLineTrivia",
                                        "text": "\n"
                                    }
                                ]
                            }
                        }
                    ],
                    "closeBraceToken": {
                        "kind": "CloseBraceToken",
                        "fullStart": 1233,
                        "fullEnd": 1235,
                        "start": 1233,
                        "end": 1234,
                        "fullWidth": 2,
                        "width": 1,
                        "text": "}",
                        "value": "}",
                        "valueText": "}",
                        "hasTrailingTrivia": true,
                        "hasTrailingNewLine": true,
                        "trailingTrivia": [
                            {
                                "kind": "NewLineTrivia",
                                "text": "\n"
                            }
                        ]
                    }
                }
            },
            {
                "kind": "ForStatement",
                "fullStart": 1235,
                "fullEnd": 1612,
                "start": 1407,
                "end": 1611,
                "fullWidth": 377,
                "width": 204,
                "forKeyword": {
                    "kind": "ForKeyword",
                    "fullStart": 1235,
                    "fullEnd": 1410,
                    "start": 1407,
                    "end": 1410,
                    "fullWidth": 175,
                    "width": 3,
                    "text": "for",
                    "value": "for",
                    "valueText": "for",
                    "hasLeadingTrivia": true,
                    "hasLeadingComment": true,
                    "hasLeadingNewLine": true,
                    "leadingTrivia": [
                        {
                            "kind": "SingleLineCommentTrivia",
                            "text": "//"
                        },
                        {
                            "kind": "NewLineTrivia",
                            "text": "\n"
                        },
                        {
                            "kind": "SingleLineCommentTrivia",
                            "text": "//////////////////////////////////////////////////////////////////////////////"
                        },
                        {
                            "kind": "NewLineTrivia",
                            "text": "\n"
                        },
                        {
                            "kind": "NewLineTrivia",
                            "text": "\n"
                        },
                        {
                            "kind": "SingleLineCommentTrivia",
                            "text": "//////////////////////////////////////////////////////////////////////////////"
                        },
                        {
                            "kind": "NewLineTrivia",
                            "text": "\n"
                        },
                        {
                            "kind": "SingleLineCommentTrivia",
                            "text": "//CHECK#3"
                        },
                        {
                            "kind": "NewLineTrivia",
                            "text": "\n"
                        }
                    ]
                },
                "openParenToken": {
                    "kind": "OpenParenToken",
                    "fullStart": 1410,
                    "fullEnd": 1411,
                    "start": 1410,
                    "end": 1411,
                    "fullWidth": 1,
                    "width": 1,
                    "text": "(",
                    "value": "(",
                    "valueText": "("
                },
                "variableDeclaration": {
                    "kind": "VariableDeclaration",
                    "fullStart": 1411,
                    "fullEnd": 1422,
                    "start": 1411,
                    "end": 1422,
                    "fullWidth": 11,
                    "width": 11,
                    "varKeyword": {
                        "kind": "VarKeyword",
                        "fullStart": 1411,
                        "fullEnd": 1415,
                        "start": 1411,
                        "end": 1414,
                        "fullWidth": 4,
                        "width": 3,
                        "text": "var",
                        "value": "var",
                        "valueText": "var",
                        "hasTrailingTrivia": true,
                        "trailingTrivia": [
                            {
                                "kind": "WhitespaceTrivia",
                                "text": " "
                            }
                        ]
                    },
                    "variableDeclarators": [
                        {
                            "kind": "VariableDeclarator",
                            "fullStart": 1415,
                            "fullEnd": 1422,
                            "start": 1415,
                            "end": 1422,
                            "fullWidth": 7,
<<<<<<< HEAD
                            "width": 7,
                            "identifier": {
=======
                            "propertyName": {
>>>>>>> 85e84683
                                "kind": "IdentifierName",
                                "fullStart": 1415,
                                "fullEnd": 1420,
                                "start": 1415,
                                "end": 1420,
                                "fullWidth": 5,
                                "width": 5,
                                "text": "index",
                                "value": "index",
                                "valueText": "index"
                            },
                            "equalsValueClause": {
                                "kind": "EqualsValueClause",
                                "fullStart": 1420,
                                "fullEnd": 1422,
                                "start": 1420,
                                "end": 1422,
                                "fullWidth": 2,
                                "width": 2,
                                "equalsToken": {
                                    "kind": "EqualsToken",
                                    "fullStart": 1420,
                                    "fullEnd": 1421,
                                    "start": 1420,
                                    "end": 1421,
                                    "fullWidth": 1,
                                    "width": 1,
                                    "text": "=",
                                    "value": "=",
                                    "valueText": "="
                                },
                                "value": {
                                    "kind": "NumericLiteral",
                                    "fullStart": 1421,
                                    "fullEnd": 1422,
                                    "start": 1421,
                                    "end": 1422,
                                    "fullWidth": 1,
                                    "width": 1,
                                    "text": "0",
                                    "value": 0,
                                    "valueText": "0"
                                }
                            }
                        }
                    ]
                },
                "firstSemicolonToken": {
                    "kind": "SemicolonToken",
                    "fullStart": 1422,
                    "fullEnd": 1424,
                    "start": 1422,
                    "end": 1423,
                    "fullWidth": 2,
                    "width": 1,
                    "text": ";",
                    "value": ";",
                    "valueText": ";",
                    "hasTrailingTrivia": true,
                    "trailingTrivia": [
                        {
                            "kind": "WhitespaceTrivia",
                            "text": " "
                        }
                    ]
                },
                "condition": {
                    "kind": "LessThanExpression",
                    "fullStart": 1424,
                    "fullEnd": 1447,
                    "start": 1424,
                    "end": 1447,
                    "fullWidth": 23,
                    "width": 23,
                    "left": {
                        "kind": "IdentifierName",
                        "fullStart": 1424,
                        "fullEnd": 1429,
                        "start": 1424,
                        "end": 1429,
                        "fullWidth": 5,
                        "width": 5,
                        "text": "index",
                        "value": "index",
                        "valueText": "index"
                    },
                    "operatorToken": {
                        "kind": "LessThanToken",
                        "fullStart": 1429,
                        "fullEnd": 1430,
                        "start": 1429,
                        "end": 1430,
                        "fullWidth": 1,
                        "width": 1,
                        "text": "<",
                        "value": "<",
                        "valueText": "<"
                    },
                    "right": {
                        "kind": "MemberAccessExpression",
                        "fullStart": 1430,
                        "fullEnd": 1447,
                        "start": 1430,
                        "end": 1447,
                        "fullWidth": 17,
                        "width": 17,
                        "expression": {
                            "kind": "IdentifierName",
                            "fullStart": 1430,
                            "fullEnd": 1440,
                            "start": 1430,
                            "end": 1440,
                            "fullWidth": 10,
                            "width": 10,
                            "text": "__expected",
                            "value": "__expected",
                            "valueText": "__expected"
                        },
                        "dotToken": {
                            "kind": "DotToken",
                            "fullStart": 1440,
                            "fullEnd": 1441,
                            "start": 1440,
                            "end": 1441,
                            "fullWidth": 1,
                            "width": 1,
                            "text": ".",
                            "value": ".",
                            "valueText": "."
                        },
                        "name": {
                            "kind": "IdentifierName",
                            "fullStart": 1441,
                            "fullEnd": 1447,
                            "start": 1441,
                            "end": 1447,
                            "fullWidth": 6,
                            "width": 6,
                            "text": "length",
                            "value": "length",
                            "valueText": "length"
                        }
                    }
                },
                "secondSemicolonToken": {
                    "kind": "SemicolonToken",
                    "fullStart": 1447,
                    "fullEnd": 1449,
                    "start": 1447,
                    "end": 1448,
                    "fullWidth": 2,
                    "width": 1,
                    "text": ";",
                    "value": ";",
                    "valueText": ";",
                    "hasTrailingTrivia": true,
                    "trailingTrivia": [
                        {
                            "kind": "WhitespaceTrivia",
                            "text": " "
                        }
                    ]
                },
                "incrementor": {
                    "kind": "PostIncrementExpression",
                    "fullStart": 1449,
                    "fullEnd": 1456,
                    "start": 1449,
                    "end": 1456,
                    "fullWidth": 7,
                    "width": 7,
                    "operand": {
                        "kind": "IdentifierName",
                        "fullStart": 1449,
                        "fullEnd": 1454,
                        "start": 1449,
                        "end": 1454,
                        "fullWidth": 5,
                        "width": 5,
                        "text": "index",
                        "value": "index",
                        "valueText": "index"
                    },
                    "operatorToken": {
                        "kind": "PlusPlusToken",
                        "fullStart": 1454,
                        "fullEnd": 1456,
                        "start": 1454,
                        "end": 1456,
                        "fullWidth": 2,
                        "width": 2,
                        "text": "++",
                        "value": "++",
                        "valueText": "++"
                    }
                },
                "closeParenToken": {
                    "kind": "CloseParenToken",
                    "fullStart": 1456,
                    "fullEnd": 1458,
                    "start": 1456,
                    "end": 1457,
                    "fullWidth": 2,
                    "width": 1,
                    "text": ")",
                    "value": ")",
                    "valueText": ")",
                    "hasTrailingTrivia": true,
                    "trailingTrivia": [
                        {
                            "kind": "WhitespaceTrivia",
                            "text": " "
                        }
                    ]
                },
                "statement": {
                    "kind": "Block",
                    "fullStart": 1458,
                    "fullEnd": 1612,
                    "start": 1458,
                    "end": 1611,
                    "fullWidth": 154,
                    "width": 153,
                    "openBraceToken": {
                        "kind": "OpenBraceToken",
                        "fullStart": 1458,
                        "fullEnd": 1460,
                        "start": 1458,
                        "end": 1459,
                        "fullWidth": 2,
                        "width": 1,
                        "text": "{",
                        "value": "{",
                        "valueText": "{",
                        "hasTrailingTrivia": true,
                        "hasTrailingNewLine": true,
                        "trailingTrivia": [
                            {
                                "kind": "NewLineTrivia",
                                "text": "\n"
                            }
                        ]
                    },
                    "statements": [
                        {
                            "kind": "IfStatement",
                            "fullStart": 1460,
                            "fullEnd": 1610,
                            "start": 1462,
                            "end": 1609,
                            "fullWidth": 150,
                            "width": 147,
                            "ifKeyword": {
                                "kind": "IfKeyword",
                                "fullStart": 1460,
                                "fullEnd": 1465,
                                "start": 1462,
                                "end": 1464,
                                "fullWidth": 5,
                                "width": 2,
                                "text": "if",
                                "value": "if",
                                "valueText": "if",
                                "hasLeadingTrivia": true,
                                "hasTrailingTrivia": true,
                                "leadingTrivia": [
                                    {
                                        "kind": "WhitespaceTrivia",
                                        "text": "  "
                                    }
                                ],
                                "trailingTrivia": [
                                    {
                                        "kind": "WhitespaceTrivia",
                                        "text": " "
                                    }
                                ]
                            },
                            "openParenToken": {
                                "kind": "OpenParenToken",
                                "fullStart": 1465,
                                "fullEnd": 1466,
                                "start": 1465,
                                "end": 1466,
                                "fullWidth": 1,
                                "width": 1,
                                "text": "(",
                                "value": "(",
                                "valueText": "("
                            },
                            "condition": {
                                "kind": "NotEqualsExpression",
                                "fullStart": 1466,
                                "fullEnd": 1502,
                                "start": 1466,
                                "end": 1502,
                                "fullWidth": 36,
                                "width": 36,
                                "left": {
                                    "kind": "ElementAccessExpression",
                                    "fullStart": 1466,
                                    "fullEnd": 1481,
                                    "start": 1466,
                                    "end": 1480,
                                    "fullWidth": 15,
                                    "width": 14,
                                    "expression": {
                                        "kind": "IdentifierName",
                                        "fullStart": 1466,
                                        "fullEnd": 1473,
                                        "start": 1466,
                                        "end": 1473,
                                        "fullWidth": 7,
                                        "width": 7,
                                        "text": "__split",
                                        "value": "__split",
                                        "valueText": "__split"
                                    },
                                    "openBracketToken": {
                                        "kind": "OpenBracketToken",
                                        "fullStart": 1473,
                                        "fullEnd": 1474,
                                        "start": 1473,
                                        "end": 1474,
                                        "fullWidth": 1,
                                        "width": 1,
                                        "text": "[",
                                        "value": "[",
                                        "valueText": "["
                                    },
                                    "argumentExpression": {
                                        "kind": "IdentifierName",
                                        "fullStart": 1474,
                                        "fullEnd": 1479,
                                        "start": 1474,
                                        "end": 1479,
                                        "fullWidth": 5,
                                        "width": 5,
                                        "text": "index",
                                        "value": "index",
                                        "valueText": "index"
                                    },
                                    "closeBracketToken": {
                                        "kind": "CloseBracketToken",
                                        "fullStart": 1479,
                                        "fullEnd": 1481,
                                        "start": 1479,
                                        "end": 1480,
                                        "fullWidth": 2,
                                        "width": 1,
                                        "text": "]",
                                        "value": "]",
                                        "valueText": "]",
                                        "hasTrailingTrivia": true,
                                        "trailingTrivia": [
                                            {
                                                "kind": "WhitespaceTrivia",
                                                "text": " "
                                            }
                                        ]
                                    }
                                },
                                "operatorToken": {
                                    "kind": "ExclamationEqualsEqualsToken",
                                    "fullStart": 1481,
                                    "fullEnd": 1485,
                                    "start": 1481,
                                    "end": 1484,
                                    "fullWidth": 4,
                                    "width": 3,
                                    "text": "!==",
                                    "value": "!==",
                                    "valueText": "!==",
                                    "hasTrailingTrivia": true,
                                    "trailingTrivia": [
                                        {
                                            "kind": "WhitespaceTrivia",
                                            "text": " "
                                        }
                                    ]
                                },
                                "right": {
                                    "kind": "ElementAccessExpression",
                                    "fullStart": 1485,
                                    "fullEnd": 1502,
                                    "start": 1485,
                                    "end": 1502,
                                    "fullWidth": 17,
                                    "width": 17,
                                    "expression": {
                                        "kind": "IdentifierName",
                                        "fullStart": 1485,
                                        "fullEnd": 1495,
                                        "start": 1485,
                                        "end": 1495,
                                        "fullWidth": 10,
                                        "width": 10,
                                        "text": "__expected",
                                        "value": "__expected",
                                        "valueText": "__expected"
                                    },
                                    "openBracketToken": {
                                        "kind": "OpenBracketToken",
                                        "fullStart": 1495,
                                        "fullEnd": 1496,
                                        "start": 1495,
                                        "end": 1496,
                                        "fullWidth": 1,
                                        "width": 1,
                                        "text": "[",
                                        "value": "[",
                                        "valueText": "["
                                    },
                                    "argumentExpression": {
                                        "kind": "IdentifierName",
                                        "fullStart": 1496,
                                        "fullEnd": 1501,
                                        "start": 1496,
                                        "end": 1501,
                                        "fullWidth": 5,
                                        "width": 5,
                                        "text": "index",
                                        "value": "index",
                                        "valueText": "index"
                                    },
                                    "closeBracketToken": {
                                        "kind": "CloseBracketToken",
                                        "fullStart": 1501,
                                        "fullEnd": 1502,
                                        "start": 1501,
                                        "end": 1502,
                                        "fullWidth": 1,
                                        "width": 1,
                                        "text": "]",
                                        "value": "]",
                                        "valueText": "]"
                                    }
                                }
                            },
                            "closeParenToken": {
                                "kind": "CloseParenToken",
                                "fullStart": 1502,
                                "fullEnd": 1504,
                                "start": 1502,
                                "end": 1503,
                                "fullWidth": 2,
                                "width": 1,
                                "text": ")",
                                "value": ")",
                                "valueText": ")",
                                "hasTrailingTrivia": true,
                                "trailingTrivia": [
                                    {
                                        "kind": "WhitespaceTrivia",
                                        "text": " "
                                    }
                                ]
                            },
                            "statement": {
                                "kind": "Block",
                                "fullStart": 1504,
                                "fullEnd": 1610,
                                "start": 1504,
                                "end": 1609,
                                "fullWidth": 106,
                                "width": 105,
                                "openBraceToken": {
                                    "kind": "OpenBraceToken",
                                    "fullStart": 1504,
                                    "fullEnd": 1506,
                                    "start": 1504,
                                    "end": 1505,
                                    "fullWidth": 2,
                                    "width": 1,
                                    "text": "{",
                                    "value": "{",
                                    "valueText": "{",
                                    "hasTrailingTrivia": true,
                                    "hasTrailingNewLine": true,
                                    "trailingTrivia": [
                                        {
                                            "kind": "NewLineTrivia",
                                            "text": "\n"
                                        }
                                    ]
                                },
                                "statements": [
                                    {
                                        "kind": "ExpressionStatement",
                                        "fullStart": 1506,
                                        "fullEnd": 1606,
                                        "start": 1510,
                                        "end": 1605,
                                        "fullWidth": 100,
                                        "width": 95,
                                        "expression": {
                                            "kind": "InvocationExpression",
                                            "fullStart": 1506,
                                            "fullEnd": 1604,
                                            "start": 1510,
                                            "end": 1604,
                                            "fullWidth": 98,
                                            "width": 94,
                                            "expression": {
                                                "kind": "IdentifierName",
                                                "fullStart": 1506,
                                                "fullEnd": 1516,
                                                "start": 1510,
                                                "end": 1516,
                                                "fullWidth": 10,
                                                "width": 6,
                                                "text": "$ERROR",
                                                "value": "$ERROR",
                                                "valueText": "$ERROR",
                                                "hasLeadingTrivia": true,
                                                "leadingTrivia": [
                                                    {
                                                        "kind": "WhitespaceTrivia",
                                                        "text": "    "
                                                    }
                                                ]
                                            },
                                            "argumentList": {
                                                "kind": "ArgumentList",
                                                "fullStart": 1516,
                                                "fullEnd": 1604,
                                                "start": 1516,
                                                "end": 1604,
                                                "fullWidth": 88,
                                                "width": 88,
                                                "openParenToken": {
                                                    "kind": "OpenParenToken",
                                                    "fullStart": 1516,
                                                    "fullEnd": 1517,
                                                    "start": 1516,
                                                    "end": 1517,
                                                    "fullWidth": 1,
                                                    "width": 1,
                                                    "text": "(",
                                                    "value": "(",
                                                    "valueText": "("
                                                },
                                                "arguments": [
                                                    {
                                                        "kind": "AddExpression",
                                                        "fullStart": 1517,
                                                        "fullEnd": 1603,
                                                        "start": 1517,
                                                        "end": 1602,
                                                        "fullWidth": 86,
                                                        "width": 85,
                                                        "left": {
                                                            "kind": "AddExpression",
                                                            "fullStart": 1517,
                                                            "fullEnd": 1587,
                                                            "start": 1517,
                                                            "end": 1587,
                                                            "fullWidth": 70,
                                                            "width": 70,
                                                            "left": {
                                                                "kind": "AddExpression",
                                                                "fullStart": 1517,
                                                                "fullEnd": 1574,
                                                                "start": 1517,
                                                                "end": 1574,
                                                                "fullWidth": 57,
                                                                "width": 57,
                                                                "left": {
                                                                    "kind": "AddExpression",
                                                                    "fullStart": 1517,
                                                                    "fullEnd": 1556,
                                                                    "start": 1517,
                                                                    "end": 1556,
                                                                    "fullWidth": 39,
                                                                    "width": 39,
                                                                    "left": {
                                                                        "kind": "AddExpression",
                                                                        "fullStart": 1517,
                                                                        "fullEnd": 1547,
                                                                        "start": 1517,
                                                                        "end": 1547,
                                                                        "fullWidth": 30,
                                                                        "width": 30,
                                                                        "left": {
                                                                            "kind": "AddExpression",
                                                                            "fullStart": 1517,
                                                                            "fullEnd": 1541,
                                                                            "start": 1517,
                                                                            "end": 1541,
                                                                            "fullWidth": 24,
                                                                            "width": 24,
                                                                            "left": {
                                                                                "kind": "AddExpression",
                                                                                "fullStart": 1517,
                                                                                "fullEnd": 1528,
                                                                                "start": 1517,
                                                                                "end": 1528,
                                                                                "fullWidth": 11,
                                                                                "width": 11,
                                                                                "left": {
                                                                                    "kind": "StringLiteral",
                                                                                    "fullStart": 1517,
                                                                                    "fullEnd": 1522,
                                                                                    "start": 1517,
                                                                                    "end": 1522,
                                                                                    "fullWidth": 5,
                                                                                    "width": 5,
                                                                                    "text": "'#3.'",
                                                                                    "value": "#3.",
                                                                                    "valueText": "#3."
                                                                                },
                                                                                "operatorToken": {
                                                                                    "kind": "PlusToken",
                                                                                    "fullStart": 1522,
                                                                                    "fullEnd": 1523,
                                                                                    "start": 1522,
                                                                                    "end": 1523,
                                                                                    "fullWidth": 1,
                                                                                    "width": 1,
                                                                                    "text": "+",
                                                                                    "value": "+",
                                                                                    "valueText": "+"
                                                                                },
                                                                                "right": {
                                                                                    "kind": "IdentifierName",
                                                                                    "fullStart": 1523,
                                                                                    "fullEnd": 1528,
                                                                                    "start": 1523,
                                                                                    "end": 1528,
                                                                                    "fullWidth": 5,
                                                                                    "width": 5,
                                                                                    "text": "index",
                                                                                    "value": "index",
                                                                                    "valueText": "index"
                                                                                }
                                                                            },
                                                                            "operatorToken": {
                                                                                "kind": "PlusToken",
                                                                                "fullStart": 1528,
                                                                                "fullEnd": 1529,
                                                                                "start": 1528,
                                                                                "end": 1529,
                                                                                "fullWidth": 1,
                                                                                "width": 1,
                                                                                "text": "+",
                                                                                "value": "+",
                                                                                "valueText": "+"
                                                                            },
                                                                            "right": {
                                                                                "kind": "StringLiteral",
                                                                                "fullStart": 1529,
                                                                                "fullEnd": 1541,
                                                                                "start": 1529,
                                                                                "end": 1541,
                                                                                "fullWidth": 12,
                                                                                "width": 12,
                                                                                "text": "': __split['",
                                                                                "value": ": __split[",
                                                                                "valueText": ": __split["
                                                                            }
                                                                        },
                                                                        "operatorToken": {
                                                                            "kind": "PlusToken",
                                                                            "fullStart": 1541,
                                                                            "fullEnd": 1542,
                                                                            "start": 1541,
                                                                            "end": 1542,
                                                                            "fullWidth": 1,
                                                                            "width": 1,
                                                                            "text": "+",
                                                                            "value": "+",
                                                                            "valueText": "+"
                                                                        },
                                                                        "right": {
                                                                            "kind": "IdentifierName",
                                                                            "fullStart": 1542,
                                                                            "fullEnd": 1547,
                                                                            "start": 1542,
                                                                            "end": 1547,
                                                                            "fullWidth": 5,
                                                                            "width": 5,
                                                                            "text": "index",
                                                                            "value": "index",
                                                                            "valueText": "index"
                                                                        }
                                                                    },
                                                                    "operatorToken": {
                                                                        "kind": "PlusToken",
                                                                        "fullStart": 1547,
                                                                        "fullEnd": 1548,
                                                                        "start": 1547,
                                                                        "end": 1548,
                                                                        "fullWidth": 1,
                                                                        "width": 1,
                                                                        "text": "+",
                                                                        "value": "+",
                                                                        "valueText": "+"
                                                                    },
                                                                    "right": {
                                                                        "kind": "StringLiteral",
                                                                        "fullStart": 1548,
                                                                        "fullEnd": 1556,
                                                                        "start": 1548,
                                                                        "end": 1556,
                                                                        "fullWidth": 8,
                                                                        "width": 8,
                                                                        "text": "'] === '",
                                                                        "value": "] === ",
                                                                        "valueText": "] === "
                                                                    }
                                                                },
                                                                "operatorToken": {
                                                                    "kind": "PlusToken",
                                                                    "fullStart": 1556,
                                                                    "fullEnd": 1557,
                                                                    "start": 1556,
                                                                    "end": 1557,
                                                                    "fullWidth": 1,
                                                                    "width": 1,
                                                                    "text": "+",
                                                                    "value": "+",
                                                                    "valueText": "+"
                                                                },
                                                                "right": {
                                                                    "kind": "ElementAccessExpression",
                                                                    "fullStart": 1557,
                                                                    "fullEnd": 1574,
                                                                    "start": 1557,
                                                                    "end": 1574,
                                                                    "fullWidth": 17,
                                                                    "width": 17,
                                                                    "expression": {
                                                                        "kind": "IdentifierName",
                                                                        "fullStart": 1557,
                                                                        "fullEnd": 1567,
                                                                        "start": 1557,
                                                                        "end": 1567,
                                                                        "fullWidth": 10,
                                                                        "width": 10,
                                                                        "text": "__expected",
                                                                        "value": "__expected",
                                                                        "valueText": "__expected"
                                                                    },
                                                                    "openBracketToken": {
                                                                        "kind": "OpenBracketToken",
                                                                        "fullStart": 1567,
                                                                        "fullEnd": 1568,
                                                                        "start": 1567,
                                                                        "end": 1568,
                                                                        "fullWidth": 1,
                                                                        "width": 1,
                                                                        "text": "[",
                                                                        "value": "[",
                                                                        "valueText": "["
                                                                    },
                                                                    "argumentExpression": {
                                                                        "kind": "IdentifierName",
                                                                        "fullStart": 1568,
                                                                        "fullEnd": 1573,
                                                                        "start": 1568,
                                                                        "end": 1573,
                                                                        "fullWidth": 5,
                                                                        "width": 5,
                                                                        "text": "index",
                                                                        "value": "index",
                                                                        "valueText": "index"
                                                                    },
                                                                    "closeBracketToken": {
                                                                        "kind": "CloseBracketToken",
                                                                        "fullStart": 1573,
                                                                        "fullEnd": 1574,
                                                                        "start": 1573,
                                                                        "end": 1574,
                                                                        "fullWidth": 1,
                                                                        "width": 1,
                                                                        "text": "]",
                                                                        "value": "]",
                                                                        "valueText": "]"
                                                                    }
                                                                }
                                                            },
                                                            "operatorToken": {
                                                                "kind": "PlusToken",
                                                                "fullStart": 1574,
                                                                "fullEnd": 1575,
                                                                "start": 1574,
                                                                "end": 1575,
                                                                "fullWidth": 1,
                                                                "width": 1,
                                                                "text": "+",
                                                                "value": "+",
                                                                "valueText": "+"
                                                            },
                                                            "right": {
                                                                "kind": "StringLiteral",
                                                                "fullStart": 1575,
                                                                "fullEnd": 1587,
                                                                "start": 1575,
                                                                "end": 1587,
                                                                "fullWidth": 12,
                                                                "width": 12,
                                                                "text": "'. Actual: '",
                                                                "value": ". Actual: ",
                                                                "valueText": ". Actual: "
                                                            }
                                                        },
                                                        "operatorToken": {
                                                            "kind": "PlusToken",
                                                            "fullStart": 1587,
                                                            "fullEnd": 1588,
                                                            "start": 1587,
                                                            "end": 1588,
                                                            "fullWidth": 1,
                                                            "width": 1,
                                                            "text": "+",
                                                            "value": "+",
                                                            "valueText": "+"
                                                        },
                                                        "right": {
                                                            "kind": "ElementAccessExpression",
                                                            "fullStart": 1588,
                                                            "fullEnd": 1603,
                                                            "start": 1588,
                                                            "end": 1602,
                                                            "fullWidth": 15,
                                                            "width": 14,
                                                            "expression": {
                                                                "kind": "IdentifierName",
                                                                "fullStart": 1588,
                                                                "fullEnd": 1595,
                                                                "start": 1588,
                                                                "end": 1595,
                                                                "fullWidth": 7,
                                                                "width": 7,
                                                                "text": "__split",
                                                                "value": "__split",
                                                                "valueText": "__split"
                                                            },
                                                            "openBracketToken": {
                                                                "kind": "OpenBracketToken",
                                                                "fullStart": 1595,
                                                                "fullEnd": 1596,
                                                                "start": 1595,
                                                                "end": 1596,
                                                                "fullWidth": 1,
                                                                "width": 1,
                                                                "text": "[",
                                                                "value": "[",
                                                                "valueText": "["
                                                            },
                                                            "argumentExpression": {
                                                                "kind": "IdentifierName",
                                                                "fullStart": 1596,
                                                                "fullEnd": 1601,
                                                                "start": 1596,
                                                                "end": 1601,
                                                                "fullWidth": 5,
                                                                "width": 5,
                                                                "text": "index",
                                                                "value": "index",
                                                                "valueText": "index"
                                                            },
                                                            "closeBracketToken": {
                                                                "kind": "CloseBracketToken",
                                                                "fullStart": 1601,
                                                                "fullEnd": 1603,
                                                                "start": 1601,
                                                                "end": 1602,
                                                                "fullWidth": 2,
                                                                "width": 1,
                                                                "text": "]",
                                                                "value": "]",
                                                                "valueText": "]",
                                                                "hasTrailingTrivia": true,
                                                                "trailingTrivia": [
                                                                    {
                                                                        "kind": "WhitespaceTrivia",
                                                                        "text": " "
                                                                    }
                                                                ]
                                                            }
                                                        }
                                                    }
                                                ],
                                                "closeParenToken": {
                                                    "kind": "CloseParenToken",
                                                    "fullStart": 1603,
                                                    "fullEnd": 1604,
                                                    "start": 1603,
                                                    "end": 1604,
                                                    "fullWidth": 1,
                                                    "width": 1,
                                                    "text": ")",
                                                    "value": ")",
                                                    "valueText": ")"
                                                }
                                            }
                                        },
                                        "semicolonToken": {
                                            "kind": "SemicolonToken",
                                            "fullStart": 1604,
                                            "fullEnd": 1606,
                                            "start": 1604,
                                            "end": 1605,
                                            "fullWidth": 2,
                                            "width": 1,
                                            "text": ";",
                                            "value": ";",
                                            "valueText": ";",
                                            "hasTrailingTrivia": true,
                                            "hasTrailingNewLine": true,
                                            "trailingTrivia": [
                                                {
                                                    "kind": "NewLineTrivia",
                                                    "text": "\n"
                                                }
                                            ]
                                        }
                                    }
                                ],
                                "closeBraceToken": {
                                    "kind": "CloseBraceToken",
                                    "fullStart": 1606,
                                    "fullEnd": 1610,
                                    "start": 1608,
                                    "end": 1609,
                                    "fullWidth": 4,
                                    "width": 1,
                                    "text": "}",
                                    "value": "}",
                                    "valueText": "}",
                                    "hasLeadingTrivia": true,
                                    "hasTrailingTrivia": true,
                                    "hasTrailingNewLine": true,
                                    "leadingTrivia": [
                                        {
                                            "kind": "WhitespaceTrivia",
                                            "text": "  "
                                        }
                                    ],
                                    "trailingTrivia": [
                                        {
                                            "kind": "NewLineTrivia",
                                            "text": "\n"
                                        }
                                    ]
                                }
                            }
                        }
                    ],
                    "closeBraceToken": {
                        "kind": "CloseBraceToken",
                        "fullStart": 1610,
                        "fullEnd": 1612,
                        "start": 1610,
                        "end": 1611,
                        "fullWidth": 2,
                        "width": 1,
                        "text": "}",
                        "value": "}",
                        "valueText": "}",
                        "hasTrailingTrivia": true,
                        "hasTrailingNewLine": true,
                        "trailingTrivia": [
                            {
                                "kind": "NewLineTrivia",
                                "text": "\n"
                            }
                        ]
                    }
                }
            }
        ],
        "endOfFileToken": {
            "kind": "EndOfFileToken",
            "fullStart": 1612,
            "fullEnd": 1695,
            "start": 1695,
            "end": 1695,
            "fullWidth": 83,
            "width": 0,
            "text": "",
            "hasLeadingTrivia": true,
            "hasLeadingComment": true,
            "hasLeadingNewLine": true,
            "leadingTrivia": [
                {
                    "kind": "SingleLineCommentTrivia",
                    "text": "//"
                },
                {
                    "kind": "NewLineTrivia",
                    "text": "\n"
                },
                {
                    "kind": "SingleLineCommentTrivia",
                    "text": "//////////////////////////////////////////////////////////////////////////////"
                },
                {
                    "kind": "NewLineTrivia",
                    "text": "\n"
                },
                {
                    "kind": "NewLineTrivia",
                    "text": "\n"
                }
            ]
        }
    },
    "lineMap": {
        "lineStarts": [
            0,
            61,
            132,
            133,
            137,
            285,
            343,
            448,
            451,
            508,
            594,
            598,
            599,
            640,
            641,
            658,
            659,
            697,
            698,
            730,
            731,
            810,
            820,
            857,
            935,
            937,
            940,
            1019,
            1020,
            1099,
            1109,
            1153,
            1233,
            1235,
            1238,
            1317,
            1318,
            1397,
            1407,
            1460,
            1506,
            1606,
            1610,
            1612,
            1615,
            1694,
            1695
        ],
        "length": 1695
    }
}<|MERGE_RESOLUTION|>--- conflicted
+++ resolved
@@ -95,12 +95,8 @@
                             "start": 603,
                             "end": 638,
                             "fullWidth": 35,
-<<<<<<< HEAD
                             "width": 35,
-                            "identifier": {
-=======
                             "propertyName": {
->>>>>>> 85e84683
                                 "kind": "IdentifierName",
                                 "fullStart": 603,
                                 "fullEnd": 612,
@@ -450,12 +446,8 @@
                             "start": 663,
                             "end": 695,
                             "fullWidth": 32,
-<<<<<<< HEAD
                             "width": 32,
-                            "identifier": {
-=======
                             "propertyName": {
->>>>>>> 85e84683
                                 "kind": "IdentifierName",
                                 "fullStart": 663,
                                 "fullEnd": 671,
@@ -703,12 +695,8 @@
                             "start": 702,
                             "end": 728,
                             "fullWidth": 26,
-<<<<<<< HEAD
                             "width": 26,
-                            "identifier": {
-=======
                             "propertyName": {
->>>>>>> 85e84683
                                 "kind": "IdentifierName",
                                 "fullStart": 702,
                                 "fullEnd": 713,
@@ -1848,12 +1836,8 @@
                             "start": 1415,
                             "end": 1422,
                             "fullWidth": 7,
-<<<<<<< HEAD
                             "width": 7,
-                            "identifier": {
-=======
                             "propertyName": {
->>>>>>> 85e84683
                                 "kind": "IdentifierName",
                                 "fullStart": 1415,
                                 "fullEnd": 1420,
