{
    "isDeclaration": false,
    "languageVersion": "EcmaScript5",
    "parseOptions": {
        "allowAutomaticSemicolonInsertion": true
    },
    "sourceUnit": {
        "kind": "SourceUnit",
        "fullStart": 0,
        "fullEnd": 1641,
        "start": 401,
        "end": 1641,
        "fullWidth": 1641,
        "width": 1240,
        "isIncrementallyUnusable": true,
        "moduleElements": [
            {
                "kind": "VariableStatement",
                "fullStart": 0,
                "fullEnd": 431,
                "start": 401,
                "end": 430,
                "fullWidth": 431,
                "width": 29,
                "modifiers": [],
                "variableDeclaration": {
                    "kind": "VariableDeclaration",
                    "fullStart": 0,
                    "fullEnd": 429,
                    "start": 401,
                    "end": 429,
                    "fullWidth": 429,
                    "width": 28,
                    "varKeyword": {
                        "kind": "VarKeyword",
                        "fullStart": 0,
                        "fullEnd": 405,
                        "start": 401,
                        "end": 404,
                        "fullWidth": 405,
                        "width": 3,
                        "text": "var",
                        "value": "var",
                        "valueText": "var",
                        "hasLeadingTrivia": true,
                        "hasLeadingComment": true,
                        "hasLeadingNewLine": true,
                        "hasTrailingTrivia": true,
                        "leadingTrivia": [
                            {
                                "kind": "SingleLineCommentTrivia",
                                "text": "// Copyright 2009 the Sputnik authors.  All rights reserved."
                            },
                            {
                                "kind": "NewLineTrivia",
                                "text": "\n"
                            },
                            {
                                "kind": "SingleLineCommentTrivia",
                                "text": "// This code is governed by the BSD license found in the LICENSE file."
                            },
                            {
                                "kind": "NewLineTrivia",
                                "text": "\n"
                            },
                            {
                                "kind": "NewLineTrivia",
                                "text": "\n"
                            },
                            {
                                "kind": "MultiLineCommentTrivia",
                                "text": "/**\n * String.prototype.split() returns an Array object with:\n *  i) length equaled to 1,\n * ii) [[Get]](0) equaled to the result of converting this object to a string\n *\n * @path ch15/15.5/15.5.4/15.5.4.14/S15.5.4.14_A3_T9.js\n * @description Instance is Boolean\n */"
                            },
                            {
                                "kind": "NewLineTrivia",
                                "text": "\n"
                            },
                            {
                                "kind": "NewLineTrivia",
                                "text": "\n"
                            }
                        ],
                        "trailingTrivia": [
                            {
                                "kind": "WhitespaceTrivia",
                                "text": " "
                            }
                        ]
                    },
                    "variableDeclarators": [
                        {
                            "kind": "VariableDeclarator",
                            "fullStart": 405,
                            "fullEnd": 429,
                            "start": 405,
                            "end": 429,
                            "fullWidth": 24,
<<<<<<< HEAD
                            "width": 24,
                            "identifier": {
=======
                            "propertyName": {
>>>>>>> 85e84683
                                "kind": "IdentifierName",
                                "fullStart": 405,
                                "fullEnd": 416,
                                "start": 405,
                                "end": 415,
                                "fullWidth": 11,
                                "width": 10,
                                "text": "__instance",
                                "value": "__instance",
                                "valueText": "__instance",
                                "hasTrailingTrivia": true,
                                "trailingTrivia": [
                                    {
                                        "kind": "WhitespaceTrivia",
                                        "text": " "
                                    }
                                ]
                            },
                            "equalsValueClause": {
                                "kind": "EqualsValueClause",
                                "fullStart": 416,
                                "fullEnd": 429,
                                "start": 416,
                                "end": 429,
                                "fullWidth": 13,
                                "width": 13,
                                "equalsToken": {
                                    "kind": "EqualsToken",
                                    "fullStart": 416,
                                    "fullEnd": 418,
                                    "start": 416,
                                    "end": 417,
                                    "fullWidth": 2,
                                    "width": 1,
                                    "text": "=",
                                    "value": "=",
                                    "valueText": "=",
                                    "hasTrailingTrivia": true,
                                    "trailingTrivia": [
                                        {
                                            "kind": "WhitespaceTrivia",
                                            "text": " "
                                        }
                                    ]
                                },
                                "value": {
                                    "kind": "ObjectCreationExpression",
                                    "fullStart": 418,
                                    "fullEnd": 429,
                                    "start": 418,
                                    "end": 429,
                                    "fullWidth": 11,
                                    "width": 11,
                                    "newKeyword": {
                                        "kind": "NewKeyword",
                                        "fullStart": 418,
                                        "fullEnd": 422,
                                        "start": 418,
                                        "end": 421,
                                        "fullWidth": 4,
                                        "width": 3,
                                        "text": "new",
                                        "value": "new",
                                        "valueText": "new",
                                        "hasTrailingTrivia": true,
                                        "trailingTrivia": [
                                            {
                                                "kind": "WhitespaceTrivia",
                                                "text": " "
                                            }
                                        ]
                                    },
                                    "expression": {
                                        "kind": "IdentifierName",
                                        "fullStart": 422,
                                        "fullEnd": 429,
                                        "start": 422,
                                        "end": 429,
                                        "fullWidth": 7,
                                        "width": 7,
                                        "text": "Boolean",
                                        "value": "Boolean",
                                        "valueText": "Boolean"
                                    }
                                }
                            }
                        }
                    ]
                },
                "semicolonToken": {
                    "kind": "SemicolonToken",
                    "fullStart": 429,
                    "fullEnd": 431,
                    "start": 429,
                    "end": 430,
                    "fullWidth": 2,
                    "width": 1,
                    "text": ";",
                    "value": ";",
                    "valueText": ";",
                    "hasTrailingTrivia": true,
                    "hasTrailingNewLine": true,
                    "trailingTrivia": [
                        {
                            "kind": "NewLineTrivia",
                            "text": "\n"
                        }
                    ]
                }
            },
            {
                "kind": "ExpressionStatement",
                "fullStart": 431,
                "fullEnd": 475,
                "start": 432,
                "end": 474,
                "fullWidth": 44,
                "width": 42,
                "expression": {
                    "kind": "AssignmentExpression",
                    "fullStart": 431,
                    "fullEnd": 473,
                    "start": 432,
                    "end": 473,
                    "fullWidth": 42,
                    "width": 41,
                    "left": {
                        "kind": "MemberAccessExpression",
                        "fullStart": 431,
                        "fullEnd": 449,
                        "start": 432,
                        "end": 448,
                        "fullWidth": 18,
                        "width": 16,
                        "expression": {
                            "kind": "IdentifierName",
                            "fullStart": 431,
                            "fullEnd": 442,
                            "start": 432,
                            "end": 442,
                            "fullWidth": 11,
                            "width": 10,
                            "text": "__instance",
                            "value": "__instance",
                            "valueText": "__instance",
                            "hasLeadingTrivia": true,
                            "hasLeadingNewLine": true,
                            "leadingTrivia": [
                                {
                                    "kind": "NewLineTrivia",
                                    "text": "\n"
                                }
                            ]
                        },
                        "dotToken": {
                            "kind": "DotToken",
                            "fullStart": 442,
                            "fullEnd": 443,
                            "start": 442,
                            "end": 443,
                            "fullWidth": 1,
                            "width": 1,
                            "text": ".",
                            "value": ".",
                            "valueText": "."
                        },
                        "name": {
                            "kind": "IdentifierName",
                            "fullStart": 443,
                            "fullEnd": 449,
                            "start": 443,
                            "end": 448,
                            "fullWidth": 6,
                            "width": 5,
                            "text": "split",
                            "value": "split",
                            "valueText": "split",
                            "hasTrailingTrivia": true,
                            "trailingTrivia": [
                                {
                                    "kind": "WhitespaceTrivia",
                                    "text": " "
                                }
                            ]
                        }
                    },
                    "operatorToken": {
                        "kind": "EqualsToken",
                        "fullStart": 449,
                        "fullEnd": 451,
                        "start": 449,
                        "end": 450,
                        "fullWidth": 2,
                        "width": 1,
                        "text": "=",
                        "value": "=",
                        "valueText": "=",
                        "hasTrailingTrivia": true,
                        "trailingTrivia": [
                            {
                                "kind": "WhitespaceTrivia",
                                "text": " "
                            }
                        ]
                    },
                    "right": {
                        "kind": "MemberAccessExpression",
                        "fullStart": 451,
                        "fullEnd": 473,
                        "start": 451,
                        "end": 473,
                        "fullWidth": 22,
                        "width": 22,
                        "expression": {
                            "kind": "MemberAccessExpression",
                            "fullStart": 451,
                            "fullEnd": 467,
                            "start": 451,
                            "end": 467,
                            "fullWidth": 16,
                            "width": 16,
                            "expression": {
                                "kind": "IdentifierName",
                                "fullStart": 451,
                                "fullEnd": 457,
                                "start": 451,
                                "end": 457,
                                "fullWidth": 6,
                                "width": 6,
                                "text": "String",
                                "value": "String",
                                "valueText": "String"
                            },
                            "dotToken": {
                                "kind": "DotToken",
                                "fullStart": 457,
                                "fullEnd": 458,
                                "start": 457,
                                "end": 458,
                                "fullWidth": 1,
                                "width": 1,
                                "text": ".",
                                "value": ".",
                                "valueText": "."
                            },
                            "name": {
                                "kind": "IdentifierName",
                                "fullStart": 458,
                                "fullEnd": 467,
                                "start": 458,
                                "end": 467,
                                "fullWidth": 9,
                                "width": 9,
                                "text": "prototype",
                                "value": "prototype",
                                "valueText": "prototype"
                            }
                        },
                        "dotToken": {
                            "kind": "DotToken",
                            "fullStart": 467,
                            "fullEnd": 468,
                            "start": 467,
                            "end": 468,
                            "fullWidth": 1,
                            "width": 1,
                            "text": ".",
                            "value": ".",
                            "valueText": "."
                        },
                        "name": {
                            "kind": "IdentifierName",
                            "fullStart": 468,
                            "fullEnd": 473,
                            "start": 468,
                            "end": 473,
                            "fullWidth": 5,
                            "width": 5,
                            "text": "split",
                            "value": "split",
                            "valueText": "split"
                        }
                    }
                },
                "semicolonToken": {
                    "kind": "SemicolonToken",
                    "fullStart": 473,
                    "fullEnd": 475,
                    "start": 473,
                    "end": 474,
                    "fullWidth": 2,
                    "width": 1,
                    "text": ";",
                    "value": ";",
                    "valueText": ";",
                    "hasTrailingTrivia": true,
                    "hasTrailingNewLine": true,
                    "trailingTrivia": [
                        {
                            "kind": "NewLineTrivia",
                            "text": "\n"
                        }
                    ]
                }
            },
            {
                "kind": "VariableStatement",
                "fullStart": 475,
                "fullEnd": 510,
                "start": 476,
                "end": 509,
                "fullWidth": 35,
                "width": 33,
                "modifiers": [],
                "variableDeclaration": {
                    "kind": "VariableDeclaration",
                    "fullStart": 475,
                    "fullEnd": 508,
                    "start": 476,
                    "end": 508,
                    "fullWidth": 33,
                    "width": 32,
                    "varKeyword": {
                        "kind": "VarKeyword",
                        "fullStart": 475,
                        "fullEnd": 480,
                        "start": 476,
                        "end": 479,
                        "fullWidth": 5,
                        "width": 3,
                        "text": "var",
                        "value": "var",
                        "valueText": "var",
                        "hasLeadingTrivia": true,
                        "hasLeadingNewLine": true,
                        "hasTrailingTrivia": true,
                        "leadingTrivia": [
                            {
                                "kind": "NewLineTrivia",
                                "text": "\n"
                            }
                        ],
                        "trailingTrivia": [
                            {
                                "kind": "WhitespaceTrivia",
                                "text": " "
                            }
                        ]
                    },
                    "variableDeclarators": [
                        {
                            "kind": "VariableDeclarator",
                            "fullStart": 480,
                            "fullEnd": 508,
                            "start": 480,
                            "end": 508,
                            "fullWidth": 28,
<<<<<<< HEAD
                            "width": 28,
                            "identifier": {
=======
                            "propertyName": {
>>>>>>> 85e84683
                                "kind": "IdentifierName",
                                "fullStart": 480,
                                "fullEnd": 488,
                                "start": 480,
                                "end": 487,
                                "fullWidth": 8,
                                "width": 7,
                                "text": "__split",
                                "value": "__split",
                                "valueText": "__split",
                                "hasTrailingTrivia": true,
                                "trailingTrivia": [
                                    {
                                        "kind": "WhitespaceTrivia",
                                        "text": " "
                                    }
                                ]
                            },
                            "equalsValueClause": {
                                "kind": "EqualsValueClause",
                                "fullStart": 488,
                                "fullEnd": 508,
                                "start": 488,
                                "end": 508,
                                "fullWidth": 20,
                                "width": 20,
                                "equalsToken": {
                                    "kind": "EqualsToken",
                                    "fullStart": 488,
                                    "fullEnd": 490,
                                    "start": 488,
                                    "end": 489,
                                    "fullWidth": 2,
                                    "width": 1,
                                    "text": "=",
                                    "value": "=",
                                    "valueText": "=",
                                    "hasTrailingTrivia": true,
                                    "trailingTrivia": [
                                        {
                                            "kind": "WhitespaceTrivia",
                                            "text": " "
                                        }
                                    ]
                                },
                                "value": {
                                    "kind": "InvocationExpression",
                                    "fullStart": 490,
                                    "fullEnd": 508,
                                    "start": 490,
                                    "end": 508,
                                    "fullWidth": 18,
                                    "width": 18,
                                    "expression": {
                                        "kind": "MemberAccessExpression",
                                        "fullStart": 490,
                                        "fullEnd": 506,
                                        "start": 490,
                                        "end": 506,
                                        "fullWidth": 16,
                                        "width": 16,
                                        "expression": {
                                            "kind": "IdentifierName",
                                            "fullStart": 490,
                                            "fullEnd": 500,
                                            "start": 490,
                                            "end": 500,
                                            "fullWidth": 10,
                                            "width": 10,
                                            "text": "__instance",
                                            "value": "__instance",
                                            "valueText": "__instance"
                                        },
                                        "dotToken": {
                                            "kind": "DotToken",
                                            "fullStart": 500,
                                            "fullEnd": 501,
                                            "start": 500,
                                            "end": 501,
                                            "fullWidth": 1,
                                            "width": 1,
                                            "text": ".",
                                            "value": ".",
                                            "valueText": "."
                                        },
                                        "name": {
                                            "kind": "IdentifierName",
                                            "fullStart": 501,
                                            "fullEnd": 506,
                                            "start": 501,
                                            "end": 506,
                                            "fullWidth": 5,
                                            "width": 5,
                                            "text": "split",
                                            "value": "split",
                                            "valueText": "split"
                                        }
                                    },
                                    "argumentList": {
                                        "kind": "ArgumentList",
                                        "fullStart": 506,
                                        "fullEnd": 508,
                                        "start": 506,
                                        "end": 508,
                                        "fullWidth": 2,
                                        "width": 2,
                                        "openParenToken": {
                                            "kind": "OpenParenToken",
                                            "fullStart": 506,
                                            "fullEnd": 507,
                                            "start": 506,
                                            "end": 507,
                                            "fullWidth": 1,
                                            "width": 1,
                                            "text": "(",
                                            "value": "(",
                                            "valueText": "("
                                        },
                                        "arguments": [],
                                        "closeParenToken": {
                                            "kind": "CloseParenToken",
                                            "fullStart": 507,
                                            "fullEnd": 508,
                                            "start": 507,
                                            "end": 508,
                                            "fullWidth": 1,
                                            "width": 1,
                                            "text": ")",
                                            "value": ")",
                                            "valueText": ")"
                                        }
                                    }
                                }
                            }
                        }
                    ]
                },
                "semicolonToken": {
                    "kind": "SemicolonToken",
                    "fullStart": 508,
                    "fullEnd": 510,
                    "start": 508,
                    "end": 509,
                    "fullWidth": 2,
                    "width": 1,
                    "text": ";",
                    "value": ";",
                    "valueText": ";",
                    "hasTrailingTrivia": true,
                    "hasTrailingNewLine": true,
                    "trailingTrivia": [
                        {
                            "kind": "NewLineTrivia",
                            "text": "\n"
                        }
                    ]
                }
            },
            {
                "kind": "IfStatement",
                "fullStart": 510,
                "fullEnd": 820,
                "start": 600,
                "end": 819,
                "fullWidth": 310,
                "width": 219,
                "isIncrementallyUnusable": true,
                "ifKeyword": {
                    "kind": "IfKeyword",
                    "fullStart": 510,
                    "fullEnd": 603,
                    "start": 600,
                    "end": 602,
                    "fullWidth": 93,
                    "width": 2,
                    "text": "if",
                    "value": "if",
                    "valueText": "if",
                    "hasLeadingTrivia": true,
                    "hasLeadingComment": true,
                    "hasLeadingNewLine": true,
                    "hasTrailingTrivia": true,
                    "leadingTrivia": [
                        {
                            "kind": "NewLineTrivia",
                            "text": "\n"
                        },
                        {
                            "kind": "SingleLineCommentTrivia",
                            "text": "//////////////////////////////////////////////////////////////////////////////"
                        },
                        {
                            "kind": "NewLineTrivia",
                            "text": "\n"
                        },
                        {
                            "kind": "SingleLineCommentTrivia",
                            "text": "//CHECK#1"
                        },
                        {
                            "kind": "NewLineTrivia",
                            "text": "\n"
                        }
                    ],
                    "trailingTrivia": [
                        {
                            "kind": "WhitespaceTrivia",
                            "text": " "
                        }
                    ]
                },
                "openParenToken": {
                    "kind": "OpenParenToken",
                    "fullStart": 603,
                    "fullEnd": 604,
                    "start": 603,
                    "end": 604,
                    "fullWidth": 1,
                    "width": 1,
                    "text": "(",
                    "value": "(",
                    "valueText": "("
                },
                "condition": {
                    "kind": "NotEqualsExpression",
                    "fullStart": 604,
                    "fullEnd": 633,
                    "start": 604,
                    "end": 633,
                    "fullWidth": 29,
                    "width": 29,
                    "isIncrementallyUnusable": true,
                    "left": {
                        "kind": "MemberAccessExpression",
                        "fullStart": 604,
                        "fullEnd": 624,
                        "start": 604,
                        "end": 623,
                        "fullWidth": 20,
                        "width": 19,
                        "isIncrementallyUnusable": true,
                        "expression": {
                            "kind": "IdentifierName",
                            "fullStart": 604,
                            "fullEnd": 611,
                            "start": 604,
                            "end": 611,
                            "fullWidth": 7,
                            "width": 7,
                            "text": "__split",
                            "value": "__split",
                            "valueText": "__split"
                        },
                        "dotToken": {
                            "kind": "DotToken",
                            "fullStart": 611,
                            "fullEnd": 612,
                            "start": 611,
                            "end": 612,
                            "fullWidth": 1,
                            "width": 1,
                            "text": ".",
                            "value": ".",
                            "valueText": "."
                        },
                        "name": {
                            "kind": "IdentifierName",
                            "fullStart": 612,
                            "fullEnd": 624,
                            "start": 612,
                            "end": 623,
                            "fullWidth": 12,
                            "width": 11,
                            "text": "constructor",
                            "value": "constructor",
                            "valueText": "constructor",
                            "hasTrailingTrivia": true,
                            "trailingTrivia": [
                                {
                                    "kind": "WhitespaceTrivia",
                                    "text": " "
                                }
                            ]
                        }
                    },
                    "operatorToken": {
                        "kind": "ExclamationEqualsEqualsToken",
                        "fullStart": 624,
                        "fullEnd": 628,
                        "start": 624,
                        "end": 627,
                        "fullWidth": 4,
                        "width": 3,
                        "text": "!==",
                        "value": "!==",
                        "valueText": "!==",
                        "hasTrailingTrivia": true,
                        "trailingTrivia": [
                            {
                                "kind": "WhitespaceTrivia",
                                "text": " "
                            }
                        ]
                    },
                    "right": {
                        "kind": "IdentifierName",
                        "fullStart": 628,
                        "fullEnd": 633,
                        "start": 628,
                        "end": 633,
                        "fullWidth": 5,
                        "width": 5,
                        "text": "Array",
                        "value": "Array",
                        "valueText": "Array"
                    }
                },
                "closeParenToken": {
                    "kind": "CloseParenToken",
                    "fullStart": 633,
                    "fullEnd": 635,
                    "start": 633,
                    "end": 634,
                    "fullWidth": 2,
                    "width": 1,
                    "text": ")",
                    "value": ")",
                    "valueText": ")",
                    "hasTrailingTrivia": true,
                    "trailingTrivia": [
                        {
                            "kind": "WhitespaceTrivia",
                            "text": " "
                        }
                    ]
                },
                "statement": {
                    "kind": "Block",
                    "fullStart": 635,
                    "fullEnd": 820,
                    "start": 635,
                    "end": 819,
                    "fullWidth": 185,
                    "width": 184,
                    "isIncrementallyUnusable": true,
                    "openBraceToken": {
                        "kind": "OpenBraceToken",
                        "fullStart": 635,
                        "fullEnd": 637,
                        "start": 635,
                        "end": 636,
                        "fullWidth": 2,
                        "width": 1,
                        "text": "{",
                        "value": "{",
                        "valueText": "{",
                        "hasTrailingTrivia": true,
                        "hasTrailingNewLine": true,
                        "trailingTrivia": [
                            {
                                "kind": "NewLineTrivia",
                                "text": "\n"
                            }
                        ]
                    },
                    "statements": [
                        {
                            "kind": "ExpressionStatement",
                            "fullStart": 637,
                            "fullEnd": 818,
                            "start": 639,
                            "end": 817,
                            "fullWidth": 181,
                            "width": 178,
                            "isIncrementallyUnusable": true,
                            "expression": {
                                "kind": "InvocationExpression",
                                "fullStart": 637,
                                "fullEnd": 816,
                                "start": 639,
                                "end": 816,
                                "fullWidth": 179,
                                "width": 177,
                                "isIncrementallyUnusable": true,
                                "expression": {
                                    "kind": "IdentifierName",
                                    "fullStart": 637,
                                    "fullEnd": 645,
                                    "start": 639,
                                    "end": 645,
                                    "fullWidth": 8,
                                    "width": 6,
                                    "text": "$ERROR",
                                    "value": "$ERROR",
                                    "valueText": "$ERROR",
                                    "hasLeadingTrivia": true,
                                    "leadingTrivia": [
                                        {
                                            "kind": "WhitespaceTrivia",
                                            "text": "  "
                                        }
                                    ]
                                },
                                "argumentList": {
                                    "kind": "ArgumentList",
                                    "fullStart": 645,
                                    "fullEnd": 816,
                                    "start": 645,
                                    "end": 816,
                                    "fullWidth": 171,
                                    "width": 171,
                                    "isIncrementallyUnusable": true,
                                    "openParenToken": {
                                        "kind": "OpenParenToken",
                                        "fullStart": 645,
                                        "fullEnd": 646,
                                        "start": 645,
                                        "end": 646,
                                        "fullWidth": 1,
                                        "width": 1,
                                        "text": "(",
                                        "value": "(",
                                        "valueText": "("
                                    },
                                    "arguments": [
                                        {
                                            "kind": "AddExpression",
                                            "fullStart": 646,
                                            "fullEnd": 815,
                                            "start": 646,
                                            "end": 814,
                                            "fullWidth": 169,
                                            "width": 168,
                                            "isIncrementallyUnusable": true,
                                            "left": {
                                                "kind": "StringLiteral",
                                                "fullStart": 646,
                                                "fullEnd": 794,
                                                "start": 646,
                                                "end": 794,
                                                "fullWidth": 148,
                                                "width": 148,
                                                "text": "'#1: var __instance = new Boolean; __instance.split = String.prototype.split; __split = __instance.split(); __split.constructor === Array. Actual: '",
                                                "value": "#1: var __instance = new Boolean; __instance.split = String.prototype.split; __split = __instance.split(); __split.constructor === Array. Actual: ",
                                                "valueText": "#1: var __instance = new Boolean; __instance.split = String.prototype.split; __split = __instance.split(); __split.constructor === Array. Actual: "
                                            },
                                            "operatorToken": {
                                                "kind": "PlusToken",
                                                "fullStart": 794,
                                                "fullEnd": 795,
                                                "start": 794,
                                                "end": 795,
                                                "fullWidth": 1,
                                                "width": 1,
                                                "text": "+",
                                                "value": "+",
                                                "valueText": "+"
                                            },
                                            "right": {
                                                "kind": "MemberAccessExpression",
                                                "fullStart": 795,
                                                "fullEnd": 815,
                                                "start": 795,
                                                "end": 814,
                                                "fullWidth": 20,
                                                "width": 19,
                                                "isIncrementallyUnusable": true,
                                                "expression": {
                                                    "kind": "IdentifierName",
                                                    "fullStart": 795,
                                                    "fullEnd": 802,
                                                    "start": 795,
                                                    "end": 802,
                                                    "fullWidth": 7,
                                                    "width": 7,
                                                    "text": "__split",
                                                    "value": "__split",
                                                    "valueText": "__split"
                                                },
                                                "dotToken": {
                                                    "kind": "DotToken",
                                                    "fullStart": 802,
                                                    "fullEnd": 803,
                                                    "start": 802,
                                                    "end": 803,
                                                    "fullWidth": 1,
                                                    "width": 1,
                                                    "text": ".",
                                                    "value": ".",
                                                    "valueText": "."
                                                },
                                                "name": {
                                                    "kind": "IdentifierName",
                                                    "fullStart": 803,
                                                    "fullEnd": 815,
                                                    "start": 803,
                                                    "end": 814,
                                                    "fullWidth": 12,
                                                    "width": 11,
                                                    "text": "constructor",
                                                    "value": "constructor",
                                                    "valueText": "constructor",
                                                    "hasTrailingTrivia": true,
                                                    "trailingTrivia": [
                                                        {
                                                            "kind": "WhitespaceTrivia",
                                                            "text": " "
                                                        }
                                                    ]
                                                }
                                            }
                                        }
                                    ],
                                    "closeParenToken": {
                                        "kind": "CloseParenToken",
                                        "fullStart": 815,
                                        "fullEnd": 816,
                                        "start": 815,
                                        "end": 816,
                                        "fullWidth": 1,
                                        "width": 1,
                                        "text": ")",
                                        "value": ")",
                                        "valueText": ")"
                                    }
                                }
                            },
                            "semicolonToken": {
                                "kind": "SemicolonToken",
                                "fullStart": 816,
                                "fullEnd": 818,
                                "start": 816,
                                "end": 817,
                                "fullWidth": 2,
                                "width": 1,
                                "text": ";",
                                "value": ";",
                                "valueText": ";",
                                "hasTrailingTrivia": true,
                                "hasTrailingNewLine": true,
                                "trailingTrivia": [
                                    {
                                        "kind": "NewLineTrivia",
                                        "text": "\n"
                                    }
                                ]
                            }
                        }
                    ],
                    "closeBraceToken": {
                        "kind": "CloseBraceToken",
                        "fullStart": 818,
                        "fullEnd": 820,
                        "start": 818,
                        "end": 819,
                        "fullWidth": 2,
                        "width": 1,
                        "text": "}",
                        "value": "}",
                        "valueText": "}",
                        "hasTrailingTrivia": true,
                        "hasTrailingNewLine": true,
                        "trailingTrivia": [
                            {
                                "kind": "NewLineTrivia",
                                "text": "\n"
                            }
                        ]
                    }
                }
            },
            {
                "kind": "IfStatement",
                "fullStart": 820,
                "fullEnd": 1189,
                "start": 992,
                "end": 1188,
                "fullWidth": 369,
                "width": 196,
                "ifKeyword": {
                    "kind": "IfKeyword",
                    "fullStart": 820,
                    "fullEnd": 995,
                    "start": 992,
                    "end": 994,
                    "fullWidth": 175,
                    "width": 2,
                    "text": "if",
                    "value": "if",
                    "valueText": "if",
                    "hasLeadingTrivia": true,
                    "hasLeadingComment": true,
                    "hasLeadingNewLine": true,
                    "hasTrailingTrivia": true,
                    "leadingTrivia": [
                        {
                            "kind": "SingleLineCommentTrivia",
                            "text": "//"
                        },
                        {
                            "kind": "NewLineTrivia",
                            "text": "\n"
                        },
                        {
                            "kind": "SingleLineCommentTrivia",
                            "text": "//////////////////////////////////////////////////////////////////////////////"
                        },
                        {
                            "kind": "NewLineTrivia",
                            "text": "\n"
                        },
                        {
                            "kind": "NewLineTrivia",
                            "text": "\n"
                        },
                        {
                            "kind": "SingleLineCommentTrivia",
                            "text": "//////////////////////////////////////////////////////////////////////////////"
                        },
                        {
                            "kind": "NewLineTrivia",
                            "text": "\n"
                        },
                        {
                            "kind": "SingleLineCommentTrivia",
                            "text": "//CHECK#2"
                        },
                        {
                            "kind": "NewLineTrivia",
                            "text": "\n"
                        }
                    ],
                    "trailingTrivia": [
                        {
                            "kind": "WhitespaceTrivia",
                            "text": " "
                        }
                    ]
                },
                "openParenToken": {
                    "kind": "OpenParenToken",
                    "fullStart": 995,
                    "fullEnd": 996,
                    "start": 995,
                    "end": 996,
                    "fullWidth": 1,
                    "width": 1,
                    "text": "(",
                    "value": "(",
                    "valueText": "("
                },
                "condition": {
                    "kind": "NotEqualsExpression",
                    "fullStart": 996,
                    "fullEnd": 1016,
                    "start": 996,
                    "end": 1016,
                    "fullWidth": 20,
                    "width": 20,
                    "left": {
                        "kind": "MemberAccessExpression",
                        "fullStart": 996,
                        "fullEnd": 1011,
                        "start": 996,
                        "end": 1010,
                        "fullWidth": 15,
                        "width": 14,
                        "expression": {
                            "kind": "IdentifierName",
                            "fullStart": 996,
                            "fullEnd": 1003,
                            "start": 996,
                            "end": 1003,
                            "fullWidth": 7,
                            "width": 7,
                            "text": "__split",
                            "value": "__split",
                            "valueText": "__split"
                        },
                        "dotToken": {
                            "kind": "DotToken",
                            "fullStart": 1003,
                            "fullEnd": 1004,
                            "start": 1003,
                            "end": 1004,
                            "fullWidth": 1,
                            "width": 1,
                            "text": ".",
                            "value": ".",
                            "valueText": "."
                        },
                        "name": {
                            "kind": "IdentifierName",
                            "fullStart": 1004,
                            "fullEnd": 1011,
                            "start": 1004,
                            "end": 1010,
                            "fullWidth": 7,
                            "width": 6,
                            "text": "length",
                            "value": "length",
                            "valueText": "length",
                            "hasTrailingTrivia": true,
                            "trailingTrivia": [
                                {
                                    "kind": "WhitespaceTrivia",
                                    "text": " "
                                }
                            ]
                        }
                    },
                    "operatorToken": {
                        "kind": "ExclamationEqualsEqualsToken",
                        "fullStart": 1011,
                        "fullEnd": 1015,
                        "start": 1011,
                        "end": 1014,
                        "fullWidth": 4,
                        "width": 3,
                        "text": "!==",
                        "value": "!==",
                        "valueText": "!==",
                        "hasTrailingTrivia": true,
                        "trailingTrivia": [
                            {
                                "kind": "WhitespaceTrivia",
                                "text": " "
                            }
                        ]
                    },
                    "right": {
                        "kind": "NumericLiteral",
                        "fullStart": 1015,
                        "fullEnd": 1016,
                        "start": 1015,
                        "end": 1016,
                        "fullWidth": 1,
                        "width": 1,
                        "text": "1",
                        "value": 1,
                        "valueText": "1"
                    }
                },
                "closeParenToken": {
                    "kind": "CloseParenToken",
                    "fullStart": 1016,
                    "fullEnd": 1018,
                    "start": 1016,
                    "end": 1017,
                    "fullWidth": 2,
                    "width": 1,
                    "text": ")",
                    "value": ")",
                    "valueText": ")",
                    "hasTrailingTrivia": true,
                    "trailingTrivia": [
                        {
                            "kind": "WhitespaceTrivia",
                            "text": " "
                        }
                    ]
                },
                "statement": {
                    "kind": "Block",
                    "fullStart": 1018,
                    "fullEnd": 1189,
                    "start": 1018,
                    "end": 1188,
                    "fullWidth": 171,
                    "width": 170,
                    "openBraceToken": {
                        "kind": "OpenBraceToken",
                        "fullStart": 1018,
                        "fullEnd": 1020,
                        "start": 1018,
                        "end": 1019,
                        "fullWidth": 2,
                        "width": 1,
                        "text": "{",
                        "value": "{",
                        "valueText": "{",
                        "hasTrailingTrivia": true,
                        "hasTrailingNewLine": true,
                        "trailingTrivia": [
                            {
                                "kind": "NewLineTrivia",
                                "text": "\n"
                            }
                        ]
                    },
                    "statements": [
                        {
                            "kind": "ExpressionStatement",
                            "fullStart": 1020,
                            "fullEnd": 1187,
                            "start": 1022,
                            "end": 1186,
                            "fullWidth": 167,
                            "width": 164,
                            "expression": {
                                "kind": "InvocationExpression",
                                "fullStart": 1020,
                                "fullEnd": 1185,
                                "start": 1022,
                                "end": 1185,
                                "fullWidth": 165,
                                "width": 163,
                                "expression": {
                                    "kind": "IdentifierName",
                                    "fullStart": 1020,
                                    "fullEnd": 1028,
                                    "start": 1022,
                                    "end": 1028,
                                    "fullWidth": 8,
                                    "width": 6,
                                    "text": "$ERROR",
                                    "value": "$ERROR",
                                    "valueText": "$ERROR",
                                    "hasLeadingTrivia": true,
                                    "leadingTrivia": [
                                        {
                                            "kind": "WhitespaceTrivia",
                                            "text": "  "
                                        }
                                    ]
                                },
                                "argumentList": {
                                    "kind": "ArgumentList",
                                    "fullStart": 1028,
                                    "fullEnd": 1185,
                                    "start": 1028,
                                    "end": 1185,
                                    "fullWidth": 157,
                                    "width": 157,
                                    "openParenToken": {
                                        "kind": "OpenParenToken",
                                        "fullStart": 1028,
                                        "fullEnd": 1029,
                                        "start": 1028,
                                        "end": 1029,
                                        "fullWidth": 1,
                                        "width": 1,
                                        "text": "(",
                                        "value": "(",
                                        "valueText": "("
                                    },
                                    "arguments": [
                                        {
                                            "kind": "AddExpression",
                                            "fullStart": 1029,
                                            "fullEnd": 1184,
                                            "start": 1029,
                                            "end": 1183,
                                            "fullWidth": 155,
                                            "width": 154,
                                            "left": {
                                                "kind": "StringLiteral",
                                                "fullStart": 1029,
                                                "fullEnd": 1168,
                                                "start": 1029,
                                                "end": 1168,
                                                "fullWidth": 139,
                                                "width": 139,
                                                "text": "'#2: var __instance = new Boolean; __instance.split = String.prototype.split; __split = __instance.split(); __split.length === 1. Actual: '",
                                                "value": "#2: var __instance = new Boolean; __instance.split = String.prototype.split; __split = __instance.split(); __split.length === 1. Actual: ",
                                                "valueText": "#2: var __instance = new Boolean; __instance.split = String.prototype.split; __split = __instance.split(); __split.length === 1. Actual: "
                                            },
                                            "operatorToken": {
                                                "kind": "PlusToken",
                                                "fullStart": 1168,
                                                "fullEnd": 1169,
                                                "start": 1168,
                                                "end": 1169,
                                                "fullWidth": 1,
                                                "width": 1,
                                                "text": "+",
                                                "value": "+",
                                                "valueText": "+"
                                            },
                                            "right": {
                                                "kind": "MemberAccessExpression",
                                                "fullStart": 1169,
                                                "fullEnd": 1184,
                                                "start": 1169,
                                                "end": 1183,
                                                "fullWidth": 15,
                                                "width": 14,
                                                "expression": {
                                                    "kind": "IdentifierName",
                                                    "fullStart": 1169,
                                                    "fullEnd": 1176,
                                                    "start": 1169,
                                                    "end": 1176,
                                                    "fullWidth": 7,
                                                    "width": 7,
                                                    "text": "__split",
                                                    "value": "__split",
                                                    "valueText": "__split"
                                                },
                                                "dotToken": {
                                                    "kind": "DotToken",
                                                    "fullStart": 1176,
                                                    "fullEnd": 1177,
                                                    "start": 1176,
                                                    "end": 1177,
                                                    "fullWidth": 1,
                                                    "width": 1,
                                                    "text": ".",
                                                    "value": ".",
                                                    "valueText": "."
                                                },
                                                "name": {
                                                    "kind": "IdentifierName",
                                                    "fullStart": 1177,
                                                    "fullEnd": 1184,
                                                    "start": 1177,
                                                    "end": 1183,
                                                    "fullWidth": 7,
                                                    "width": 6,
                                                    "text": "length",
                                                    "value": "length",
                                                    "valueText": "length",
                                                    "hasTrailingTrivia": true,
                                                    "trailingTrivia": [
                                                        {
                                                            "kind": "WhitespaceTrivia",
                                                            "text": " "
                                                        }
                                                    ]
                                                }
                                            }
                                        }
                                    ],
                                    "closeParenToken": {
                                        "kind": "CloseParenToken",
                                        "fullStart": 1184,
                                        "fullEnd": 1185,
                                        "start": 1184,
                                        "end": 1185,
                                        "fullWidth": 1,
                                        "width": 1,
                                        "text": ")",
                                        "value": ")",
                                        "valueText": ")"
                                    }
                                }
                            },
                            "semicolonToken": {
                                "kind": "SemicolonToken",
                                "fullStart": 1185,
                                "fullEnd": 1187,
                                "start": 1185,
                                "end": 1186,
                                "fullWidth": 2,
                                "width": 1,
                                "text": ";",
                                "value": ";",
                                "valueText": ";",
                                "hasTrailingTrivia": true,
                                "hasTrailingNewLine": true,
                                "trailingTrivia": [
                                    {
                                        "kind": "NewLineTrivia",
                                        "text": "\n"
                                    }
                                ]
                            }
                        }
                    ],
                    "closeBraceToken": {
                        "kind": "CloseBraceToken",
                        "fullStart": 1187,
                        "fullEnd": 1189,
                        "start": 1187,
                        "end": 1188,
                        "fullWidth": 2,
                        "width": 1,
                        "text": "}",
                        "value": "}",
                        "valueText": "}",
                        "hasTrailingTrivia": true,
                        "hasTrailingNewLine": true,
                        "trailingTrivia": [
                            {
                                "kind": "NewLineTrivia",
                                "text": "\n"
                            }
                        ]
                    }
                }
            },
            {
                "kind": "IfStatement",
                "fullStart": 1189,
                "fullEnd": 1558,
                "start": 1361,
                "end": 1557,
                "fullWidth": 369,
                "width": 196,
                "ifKeyword": {
                    "kind": "IfKeyword",
                    "fullStart": 1189,
                    "fullEnd": 1364,
                    "start": 1361,
                    "end": 1363,
                    "fullWidth": 175,
                    "width": 2,
                    "text": "if",
                    "value": "if",
                    "valueText": "if",
                    "hasLeadingTrivia": true,
                    "hasLeadingComment": true,
                    "hasLeadingNewLine": true,
                    "hasTrailingTrivia": true,
                    "leadingTrivia": [
                        {
                            "kind": "SingleLineCommentTrivia",
                            "text": "//"
                        },
                        {
                            "kind": "NewLineTrivia",
                            "text": "\n"
                        },
                        {
                            "kind": "SingleLineCommentTrivia",
                            "text": "//////////////////////////////////////////////////////////////////////////////"
                        },
                        {
                            "kind": "NewLineTrivia",
                            "text": "\n"
                        },
                        {
                            "kind": "NewLineTrivia",
                            "text": "\n"
                        },
                        {
                            "kind": "SingleLineCommentTrivia",
                            "text": "//////////////////////////////////////////////////////////////////////////////"
                        },
                        {
                            "kind": "NewLineTrivia",
                            "text": "\n"
                        },
                        {
                            "kind": "SingleLineCommentTrivia",
                            "text": "//CHECK#3"
                        },
                        {
                            "kind": "NewLineTrivia",
                            "text": "\n"
                        }
                    ],
                    "trailingTrivia": [
                        {
                            "kind": "WhitespaceTrivia",
                            "text": " "
                        }
                    ]
                },
                "openParenToken": {
                    "kind": "OpenParenToken",
                    "fullStart": 1364,
                    "fullEnd": 1365,
                    "start": 1364,
                    "end": 1365,
                    "fullWidth": 1,
                    "width": 1,
                    "text": "(",
                    "value": "(",
                    "valueText": "("
                },
                "condition": {
                    "kind": "NotEqualsExpression",
                    "fullStart": 1365,
                    "fullEnd": 1387,
                    "start": 1365,
                    "end": 1387,
                    "fullWidth": 22,
                    "width": 22,
                    "left": {
                        "kind": "ElementAccessExpression",
                        "fullStart": 1365,
                        "fullEnd": 1376,
                        "start": 1365,
                        "end": 1375,
                        "fullWidth": 11,
                        "width": 10,
                        "expression": {
                            "kind": "IdentifierName",
                            "fullStart": 1365,
                            "fullEnd": 1372,
                            "start": 1365,
                            "end": 1372,
                            "fullWidth": 7,
                            "width": 7,
                            "text": "__split",
                            "value": "__split",
                            "valueText": "__split"
                        },
                        "openBracketToken": {
                            "kind": "OpenBracketToken",
                            "fullStart": 1372,
                            "fullEnd": 1373,
                            "start": 1372,
                            "end": 1373,
                            "fullWidth": 1,
                            "width": 1,
                            "text": "[",
                            "value": "[",
                            "valueText": "["
                        },
                        "argumentExpression": {
                            "kind": "NumericLiteral",
                            "fullStart": 1373,
                            "fullEnd": 1374,
                            "start": 1373,
                            "end": 1374,
                            "fullWidth": 1,
                            "width": 1,
                            "text": "0",
                            "value": 0,
                            "valueText": "0"
                        },
                        "closeBracketToken": {
                            "kind": "CloseBracketToken",
                            "fullStart": 1374,
                            "fullEnd": 1376,
                            "start": 1374,
                            "end": 1375,
                            "fullWidth": 2,
                            "width": 1,
                            "text": "]",
                            "value": "]",
                            "valueText": "]",
                            "hasTrailingTrivia": true,
                            "trailingTrivia": [
                                {
                                    "kind": "WhitespaceTrivia",
                                    "text": " "
                                }
                            ]
                        }
                    },
                    "operatorToken": {
                        "kind": "ExclamationEqualsEqualsToken",
                        "fullStart": 1376,
                        "fullEnd": 1380,
                        "start": 1376,
                        "end": 1379,
                        "fullWidth": 4,
                        "width": 3,
                        "text": "!==",
                        "value": "!==",
                        "valueText": "!==",
                        "hasTrailingTrivia": true,
                        "trailingTrivia": [
                            {
                                "kind": "WhitespaceTrivia",
                                "text": " "
                            }
                        ]
                    },
                    "right": {
                        "kind": "StringLiteral",
                        "fullStart": 1380,
                        "fullEnd": 1387,
                        "start": 1380,
                        "end": 1387,
                        "fullWidth": 7,
                        "width": 7,
                        "text": "\"false\"",
                        "value": "false",
                        "valueText": "false"
                    }
                },
                "closeParenToken": {
                    "kind": "CloseParenToken",
                    "fullStart": 1387,
                    "fullEnd": 1389,
                    "start": 1387,
                    "end": 1388,
                    "fullWidth": 2,
                    "width": 1,
                    "text": ")",
                    "value": ")",
                    "valueText": ")",
                    "hasTrailingTrivia": true,
                    "trailingTrivia": [
                        {
                            "kind": "WhitespaceTrivia",
                            "text": " "
                        }
                    ]
                },
                "statement": {
                    "kind": "Block",
                    "fullStart": 1389,
                    "fullEnd": 1558,
                    "start": 1389,
                    "end": 1557,
                    "fullWidth": 169,
                    "width": 168,
                    "openBraceToken": {
                        "kind": "OpenBraceToken",
                        "fullStart": 1389,
                        "fullEnd": 1391,
                        "start": 1389,
                        "end": 1390,
                        "fullWidth": 2,
                        "width": 1,
                        "text": "{",
                        "value": "{",
                        "valueText": "{",
                        "hasTrailingTrivia": true,
                        "hasTrailingNewLine": true,
                        "trailingTrivia": [
                            {
                                "kind": "NewLineTrivia",
                                "text": "\n"
                            }
                        ]
                    },
                    "statements": [
                        {
                            "kind": "ExpressionStatement",
                            "fullStart": 1391,
                            "fullEnd": 1556,
                            "start": 1393,
                            "end": 1555,
                            "fullWidth": 165,
                            "width": 162,
                            "expression": {
                                "kind": "InvocationExpression",
                                "fullStart": 1391,
                                "fullEnd": 1554,
                                "start": 1393,
                                "end": 1554,
                                "fullWidth": 163,
                                "width": 161,
                                "expression": {
                                    "kind": "IdentifierName",
                                    "fullStart": 1391,
                                    "fullEnd": 1399,
                                    "start": 1393,
                                    "end": 1399,
                                    "fullWidth": 8,
                                    "width": 6,
                                    "text": "$ERROR",
                                    "value": "$ERROR",
                                    "valueText": "$ERROR",
                                    "hasLeadingTrivia": true,
                                    "leadingTrivia": [
                                        {
                                            "kind": "WhitespaceTrivia",
                                            "text": "  "
                                        }
                                    ]
                                },
                                "argumentList": {
                                    "kind": "ArgumentList",
                                    "fullStart": 1399,
                                    "fullEnd": 1554,
                                    "start": 1399,
                                    "end": 1554,
                                    "fullWidth": 155,
                                    "width": 155,
                                    "openParenToken": {
                                        "kind": "OpenParenToken",
                                        "fullStart": 1399,
                                        "fullEnd": 1400,
                                        "start": 1399,
                                        "end": 1400,
                                        "fullWidth": 1,
                                        "width": 1,
                                        "text": "(",
                                        "value": "(",
                                        "valueText": "("
                                    },
                                    "arguments": [
                                        {
                                            "kind": "AddExpression",
                                            "fullStart": 1400,
                                            "fullEnd": 1553,
                                            "start": 1400,
                                            "end": 1552,
                                            "fullWidth": 153,
                                            "width": 152,
                                            "left": {
                                                "kind": "StringLiteral",
                                                "fullStart": 1400,
                                                "fullEnd": 1541,
                                                "start": 1400,
                                                "end": 1541,
                                                "fullWidth": 141,
                                                "width": 141,
                                                "text": "'#3: var __instance = new Boolean; __instance.split = String.prototype.split; __split = __instance.split(); __split[0] === \"false\". Actual: '",
                                                "value": "#3: var __instance = new Boolean; __instance.split = String.prototype.split; __split = __instance.split(); __split[0] === \"false\". Actual: ",
                                                "valueText": "#3: var __instance = new Boolean; __instance.split = String.prototype.split; __split = __instance.split(); __split[0] === \"false\". Actual: "
                                            },
                                            "operatorToken": {
                                                "kind": "PlusToken",
                                                "fullStart": 1541,
                                                "fullEnd": 1542,
                                                "start": 1541,
                                                "end": 1542,
                                                "fullWidth": 1,
                                                "width": 1,
                                                "text": "+",
                                                "value": "+",
                                                "valueText": "+"
                                            },
                                            "right": {
                                                "kind": "ElementAccessExpression",
                                                "fullStart": 1542,
                                                "fullEnd": 1553,
                                                "start": 1542,
                                                "end": 1552,
                                                "fullWidth": 11,
                                                "width": 10,
                                                "expression": {
                                                    "kind": "IdentifierName",
                                                    "fullStart": 1542,
                                                    "fullEnd": 1549,
                                                    "start": 1542,
                                                    "end": 1549,
                                                    "fullWidth": 7,
                                                    "width": 7,
                                                    "text": "__split",
                                                    "value": "__split",
                                                    "valueText": "__split"
                                                },
                                                "openBracketToken": {
                                                    "kind": "OpenBracketToken",
                                                    "fullStart": 1549,
                                                    "fullEnd": 1550,
                                                    "start": 1549,
                                                    "end": 1550,
                                                    "fullWidth": 1,
                                                    "width": 1,
                                                    "text": "[",
                                                    "value": "[",
                                                    "valueText": "["
                                                },
                                                "argumentExpression": {
                                                    "kind": "NumericLiteral",
                                                    "fullStart": 1550,
                                                    "fullEnd": 1551,
                                                    "start": 1550,
                                                    "end": 1551,
                                                    "fullWidth": 1,
                                                    "width": 1,
                                                    "text": "0",
                                                    "value": 0,
                                                    "valueText": "0"
                                                },
                                                "closeBracketToken": {
                                                    "kind": "CloseBracketToken",
                                                    "fullStart": 1551,
                                                    "fullEnd": 1553,
                                                    "start": 1551,
                                                    "end": 1552,
                                                    "fullWidth": 2,
                                                    "width": 1,
                                                    "text": "]",
                                                    "value": "]",
                                                    "valueText": "]",
                                                    "hasTrailingTrivia": true,
                                                    "trailingTrivia": [
                                                        {
                                                            "kind": "WhitespaceTrivia",
                                                            "text": " "
                                                        }
                                                    ]
                                                }
                                            }
                                        }
                                    ],
                                    "closeParenToken": {
                                        "kind": "CloseParenToken",
                                        "fullStart": 1553,
                                        "fullEnd": 1554,
                                        "start": 1553,
                                        "end": 1554,
                                        "fullWidth": 1,
                                        "width": 1,
                                        "text": ")",
                                        "value": ")",
                                        "valueText": ")"
                                    }
                                }
                            },
                            "semicolonToken": {
                                "kind": "SemicolonToken",
                                "fullStart": 1554,
                                "fullEnd": 1556,
                                "start": 1554,
                                "end": 1555,
                                "fullWidth": 2,
                                "width": 1,
                                "text": ";",
                                "value": ";",
                                "valueText": ";",
                                "hasTrailingTrivia": true,
                                "hasTrailingNewLine": true,
                                "trailingTrivia": [
                                    {
                                        "kind": "NewLineTrivia",
                                        "text": "\n"
                                    }
                                ]
                            }
                        }
                    ],
                    "closeBraceToken": {
                        "kind": "CloseBraceToken",
                        "fullStart": 1556,
                        "fullEnd": 1558,
                        "start": 1556,
                        "end": 1557,
                        "fullWidth": 2,
                        "width": 1,
                        "text": "}",
                        "value": "}",
                        "valueText": "}",
                        "hasTrailingTrivia": true,
                        "hasTrailingNewLine": true,
                        "trailingTrivia": [
                            {
                                "kind": "NewLineTrivia",
                                "text": "\n"
                            }
                        ]
                    }
                }
            }
        ],
        "endOfFileToken": {
            "kind": "EndOfFileToken",
            "fullStart": 1558,
            "fullEnd": 1641,
            "start": 1641,
            "end": 1641,
            "fullWidth": 83,
            "width": 0,
            "text": "",
            "hasLeadingTrivia": true,
            "hasLeadingComment": true,
            "hasLeadingNewLine": true,
            "leadingTrivia": [
                {
                    "kind": "SingleLineCommentTrivia",
                    "text": "//"
                },
                {
                    "kind": "NewLineTrivia",
                    "text": "\n"
                },
                {
                    "kind": "SingleLineCommentTrivia",
                    "text": "//////////////////////////////////////////////////////////////////////////////"
                },
                {
                    "kind": "NewLineTrivia",
                    "text": "\n"
                },
                {
                    "kind": "NewLineTrivia",
                    "text": "\n"
                }
            ]
        }
    },
    "lineMap": {
        "lineStarts": [
            0,
            61,
            132,
            133,
            137,
            195,
            223,
            301,
            304,
            360,
            396,
            400,
            401,
            431,
            432,
            475,
            476,
            510,
            511,
            590,
            600,
            637,
            818,
            820,
            823,
            902,
            903,
            982,
            992,
            1020,
            1187,
            1189,
            1192,
            1271,
            1272,
            1351,
            1361,
            1391,
            1556,
            1558,
            1561,
            1640,
            1641
        ],
        "length": 1641
    }
}<|MERGE_RESOLUTION|>--- conflicted
+++ resolved
@@ -95,12 +95,8 @@
                             "start": 405,
                             "end": 429,
                             "fullWidth": 24,
-<<<<<<< HEAD
                             "width": 24,
-                            "identifier": {
-=======
                             "propertyName": {
->>>>>>> 85e84683
                                 "kind": "IdentifierName",
                                 "fullStart": 405,
                                 "fullEnd": 416,
@@ -458,12 +454,8 @@
                             "start": 480,
                             "end": 508,
                             "fullWidth": 28,
-<<<<<<< HEAD
                             "width": 28,
-                            "identifier": {
-=======
                             "propertyName": {
->>>>>>> 85e84683
                                 "kind": "IdentifierName",
                                 "fullStart": 480,
                                 "fullEnd": 488,
