{
    "isDeclaration": false,
    "languageVersion": "EcmaScript5",
    "parseOptions": {
        "allowAutomaticSemicolonInsertion": true
    },
    "sourceUnit": {
        "kind": "SourceUnit",
        "fullStart": 0,
        "fullEnd": 754,
        "start": 298,
        "end": 754,
        "fullWidth": 754,
        "width": 456,
        "moduleElements": [
            {
                "kind": "VariableStatement",
                "fullStart": 0,
                "fullEnd": 329,
                "start": 298,
                "end": 328,
                "fullWidth": 329,
                "width": 30,
                "modifiers": [],
                "variableDeclaration": {
                    "kind": "VariableDeclaration",
                    "fullStart": 0,
                    "fullEnd": 327,
                    "start": 298,
                    "end": 327,
                    "fullWidth": 327,
                    "width": 29,
                    "varKeyword": {
                        "kind": "VarKeyword",
                        "fullStart": 0,
                        "fullEnd": 302,
                        "start": 298,
                        "end": 301,
                        "fullWidth": 302,
                        "width": 3,
                        "text": "var",
                        "value": "var",
                        "valueText": "var",
                        "hasLeadingTrivia": true,
                        "hasLeadingComment": true,
                        "hasLeadingNewLine": true,
                        "hasTrailingTrivia": true,
                        "leadingTrivia": [
                            {
                                "kind": "SingleLineCommentTrivia",
                                "text": "// Copyright 2009 the Sputnik authors.  All rights reserved."
                            },
                            {
                                "kind": "NewLineTrivia",
                                "text": "\n"
                            },
                            {
                                "kind": "SingleLineCommentTrivia",
                                "text": "// This code is governed by the BSD license found in the LICENSE file."
                            },
                            {
                                "kind": "NewLineTrivia",
                                "text": "\n"
                            },
                            {
                                "kind": "NewLineTrivia",
                                "text": "\n"
                            },
                            {
                                "kind": "MultiLineCommentTrivia",
                                "text": "/**\n * String.prototype.toLowerCase()\n *\n * @path ch15/15.5/15.5.4/15.5.4.16/S15.5.4.16_A1_T14.js\n * @description Call toLowerCase() function for RegExp object\n */"
                            },
                            {
                                "kind": "NewLineTrivia",
                                "text": "\n"
                            },
                            {
                                "kind": "NewLineTrivia",
                                "text": "\n"
                            }
                        ],
                        "trailingTrivia": [
                            {
                                "kind": "WhitespaceTrivia",
                                "text": " "
                            }
                        ]
                    },
                    "variableDeclarators": [
                        {
                            "kind": "VariableDeclarator",
                            "fullStart": 302,
                            "fullEnd": 327,
                            "start": 302,
                            "end": 327,
                            "fullWidth": 25,
<<<<<<< HEAD
                            "width": 25,
                            "identifier": {
=======
                            "propertyName": {
>>>>>>> 85e84683
                                "kind": "IdentifierName",
                                "fullStart": 302,
                                "fullEnd": 308,
                                "start": 302,
                                "end": 307,
                                "fullWidth": 6,
                                "width": 5,
                                "text": "__reg",
                                "value": "__reg",
                                "valueText": "__reg",
                                "hasTrailingTrivia": true,
                                "trailingTrivia": [
                                    {
                                        "kind": "WhitespaceTrivia",
                                        "text": " "
                                    }
                                ]
                            },
                            "equalsValueClause": {
                                "kind": "EqualsValueClause",
                                "fullStart": 308,
                                "fullEnd": 327,
                                "start": 308,
                                "end": 327,
                                "fullWidth": 19,
                                "width": 19,
                                "equalsToken": {
                                    "kind": "EqualsToken",
                                    "fullStart": 308,
                                    "fullEnd": 310,
                                    "start": 308,
                                    "end": 309,
                                    "fullWidth": 2,
                                    "width": 1,
                                    "text": "=",
                                    "value": "=",
                                    "valueText": "=",
                                    "hasTrailingTrivia": true,
                                    "trailingTrivia": [
                                        {
                                            "kind": "WhitespaceTrivia",
                                            "text": " "
                                        }
                                    ]
                                },
                                "value": {
                                    "kind": "ObjectCreationExpression",
                                    "fullStart": 310,
                                    "fullEnd": 327,
                                    "start": 310,
                                    "end": 327,
                                    "fullWidth": 17,
                                    "width": 17,
                                    "newKeyword": {
                                        "kind": "NewKeyword",
                                        "fullStart": 310,
                                        "fullEnd": 314,
                                        "start": 310,
                                        "end": 313,
                                        "fullWidth": 4,
                                        "width": 3,
                                        "text": "new",
                                        "value": "new",
                                        "valueText": "new",
                                        "hasTrailingTrivia": true,
                                        "trailingTrivia": [
                                            {
                                                "kind": "WhitespaceTrivia",
                                                "text": " "
                                            }
                                        ]
                                    },
                                    "expression": {
                                        "kind": "IdentifierName",
                                        "fullStart": 314,
                                        "fullEnd": 320,
                                        "start": 314,
                                        "end": 320,
                                        "fullWidth": 6,
                                        "width": 6,
                                        "text": "RegExp",
                                        "value": "RegExp",
                                        "valueText": "RegExp"
                                    },
                                    "argumentList": {
                                        "kind": "ArgumentList",
                                        "fullStart": 320,
                                        "fullEnd": 327,
                                        "start": 320,
                                        "end": 327,
                                        "fullWidth": 7,
                                        "width": 7,
                                        "openParenToken": {
                                            "kind": "OpenParenToken",
                                            "fullStart": 320,
                                            "fullEnd": 321,
                                            "start": 320,
                                            "end": 321,
                                            "fullWidth": 1,
                                            "width": 1,
                                            "text": "(",
                                            "value": "(",
                                            "valueText": "("
                                        },
                                        "arguments": [
                                            {
                                                "kind": "StringLiteral",
                                                "fullStart": 321,
                                                "fullEnd": 326,
                                                "start": 321,
                                                "end": 326,
                                                "fullWidth": 5,
                                                "width": 5,
                                                "text": "\"ABC\"",
                                                "value": "ABC",
                                                "valueText": "ABC"
                                            }
                                        ],
                                        "closeParenToken": {
                                            "kind": "CloseParenToken",
                                            "fullStart": 326,
                                            "fullEnd": 327,
                                            "start": 326,
                                            "end": 327,
                                            "fullWidth": 1,
                                            "width": 1,
                                            "text": ")",
                                            "value": ")",
                                            "valueText": ")"
                                        }
                                    }
                                }
                            }
                        }
                    ]
                },
                "semicolonToken": {
                    "kind": "SemicolonToken",
                    "fullStart": 327,
                    "fullEnd": 329,
                    "start": 327,
                    "end": 328,
                    "fullWidth": 2,
                    "width": 1,
                    "text": ";",
                    "value": ";",
                    "valueText": ";",
                    "hasTrailingTrivia": true,
                    "hasTrailingNewLine": true,
                    "trailingTrivia": [
                        {
                            "kind": "NewLineTrivia",
                            "text": "\n"
                        }
                    ]
                }
            },
            {
                "kind": "ExpressionStatement",
                "fullStart": 329,
                "fullEnd": 379,
                "start": 329,
                "end": 378,
                "fullWidth": 50,
                "width": 49,
                "expression": {
                    "kind": "AssignmentExpression",
                    "fullStart": 329,
                    "fullEnd": 377,
                    "start": 329,
                    "end": 377,
                    "fullWidth": 48,
                    "width": 48,
                    "left": {
                        "kind": "MemberAccessExpression",
                        "fullStart": 329,
                        "fullEnd": 347,
                        "start": 329,
                        "end": 346,
                        "fullWidth": 18,
                        "width": 17,
                        "expression": {
                            "kind": "IdentifierName",
                            "fullStart": 329,
                            "fullEnd": 334,
                            "start": 329,
                            "end": 334,
                            "fullWidth": 5,
                            "width": 5,
                            "text": "__reg",
                            "value": "__reg",
                            "valueText": "__reg"
                        },
                        "dotToken": {
                            "kind": "DotToken",
                            "fullStart": 334,
                            "fullEnd": 335,
                            "start": 334,
                            "end": 335,
                            "fullWidth": 1,
                            "width": 1,
                            "text": ".",
                            "value": ".",
                            "valueText": "."
                        },
                        "name": {
                            "kind": "IdentifierName",
                            "fullStart": 335,
                            "fullEnd": 347,
                            "start": 335,
                            "end": 346,
                            "fullWidth": 12,
                            "width": 11,
                            "text": "toLowerCase",
                            "value": "toLowerCase",
                            "valueText": "toLowerCase",
                            "hasTrailingTrivia": true,
                            "trailingTrivia": [
                                {
                                    "kind": "WhitespaceTrivia",
                                    "text": " "
                                }
                            ]
                        }
                    },
                    "operatorToken": {
                        "kind": "EqualsToken",
                        "fullStart": 347,
                        "fullEnd": 349,
                        "start": 347,
                        "end": 348,
                        "fullWidth": 2,
                        "width": 1,
                        "text": "=",
                        "value": "=",
                        "valueText": "=",
                        "hasTrailingTrivia": true,
                        "trailingTrivia": [
                            {
                                "kind": "WhitespaceTrivia",
                                "text": " "
                            }
                        ]
                    },
                    "right": {
                        "kind": "MemberAccessExpression",
                        "fullStart": 349,
                        "fullEnd": 377,
                        "start": 349,
                        "end": 377,
                        "fullWidth": 28,
                        "width": 28,
                        "expression": {
                            "kind": "MemberAccessExpression",
                            "fullStart": 349,
                            "fullEnd": 365,
                            "start": 349,
                            "end": 365,
                            "fullWidth": 16,
                            "width": 16,
                            "expression": {
                                "kind": "IdentifierName",
                                "fullStart": 349,
                                "fullEnd": 355,
                                "start": 349,
                                "end": 355,
                                "fullWidth": 6,
                                "width": 6,
                                "text": "String",
                                "value": "String",
                                "valueText": "String"
                            },
                            "dotToken": {
                                "kind": "DotToken",
                                "fullStart": 355,
                                "fullEnd": 356,
                                "start": 355,
                                "end": 356,
                                "fullWidth": 1,
                                "width": 1,
                                "text": ".",
                                "value": ".",
                                "valueText": "."
                            },
                            "name": {
                                "kind": "IdentifierName",
                                "fullStart": 356,
                                "fullEnd": 365,
                                "start": 356,
                                "end": 365,
                                "fullWidth": 9,
                                "width": 9,
                                "text": "prototype",
                                "value": "prototype",
                                "valueText": "prototype"
                            }
                        },
                        "dotToken": {
                            "kind": "DotToken",
                            "fullStart": 365,
                            "fullEnd": 366,
                            "start": 365,
                            "end": 366,
                            "fullWidth": 1,
                            "width": 1,
                            "text": ".",
                            "value": ".",
                            "valueText": "."
                        },
                        "name": {
                            "kind": "IdentifierName",
                            "fullStart": 366,
                            "fullEnd": 377,
                            "start": 366,
                            "end": 377,
                            "fullWidth": 11,
                            "width": 11,
                            "text": "toLowerCase",
                            "value": "toLowerCase",
                            "valueText": "toLowerCase"
                        }
                    }
                },
                "semicolonToken": {
                    "kind": "SemicolonToken",
                    "fullStart": 377,
                    "fullEnd": 379,
                    "start": 377,
                    "end": 378,
                    "fullWidth": 2,
                    "width": 1,
                    "text": ";",
                    "value": ";",
                    "valueText": ";",
                    "hasTrailingTrivia": true,
                    "hasTrailingNewLine": true,
                    "trailingTrivia": [
                        {
                            "kind": "NewLineTrivia",
                            "text": "\n"
                        }
                    ]
                }
            },
            {
                "kind": "IfStatement",
                "fullStart": 379,
                "fullEnd": 671,
                "start": 469,
                "end": 670,
                "fullWidth": 292,
                "width": 201,
                "ifKeyword": {
                    "kind": "IfKeyword",
                    "fullStart": 379,
                    "fullEnd": 472,
                    "start": 469,
                    "end": 471,
                    "fullWidth": 93,
                    "width": 2,
                    "text": "if",
                    "value": "if",
                    "valueText": "if",
                    "hasLeadingTrivia": true,
                    "hasLeadingComment": true,
                    "hasLeadingNewLine": true,
                    "hasTrailingTrivia": true,
                    "leadingTrivia": [
                        {
                            "kind": "NewLineTrivia",
                            "text": "\n"
                        },
                        {
                            "kind": "SingleLineCommentTrivia",
                            "text": "//////////////////////////////////////////////////////////////////////////////"
                        },
                        {
                            "kind": "NewLineTrivia",
                            "text": "\n"
                        },
                        {
                            "kind": "SingleLineCommentTrivia",
                            "text": "//CHECK#1"
                        },
                        {
                            "kind": "NewLineTrivia",
                            "text": "\n"
                        }
                    ],
                    "trailingTrivia": [
                        {
                            "kind": "WhitespaceTrivia",
                            "text": " "
                        }
                    ]
                },
                "openParenToken": {
                    "kind": "OpenParenToken",
                    "fullStart": 472,
                    "fullEnd": 473,
                    "start": 472,
                    "end": 473,
                    "fullWidth": 1,
                    "width": 1,
                    "text": "(",
                    "value": "(",
                    "valueText": "("
                },
                "condition": {
                    "kind": "NotEqualsExpression",
                    "fullStart": 473,
                    "fullEnd": 504,
                    "start": 473,
                    "end": 504,
                    "fullWidth": 31,
                    "width": 31,
                    "left": {
                        "kind": "InvocationExpression",
                        "fullStart": 473,
                        "fullEnd": 493,
                        "start": 473,
                        "end": 492,
                        "fullWidth": 20,
                        "width": 19,
                        "expression": {
                            "kind": "MemberAccessExpression",
                            "fullStart": 473,
                            "fullEnd": 490,
                            "start": 473,
                            "end": 490,
                            "fullWidth": 17,
                            "width": 17,
                            "expression": {
                                "kind": "IdentifierName",
                                "fullStart": 473,
                                "fullEnd": 478,
                                "start": 473,
                                "end": 478,
                                "fullWidth": 5,
                                "width": 5,
                                "text": "__reg",
                                "value": "__reg",
                                "valueText": "__reg"
                            },
                            "dotToken": {
                                "kind": "DotToken",
                                "fullStart": 478,
                                "fullEnd": 479,
                                "start": 478,
                                "end": 479,
                                "fullWidth": 1,
                                "width": 1,
                                "text": ".",
                                "value": ".",
                                "valueText": "."
                            },
                            "name": {
                                "kind": "IdentifierName",
                                "fullStart": 479,
                                "fullEnd": 490,
                                "start": 479,
                                "end": 490,
                                "fullWidth": 11,
                                "width": 11,
                                "text": "toLowerCase",
                                "value": "toLowerCase",
                                "valueText": "toLowerCase"
                            }
                        },
                        "argumentList": {
                            "kind": "ArgumentList",
                            "fullStart": 490,
                            "fullEnd": 493,
                            "start": 490,
                            "end": 492,
                            "fullWidth": 3,
                            "width": 2,
                            "openParenToken": {
                                "kind": "OpenParenToken",
                                "fullStart": 490,
                                "fullEnd": 491,
                                "start": 490,
                                "end": 491,
                                "fullWidth": 1,
                                "width": 1,
                                "text": "(",
                                "value": "(",
                                "valueText": "("
                            },
                            "arguments": [],
                            "closeParenToken": {
                                "kind": "CloseParenToken",
                                "fullStart": 491,
                                "fullEnd": 493,
                                "start": 491,
                                "end": 492,
                                "fullWidth": 2,
                                "width": 1,
                                "text": ")",
                                "value": ")",
                                "valueText": ")",
                                "hasTrailingTrivia": true,
                                "trailingTrivia": [
                                    {
                                        "kind": "WhitespaceTrivia",
                                        "text": " "
                                    }
                                ]
                            }
                        }
                    },
                    "operatorToken": {
                        "kind": "ExclamationEqualsEqualsToken",
                        "fullStart": 493,
                        "fullEnd": 497,
                        "start": 493,
                        "end": 496,
                        "fullWidth": 4,
                        "width": 3,
                        "text": "!==",
                        "value": "!==",
                        "valueText": "!==",
                        "hasTrailingTrivia": true,
                        "trailingTrivia": [
                            {
                                "kind": "WhitespaceTrivia",
                                "text": " "
                            }
                        ]
                    },
                    "right": {
                        "kind": "StringLiteral",
                        "fullStart": 497,
                        "fullEnd": 504,
                        "start": 497,
                        "end": 504,
                        "fullWidth": 7,
                        "width": 7,
                        "text": "\"/abc/\"",
                        "value": "/abc/",
                        "valueText": "/abc/"
                    }
                },
                "closeParenToken": {
                    "kind": "CloseParenToken",
                    "fullStart": 504,
                    "fullEnd": 506,
                    "start": 504,
                    "end": 505,
                    "fullWidth": 2,
                    "width": 1,
                    "text": ")",
                    "value": ")",
                    "valueText": ")",
                    "hasTrailingTrivia": true,
                    "trailingTrivia": [
                        {
                            "kind": "WhitespaceTrivia",
                            "text": " "
                        }
                    ]
                },
                "statement": {
                    "kind": "Block",
                    "fullStart": 506,
                    "fullEnd": 671,
                    "start": 506,
                    "end": 670,
                    "fullWidth": 165,
                    "width": 164,
                    "openBraceToken": {
                        "kind": "OpenBraceToken",
                        "fullStart": 506,
                        "fullEnd": 508,
                        "start": 506,
                        "end": 507,
                        "fullWidth": 2,
                        "width": 1,
                        "text": "{",
                        "value": "{",
                        "valueText": "{",
                        "hasTrailingTrivia": true,
                        "hasTrailingNewLine": true,
                        "trailingTrivia": [
                            {
                                "kind": "NewLineTrivia",
                                "text": "\n"
                            }
                        ]
                    },
                    "statements": [
                        {
                            "kind": "ExpressionStatement",
                            "fullStart": 508,
                            "fullEnd": 669,
                            "start": 510,
                            "end": 668,
                            "fullWidth": 161,
                            "width": 158,
                            "expression": {
                                "kind": "InvocationExpression",
                                "fullStart": 508,
                                "fullEnd": 667,
                                "start": 510,
                                "end": 667,
                                "fullWidth": 159,
                                "width": 157,
                                "expression": {
                                    "kind": "IdentifierName",
                                    "fullStart": 508,
                                    "fullEnd": 516,
                                    "start": 510,
                                    "end": 516,
                                    "fullWidth": 8,
                                    "width": 6,
                                    "text": "$ERROR",
                                    "value": "$ERROR",
                                    "valueText": "$ERROR",
                                    "hasLeadingTrivia": true,
                                    "leadingTrivia": [
                                        {
                                            "kind": "WhitespaceTrivia",
                                            "text": "  "
                                        }
                                    ]
                                },
                                "argumentList": {
                                    "kind": "ArgumentList",
                                    "fullStart": 516,
                                    "fullEnd": 667,
                                    "start": 516,
                                    "end": 667,
                                    "fullWidth": 151,
                                    "width": 151,
                                    "openParenToken": {
                                        "kind": "OpenParenToken",
                                        "fullStart": 516,
                                        "fullEnd": 517,
                                        "start": 516,
                                        "end": 517,
                                        "fullWidth": 1,
                                        "width": 1,
                                        "text": "(",
                                        "value": "(",
                                        "valueText": "("
                                    },
                                    "arguments": [
                                        {
                                            "kind": "AddExpression",
                                            "fullStart": 517,
                                            "fullEnd": 666,
                                            "start": 517,
                                            "end": 665,
                                            "fullWidth": 149,
                                            "width": 148,
                                            "left": {
                                                "kind": "StringLiteral",
                                                "fullStart": 517,
                                                "fullEnd": 645,
                                                "start": 517,
                                                "end": 645,
                                                "fullWidth": 128,
                                                "width": 128,
                                                "text": "'#1: var __reg = new RegExp(\"ABC\"); __reg.toLowerCase = String.prototype.toLowerCase; __reg.toLowerCase() === \"/abc/\". Actual: '",
                                                "value": "#1: var __reg = new RegExp(\"ABC\"); __reg.toLowerCase = String.prototype.toLowerCase; __reg.toLowerCase() === \"/abc/\". Actual: ",
                                                "valueText": "#1: var __reg = new RegExp(\"ABC\"); __reg.toLowerCase = String.prototype.toLowerCase; __reg.toLowerCase() === \"/abc/\". Actual: "
                                            },
                                            "operatorToken": {
                                                "kind": "PlusToken",
                                                "fullStart": 645,
                                                "fullEnd": 646,
                                                "start": 645,
                                                "end": 646,
                                                "fullWidth": 1,
                                                "width": 1,
                                                "text": "+",
                                                "value": "+",
                                                "valueText": "+"
                                            },
                                            "right": {
                                                "kind": "InvocationExpression",
                                                "fullStart": 646,
                                                "fullEnd": 666,
                                                "start": 646,
                                                "end": 665,
                                                "fullWidth": 20,
                                                "width": 19,
                                                "expression": {
                                                    "kind": "MemberAccessExpression",
                                                    "fullStart": 646,
                                                    "fullEnd": 663,
                                                    "start": 646,
                                                    "end": 663,
                                                    "fullWidth": 17,
                                                    "width": 17,
                                                    "expression": {
                                                        "kind": "IdentifierName",
                                                        "fullStart": 646,
                                                        "fullEnd": 651,
                                                        "start": 646,
                                                        "end": 651,
                                                        "fullWidth": 5,
                                                        "width": 5,
                                                        "text": "__reg",
                                                        "value": "__reg",
                                                        "valueText": "__reg"
                                                    },
                                                    "dotToken": {
                                                        "kind": "DotToken",
                                                        "fullStart": 651,
                                                        "fullEnd": 652,
                                                        "start": 651,
                                                        "end": 652,
                                                        "fullWidth": 1,
                                                        "width": 1,
                                                        "text": ".",
                                                        "value": ".",
                                                        "valueText": "."
                                                    },
                                                    "name": {
                                                        "kind": "IdentifierName",
                                                        "fullStart": 652,
                                                        "fullEnd": 663,
                                                        "start": 652,
                                                        "end": 663,
                                                        "fullWidth": 11,
                                                        "width": 11,
                                                        "text": "toLowerCase",
                                                        "value": "toLowerCase",
                                                        "valueText": "toLowerCase"
                                                    }
                                                },
                                                "argumentList": {
                                                    "kind": "ArgumentList",
                                                    "fullStart": 663,
                                                    "fullEnd": 666,
                                                    "start": 663,
                                                    "end": 665,
                                                    "fullWidth": 3,
                                                    "width": 2,
                                                    "openParenToken": {
                                                        "kind": "OpenParenToken",
                                                        "fullStart": 663,
                                                        "fullEnd": 664,
                                                        "start": 663,
                                                        "end": 664,
                                                        "fullWidth": 1,
                                                        "width": 1,
                                                        "text": "(",
                                                        "value": "(",
                                                        "valueText": "("
                                                    },
                                                    "arguments": [],
                                                    "closeParenToken": {
                                                        "kind": "CloseParenToken",
                                                        "fullStart": 664,
                                                        "fullEnd": 666,
                                                        "start": 664,
                                                        "end": 665,
                                                        "fullWidth": 2,
                                                        "width": 1,
                                                        "text": ")",
                                                        "value": ")",
                                                        "valueText": ")",
                                                        "hasTrailingTrivia": true,
                                                        "trailingTrivia": [
                                                            {
                                                                "kind": "WhitespaceTrivia",
                                                                "text": " "
                                                            }
                                                        ]
                                                    }
                                                }
                                            }
                                        }
                                    ],
                                    "closeParenToken": {
                                        "kind": "CloseParenToken",
                                        "fullStart": 666,
                                        "fullEnd": 667,
                                        "start": 666,
                                        "end": 667,
                                        "fullWidth": 1,
                                        "width": 1,
                                        "text": ")",
                                        "value": ")",
                                        "valueText": ")"
                                    }
                                }
                            },
                            "semicolonToken": {
                                "kind": "SemicolonToken",
                                "fullStart": 667,
                                "fullEnd": 669,
                                "start": 667,
                                "end": 668,
                                "fullWidth": 2,
                                "width": 1,
                                "text": ";",
                                "value": ";",
                                "valueText": ";",
                                "hasTrailingTrivia": true,
                                "hasTrailingNewLine": true,
                                "trailingTrivia": [
                                    {
                                        "kind": "NewLineTrivia",
                                        "text": "\n"
                                    }
                                ]
                            }
                        }
                    ],
                    "closeBraceToken": {
                        "kind": "CloseBraceToken",
                        "fullStart": 669,
                        "fullEnd": 671,
                        "start": 669,
                        "end": 670,
                        "fullWidth": 2,
                        "width": 1,
                        "text": "}",
                        "value": "}",
                        "valueText": "}",
                        "hasTrailingTrivia": true,
                        "hasTrailingNewLine": true,
                        "trailingTrivia": [
                            {
                                "kind": "NewLineTrivia",
                                "text": "\n"
                            }
                        ]
                    }
                }
            }
        ],
        "endOfFileToken": {
            "kind": "EndOfFileToken",
            "fullStart": 671,
            "fullEnd": 754,
            "start": 754,
            "end": 754,
            "fullWidth": 83,
            "width": 0,
            "text": "",
            "hasLeadingTrivia": true,
            "hasLeadingComment": true,
            "hasLeadingNewLine": true,
            "leadingTrivia": [
                {
                    "kind": "SingleLineCommentTrivia",
                    "text": "//"
                },
                {
                    "kind": "NewLineTrivia",
                    "text": "\n"
                },
                {
                    "kind": "SingleLineCommentTrivia",
                    "text": "//////////////////////////////////////////////////////////////////////////////"
                },
                {
                    "kind": "NewLineTrivia",
                    "text": "\n"
                },
                {
                    "kind": "NewLineTrivia",
                    "text": "\n"
                }
            ]
        }
    },
    "lineMap": {
        "lineStarts": [
            0,
            61,
            132,
            133,
            137,
            171,
            174,
            231,
            293,
            297,
            298,
            329,
            379,
            380,
            459,
            469,
            508,
            669,
            671,
            674,
            753,
            754
        ],
        "length": 754
    }
}<|MERGE_RESOLUTION|>--- conflicted
+++ resolved
@@ -94,12 +94,8 @@
                             "start": 302,
                             "end": 327,
                             "fullWidth": 25,
-<<<<<<< HEAD
                             "width": 25,
-                            "identifier": {
-=======
                             "propertyName": {
->>>>>>> 85e84683
                                 "kind": "IdentifierName",
                                 "fullStart": 302,
                                 "fullEnd": 308,
