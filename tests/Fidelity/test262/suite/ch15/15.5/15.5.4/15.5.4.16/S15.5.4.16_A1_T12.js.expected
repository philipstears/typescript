--- conflicted
+++ resolved
@@ -96,12 +96,8 @@
                             "start": 371,
                             "end": 449,
                             "fullWidth": 79,
-<<<<<<< HEAD
                             "width": 78,
-                            "identifier": {
-=======
                             "propertyName": {
->>>>>>> 85e84683
                                 "kind": "IdentifierName",
                                 "fullStart": 371,
                                 "fullEnd": 377,
@@ -926,12 +922,8 @@
                                         "start": 602,
                                         "end": 625,
                                         "fullWidth": 23,
-<<<<<<< HEAD
                                         "width": 23,
-                                        "identifier": {
-=======
                                         "propertyName": {
->>>>>>> 85e84683
                                             "kind": "IdentifierName",
                                             "fullStart": 602,
                                             "fullEnd": 604,
