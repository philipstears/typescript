{
    "isDeclaration": false,
    "languageVersion": "EcmaScript5",
    "parseOptions": {
        "allowAutomaticSemicolonInsertion": true
    },
    "sourceUnit": {
        "kind": "SourceUnit",
        "fullStart": 0,
        "fullEnd": 961,
        "start": 383,
        "end": 961,
        "fullWidth": 961,
        "width": 578,
        "moduleElements": [
            {
                "kind": "VariableStatement",
                "fullStart": 0,
                "fullEnd": 407,
                "start": 383,
                "end": 406,
                "fullWidth": 407,
                "width": 23,
                "modifiers": [],
                "variableDeclaration": {
                    "kind": "VariableDeclaration",
                    "fullStart": 0,
                    "fullEnd": 405,
                    "start": 383,
                    "end": 405,
                    "fullWidth": 405,
                    "width": 22,
                    "varKeyword": {
                        "kind": "VarKeyword",
                        "fullStart": 0,
                        "fullEnd": 387,
                        "start": 383,
                        "end": 386,
                        "fullWidth": 387,
                        "width": 3,
                        "text": "var",
                        "value": "var",
                        "valueText": "var",
                        "hasLeadingTrivia": true,
                        "hasLeadingComment": true,
                        "hasLeadingNewLine": true,
                        "hasTrailingTrivia": true,
                        "leadingTrivia": [
                            {
                                "kind": "SingleLineCommentTrivia",
                                "text": "// Copyright 2009 the Sputnik authors.  All rights reserved."
                            },
                            {
                                "kind": "NewLineTrivia",
                                "text": "\n"
                            },
                            {
                                "kind": "SingleLineCommentTrivia",
                                "text": "// This code is governed by the BSD license found in the LICENSE file."
                            },
                            {
                                "kind": "NewLineTrivia",
                                "text": "\n"
                            },
                            {
                                "kind": "NewLineTrivia",
                                "text": "\n"
                            },
                            {
                                "kind": "MultiLineCommentTrivia",
                                "text": "/**\n * String.prototype.toString() is equal String.prototype.valueOf()\n *\n * @path ch15/15.5/15.5.4/S15.5.4.2_A3_T1.js\n * @description Create new String() with various arguments and compare returned results of toString() and valueOf()\n */"
                            },
                            {
                                "kind": "NewLineTrivia",
                                "text": "\n"
                            },
                            {
                                "kind": "NewLineTrivia",
                                "text": "\n"
                            },
                            {
                                "kind": "SingleLineCommentTrivia",
                                "text": "//CHECK#1"
                            },
                            {
                                "kind": "NewLineTrivia",
                                "text": "\n"
                            }
                        ],
                        "trailingTrivia": [
                            {
                                "kind": "WhitespaceTrivia",
                                "text": " "
                            }
                        ]
                    },
                    "variableDeclarators": [
                        {
                            "kind": "VariableDeclarator",
                            "fullStart": 387,
                            "fullEnd": 405,
                            "start": 387,
                            "end": 405,
                            "fullWidth": 18,
<<<<<<< HEAD
                            "width": 18,
                            "identifier": {
=======
                            "propertyName": {
>>>>>>> 85e84683
                                "kind": "IdentifierName",
                                "fullStart": 387,
                                "fullEnd": 391,
                                "start": 387,
                                "end": 390,
                                "fullWidth": 4,
                                "width": 3,
                                "text": "str",
                                "value": "str",
                                "valueText": "str",
                                "hasTrailingTrivia": true,
                                "trailingTrivia": [
                                    {
                                        "kind": "WhitespaceTrivia",
                                        "text": " "
                                    }
                                ]
                            },
                            "equalsValueClause": {
                                "kind": "EqualsValueClause",
                                "fullStart": 391,
                                "fullEnd": 405,
                                "start": 391,
                                "end": 405,
                                "fullWidth": 14,
                                "width": 14,
                                "equalsToken": {
                                    "kind": "EqualsToken",
                                    "fullStart": 391,
                                    "fullEnd": 393,
                                    "start": 391,
                                    "end": 392,
                                    "fullWidth": 2,
                                    "width": 1,
                                    "text": "=",
                                    "value": "=",
                                    "valueText": "=",
                                    "hasTrailingTrivia": true,
                                    "trailingTrivia": [
                                        {
                                            "kind": "WhitespaceTrivia",
                                            "text": " "
                                        }
                                    ]
                                },
                                "value": {
                                    "kind": "ObjectCreationExpression",
                                    "fullStart": 393,
                                    "fullEnd": 405,
                                    "start": 393,
                                    "end": 405,
                                    "fullWidth": 12,
                                    "width": 12,
                                    "newKeyword": {
                                        "kind": "NewKeyword",
                                        "fullStart": 393,
                                        "fullEnd": 397,
                                        "start": 393,
                                        "end": 396,
                                        "fullWidth": 4,
                                        "width": 3,
                                        "text": "new",
                                        "value": "new",
                                        "valueText": "new",
                                        "hasTrailingTrivia": true,
                                        "trailingTrivia": [
                                            {
                                                "kind": "WhitespaceTrivia",
                                                "text": " "
                                            }
                                        ]
                                    },
                                    "expression": {
                                        "kind": "IdentifierName",
                                        "fullStart": 397,
                                        "fullEnd": 403,
                                        "start": 397,
                                        "end": 403,
                                        "fullWidth": 6,
                                        "width": 6,
                                        "text": "String",
                                        "value": "String",
                                        "valueText": "String"
                                    },
                                    "argumentList": {
                                        "kind": "ArgumentList",
                                        "fullStart": 403,
                                        "fullEnd": 405,
                                        "start": 403,
                                        "end": 405,
                                        "fullWidth": 2,
                                        "width": 2,
                                        "openParenToken": {
                                            "kind": "OpenParenToken",
                                            "fullStart": 403,
                                            "fullEnd": 404,
                                            "start": 403,
                                            "end": 404,
                                            "fullWidth": 1,
                                            "width": 1,
                                            "text": "(",
                                            "value": "(",
                                            "valueText": "("
                                        },
                                        "arguments": [],
                                        "closeParenToken": {
                                            "kind": "CloseParenToken",
                                            "fullStart": 404,
                                            "fullEnd": 405,
                                            "start": 404,
                                            "end": 405,
                                            "fullWidth": 1,
                                            "width": 1,
                                            "text": ")",
                                            "value": ")",
                                            "valueText": ")"
                                        }
                                    }
                                }
                            }
                        }
                    ]
                },
                "semicolonToken": {
                    "kind": "SemicolonToken",
                    "fullStart": 405,
                    "fullEnd": 407,
                    "start": 405,
                    "end": 406,
                    "fullWidth": 2,
                    "width": 1,
                    "text": ";",
                    "value": ";",
                    "valueText": ";",
                    "hasTrailingTrivia": true,
                    "hasTrailingNewLine": true,
                    "trailingTrivia": [
                        {
                            "kind": "NewLineTrivia",
                            "text": "\n"
                        }
                    ]
                }
            },
            {
                "kind": "IfStatement",
                "fullStart": 407,
                "fullEnd": 514,
                "start": 407,
                "end": 513,
                "fullWidth": 107,
                "width": 106,
                "ifKeyword": {
                    "kind": "IfKeyword",
                    "fullStart": 407,
                    "fullEnd": 409,
                    "start": 407,
                    "end": 409,
                    "fullWidth": 2,
                    "width": 2,
                    "text": "if",
                    "value": "if",
                    "valueText": "if"
                },
                "openParenToken": {
                    "kind": "OpenParenToken",
                    "fullStart": 409,
                    "fullEnd": 410,
                    "start": 409,
                    "end": 410,
                    "fullWidth": 1,
                    "width": 1,
                    "text": "(",
                    "value": "(",
                    "valueText": "("
                },
                "condition": {
                    "kind": "LogicalNotExpression",
                    "fullStart": 410,
                    "fullEnd": 444,
                    "start": 410,
                    "end": 444,
                    "fullWidth": 34,
                    "width": 34,
                    "operatorToken": {
                        "kind": "ExclamationToken",
                        "fullStart": 410,
                        "fullEnd": 411,
                        "start": 410,
                        "end": 411,
                        "fullWidth": 1,
                        "width": 1,
                        "text": "!",
                        "value": "!",
                        "valueText": "!"
                    },
                    "operand": {
                        "kind": "ParenthesizedExpression",
                        "fullStart": 411,
                        "fullEnd": 444,
                        "start": 411,
                        "end": 444,
                        "fullWidth": 33,
                        "width": 33,
                        "openParenToken": {
                            "kind": "OpenParenToken",
                            "fullStart": 411,
                            "fullEnd": 412,
                            "start": 411,
                            "end": 412,
                            "fullWidth": 1,
                            "width": 1,
                            "text": "(",
                            "value": "(",
                            "valueText": "("
                        },
                        "expression": {
                            "kind": "EqualsWithTypeConversionExpression",
                            "fullStart": 412,
                            "fullEnd": 443,
                            "start": 412,
                            "end": 443,
                            "fullWidth": 31,
                            "width": 31,
                            "left": {
                                "kind": "InvocationExpression",
                                "fullStart": 412,
                                "fullEnd": 426,
                                "start": 412,
                                "end": 425,
                                "fullWidth": 14,
                                "width": 13,
                                "expression": {
                                    "kind": "MemberAccessExpression",
                                    "fullStart": 412,
                                    "fullEnd": 423,
                                    "start": 412,
                                    "end": 423,
                                    "fullWidth": 11,
                                    "width": 11,
                                    "expression": {
                                        "kind": "IdentifierName",
                                        "fullStart": 412,
                                        "fullEnd": 415,
                                        "start": 412,
                                        "end": 415,
                                        "fullWidth": 3,
                                        "width": 3,
                                        "text": "str",
                                        "value": "str",
                                        "valueText": "str"
                                    },
                                    "dotToken": {
                                        "kind": "DotToken",
                                        "fullStart": 415,
                                        "fullEnd": 416,
                                        "start": 415,
                                        "end": 416,
                                        "fullWidth": 1,
                                        "width": 1,
                                        "text": ".",
                                        "value": ".",
                                        "valueText": "."
                                    },
                                    "name": {
                                        "kind": "IdentifierName",
                                        "fullStart": 416,
                                        "fullEnd": 423,
                                        "start": 416,
                                        "end": 423,
                                        "fullWidth": 7,
                                        "width": 7,
                                        "text": "valueOf",
                                        "value": "valueOf",
                                        "valueText": "valueOf"
                                    }
                                },
                                "argumentList": {
                                    "kind": "ArgumentList",
                                    "fullStart": 423,
                                    "fullEnd": 426,
                                    "start": 423,
                                    "end": 425,
                                    "fullWidth": 3,
                                    "width": 2,
                                    "openParenToken": {
                                        "kind": "OpenParenToken",
                                        "fullStart": 423,
                                        "fullEnd": 424,
                                        "start": 423,
                                        "end": 424,
                                        "fullWidth": 1,
                                        "width": 1,
                                        "text": "(",
                                        "value": "(",
                                        "valueText": "("
                                    },
                                    "arguments": [],
                                    "closeParenToken": {
                                        "kind": "CloseParenToken",
                                        "fullStart": 424,
                                        "fullEnd": 426,
                                        "start": 424,
                                        "end": 425,
                                        "fullWidth": 2,
                                        "width": 1,
                                        "text": ")",
                                        "value": ")",
                                        "valueText": ")",
                                        "hasTrailingTrivia": true,
                                        "trailingTrivia": [
                                            {
                                                "kind": "WhitespaceTrivia",
                                                "text": " "
                                            }
                                        ]
                                    }
                                }
                            },
                            "operatorToken": {
                                "kind": "EqualsEqualsToken",
                                "fullStart": 426,
                                "fullEnd": 429,
                                "start": 426,
                                "end": 428,
                                "fullWidth": 3,
                                "width": 2,
                                "text": "==",
                                "value": "==",
                                "valueText": "==",
                                "hasTrailingTrivia": true,
                                "trailingTrivia": [
                                    {
                                        "kind": "WhitespaceTrivia",
                                        "text": " "
                                    }
                                ]
                            },
                            "right": {
                                "kind": "InvocationExpression",
                                "fullStart": 429,
                                "fullEnd": 443,
                                "start": 429,
                                "end": 443,
                                "fullWidth": 14,
                                "width": 14,
                                "expression": {
                                    "kind": "MemberAccessExpression",
                                    "fullStart": 429,
                                    "fullEnd": 441,
                                    "start": 429,
                                    "end": 441,
                                    "fullWidth": 12,
                                    "width": 12,
                                    "expression": {
                                        "kind": "IdentifierName",
                                        "fullStart": 429,
                                        "fullEnd": 432,
                                        "start": 429,
                                        "end": 432,
                                        "fullWidth": 3,
                                        "width": 3,
                                        "text": "str",
                                        "value": "str",
                                        "valueText": "str"
                                    },
                                    "dotToken": {
                                        "kind": "DotToken",
                                        "fullStart": 432,
                                        "fullEnd": 433,
                                        "start": 432,
                                        "end": 433,
                                        "fullWidth": 1,
                                        "width": 1,
                                        "text": ".",
                                        "value": ".",
                                        "valueText": "."
                                    },
                                    "name": {
                                        "kind": "IdentifierName",
                                        "fullStart": 433,
                                        "fullEnd": 441,
                                        "start": 433,
                                        "end": 441,
                                        "fullWidth": 8,
                                        "width": 8,
                                        "text": "toString",
                                        "value": "toString",
                                        "valueText": "toString"
                                    }
                                },
                                "argumentList": {
                                    "kind": "ArgumentList",
                                    "fullStart": 441,
                                    "fullEnd": 443,
                                    "start": 441,
                                    "end": 443,
                                    "fullWidth": 2,
                                    "width": 2,
                                    "openParenToken": {
                                        "kind": "OpenParenToken",
                                        "fullStart": 441,
                                        "fullEnd": 442,
                                        "start": 441,
                                        "end": 442,
                                        "fullWidth": 1,
                                        "width": 1,
                                        "text": "(",
                                        "value": "(",
                                        "valueText": "("
                                    },
                                    "arguments": [],
                                    "closeParenToken": {
                                        "kind": "CloseParenToken",
                                        "fullStart": 442,
                                        "fullEnd": 443,
                                        "start": 442,
                                        "end": 443,
                                        "fullWidth": 1,
                                        "width": 1,
                                        "text": ")",
                                        "value": ")",
                                        "valueText": ")"
                                    }
                                }
                            }
                        },
                        "closeParenToken": {
                            "kind": "CloseParenToken",
                            "fullStart": 443,
                            "fullEnd": 444,
                            "start": 443,
                            "end": 444,
                            "fullWidth": 1,
                            "width": 1,
                            "text": ")",
                            "value": ")",
                            "valueText": ")"
                        }
                    }
                },
                "closeParenToken": {
                    "kind": "CloseParenToken",
                    "fullStart": 444,
                    "fullEnd": 446,
                    "start": 444,
                    "end": 445,
                    "fullWidth": 2,
                    "width": 1,
                    "text": ")",
                    "value": ")",
                    "valueText": ")",
                    "hasTrailingTrivia": true,
                    "hasTrailingNewLine": true,
                    "trailingTrivia": [
                        {
                            "kind": "NewLineTrivia",
                            "text": "\n"
                        }
                    ]
                },
                "statement": {
                    "kind": "ExpressionStatement",
                    "fullStart": 446,
                    "fullEnd": 514,
                    "start": 448,
                    "end": 513,
                    "fullWidth": 68,
                    "width": 65,
                    "expression": {
                        "kind": "InvocationExpression",
                        "fullStart": 446,
                        "fullEnd": 512,
                        "start": 448,
                        "end": 512,
                        "fullWidth": 66,
                        "width": 64,
                        "expression": {
                            "kind": "IdentifierName",
                            "fullStart": 446,
                            "fullEnd": 454,
                            "start": 448,
                            "end": 454,
                            "fullWidth": 8,
                            "width": 6,
                            "text": "$ERROR",
                            "value": "$ERROR",
                            "valueText": "$ERROR",
                            "hasLeadingTrivia": true,
                            "leadingTrivia": [
                                {
                                    "kind": "WhitespaceTrivia",
                                    "text": "  "
                                }
                            ]
                        },
                        "argumentList": {
                            "kind": "ArgumentList",
                            "fullStart": 454,
                            "fullEnd": 512,
                            "start": 454,
                            "end": 512,
                            "fullWidth": 58,
                            "width": 58,
                            "openParenToken": {
                                "kind": "OpenParenToken",
                                "fullStart": 454,
                                "fullEnd": 455,
                                "start": 454,
                                "end": 455,
                                "fullWidth": 1,
                                "width": 1,
                                "text": "(",
                                "value": "(",
                                "valueText": "("
                            },
                            "arguments": [
                                {
                                    "kind": "StringLiteral",
                                    "fullStart": 455,
                                    "fullEnd": 511,
                                    "start": 455,
                                    "end": 511,
                                    "fullWidth": 56,
                                    "width": 56,
                                    "text": "'#1: str = new String(),str.valueOf() == str.toString()'",
                                    "value": "#1: str = new String(),str.valueOf() == str.toString()",
                                    "valueText": "#1: str = new String(),str.valueOf() == str.toString()"
                                }
                            ],
                            "closeParenToken": {
                                "kind": "CloseParenToken",
                                "fullStart": 511,
                                "fullEnd": 512,
                                "start": 511,
                                "end": 512,
                                "fullWidth": 1,
                                "width": 1,
                                "text": ")",
                                "value": ")",
                                "valueText": ")"
                            }
                        }
                    },
                    "semicolonToken": {
                        "kind": "SemicolonToken",
                        "fullStart": 512,
                        "fullEnd": 514,
                        "start": 512,
                        "end": 513,
                        "fullWidth": 2,
                        "width": 1,
                        "text": ";",
                        "value": ";",
                        "valueText": ";",
                        "hasTrailingTrivia": true,
                        "hasTrailingNewLine": true,
                        "trailingTrivia": [
                            {
                                "kind": "NewLineTrivia",
                                "text": "\n"
                            }
                        ]
                    }
                }
            },
            {
                "kind": "ExpressionStatement",
                "fullStart": 514,
                "fullEnd": 549,
                "start": 525,
                "end": 548,
                "fullWidth": 35,
                "width": 23,
                "expression": {
                    "kind": "AssignmentExpression",
                    "fullStart": 514,
                    "fullEnd": 547,
                    "start": 525,
                    "end": 547,
                    "fullWidth": 33,
                    "width": 22,
                    "left": {
                        "kind": "IdentifierName",
                        "fullStart": 514,
                        "fullEnd": 529,
                        "start": 525,
                        "end": 528,
                        "fullWidth": 15,
                        "width": 3,
                        "text": "str",
                        "value": "str",
                        "valueText": "str",
                        "hasLeadingTrivia": true,
                        "hasLeadingComment": true,
                        "hasLeadingNewLine": true,
                        "hasTrailingTrivia": true,
                        "leadingTrivia": [
                            {
                                "kind": "NewLineTrivia",
                                "text": "\n"
                            },
                            {
                                "kind": "SingleLineCommentTrivia",
                                "text": "//CHECK#2"
                            },
                            {
                                "kind": "NewLineTrivia",
                                "text": "\n"
                            }
                        ],
                        "trailingTrivia": [
                            {
                                "kind": "WhitespaceTrivia",
                                "text": " "
                            }
                        ]
                    },
                    "operatorToken": {
                        "kind": "EqualsToken",
                        "fullStart": 529,
                        "fullEnd": 531,
                        "start": 529,
                        "end": 530,
                        "fullWidth": 2,
                        "width": 1,
                        "text": "=",
                        "value": "=",
                        "valueText": "=",
                        "hasTrailingTrivia": true,
                        "trailingTrivia": [
                            {
                                "kind": "WhitespaceTrivia",
                                "text": " "
                            }
                        ]
                    },
                    "right": {
                        "kind": "ObjectCreationExpression",
                        "fullStart": 531,
                        "fullEnd": 547,
                        "start": 531,
                        "end": 547,
                        "fullWidth": 16,
                        "width": 16,
                        "newKeyword": {
                            "kind": "NewKeyword",
                            "fullStart": 531,
                            "fullEnd": 535,
                            "start": 531,
                            "end": 534,
                            "fullWidth": 4,
                            "width": 3,
                            "text": "new",
                            "value": "new",
                            "valueText": "new",
                            "hasTrailingTrivia": true,
                            "trailingTrivia": [
                                {
                                    "kind": "WhitespaceTrivia",
                                    "text": " "
                                }
                            ]
                        },
                        "expression": {
                            "kind": "IdentifierName",
                            "fullStart": 535,
                            "fullEnd": 541,
                            "start": 535,
                            "end": 541,
                            "fullWidth": 6,
                            "width": 6,
                            "text": "String",
                            "value": "String",
                            "valueText": "String"
                        },
                        "argumentList": {
                            "kind": "ArgumentList",
                            "fullStart": 541,
                            "fullEnd": 547,
                            "start": 541,
                            "end": 547,
                            "fullWidth": 6,
                            "width": 6,
                            "openParenToken": {
                                "kind": "OpenParenToken",
                                "fullStart": 541,
                                "fullEnd": 542,
                                "start": 541,
                                "end": 542,
                                "fullWidth": 1,
                                "width": 1,
                                "text": "(",
                                "value": "(",
                                "valueText": "("
                            },
                            "arguments": [
                                {
                                    "kind": "TrueKeyword",
                                    "fullStart": 542,
                                    "fullEnd": 546,
                                    "start": 542,
                                    "end": 546,
                                    "fullWidth": 4,
                                    "width": 4,
                                    "text": "true",
                                    "value": true,
                                    "valueText": "true"
                                }
                            ],
                            "closeParenToken": {
                                "kind": "CloseParenToken",
                                "fullStart": 546,
                                "fullEnd": 547,
                                "start": 546,
                                "end": 547,
                                "fullWidth": 1,
                                "width": 1,
                                "text": ")",
                                "value": ")",
                                "valueText": ")"
                            }
                        }
                    }
                },
                "semicolonToken": {
                    "kind": "SemicolonToken",
                    "fullStart": 547,
                    "fullEnd": 549,
                    "start": 547,
                    "end": 548,
                    "fullWidth": 2,
                    "width": 1,
                    "text": ";",
                    "value": ";",
                    "valueText": ";",
                    "hasTrailingTrivia": true,
                    "hasTrailingNewLine": true,
                    "trailingTrivia": [
                        {
                            "kind": "NewLineTrivia",
                            "text": "\n"
                        }
                    ]
                }
            },
            {
                "kind": "IfStatement",
                "fullStart": 549,
                "fullEnd": 660,
                "start": 549,
                "end": 659,
                "fullWidth": 111,
                "width": 110,
                "ifKeyword": {
                    "kind": "IfKeyword",
                    "fullStart": 549,
                    "fullEnd": 551,
                    "start": 549,
                    "end": 551,
                    "fullWidth": 2,
                    "width": 2,
                    "text": "if",
                    "value": "if",
                    "valueText": "if"
                },
                "openParenToken": {
                    "kind": "OpenParenToken",
                    "fullStart": 551,
                    "fullEnd": 552,
                    "start": 551,
                    "end": 552,
                    "fullWidth": 1,
                    "width": 1,
                    "text": "(",
                    "value": "(",
                    "valueText": "("
                },
                "condition": {
                    "kind": "LogicalNotExpression",
                    "fullStart": 552,
                    "fullEnd": 586,
                    "start": 552,
                    "end": 586,
                    "fullWidth": 34,
                    "width": 34,
                    "operatorToken": {
                        "kind": "ExclamationToken",
                        "fullStart": 552,
                        "fullEnd": 553,
                        "start": 552,
                        "end": 553,
                        "fullWidth": 1,
                        "width": 1,
                        "text": "!",
                        "value": "!",
                        "valueText": "!"
                    },
                    "operand": {
                        "kind": "ParenthesizedExpression",
                        "fullStart": 553,
                        "fullEnd": 586,
                        "start": 553,
                        "end": 586,
                        "fullWidth": 33,
                        "width": 33,
                        "openParenToken": {
                            "kind": "OpenParenToken",
                            "fullStart": 553,
                            "fullEnd": 554,
                            "start": 553,
                            "end": 554,
                            "fullWidth": 1,
                            "width": 1,
                            "text": "(",
                            "value": "(",
                            "valueText": "("
                        },
                        "expression": {
                            "kind": "EqualsWithTypeConversionExpression",
                            "fullStart": 554,
                            "fullEnd": 585,
                            "start": 554,
                            "end": 585,
                            "fullWidth": 31,
                            "width": 31,
                            "left": {
                                "kind": "InvocationExpression",
                                "fullStart": 554,
                                "fullEnd": 568,
                                "start": 554,
                                "end": 567,
                                "fullWidth": 14,
                                "width": 13,
                                "expression": {
                                    "kind": "MemberAccessExpression",
                                    "fullStart": 554,
                                    "fullEnd": 565,
                                    "start": 554,
                                    "end": 565,
                                    "fullWidth": 11,
                                    "width": 11,
                                    "expression": {
                                        "kind": "IdentifierName",
                                        "fullStart": 554,
                                        "fullEnd": 557,
                                        "start": 554,
                                        "end": 557,
                                        "fullWidth": 3,
                                        "width": 3,
                                        "text": "str",
                                        "value": "str",
                                        "valueText": "str"
                                    },
                                    "dotToken": {
                                        "kind": "DotToken",
                                        "fullStart": 557,
                                        "fullEnd": 558,
                                        "start": 557,
                                        "end": 558,
                                        "fullWidth": 1,
                                        "width": 1,
                                        "text": ".",
                                        "value": ".",
                                        "valueText": "."
                                    },
                                    "name": {
                                        "kind": "IdentifierName",
                                        "fullStart": 558,
                                        "fullEnd": 565,
                                        "start": 558,
                                        "end": 565,
                                        "fullWidth": 7,
                                        "width": 7,
                                        "text": "valueOf",
                                        "value": "valueOf",
                                        "valueText": "valueOf"
                                    }
                                },
                                "argumentList": {
                                    "kind": "ArgumentList",
                                    "fullStart": 565,
                                    "fullEnd": 568,
                                    "start": 565,
                                    "end": 567,
                                    "fullWidth": 3,
                                    "width": 2,
                                    "openParenToken": {
                                        "kind": "OpenParenToken",
                                        "fullStart": 565,
                                        "fullEnd": 566,
                                        "start": 565,
                                        "end": 566,
                                        "fullWidth": 1,
                                        "width": 1,
                                        "text": "(",
                                        "value": "(",
                                        "valueText": "("
                                    },
                                    "arguments": [],
                                    "closeParenToken": {
                                        "kind": "CloseParenToken",
                                        "fullStart": 566,
                                        "fullEnd": 568,
                                        "start": 566,
                                        "end": 567,
                                        "fullWidth": 2,
                                        "width": 1,
                                        "text": ")",
                                        "value": ")",
                                        "valueText": ")",
                                        "hasTrailingTrivia": true,
                                        "trailingTrivia": [
                                            {
                                                "kind": "WhitespaceTrivia",
                                                "text": " "
                                            }
                                        ]
                                    }
                                }
                            },
                            "operatorToken": {
                                "kind": "EqualsEqualsToken",
                                "fullStart": 568,
                                "fullEnd": 571,
                                "start": 568,
                                "end": 570,
                                "fullWidth": 3,
                                "width": 2,
                                "text": "==",
                                "value": "==",
                                "valueText": "==",
                                "hasTrailingTrivia": true,
                                "trailingTrivia": [
                                    {
                                        "kind": "WhitespaceTrivia",
                                        "text": " "
                                    }
                                ]
                            },
                            "right": {
                                "kind": "InvocationExpression",
                                "fullStart": 571,
                                "fullEnd": 585,
                                "start": 571,
                                "end": 585,
                                "fullWidth": 14,
                                "width": 14,
                                "expression": {
                                    "kind": "MemberAccessExpression",
                                    "fullStart": 571,
                                    "fullEnd": 583,
                                    "start": 571,
                                    "end": 583,
                                    "fullWidth": 12,
                                    "width": 12,
                                    "expression": {
                                        "kind": "IdentifierName",
                                        "fullStart": 571,
                                        "fullEnd": 574,
                                        "start": 571,
                                        "end": 574,
                                        "fullWidth": 3,
                                        "width": 3,
                                        "text": "str",
                                        "value": "str",
                                        "valueText": "str"
                                    },
                                    "dotToken": {
                                        "kind": "DotToken",
                                        "fullStart": 574,
                                        "fullEnd": 575,
                                        "start": 574,
                                        "end": 575,
                                        "fullWidth": 1,
                                        "width": 1,
                                        "text": ".",
                                        "value": ".",
                                        "valueText": "."
                                    },
                                    "name": {
                                        "kind": "IdentifierName",
                                        "fullStart": 575,
                                        "fullEnd": 583,
                                        "start": 575,
                                        "end": 583,
                                        "fullWidth": 8,
                                        "width": 8,
                                        "text": "toString",
                                        "value": "toString",
                                        "valueText": "toString"
                                    }
                                },
                                "argumentList": {
                                    "kind": "ArgumentList",
                                    "fullStart": 583,
                                    "fullEnd": 585,
                                    "start": 583,
                                    "end": 585,
                                    "fullWidth": 2,
                                    "width": 2,
                                    "openParenToken": {
                                        "kind": "OpenParenToken",
                                        "fullStart": 583,
                                        "fullEnd": 584,
                                        "start": 583,
                                        "end": 584,
                                        "fullWidth": 1,
                                        "width": 1,
                                        "text": "(",
                                        "value": "(",
                                        "valueText": "("
                                    },
                                    "arguments": [],
                                    "closeParenToken": {
                                        "kind": "CloseParenToken",
                                        "fullStart": 584,
                                        "fullEnd": 585,
                                        "start": 584,
                                        "end": 585,
                                        "fullWidth": 1,
                                        "width": 1,
                                        "text": ")",
                                        "value": ")",
                                        "valueText": ")"
                                    }
                                }
                            }
                        },
                        "closeParenToken": {
                            "kind": "CloseParenToken",
                            "fullStart": 585,
                            "fullEnd": 586,
                            "start": 585,
                            "end": 586,
                            "fullWidth": 1,
                            "width": 1,
                            "text": ")",
                            "value": ")",
                            "valueText": ")"
                        }
                    }
                },
                "closeParenToken": {
                    "kind": "CloseParenToken",
                    "fullStart": 586,
                    "fullEnd": 588,
                    "start": 586,
                    "end": 587,
                    "fullWidth": 2,
                    "width": 1,
                    "text": ")",
                    "value": ")",
                    "valueText": ")",
                    "hasTrailingTrivia": true,
                    "hasTrailingNewLine": true,
                    "trailingTrivia": [
                        {
                            "kind": "NewLineTrivia",
                            "text": "\n"
                        }
                    ]
                },
                "statement": {
                    "kind": "ExpressionStatement",
                    "fullStart": 588,
                    "fullEnd": 660,
                    "start": 590,
                    "end": 659,
                    "fullWidth": 72,
                    "width": 69,
                    "expression": {
                        "kind": "InvocationExpression",
                        "fullStart": 588,
                        "fullEnd": 658,
                        "start": 590,
                        "end": 658,
                        "fullWidth": 70,
                        "width": 68,
                        "expression": {
                            "kind": "IdentifierName",
                            "fullStart": 588,
                            "fullEnd": 596,
                            "start": 590,
                            "end": 596,
                            "fullWidth": 8,
                            "width": 6,
                            "text": "$ERROR",
                            "value": "$ERROR",
                            "valueText": "$ERROR",
                            "hasLeadingTrivia": true,
                            "leadingTrivia": [
                                {
                                    "kind": "WhitespaceTrivia",
                                    "text": "  "
                                }
                            ]
                        },
                        "argumentList": {
                            "kind": "ArgumentList",
                            "fullStart": 596,
                            "fullEnd": 658,
                            "start": 596,
                            "end": 658,
                            "fullWidth": 62,
                            "width": 62,
                            "openParenToken": {
                                "kind": "OpenParenToken",
                                "fullStart": 596,
                                "fullEnd": 597,
                                "start": 596,
                                "end": 597,
                                "fullWidth": 1,
                                "width": 1,
                                "text": "(",
                                "value": "(",
                                "valueText": "("
                            },
                            "arguments": [
                                {
                                    "kind": "StringLiteral",
                                    "fullStart": 597,
                                    "fullEnd": 657,
                                    "start": 597,
                                    "end": 657,
                                    "fullWidth": 60,
                                    "width": 60,
                                    "text": "'#2: str = new String(true),str.valueOf() == str.toString()'",
                                    "value": "#2: str = new String(true),str.valueOf() == str.toString()",
                                    "valueText": "#2: str = new String(true),str.valueOf() == str.toString()"
                                }
                            ],
                            "closeParenToken": {
                                "kind": "CloseParenToken",
                                "fullStart": 657,
                                "fullEnd": 658,
                                "start": 657,
                                "end": 658,
                                "fullWidth": 1,
                                "width": 1,
                                "text": ")",
                                "value": ")",
                                "valueText": ")"
                            }
                        }
                    },
                    "semicolonToken": {
                        "kind": "SemicolonToken",
                        "fullStart": 658,
                        "fullEnd": 660,
                        "start": 658,
                        "end": 659,
                        "fullWidth": 2,
                        "width": 1,
                        "text": ";",
                        "value": ";",
                        "valueText": ";",
                        "hasTrailingTrivia": true,
                        "hasTrailingNewLine": true,
                        "trailingTrivia": [
                            {
                                "kind": "NewLineTrivia",
                                "text": "\n"
                            }
                        ]
                    }
                }
            },
            {
                "kind": "ExpressionStatement",
                "fullStart": 660,
                "fullEnd": 696,
                "start": 671,
                "end": 695,
                "fullWidth": 36,
                "width": 24,
                "expression": {
                    "kind": "AssignmentExpression",
                    "fullStart": 660,
                    "fullEnd": 694,
                    "start": 671,
                    "end": 694,
                    "fullWidth": 34,
                    "width": 23,
                    "left": {
                        "kind": "IdentifierName",
                        "fullStart": 660,
                        "fullEnd": 675,
                        "start": 671,
                        "end": 674,
                        "fullWidth": 15,
                        "width": 3,
                        "text": "str",
                        "value": "str",
                        "valueText": "str",
                        "hasLeadingTrivia": true,
                        "hasLeadingComment": true,
                        "hasLeadingNewLine": true,
                        "hasTrailingTrivia": true,
                        "leadingTrivia": [
                            {
                                "kind": "NewLineTrivia",
                                "text": "\n"
                            },
                            {
                                "kind": "SingleLineCommentTrivia",
                                "text": "//CHECK#3"
                            },
                            {
                                "kind": "NewLineTrivia",
                                "text": "\n"
                            }
                        ],
                        "trailingTrivia": [
                            {
                                "kind": "WhitespaceTrivia",
                                "text": " "
                            }
                        ]
                    },
                    "operatorToken": {
                        "kind": "EqualsToken",
                        "fullStart": 675,
                        "fullEnd": 677,
                        "start": 675,
                        "end": 676,
                        "fullWidth": 2,
                        "width": 1,
                        "text": "=",
                        "value": "=",
                        "valueText": "=",
                        "hasTrailingTrivia": true,
                        "trailingTrivia": [
                            {
                                "kind": "WhitespaceTrivia",
                                "text": " "
                            }
                        ]
                    },
                    "right": {
                        "kind": "ObjectCreationExpression",
                        "fullStart": 677,
                        "fullEnd": 694,
                        "start": 677,
                        "end": 694,
                        "fullWidth": 17,
                        "width": 17,
                        "newKeyword": {
                            "kind": "NewKeyword",
                            "fullStart": 677,
                            "fullEnd": 681,
                            "start": 677,
                            "end": 680,
                            "fullWidth": 4,
                            "width": 3,
                            "text": "new",
                            "value": "new",
                            "valueText": "new",
                            "hasTrailingTrivia": true,
                            "trailingTrivia": [
                                {
                                    "kind": "WhitespaceTrivia",
                                    "text": " "
                                }
                            ]
                        },
                        "expression": {
                            "kind": "IdentifierName",
                            "fullStart": 681,
                            "fullEnd": 687,
                            "start": 681,
                            "end": 687,
                            "fullWidth": 6,
                            "width": 6,
                            "text": "String",
                            "value": "String",
                            "valueText": "String"
                        },
                        "argumentList": {
                            "kind": "ArgumentList",
                            "fullStart": 687,
                            "fullEnd": 694,
                            "start": 687,
                            "end": 694,
                            "fullWidth": 7,
                            "width": 7,
                            "openParenToken": {
                                "kind": "OpenParenToken",
                                "fullStart": 687,
                                "fullEnd": 688,
                                "start": 687,
                                "end": 688,
                                "fullWidth": 1,
                                "width": 1,
                                "text": "(",
                                "value": "(",
                                "valueText": "("
                            },
                            "arguments": [
                                {
                                    "kind": "FalseKeyword",
                                    "fullStart": 688,
                                    "fullEnd": 693,
                                    "start": 688,
                                    "end": 693,
                                    "fullWidth": 5,
                                    "width": 5,
                                    "text": "false",
                                    "value": false,
                                    "valueText": "false"
                                }
                            ],
                            "closeParenToken": {
                                "kind": "CloseParenToken",
                                "fullStart": 693,
                                "fullEnd": 694,
                                "start": 693,
                                "end": 694,
                                "fullWidth": 1,
                                "width": 1,
                                "text": ")",
                                "value": ")",
                                "valueText": ")"
                            }
                        }
                    }
                },
                "semicolonToken": {
                    "kind": "SemicolonToken",
                    "fullStart": 694,
                    "fullEnd": 696,
                    "start": 694,
                    "end": 695,
                    "fullWidth": 2,
                    "width": 1,
                    "text": ";",
                    "value": ";",
                    "valueText": ";",
                    "hasTrailingTrivia": true,
                    "hasTrailingNewLine": true,
                    "trailingTrivia": [
                        {
                            "kind": "NewLineTrivia",
                            "text": "\n"
                        }
                    ]
                }
            },
            {
                "kind": "IfStatement",
                "fullStart": 696,
                "fullEnd": 808,
                "start": 696,
                "end": 807,
                "fullWidth": 112,
                "width": 111,
                "ifKeyword": {
                    "kind": "IfKeyword",
                    "fullStart": 696,
                    "fullEnd": 698,
                    "start": 696,
                    "end": 698,
                    "fullWidth": 2,
                    "width": 2,
                    "text": "if",
                    "value": "if",
                    "valueText": "if"
                },
                "openParenToken": {
                    "kind": "OpenParenToken",
                    "fullStart": 698,
                    "fullEnd": 699,
                    "start": 698,
                    "end": 699,
                    "fullWidth": 1,
                    "width": 1,
                    "text": "(",
                    "value": "(",
                    "valueText": "("
                },
                "condition": {
                    "kind": "LogicalNotExpression",
                    "fullStart": 699,
                    "fullEnd": 733,
                    "start": 699,
                    "end": 733,
                    "fullWidth": 34,
                    "width": 34,
                    "operatorToken": {
                        "kind": "ExclamationToken",
                        "fullStart": 699,
                        "fullEnd": 700,
                        "start": 699,
                        "end": 700,
                        "fullWidth": 1,
                        "width": 1,
                        "text": "!",
                        "value": "!",
                        "valueText": "!"
                    },
                    "operand": {
                        "kind": "ParenthesizedExpression",
                        "fullStart": 700,
                        "fullEnd": 733,
                        "start": 700,
                        "end": 733,
                        "fullWidth": 33,
                        "width": 33,
                        "openParenToken": {
                            "kind": "OpenParenToken",
                            "fullStart": 700,
                            "fullEnd": 701,
                            "start": 700,
                            "end": 701,
                            "fullWidth": 1,
                            "width": 1,
                            "text": "(",
                            "value": "(",
                            "valueText": "("
                        },
                        "expression": {
                            "kind": "EqualsWithTypeConversionExpression",
                            "fullStart": 701,
                            "fullEnd": 732,
                            "start": 701,
                            "end": 732,
                            "fullWidth": 31,
                            "width": 31,
                            "left": {
                                "kind": "InvocationExpression",
                                "fullStart": 701,
                                "fullEnd": 715,
                                "start": 701,
                                "end": 714,
                                "fullWidth": 14,
                                "width": 13,
                                "expression": {
                                    "kind": "MemberAccessExpression",
                                    "fullStart": 701,
                                    "fullEnd": 712,
                                    "start": 701,
                                    "end": 712,
                                    "fullWidth": 11,
                                    "width": 11,
                                    "expression": {
                                        "kind": "IdentifierName",
                                        "fullStart": 701,
                                        "fullEnd": 704,
                                        "start": 701,
                                        "end": 704,
                                        "fullWidth": 3,
                                        "width": 3,
                                        "text": "str",
                                        "value": "str",
                                        "valueText": "str"
                                    },
                                    "dotToken": {
                                        "kind": "DotToken",
                                        "fullStart": 704,
                                        "fullEnd": 705,
                                        "start": 704,
                                        "end": 705,
                                        "fullWidth": 1,
                                        "width": 1,
                                        "text": ".",
                                        "value": ".",
                                        "valueText": "."
                                    },
                                    "name": {
                                        "kind": "IdentifierName",
                                        "fullStart": 705,
                                        "fullEnd": 712,
                                        "start": 705,
                                        "end": 712,
                                        "fullWidth": 7,
                                        "width": 7,
                                        "text": "valueOf",
                                        "value": "valueOf",
                                        "valueText": "valueOf"
                                    }
                                },
                                "argumentList": {
                                    "kind": "ArgumentList",
                                    "fullStart": 712,
                                    "fullEnd": 715,
                                    "start": 712,
                                    "end": 714,
                                    "fullWidth": 3,
                                    "width": 2,
                                    "openParenToken": {
                                        "kind": "OpenParenToken",
                                        "fullStart": 712,
                                        "fullEnd": 713,
                                        "start": 712,
                                        "end": 713,
                                        "fullWidth": 1,
                                        "width": 1,
                                        "text": "(",
                                        "value": "(",
                                        "valueText": "("
                                    },
                                    "arguments": [],
                                    "closeParenToken": {
                                        "kind": "CloseParenToken",
                                        "fullStart": 713,
                                        "fullEnd": 715,
                                        "start": 713,
                                        "end": 714,
                                        "fullWidth": 2,
                                        "width": 1,
                                        "text": ")",
                                        "value": ")",
                                        "valueText": ")",
                                        "hasTrailingTrivia": true,
                                        "trailingTrivia": [
                                            {
                                                "kind": "WhitespaceTrivia",
                                                "text": " "
                                            }
                                        ]
                                    }
                                }
                            },
                            "operatorToken": {
                                "kind": "EqualsEqualsToken",
                                "fullStart": 715,
                                "fullEnd": 718,
                                "start": 715,
                                "end": 717,
                                "fullWidth": 3,
                                "width": 2,
                                "text": "==",
                                "value": "==",
                                "valueText": "==",
                                "hasTrailingTrivia": true,
                                "trailingTrivia": [
                                    {
                                        "kind": "WhitespaceTrivia",
                                        "text": " "
                                    }
                                ]
                            },
                            "right": {
                                "kind": "InvocationExpression",
                                "fullStart": 718,
                                "fullEnd": 732,
                                "start": 718,
                                "end": 732,
                                "fullWidth": 14,
                                "width": 14,
                                "expression": {
                                    "kind": "MemberAccessExpression",
                                    "fullStart": 718,
                                    "fullEnd": 730,
                                    "start": 718,
                                    "end": 730,
                                    "fullWidth": 12,
                                    "width": 12,
                                    "expression": {
                                        "kind": "IdentifierName",
                                        "fullStart": 718,
                                        "fullEnd": 721,
                                        "start": 718,
                                        "end": 721,
                                        "fullWidth": 3,
                                        "width": 3,
                                        "text": "str",
                                        "value": "str",
                                        "valueText": "str"
                                    },
                                    "dotToken": {
                                        "kind": "DotToken",
                                        "fullStart": 721,
                                        "fullEnd": 722,
                                        "start": 721,
                                        "end": 722,
                                        "fullWidth": 1,
                                        "width": 1,
                                        "text": ".",
                                        "value": ".",
                                        "valueText": "."
                                    },
                                    "name": {
                                        "kind": "IdentifierName",
                                        "fullStart": 722,
                                        "fullEnd": 730,
                                        "start": 722,
                                        "end": 730,
                                        "fullWidth": 8,
                                        "width": 8,
                                        "text": "toString",
                                        "value": "toString",
                                        "valueText": "toString"
                                    }
                                },
                                "argumentList": {
                                    "kind": "ArgumentList",
                                    "fullStart": 730,
                                    "fullEnd": 732,
                                    "start": 730,
                                    "end": 732,
                                    "fullWidth": 2,
                                    "width": 2,
                                    "openParenToken": {
                                        "kind": "OpenParenToken",
                                        "fullStart": 730,
                                        "fullEnd": 731,
                                        "start": 730,
                                        "end": 731,
                                        "fullWidth": 1,
                                        "width": 1,
                                        "text": "(",
                                        "value": "(",
                                        "valueText": "("
                                    },
                                    "arguments": [],
                                    "closeParenToken": {
                                        "kind": "CloseParenToken",
                                        "fullStart": 731,
                                        "fullEnd": 732,
                                        "start": 731,
                                        "end": 732,
                                        "fullWidth": 1,
                                        "width": 1,
                                        "text": ")",
                                        "value": ")",
                                        "valueText": ")"
                                    }
                                }
                            }
                        },
                        "closeParenToken": {
                            "kind": "CloseParenToken",
                            "fullStart": 732,
                            "fullEnd": 733,
                            "start": 732,
                            "end": 733,
                            "fullWidth": 1,
                            "width": 1,
                            "text": ")",
                            "value": ")",
                            "valueText": ")"
                        }
                    }
                },
                "closeParenToken": {
                    "kind": "CloseParenToken",
                    "fullStart": 733,
                    "fullEnd": 735,
                    "start": 733,
                    "end": 734,
                    "fullWidth": 2,
                    "width": 1,
                    "text": ")",
                    "value": ")",
                    "valueText": ")",
                    "hasTrailingTrivia": true,
                    "hasTrailingNewLine": true,
                    "trailingTrivia": [
                        {
                            "kind": "NewLineTrivia",
                            "text": "\n"
                        }
                    ]
                },
                "statement": {
                    "kind": "ExpressionStatement",
                    "fullStart": 735,
                    "fullEnd": 808,
                    "start": 737,
                    "end": 807,
                    "fullWidth": 73,
                    "width": 70,
                    "expression": {
                        "kind": "InvocationExpression",
                        "fullStart": 735,
                        "fullEnd": 806,
                        "start": 737,
                        "end": 806,
                        "fullWidth": 71,
                        "width": 69,
                        "expression": {
                            "kind": "IdentifierName",
                            "fullStart": 735,
                            "fullEnd": 743,
                            "start": 737,
                            "end": 743,
                            "fullWidth": 8,
                            "width": 6,
                            "text": "$ERROR",
                            "value": "$ERROR",
                            "valueText": "$ERROR",
                            "hasLeadingTrivia": true,
                            "leadingTrivia": [
                                {
                                    "kind": "WhitespaceTrivia",
                                    "text": "  "
                                }
                            ]
                        },
                        "argumentList": {
                            "kind": "ArgumentList",
                            "fullStart": 743,
                            "fullEnd": 806,
                            "start": 743,
                            "end": 806,
                            "fullWidth": 63,
                            "width": 63,
                            "openParenToken": {
                                "kind": "OpenParenToken",
                                "fullStart": 743,
                                "fullEnd": 744,
                                "start": 743,
                                "end": 744,
                                "fullWidth": 1,
                                "width": 1,
                                "text": "(",
                                "value": "(",
                                "valueText": "("
                            },
                            "arguments": [
                                {
                                    "kind": "StringLiteral",
                                    "fullStart": 744,
                                    "fullEnd": 805,
                                    "start": 744,
                                    "end": 805,
                                    "fullWidth": 61,
                                    "width": 61,
                                    "text": "'#3: str = new String(false),str.valueOf() == str.toString()'",
                                    "value": "#3: str = new String(false),str.valueOf() == str.toString()",
                                    "valueText": "#3: str = new String(false),str.valueOf() == str.toString()"
                                }
                            ],
                            "closeParenToken": {
                                "kind": "CloseParenToken",
                                "fullStart": 805,
                                "fullEnd": 806,
                                "start": 805,
                                "end": 806,
                                "fullWidth": 1,
                                "width": 1,
                                "text": ")",
                                "value": ")",
                                "valueText": ")"
                            }
                        }
                    },
                    "semicolonToken": {
                        "kind": "SemicolonToken",
                        "fullStart": 806,
                        "fullEnd": 808,
                        "start": 806,
                        "end": 807,
                        "fullWidth": 2,
                        "width": 1,
                        "text": ";",
                        "value": ";",
                        "valueText": ";",
                        "hasTrailingTrivia": true,
                        "hasTrailingNewLine": true,
                        "trailingTrivia": [
                            {
                                "kind": "NewLineTrivia",
                                "text": "\n"
                            }
                        ]
                    }
                }
            },
            {
                "kind": "ExpressionStatement",
                "fullStart": 808,
                "fullEnd": 846,
                "start": 819,
                "end": 845,
                "fullWidth": 38,
                "width": 26,
                "expression": {
                    "kind": "AssignmentExpression",
                    "fullStart": 808,
                    "fullEnd": 844,
                    "start": 819,
                    "end": 844,
                    "fullWidth": 36,
                    "width": 25,
                    "left": {
                        "kind": "IdentifierName",
                        "fullStart": 808,
                        "fullEnd": 823,
                        "start": 819,
                        "end": 822,
                        "fullWidth": 15,
                        "width": 3,
                        "text": "str",
                        "value": "str",
                        "valueText": "str",
                        "hasLeadingTrivia": true,
                        "hasLeadingComment": true,
                        "hasLeadingNewLine": true,
                        "hasTrailingTrivia": true,
                        "leadingTrivia": [
                            {
                                "kind": "NewLineTrivia",
                                "text": "\n"
                            },
                            {
                                "kind": "SingleLineCommentTrivia",
                                "text": "//CHECK#4"
                            },
                            {
                                "kind": "NewLineTrivia",
                                "text": "\n"
                            }
                        ],
                        "trailingTrivia": [
                            {
                                "kind": "WhitespaceTrivia",
                                "text": " "
                            }
                        ]
                    },
                    "operatorToken": {
                        "kind": "EqualsToken",
                        "fullStart": 823,
                        "fullEnd": 825,
                        "start": 823,
                        "end": 824,
                        "fullWidth": 2,
                        "width": 1,
                        "text": "=",
                        "value": "=",
                        "valueText": "=",
                        "hasTrailingTrivia": true,
                        "trailingTrivia": [
                            {
                                "kind": "WhitespaceTrivia",
                                "text": " "
                            }
                        ]
                    },
                    "right": {
                        "kind": "ObjectCreationExpression",
                        "fullStart": 825,
                        "fullEnd": 844,
                        "start": 825,
                        "end": 844,
                        "fullWidth": 19,
                        "width": 19,
                        "newKeyword": {
                            "kind": "NewKeyword",
                            "fullStart": 825,
                            "fullEnd": 829,
                            "start": 825,
                            "end": 828,
                            "fullWidth": 4,
                            "width": 3,
                            "text": "new",
                            "value": "new",
                            "valueText": "new",
                            "hasTrailingTrivia": true,
                            "trailingTrivia": [
                                {
                                    "kind": "WhitespaceTrivia",
                                    "text": " "
                                }
                            ]
                        },
                        "expression": {
                            "kind": "IdentifierName",
                            "fullStart": 829,
                            "fullEnd": 835,
                            "start": 829,
                            "end": 835,
                            "fullWidth": 6,
                            "width": 6,
                            "text": "String",
                            "value": "String",
                            "valueText": "String"
                        },
                        "argumentList": {
                            "kind": "ArgumentList",
                            "fullStart": 835,
                            "fullEnd": 844,
                            "start": 835,
                            "end": 844,
                            "fullWidth": 9,
                            "width": 9,
                            "openParenToken": {
                                "kind": "OpenParenToken",
                                "fullStart": 835,
                                "fullEnd": 836,
                                "start": 835,
                                "end": 836,
                                "fullWidth": 1,
                                "width": 1,
                                "text": "(",
                                "value": "(",
                                "valueText": "("
                            },
                            "arguments": [
                                {
                                    "kind": "MemberAccessExpression",
                                    "fullStart": 836,
                                    "fullEnd": 843,
                                    "start": 836,
                                    "end": 843,
                                    "fullWidth": 7,
                                    "width": 7,
                                    "expression": {
                                        "kind": "IdentifierName",
                                        "fullStart": 836,
                                        "fullEnd": 840,
                                        "start": 836,
                                        "end": 840,
                                        "fullWidth": 4,
                                        "width": 4,
                                        "text": "Math",
                                        "value": "Math",
                                        "valueText": "Math"
                                    },
                                    "dotToken": {
                                        "kind": "DotToken",
                                        "fullStart": 840,
                                        "fullEnd": 841,
                                        "start": 840,
                                        "end": 841,
                                        "fullWidth": 1,
                                        "width": 1,
                                        "text": ".",
                                        "value": ".",
                                        "valueText": "."
                                    },
                                    "name": {
                                        "kind": "IdentifierName",
                                        "fullStart": 841,
                                        "fullEnd": 843,
                                        "start": 841,
                                        "end": 843,
                                        "fullWidth": 2,
                                        "width": 2,
                                        "text": "PI",
                                        "value": "PI",
                                        "valueText": "PI"
                                    }
                                }
                            ],
                            "closeParenToken": {
                                "kind": "CloseParenToken",
                                "fullStart": 843,
                                "fullEnd": 844,
                                "start": 843,
                                "end": 844,
                                "fullWidth": 1,
                                "width": 1,
                                "text": ")",
                                "value": ")",
                                "valueText": ")"
                            }
                        }
                    }
                },
                "semicolonToken": {
                    "kind": "SemicolonToken",
                    "fullStart": 844,
                    "fullEnd": 846,
                    "start": 844,
                    "end": 845,
                    "fullWidth": 2,
                    "width": 1,
                    "text": ";",
                    "value": ";",
                    "valueText": ";",
                    "hasTrailingTrivia": true,
                    "hasTrailingNewLine": true,
                    "trailingTrivia": [
                        {
                            "kind": "NewLineTrivia",
                            "text": "\n"
                        }
                    ]
                }
            },
            {
                "kind": "IfStatement",
                "fullStart": 846,
                "fullEnd": 960,
                "start": 846,
                "end": 959,
                "fullWidth": 114,
                "width": 113,
                "ifKeyword": {
                    "kind": "IfKeyword",
                    "fullStart": 846,
                    "fullEnd": 848,
                    "start": 846,
                    "end": 848,
                    "fullWidth": 2,
                    "width": 2,
                    "text": "if",
                    "value": "if",
                    "valueText": "if"
                },
                "openParenToken": {
                    "kind": "OpenParenToken",
                    "fullStart": 848,
                    "fullEnd": 849,
                    "start": 848,
                    "end": 849,
                    "fullWidth": 1,
                    "width": 1,
                    "text": "(",
                    "value": "(",
                    "valueText": "("
                },
                "condition": {
                    "kind": "LogicalNotExpression",
                    "fullStart": 849,
                    "fullEnd": 883,
                    "start": 849,
                    "end": 883,
                    "fullWidth": 34,
                    "width": 34,
                    "operatorToken": {
                        "kind": "ExclamationToken",
                        "fullStart": 849,
                        "fullEnd": 850,
                        "start": 849,
                        "end": 850,
                        "fullWidth": 1,
                        "width": 1,
                        "text": "!",
                        "value": "!",
                        "valueText": "!"
                    },
                    "operand": {
                        "kind": "ParenthesizedExpression",
                        "fullStart": 850,
                        "fullEnd": 883,
                        "start": 850,
                        "end": 883,
                        "fullWidth": 33,
                        "width": 33,
                        "openParenToken": {
                            "kind": "OpenParenToken",
                            "fullStart": 850,
                            "fullEnd": 851,
                            "start": 850,
                            "end": 851,
                            "fullWidth": 1,
                            "width": 1,
                            "text": "(",
                            "value": "(",
                            "valueText": "("
                        },
                        "expression": {
                            "kind": "EqualsWithTypeConversionExpression",
                            "fullStart": 851,
                            "fullEnd": 882,
                            "start": 851,
                            "end": 882,
                            "fullWidth": 31,
                            "width": 31,
                            "left": {
                                "kind": "InvocationExpression",
                                "fullStart": 851,
                                "fullEnd": 865,
                                "start": 851,
                                "end": 864,
                                "fullWidth": 14,
                                "width": 13,
                                "expression": {
                                    "kind": "MemberAccessExpression",
                                    "fullStart": 851,
                                    "fullEnd": 862,
                                    "start": 851,
                                    "end": 862,
                                    "fullWidth": 11,
                                    "width": 11,
                                    "expression": {
                                        "kind": "IdentifierName",
                                        "fullStart": 851,
                                        "fullEnd": 854,
                                        "start": 851,
                                        "end": 854,
                                        "fullWidth": 3,
                                        "width": 3,
                                        "text": "str",
                                        "value": "str",
                                        "valueText": "str"
                                    },
                                    "dotToken": {
                                        "kind": "DotToken",
                                        "fullStart": 854,
                                        "fullEnd": 855,
                                        "start": 854,
                                        "end": 855,
                                        "fullWidth": 1,
                                        "width": 1,
                                        "text": ".",
                                        "value": ".",
                                        "valueText": "."
                                    },
                                    "name": {
                                        "kind": "IdentifierName",
                                        "fullStart": 855,
                                        "fullEnd": 862,
                                        "start": 855,
                                        "end": 862,
                                        "fullWidth": 7,
                                        "width": 7,
                                        "text": "valueOf",
                                        "value": "valueOf",
                                        "valueText": "valueOf"
                                    }
                                },
                                "argumentList": {
                                    "kind": "ArgumentList",
                                    "fullStart": 862,
                                    "fullEnd": 865,
                                    "start": 862,
                                    "end": 864,
                                    "fullWidth": 3,
                                    "width": 2,
                                    "openParenToken": {
                                        "kind": "OpenParenToken",
                                        "fullStart": 862,
                                        "fullEnd": 863,
                                        "start": 862,
                                        "end": 863,
                                        "fullWidth": 1,
                                        "width": 1,
                                        "text": "(",
                                        "value": "(",
                                        "valueText": "("
                                    },
                                    "arguments": [],
                                    "closeParenToken": {
                                        "kind": "CloseParenToken",
                                        "fullStart": 863,
                                        "fullEnd": 865,
                                        "start": 863,
                                        "end": 864,
                                        "fullWidth": 2,
                                        "width": 1,
                                        "text": ")",
                                        "value": ")",
                                        "valueText": ")",
                                        "hasTrailingTrivia": true,
                                        "trailingTrivia": [
                                            {
                                                "kind": "WhitespaceTrivia",
                                                "text": " "
                                            }
                                        ]
                                    }
                                }
                            },
                            "operatorToken": {
                                "kind": "EqualsEqualsToken",
                                "fullStart": 865,
                                "fullEnd": 868,
                                "start": 865,
                                "end": 867,
                                "fullWidth": 3,
                                "width": 2,
                                "text": "==",
                                "value": "==",
                                "valueText": "==",
                                "hasTrailingTrivia": true,
                                "trailingTrivia": [
                                    {
                                        "kind": "WhitespaceTrivia",
                                        "text": " "
                                    }
                                ]
                            },
                            "right": {
                                "kind": "InvocationExpression",
                                "fullStart": 868,
                                "fullEnd": 882,
                                "start": 868,
                                "end": 882,
                                "fullWidth": 14,
                                "width": 14,
                                "expression": {
                                    "kind": "MemberAccessExpression",
                                    "fullStart": 868,
                                    "fullEnd": 880,
                                    "start": 868,
                                    "end": 880,
                                    "fullWidth": 12,
                                    "width": 12,
                                    "expression": {
                                        "kind": "IdentifierName",
                                        "fullStart": 868,
                                        "fullEnd": 871,
                                        "start": 868,
                                        "end": 871,
                                        "fullWidth": 3,
                                        "width": 3,
                                        "text": "str",
                                        "value": "str",
                                        "valueText": "str"
                                    },
                                    "dotToken": {
                                        "kind": "DotToken",
                                        "fullStart": 871,
                                        "fullEnd": 872,
                                        "start": 871,
                                        "end": 872,
                                        "fullWidth": 1,
                                        "width": 1,
                                        "text": ".",
                                        "value": ".",
                                        "valueText": "."
                                    },
                                    "name": {
                                        "kind": "IdentifierName",
                                        "fullStart": 872,
                                        "fullEnd": 880,
                                        "start": 872,
                                        "end": 880,
                                        "fullWidth": 8,
                                        "width": 8,
                                        "text": "toString",
                                        "value": "toString",
                                        "valueText": "toString"
                                    }
                                },
                                "argumentList": {
                                    "kind": "ArgumentList",
                                    "fullStart": 880,
                                    "fullEnd": 882,
                                    "start": 880,
                                    "end": 882,
                                    "fullWidth": 2,
                                    "width": 2,
                                    "openParenToken": {
                                        "kind": "OpenParenToken",
                                        "fullStart": 880,
                                        "fullEnd": 881,
                                        "start": 880,
                                        "end": 881,
                                        "fullWidth": 1,
                                        "width": 1,
                                        "text": "(",
                                        "value": "(",
                                        "valueText": "("
                                    },
                                    "arguments": [],
                                    "closeParenToken": {
                                        "kind": "CloseParenToken",
                                        "fullStart": 881,
                                        "fullEnd": 882,
                                        "start": 881,
                                        "end": 882,
                                        "fullWidth": 1,
                                        "width": 1,
                                        "text": ")",
                                        "value": ")",
                                        "valueText": ")"
                                    }
                                }
                            }
                        },
                        "closeParenToken": {
                            "kind": "CloseParenToken",
                            "fullStart": 882,
                            "fullEnd": 883,
                            "start": 882,
                            "end": 883,
                            "fullWidth": 1,
                            "width": 1,
                            "text": ")",
                            "value": ")",
                            "valueText": ")"
                        }
                    }
                },
                "closeParenToken": {
                    "kind": "CloseParenToken",
                    "fullStart": 883,
                    "fullEnd": 885,
                    "start": 883,
                    "end": 884,
                    "fullWidth": 2,
                    "width": 1,
                    "text": ")",
                    "value": ")",
                    "valueText": ")",
                    "hasTrailingTrivia": true,
                    "hasTrailingNewLine": true,
                    "trailingTrivia": [
                        {
                            "kind": "NewLineTrivia",
                            "text": "\n"
                        }
                    ]
                },
                "statement": {
                    "kind": "ExpressionStatement",
                    "fullStart": 885,
                    "fullEnd": 960,
                    "start": 887,
                    "end": 959,
                    "fullWidth": 75,
                    "width": 72,
                    "expression": {
                        "kind": "InvocationExpression",
                        "fullStart": 885,
                        "fullEnd": 958,
                        "start": 887,
                        "end": 958,
                        "fullWidth": 73,
                        "width": 71,
                        "expression": {
                            "kind": "IdentifierName",
                            "fullStart": 885,
                            "fullEnd": 893,
                            "start": 887,
                            "end": 893,
                            "fullWidth": 8,
                            "width": 6,
                            "text": "$ERROR",
                            "value": "$ERROR",
                            "valueText": "$ERROR",
                            "hasLeadingTrivia": true,
                            "leadingTrivia": [
                                {
                                    "kind": "WhitespaceTrivia",
                                    "text": "  "
                                }
                            ]
                        },
                        "argumentList": {
                            "kind": "ArgumentList",
                            "fullStart": 893,
                            "fullEnd": 958,
                            "start": 893,
                            "end": 958,
                            "fullWidth": 65,
                            "width": 65,
                            "openParenToken": {
                                "kind": "OpenParenToken",
                                "fullStart": 893,
                                "fullEnd": 894,
                                "start": 893,
                                "end": 894,
                                "fullWidth": 1,
                                "width": 1,
                                "text": "(",
                                "value": "(",
                                "valueText": "("
                            },
                            "arguments": [
                                {
                                    "kind": "StringLiteral",
                                    "fullStart": 894,
                                    "fullEnd": 957,
                                    "start": 894,
                                    "end": 957,
                                    "fullWidth": 63,
                                    "width": 63,
                                    "text": "'#4: str = new String(Math.PI),str.valueOf() == str.toString()'",
                                    "value": "#4: str = new String(Math.PI),str.valueOf() == str.toString()",
                                    "valueText": "#4: str = new String(Math.PI),str.valueOf() == str.toString()"
                                }
                            ],
                            "closeParenToken": {
                                "kind": "CloseParenToken",
                                "fullStart": 957,
                                "fullEnd": 958,
                                "start": 957,
                                "end": 958,
                                "fullWidth": 1,
                                "width": 1,
                                "text": ")",
                                "value": ")",
                                "valueText": ")"
                            }
                        }
                    },
                    "semicolonToken": {
                        "kind": "SemicolonToken",
                        "fullStart": 958,
                        "fullEnd": 960,
                        "start": 958,
                        "end": 959,
                        "fullWidth": 2,
                        "width": 1,
                        "text": ";",
                        "value": ";",
                        "valueText": ";",
                        "hasTrailingTrivia": true,
                        "hasTrailingNewLine": true,
                        "trailingTrivia": [
                            {
                                "kind": "NewLineTrivia",
                                "text": "\n"
                            }
                        ]
                    }
                }
            }
        ],
        "endOfFileToken": {
            "kind": "EndOfFileToken",
            "fullStart": 960,
            "fullEnd": 961,
            "start": 961,
            "end": 961,
            "fullWidth": 1,
            "width": 0,
            "text": "",
            "hasLeadingTrivia": true,
            "hasLeadingNewLine": true,
            "leadingTrivia": [
                {
                    "kind": "NewLineTrivia",
                    "text": "\n"
                }
            ]
        }
    },
    "lineMap": {
        "lineStarts": [
            0,
            61,
            132,
            133,
            137,
            204,
            207,
            252,
            368,
            372,
            373,
            383,
            407,
            446,
            514,
            515,
            525,
            549,
            588,
            660,
            661,
            671,
            696,
            735,
            808,
            809,
            819,
            846,
            885,
            960,
            961
        ],
        "length": 961
    }
}<|MERGE_RESOLUTION|>--- conflicted
+++ resolved
@@ -102,12 +102,8 @@
                             "start": 387,
                             "end": 405,
                             "fullWidth": 18,
-<<<<<<< HEAD
                             "width": 18,
-                            "identifier": {
-=======
                             "propertyName": {
->>>>>>> 85e84683
                                 "kind": "IdentifierName",
                                 "fullStart": 387,
                                 "fullEnd": 391,
