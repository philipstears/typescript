--- conflicted
+++ resolved
@@ -96,12 +96,8 @@
                             "start": 486,
                             "end": 534,
                             "fullWidth": 49,
-<<<<<<< HEAD
                             "width": 48,
-                            "identifier": {
-=======
                             "propertyName": {
->>>>>>> 85e84683
                                 "kind": "IdentifierName",
                                 "fullStart": 486,
                                 "fullEnd": 492,
@@ -434,12 +430,8 @@
                             "start": 539,
                             "end": 622,
                             "fullWidth": 84,
-<<<<<<< HEAD
                             "width": 83,
-                            "identifier": {
-=======
                             "propertyName": {
->>>>>>> 85e84683
                                 "kind": "IdentifierName",
                                 "fullStart": 539,
                                 "fullEnd": 546,
@@ -989,12 +981,8 @@
                             "start": 627,
                             "end": 663,
                             "fullWidth": 36,
-<<<<<<< HEAD
                             "width": 36,
-                            "identifier": {
-=======
                             "propertyName": {
->>>>>>> 85e84683
                                 "kind": "IdentifierName",
                                 "fullStart": 627,
                                 "fullEnd": 633,
@@ -1376,12 +1364,8 @@
                                                     "start": 788,
                                                     "end": 814,
                                                     "fullWidth": 26,
-<<<<<<< HEAD
                                                     "width": 26,
-                                                    "identifier": {
-=======
                                                     "propertyName": {
->>>>>>> 85e84683
                                                         "kind": "IdentifierName",
                                                         "fullStart": 788,
                                                         "fullEnd": 790,
