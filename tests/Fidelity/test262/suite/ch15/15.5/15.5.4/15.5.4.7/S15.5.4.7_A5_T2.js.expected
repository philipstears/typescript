{
    "isDeclaration": false,
    "languageVersion": "EcmaScript5",
    "parseOptions": {
        "allowAutomaticSemicolonInsertion": true
    },
    "sourceUnit": {
        "kind": "SourceUnit",
        "fullStart": 0,
        "fullEnd": 900,
        "start": 309,
        "end": 900,
        "fullWidth": 900,
        "width": 591,
        "moduleElements": [
            {
                "kind": "VariableStatement",
                "fullStart": 0,
                "fullEnd": 442,
                "start": 309,
                "end": 441,
                "fullWidth": 442,
                "width": 132,
                "modifiers": [],
                "variableDeclaration": {
                    "kind": "VariableDeclaration",
                    "fullStart": 0,
                    "fullEnd": 440,
                    "start": 309,
                    "end": 440,
                    "fullWidth": 440,
                    "width": 131,
                    "varKeyword": {
                        "kind": "VarKeyword",
                        "fullStart": 0,
                        "fullEnd": 313,
                        "start": 309,
                        "end": 312,
                        "fullWidth": 313,
                        "width": 3,
                        "text": "var",
                        "value": "var",
                        "valueText": "var",
                        "hasLeadingTrivia": true,
                        "hasLeadingComment": true,
                        "hasLeadingNewLine": true,
                        "hasTrailingTrivia": true,
                        "leadingTrivia": [
                            {
                                "kind": "SingleLineCommentTrivia",
                                "text": "// Copyright 2009 the Sputnik authors.  All rights reserved."
                            },
                            {
                                "kind": "NewLineTrivia",
                                "text": "\n"
                            },
                            {
                                "kind": "SingleLineCommentTrivia",
                                "text": "// This code is governed by the BSD license found in the LICENSE file."
                            },
                            {
                                "kind": "NewLineTrivia",
                                "text": "\n"
                            },
                            {
                                "kind": "NewLineTrivia",
                                "text": "\n"
                            },
                            {
                                "kind": "MultiLineCommentTrivia",
                                "text": "/**\n * String.prototype.indexOf works properly\n *\n * @path ch15/15.5/15.5.4/15.5.4.7/S15.5.4.7_A5_T2.js\n * @description Search one symbol from it`s position in the string\n */"
                            },
                            {
                                "kind": "NewLineTrivia",
                                "text": "\n"
                            },
                            {
                                "kind": "NewLineTrivia",
                                "text": "\n"
                            }
                        ],
                        "trailingTrivia": [
                            {
                                "kind": "WhitespaceTrivia",
                                "text": " "
                            }
                        ]
                    },
                    "variableDeclarators": [
                        {
                            "kind": "VariableDeclarator",
                            "fullStart": 313,
                            "fullEnd": 440,
                            "start": 313,
                            "end": 440,
                            "fullWidth": 127,
<<<<<<< HEAD
                            "width": 127,
                            "identifier": {
=======
                            "propertyName": {
>>>>>>> 85e84683
                                "kind": "IdentifierName",
                                "fullStart": 313,
                                "fullEnd": 325,
                                "start": 313,
                                "end": 324,
                                "fullWidth": 12,
                                "width": 11,
                                "text": "TEST_STRING",
                                "value": "TEST_STRING",
                                "valueText": "TEST_STRING",
                                "hasTrailingTrivia": true,
                                "trailingTrivia": [
                                    {
                                        "kind": "WhitespaceTrivia",
                                        "text": " "
                                    }
                                ]
                            },
                            "equalsValueClause": {
                                "kind": "EqualsValueClause",
                                "fullStart": 325,
                                "fullEnd": 440,
                                "start": 325,
                                "end": 440,
                                "fullWidth": 115,
                                "width": 115,
                                "equalsToken": {
                                    "kind": "EqualsToken",
                                    "fullStart": 325,
                                    "fullEnd": 327,
                                    "start": 325,
                                    "end": 326,
                                    "fullWidth": 2,
                                    "width": 1,
                                    "text": "=",
                                    "value": "=",
                                    "valueText": "=",
                                    "hasTrailingTrivia": true,
                                    "trailingTrivia": [
                                        {
                                            "kind": "WhitespaceTrivia",
                                            "text": " "
                                        }
                                    ]
                                },
                                "value": {
                                    "kind": "ObjectCreationExpression",
                                    "fullStart": 327,
                                    "fullEnd": 440,
                                    "start": 327,
                                    "end": 440,
                                    "fullWidth": 113,
                                    "width": 113,
                                    "newKeyword": {
                                        "kind": "NewKeyword",
                                        "fullStart": 327,
                                        "fullEnd": 331,
                                        "start": 327,
                                        "end": 330,
                                        "fullWidth": 4,
                                        "width": 3,
                                        "text": "new",
                                        "value": "new",
                                        "valueText": "new",
                                        "hasTrailingTrivia": true,
                                        "trailingTrivia": [
                                            {
                                                "kind": "WhitespaceTrivia",
                                                "text": " "
                                            }
                                        ]
                                    },
                                    "expression": {
                                        "kind": "IdentifierName",
                                        "fullStart": 331,
                                        "fullEnd": 337,
                                        "start": 331,
                                        "end": 337,
                                        "fullWidth": 6,
                                        "width": 6,
                                        "text": "String",
                                        "value": "String",
                                        "valueText": "String"
                                    },
                                    "argumentList": {
                                        "kind": "ArgumentList",
                                        "fullStart": 337,
                                        "fullEnd": 440,
                                        "start": 337,
                                        "end": 440,
                                        "fullWidth": 103,
                                        "width": 103,
                                        "openParenToken": {
                                            "kind": "OpenParenToken",
                                            "fullStart": 337,
                                            "fullEnd": 339,
                                            "start": 337,
                                            "end": 338,
                                            "fullWidth": 2,
                                            "width": 1,
                                            "text": "(",
                                            "value": "(",
                                            "valueText": "(",
                                            "hasTrailingTrivia": true,
                                            "trailingTrivia": [
                                                {
                                                    "kind": "WhitespaceTrivia",
                                                    "text": " "
                                                }
                                            ]
                                        },
                                        "arguments": [
                                            {
                                                "kind": "StringLiteral",
                                                "fullStart": 339,
                                                "fullEnd": 439,
                                                "start": 339,
                                                "end": 438,
                                                "fullWidth": 100,
                                                "width": 99,
                                                "text": "\" !\\\"#$%&'()*+,-./0123456789:;<=>?@ABCDEFGHIJKLMNOPQRSTUVWXYZ[\\\\]^_`abcdefghijklmnopqrstuvwxyz{|}~\"",
                                                "value": " !\"#$%&'()*+,-./0123456789:;<=>?@ABCDEFGHIJKLMNOPQRSTUVWXYZ[\\]^_`abcdefghijklmnopqrstuvwxyz{|}~",
                                                "valueText": " !\"#$%&'()*+,-./0123456789:;<=>?@ABCDEFGHIJKLMNOPQRSTUVWXYZ[\\]^_`abcdefghijklmnopqrstuvwxyz{|}~",
                                                "hasTrailingTrivia": true,
                                                "trailingTrivia": [
                                                    {
                                                        "kind": "WhitespaceTrivia",
                                                        "text": " "
                                                    }
                                                ]
                                            }
                                        ],
                                        "closeParenToken": {
                                            "kind": "CloseParenToken",
                                            "fullStart": 439,
                                            "fullEnd": 440,
                                            "start": 439,
                                            "end": 440,
                                            "fullWidth": 1,
                                            "width": 1,
                                            "text": ")",
                                            "value": ")",
                                            "valueText": ")"
                                        }
                                    }
                                }
                            }
                        }
                    ]
                },
                "semicolonToken": {
                    "kind": "SemicolonToken",
                    "fullStart": 440,
                    "fullEnd": 442,
                    "start": 440,
                    "end": 441,
                    "fullWidth": 2,
                    "width": 1,
                    "text": ";",
                    "value": ";",
                    "valueText": ";",
                    "hasTrailingTrivia": true,
                    "hasTrailingNewLine": true,
                    "trailingTrivia": [
                        {
                            "kind": "NewLineTrivia",
                            "text": "\n"
                        }
                    ]
                }
            },
            {
                "kind": "ForStatement",
                "fullStart": 442,
                "fullEnd": 817,
                "start": 532,
                "end": 816,
                "fullWidth": 375,
                "width": 284,
                "forKeyword": {
                    "kind": "ForKeyword",
                    "fullStart": 442,
                    "fullEnd": 536,
                    "start": 532,
                    "end": 535,
                    "fullWidth": 94,
                    "width": 3,
                    "text": "for",
                    "value": "for",
                    "valueText": "for",
                    "hasLeadingTrivia": true,
                    "hasLeadingComment": true,
                    "hasLeadingNewLine": true,
                    "hasTrailingTrivia": true,
                    "leadingTrivia": [
                        {
                            "kind": "NewLineTrivia",
                            "text": "\n"
                        },
                        {
                            "kind": "SingleLineCommentTrivia",
                            "text": "//////////////////////////////////////////////////////////////////////////////"
                        },
                        {
                            "kind": "NewLineTrivia",
                            "text": "\n"
                        },
                        {
                            "kind": "SingleLineCommentTrivia",
                            "text": "//CHECK#1"
                        },
                        {
                            "kind": "NewLineTrivia",
                            "text": "\n"
                        }
                    ],
                    "trailingTrivia": [
                        {
                            "kind": "WhitespaceTrivia",
                            "text": " "
                        }
                    ]
                },
                "openParenToken": {
                    "kind": "OpenParenToken",
                    "fullStart": 536,
                    "fullEnd": 537,
                    "start": 536,
                    "end": 537,
                    "fullWidth": 1,
                    "width": 1,
                    "text": "(",
                    "value": "(",
                    "valueText": "("
                },
                "variableDeclaration": {
                    "kind": "VariableDeclaration",
                    "fullStart": 537,
                    "fullEnd": 559,
                    "start": 537,
                    "end": 559,
                    "fullWidth": 22,
                    "width": 22,
                    "varKeyword": {
                        "kind": "VarKeyword",
                        "fullStart": 537,
                        "fullEnd": 542,
                        "start": 537,
                        "end": 540,
                        "fullWidth": 5,
                        "width": 3,
                        "text": "var",
                        "value": "var",
                        "valueText": "var",
                        "hasTrailingTrivia": true,
                        "trailingTrivia": [
                            {
                                "kind": "WhitespaceTrivia",
                                "text": "  "
                            }
                        ]
                    },
                    "variableDeclarators": [
                        {
                            "kind": "VariableDeclarator",
                            "fullStart": 542,
                            "fullEnd": 547,
                            "start": 542,
                            "end": 547,
                            "fullWidth": 5,
<<<<<<< HEAD
                            "width": 5,
                            "identifier": {
=======
                            "propertyName": {
>>>>>>> 85e84683
                                "kind": "IdentifierName",
                                "fullStart": 542,
                                "fullEnd": 544,
                                "start": 542,
                                "end": 543,
                                "fullWidth": 2,
                                "width": 1,
                                "text": "k",
                                "value": "k",
                                "valueText": "k",
                                "hasTrailingTrivia": true,
                                "trailingTrivia": [
                                    {
                                        "kind": "WhitespaceTrivia",
                                        "text": " "
                                    }
                                ]
                            },
                            "equalsValueClause": {
                                "kind": "EqualsValueClause",
                                "fullStart": 544,
                                "fullEnd": 547,
                                "start": 544,
                                "end": 547,
                                "fullWidth": 3,
                                "width": 3,
                                "equalsToken": {
                                    "kind": "EqualsToken",
                                    "fullStart": 544,
                                    "fullEnd": 546,
                                    "start": 544,
                                    "end": 545,
                                    "fullWidth": 2,
                                    "width": 1,
                                    "text": "=",
                                    "value": "=",
                                    "valueText": "=",
                                    "hasTrailingTrivia": true,
                                    "trailingTrivia": [
                                        {
                                            "kind": "WhitespaceTrivia",
                                            "text": " "
                                        }
                                    ]
                                },
                                "value": {
                                    "kind": "NumericLiteral",
                                    "fullStart": 546,
                                    "fullEnd": 547,
                                    "start": 546,
                                    "end": 547,
                                    "fullWidth": 1,
                                    "width": 1,
                                    "text": "0",
                                    "value": 0,
                                    "valueText": "0"
                                }
                            }
                        },
                        {
                            "kind": "CommaToken",
                            "fullStart": 547,
                            "fullEnd": 549,
                            "start": 547,
                            "end": 548,
                            "fullWidth": 2,
                            "width": 1,
                            "text": ",",
                            "value": ",",
                            "valueText": ",",
                            "hasTrailingTrivia": true,
                            "trailingTrivia": [
                                {
                                    "kind": "WhitespaceTrivia",
                                    "text": " "
                                }
                            ]
                        },
                        {
                            "kind": "VariableDeclarator",
                            "fullStart": 549,
                            "fullEnd": 559,
                            "start": 549,
                            "end": 559,
                            "fullWidth": 10,
<<<<<<< HEAD
                            "width": 10,
                            "identifier": {
=======
                            "propertyName": {
>>>>>>> 85e84683
                                "kind": "IdentifierName",
                                "fullStart": 549,
                                "fullEnd": 551,
                                "start": 549,
                                "end": 550,
                                "fullWidth": 2,
                                "width": 1,
                                "text": "i",
                                "value": "i",
                                "valueText": "i",
                                "hasTrailingTrivia": true,
                                "trailingTrivia": [
                                    {
                                        "kind": "WhitespaceTrivia",
                                        "text": " "
                                    }
                                ]
                            },
                            "equalsValueClause": {
                                "kind": "EqualsValueClause",
                                "fullStart": 551,
                                "fullEnd": 559,
                                "start": 551,
                                "end": 559,
                                "fullWidth": 8,
                                "width": 8,
                                "equalsToken": {
                                    "kind": "EqualsToken",
                                    "fullStart": 551,
                                    "fullEnd": 553,
                                    "start": 551,
                                    "end": 552,
                                    "fullWidth": 2,
                                    "width": 1,
                                    "text": "=",
                                    "value": "=",
                                    "valueText": "=",
                                    "hasTrailingTrivia": true,
                                    "trailingTrivia": [
                                        {
                                            "kind": "WhitespaceTrivia",
                                            "text": " "
                                        }
                                    ]
                                },
                                "value": {
                                    "kind": "NumericLiteral",
                                    "fullStart": 553,
                                    "fullEnd": 559,
                                    "start": 553,
                                    "end": 559,
                                    "fullWidth": 6,
                                    "width": 6,
                                    "text": "0x0020",
                                    "value": 32,
                                    "valueText": "32"
                                }
                            }
                        }
                    ]
                },
                "firstSemicolonToken": {
                    "kind": "SemicolonToken",
                    "fullStart": 559,
                    "fullEnd": 561,
                    "start": 559,
                    "end": 560,
                    "fullWidth": 2,
                    "width": 1,
                    "text": ";",
                    "value": ";",
                    "valueText": ";",
                    "hasTrailingTrivia": true,
                    "trailingTrivia": [
                        {
                            "kind": "WhitespaceTrivia",
                            "text": " "
                        }
                    ]
                },
                "condition": {
                    "kind": "LessThanExpression",
                    "fullStart": 561,
                    "fullEnd": 571,
                    "start": 561,
                    "end": 571,
                    "fullWidth": 10,
                    "width": 10,
                    "left": {
                        "kind": "IdentifierName",
                        "fullStart": 561,
                        "fullEnd": 563,
                        "start": 561,
                        "end": 562,
                        "fullWidth": 2,
                        "width": 1,
                        "text": "i",
                        "value": "i",
                        "valueText": "i",
                        "hasTrailingTrivia": true,
                        "trailingTrivia": [
                            {
                                "kind": "WhitespaceTrivia",
                                "text": " "
                            }
                        ]
                    },
                    "operatorToken": {
                        "kind": "LessThanToken",
                        "fullStart": 563,
                        "fullEnd": 565,
                        "start": 563,
                        "end": 564,
                        "fullWidth": 2,
                        "width": 1,
                        "text": "<",
                        "value": "<",
                        "valueText": "<",
                        "hasTrailingTrivia": true,
                        "trailingTrivia": [
                            {
                                "kind": "WhitespaceTrivia",
                                "text": " "
                            }
                        ]
                    },
                    "right": {
                        "kind": "NumericLiteral",
                        "fullStart": 565,
                        "fullEnd": 571,
                        "start": 565,
                        "end": 571,
                        "fullWidth": 6,
                        "width": 6,
                        "text": "0x007e",
                        "value": 126,
                        "valueText": "126"
                    }
                },
                "secondSemicolonToken": {
                    "kind": "SemicolonToken",
                    "fullStart": 571,
                    "fullEnd": 573,
                    "start": 571,
                    "end": 572,
                    "fullWidth": 2,
                    "width": 1,
                    "text": ";",
                    "value": ";",
                    "valueText": ";",
                    "hasTrailingTrivia": true,
                    "trailingTrivia": [
                        {
                            "kind": "WhitespaceTrivia",
                            "text": " "
                        }
                    ]
                },
                "incrementor": {
                    "kind": "CommaExpression",
                    "fullStart": 573,
                    "fullEnd": 582,
                    "start": 573,
                    "end": 581,
                    "fullWidth": 9,
                    "width": 8,
                    "left": {
                        "kind": "PostIncrementExpression",
                        "fullStart": 573,
                        "fullEnd": 576,
                        "start": 573,
                        "end": 576,
                        "fullWidth": 3,
                        "width": 3,
                        "operand": {
                            "kind": "IdentifierName",
                            "fullStart": 573,
                            "fullEnd": 574,
                            "start": 573,
                            "end": 574,
                            "fullWidth": 1,
                            "width": 1,
                            "text": "i",
                            "value": "i",
                            "valueText": "i"
                        },
                        "operatorToken": {
                            "kind": "PlusPlusToken",
                            "fullStart": 574,
                            "fullEnd": 576,
                            "start": 574,
                            "end": 576,
                            "fullWidth": 2,
                            "width": 2,
                            "text": "++",
                            "value": "++",
                            "valueText": "++"
                        }
                    },
                    "operatorToken": {
                        "kind": "CommaToken",
                        "fullStart": 576,
                        "fullEnd": 578,
                        "start": 576,
                        "end": 577,
                        "fullWidth": 2,
                        "width": 1,
                        "text": ",",
                        "value": ",",
                        "valueText": ",",
                        "hasTrailingTrivia": true,
                        "trailingTrivia": [
                            {
                                "kind": "WhitespaceTrivia",
                                "text": " "
                            }
                        ]
                    },
                    "right": {
                        "kind": "PostIncrementExpression",
                        "fullStart": 578,
                        "fullEnd": 582,
                        "start": 578,
                        "end": 581,
                        "fullWidth": 4,
                        "width": 3,
                        "operand": {
                            "kind": "IdentifierName",
                            "fullStart": 578,
                            "fullEnd": 579,
                            "start": 578,
                            "end": 579,
                            "fullWidth": 1,
                            "width": 1,
                            "text": "k",
                            "value": "k",
                            "valueText": "k"
                        },
                        "operatorToken": {
                            "kind": "PlusPlusToken",
                            "fullStart": 579,
                            "fullEnd": 582,
                            "start": 579,
                            "end": 581,
                            "fullWidth": 3,
                            "width": 2,
                            "text": "++",
                            "value": "++",
                            "valueText": "++",
                            "hasTrailingTrivia": true,
                            "trailingTrivia": [
                                {
                                    "kind": "WhitespaceTrivia",
                                    "text": " "
                                }
                            ]
                        }
                    }
                },
                "closeParenToken": {
                    "kind": "CloseParenToken",
                    "fullStart": 582,
                    "fullEnd": 584,
                    "start": 582,
                    "end": 583,
                    "fullWidth": 2,
                    "width": 1,
                    "text": ")",
                    "value": ")",
                    "valueText": ")",
                    "hasTrailingTrivia": true,
                    "trailingTrivia": [
                        {
                            "kind": "WhitespaceTrivia",
                            "text": " "
                        }
                    ]
                },
                "statement": {
                    "kind": "Block",
                    "fullStart": 584,
                    "fullEnd": 817,
                    "start": 584,
                    "end": 816,
                    "fullWidth": 233,
                    "width": 232,
                    "openBraceToken": {
                        "kind": "OpenBraceToken",
                        "fullStart": 584,
                        "fullEnd": 586,
                        "start": 584,
                        "end": 585,
                        "fullWidth": 2,
                        "width": 1,
                        "text": "{",
                        "value": "{",
                        "valueText": "{",
                        "hasTrailingTrivia": true,
                        "hasTrailingNewLine": true,
                        "trailingTrivia": [
                            {
                                "kind": "NewLineTrivia",
                                "text": "\n"
                            }
                        ]
                    },
                    "statements": [
                        {
                            "kind": "IfStatement",
                            "fullStart": 586,
                            "fullEnd": 815,
                            "start": 590,
                            "end": 814,
                            "fullWidth": 229,
                            "width": 224,
                            "ifKeyword": {
                                "kind": "IfKeyword",
                                "fullStart": 586,
                                "fullEnd": 593,
                                "start": 590,
                                "end": 592,
                                "fullWidth": 7,
                                "width": 2,
                                "text": "if",
                                "value": "if",
                                "valueText": "if",
                                "hasLeadingTrivia": true,
                                "hasTrailingTrivia": true,
                                "leadingTrivia": [
                                    {
                                        "kind": "WhitespaceTrivia",
                                        "text": "    "
                                    }
                                ],
                                "trailingTrivia": [
                                    {
                                        "kind": "WhitespaceTrivia",
                                        "text": " "
                                    }
                                ]
                            },
                            "openParenToken": {
                                "kind": "OpenParenToken",
                                "fullStart": 593,
                                "fullEnd": 594,
                                "start": 593,
                                "end": 594,
                                "fullWidth": 1,
                                "width": 1,
                                "text": "(",
                                "value": "(",
                                "valueText": "("
                            },
                            "condition": {
                                "kind": "NotEqualsExpression",
                                "fullStart": 594,
                                "fullEnd": 646,
                                "start": 594,
                                "end": 646,
                                "fullWidth": 52,
                                "width": 52,
                                "left": {
                                    "kind": "InvocationExpression",
                                    "fullStart": 594,
                                    "fullEnd": 642,
                                    "start": 594,
                                    "end": 642,
                                    "fullWidth": 48,
                                    "width": 48,
                                    "expression": {
                                        "kind": "MemberAccessExpression",
                                        "fullStart": 594,
                                        "fullEnd": 613,
                                        "start": 594,
                                        "end": 613,
                                        "fullWidth": 19,
                                        "width": 19,
                                        "expression": {
                                            "kind": "IdentifierName",
                                            "fullStart": 594,
                                            "fullEnd": 605,
                                            "start": 594,
                                            "end": 605,
                                            "fullWidth": 11,
                                            "width": 11,
                                            "text": "TEST_STRING",
                                            "value": "TEST_STRING",
                                            "valueText": "TEST_STRING"
                                        },
                                        "dotToken": {
                                            "kind": "DotToken",
                                            "fullStart": 605,
                                            "fullEnd": 606,
                                            "start": 605,
                                            "end": 606,
                                            "fullWidth": 1,
                                            "width": 1,
                                            "text": ".",
                                            "value": ".",
                                            "valueText": "."
                                        },
                                        "name": {
                                            "kind": "IdentifierName",
                                            "fullStart": 606,
                                            "fullEnd": 613,
                                            "start": 606,
                                            "end": 613,
                                            "fullWidth": 7,
                                            "width": 7,
                                            "text": "indexOf",
                                            "value": "indexOf",
                                            "valueText": "indexOf"
                                        }
                                    },
                                    "argumentList": {
                                        "kind": "ArgumentList",
                                        "fullStart": 613,
                                        "fullEnd": 642,
                                        "start": 613,
                                        "end": 642,
                                        "fullWidth": 29,
                                        "width": 29,
                                        "openParenToken": {
                                            "kind": "OpenParenToken",
                                            "fullStart": 613,
                                            "fullEnd": 615,
                                            "start": 613,
                                            "end": 614,
                                            "fullWidth": 2,
                                            "width": 1,
                                            "text": "(",
                                            "value": "(",
                                            "valueText": "(",
                                            "hasTrailingTrivia": true,
                                            "trailingTrivia": [
                                                {
                                                    "kind": "WhitespaceTrivia",
                                                    "text": " "
                                                }
                                            ]
                                        },
                                        "arguments": [
                                            {
                                                "kind": "InvocationExpression",
                                                "fullStart": 615,
                                                "fullEnd": 637,
                                                "start": 615,
                                                "end": 637,
                                                "fullWidth": 22,
                                                "width": 22,
                                                "expression": {
                                                    "kind": "MemberAccessExpression",
                                                    "fullStart": 615,
                                                    "fullEnd": 634,
                                                    "start": 615,
                                                    "end": 634,
                                                    "fullWidth": 19,
                                                    "width": 19,
                                                    "expression": {
                                                        "kind": "IdentifierName",
                                                        "fullStart": 615,
                                                        "fullEnd": 621,
                                                        "start": 615,
                                                        "end": 621,
                                                        "fullWidth": 6,
                                                        "width": 6,
                                                        "text": "String",
                                                        "value": "String",
                                                        "valueText": "String"
                                                    },
                                                    "dotToken": {
                                                        "kind": "DotToken",
                                                        "fullStart": 621,
                                                        "fullEnd": 622,
                                                        "start": 621,
                                                        "end": 622,
                                                        "fullWidth": 1,
                                                        "width": 1,
                                                        "text": ".",
                                                        "value": ".",
                                                        "valueText": "."
                                                    },
                                                    "name": {
                                                        "kind": "IdentifierName",
                                                        "fullStart": 622,
                                                        "fullEnd": 634,
                                                        "start": 622,
                                                        "end": 634,
                                                        "fullWidth": 12,
                                                        "width": 12,
                                                        "text": "fromCharCode",
                                                        "value": "fromCharCode",
                                                        "valueText": "fromCharCode"
                                                    }
                                                },
                                                "argumentList": {
                                                    "kind": "ArgumentList",
                                                    "fullStart": 634,
                                                    "fullEnd": 637,
                                                    "start": 634,
                                                    "end": 637,
                                                    "fullWidth": 3,
                                                    "width": 3,
                                                    "openParenToken": {
                                                        "kind": "OpenParenToken",
                                                        "fullStart": 634,
                                                        "fullEnd": 635,
                                                        "start": 634,
                                                        "end": 635,
                                                        "fullWidth": 1,
                                                        "width": 1,
                                                        "text": "(",
                                                        "value": "(",
                                                        "valueText": "("
                                                    },
                                                    "arguments": [
                                                        {
                                                            "kind": "IdentifierName",
                                                            "fullStart": 635,
                                                            "fullEnd": 636,
                                                            "start": 635,
                                                            "end": 636,
                                                            "fullWidth": 1,
                                                            "width": 1,
                                                            "text": "i",
                                                            "value": "i",
                                                            "valueText": "i"
                                                        }
                                                    ],
                                                    "closeParenToken": {
                                                        "kind": "CloseParenToken",
                                                        "fullStart": 636,
                                                        "fullEnd": 637,
                                                        "start": 636,
                                                        "end": 637,
                                                        "fullWidth": 1,
                                                        "width": 1,
                                                        "text": ")",
                                                        "value": ")",
                                                        "valueText": ")"
                                                    }
                                                }
                                            },
                                            {
                                                "kind": "CommaToken",
                                                "fullStart": 637,
                                                "fullEnd": 639,
                                                "start": 637,
                                                "end": 638,
                                                "fullWidth": 2,
                                                "width": 1,
                                                "text": ",",
                                                "value": ",",
                                                "valueText": ",",
                                                "hasTrailingTrivia": true,
                                                "trailingTrivia": [
                                                    {
                                                        "kind": "WhitespaceTrivia",
                                                        "text": " "
                                                    }
                                                ]
                                            },
                                            {
                                                "kind": "IdentifierName",
                                                "fullStart": 639,
                                                "fullEnd": 641,
                                                "start": 639,
                                                "end": 640,
                                                "fullWidth": 2,
                                                "width": 1,
                                                "text": "k",
                                                "value": "k",
                                                "valueText": "k",
                                                "hasTrailingTrivia": true,
                                                "trailingTrivia": [
                                                    {
                                                        "kind": "WhitespaceTrivia",
                                                        "text": " "
                                                    }
                                                ]
                                            }
                                        ],
                                        "closeParenToken": {
                                            "kind": "CloseParenToken",
                                            "fullStart": 641,
                                            "fullEnd": 642,
                                            "start": 641,
                                            "end": 642,
                                            "fullWidth": 1,
                                            "width": 1,
                                            "text": ")",
                                            "value": ")",
                                            "valueText": ")"
                                        }
                                    }
                                },
                                "operatorToken": {
                                    "kind": "ExclamationEqualsEqualsToken",
                                    "fullStart": 642,
                                    "fullEnd": 645,
                                    "start": 642,
                                    "end": 645,
                                    "fullWidth": 3,
                                    "width": 3,
                                    "text": "!==",
                                    "value": "!==",
                                    "valueText": "!=="
                                },
                                "right": {
                                    "kind": "IdentifierName",
                                    "fullStart": 645,
                                    "fullEnd": 646,
                                    "start": 645,
                                    "end": 646,
                                    "fullWidth": 1,
                                    "width": 1,
                                    "text": "k",
                                    "value": "k",
                                    "valueText": "k"
                                }
                            },
                            "closeParenToken": {
                                "kind": "CloseParenToken",
                                "fullStart": 646,
                                "fullEnd": 648,
                                "start": 646,
                                "end": 647,
                                "fullWidth": 2,
                                "width": 1,
                                "text": ")",
                                "value": ")",
                                "valueText": ")",
                                "hasTrailingTrivia": true,
                                "trailingTrivia": [
                                    {
                                        "kind": "WhitespaceTrivia",
                                        "text": " "
                                    }
                                ]
                            },
                            "statement": {
                                "kind": "Block",
                                "fullStart": 648,
                                "fullEnd": 815,
                                "start": 648,
                                "end": 814,
                                "fullWidth": 167,
                                "width": 166,
                                "openBraceToken": {
                                    "kind": "OpenBraceToken",
                                    "fullStart": 648,
                                    "fullEnd": 650,
                                    "start": 648,
                                    "end": 649,
                                    "fullWidth": 2,
                                    "width": 1,
                                    "text": "{",
                                    "value": "{",
                                    "valueText": "{",
                                    "hasTrailingTrivia": true,
                                    "hasTrailingNewLine": true,
                                    "trailingTrivia": [
                                        {
                                            "kind": "NewLineTrivia",
                                            "text": "\n"
                                        }
                                    ]
                                },
                                "statements": [
                                    {
                                        "kind": "ExpressionStatement",
                                        "fullStart": 650,
                                        "fullEnd": 809,
                                        "start": 656,
                                        "end": 807,
                                        "fullWidth": 159,
                                        "width": 151,
                                        "expression": {
                                            "kind": "InvocationExpression",
                                            "fullStart": 650,
                                            "fullEnd": 806,
                                            "start": 656,
                                            "end": 806,
                                            "fullWidth": 156,
                                            "width": 150,
                                            "expression": {
                                                "kind": "IdentifierName",
                                                "fullStart": 650,
                                                "fullEnd": 662,
                                                "start": 656,
                                                "end": 662,
                                                "fullWidth": 12,
                                                "width": 6,
                                                "text": "$ERROR",
                                                "value": "$ERROR",
                                                "valueText": "$ERROR",
                                                "hasLeadingTrivia": true,
                                                "leadingTrivia": [
                                                    {
                                                        "kind": "WhitespaceTrivia",
                                                        "text": "      "
                                                    }
                                                ]
                                            },
                                            "argumentList": {
                                                "kind": "ArgumentList",
                                                "fullStart": 662,
                                                "fullEnd": 806,
                                                "start": 662,
                                                "end": 806,
                                                "fullWidth": 144,
                                                "width": 144,
                                                "openParenToken": {
                                                    "kind": "OpenParenToken",
                                                    "fullStart": 662,
                                                    "fullEnd": 663,
                                                    "start": 662,
                                                    "end": 663,
                                                    "fullWidth": 1,
                                                    "width": 1,
                                                    "text": "(",
                                                    "value": "(",
                                                    "valueText": "("
                                                },
                                                "arguments": [
                                                    {
                                                        "kind": "AddExpression",
                                                        "fullStart": 663,
                                                        "fullEnd": 805,
                                                        "start": 663,
                                                        "end": 805,
                                                        "fullWidth": 142,
                                                        "width": 142,
                                                        "left": {
                                                            "kind": "AddExpression",
                                                            "fullStart": 663,
                                                            "fullEnd": 756,
                                                            "start": 663,
                                                            "end": 756,
                                                            "fullWidth": 93,
                                                            "width": 93,
                                                            "left": {
                                                                "kind": "AddExpression",
                                                                "fullStart": 663,
                                                                "fullEnd": 743,
                                                                "start": 663,
                                                                "end": 743,
                                                                "fullWidth": 80,
                                                                "width": 80,
                                                                "left": {
                                                                    "kind": "AddExpression",
                                                                    "fullStart": 663,
                                                                    "fullEnd": 741,
                                                                    "start": 663,
                                                                    "end": 741,
                                                                    "fullWidth": 78,
                                                                    "width": 78,
                                                                    "left": {
                                                                        "kind": "AddExpression",
                                                                        "fullStart": 663,
                                                                        "fullEnd": 733,
                                                                        "start": 663,
                                                                        "end": 733,
                                                                        "fullWidth": 70,
                                                                        "width": 70,
                                                                        "left": {
                                                                            "kind": "AddExpression",
                                                                            "fullStart": 663,
                                                                            "fullEnd": 731,
                                                                            "start": 663,
                                                                            "end": 731,
                                                                            "fullWidth": 68,
                                                                            "width": 68,
                                                                            "left": {
                                                                                "kind": "AddExpression",
                                                                                "fullStart": 663,
                                                                                "fullEnd": 725,
                                                                                "start": 663,
                                                                                "end": 725,
                                                                                "fullWidth": 62,
                                                                                "width": 62,
                                                                                "left": {
                                                                                    "kind": "AddExpression",
                                                                                    "fullStart": 663,
                                                                                    "fullEnd": 723,
                                                                                    "start": 663,
                                                                                    "end": 723,
                                                                                    "fullWidth": 60,
                                                                                    "width": 60,
                                                                                    "left": {
                                                                                        "kind": "AddExpression",
                                                                                        "fullStart": 663,
                                                                                        "fullEnd": 677,
                                                                                        "start": 663,
                                                                                        "end": 677,
                                                                                        "fullWidth": 14,
                                                                                        "width": 14,
                                                                                        "left": {
                                                                                            "kind": "StringLiteral",
                                                                                            "fullStart": 663,
                                                                                            "fullEnd": 666,
                                                                                            "start": 663,
                                                                                            "end": 666,
                                                                                            "fullWidth": 3,
                                                                                            "width": 3,
                                                                                            "text": "'#'",
                                                                                            "value": "#",
                                                                                            "valueText": "#"
                                                                                        },
                                                                                        "operatorToken": {
                                                                                            "kind": "PlusToken",
                                                                                            "fullStart": 666,
                                                                                            "fullEnd": 667,
                                                                                            "start": 666,
                                                                                            "end": 667,
                                                                                            "fullWidth": 1,
                                                                                            "width": 1,
                                                                                            "text": "+",
                                                                                            "value": "+",
                                                                                            "valueText": "+"
                                                                                        },
                                                                                        "right": {
                                                                                            "kind": "ParenthesizedExpression",
                                                                                            "fullStart": 667,
                                                                                            "fullEnd": 677,
                                                                                            "start": 667,
                                                                                            "end": 677,
                                                                                            "fullWidth": 10,
                                                                                            "width": 10,
                                                                                            "openParenToken": {
                                                                                                "kind": "OpenParenToken",
                                                                                                "fullStart": 667,
                                                                                                "fullEnd": 668,
                                                                                                "start": 667,
                                                                                                "end": 668,
                                                                                                "fullWidth": 1,
                                                                                                "width": 1,
                                                                                                "text": "(",
                                                                                                "value": "(",
                                                                                                "valueText": "("
                                                                                            },
                                                                                            "expression": {
                                                                                                "kind": "SubtractExpression",
                                                                                                "fullStart": 668,
                                                                                                "fullEnd": 676,
                                                                                                "start": 668,
                                                                                                "end": 676,
                                                                                                "fullWidth": 8,
                                                                                                "width": 8,
                                                                                                "left": {
                                                                                                    "kind": "IdentifierName",
                                                                                                    "fullStart": 668,
                                                                                                    "fullEnd": 669,
                                                                                                    "start": 668,
                                                                                                    "end": 669,
                                                                                                    "fullWidth": 1,
                                                                                                    "width": 1,
                                                                                                    "text": "i",
                                                                                                    "value": "i",
                                                                                                    "valueText": "i"
                                                                                                },
                                                                                                "operatorToken": {
                                                                                                    "kind": "MinusToken",
                                                                                                    "fullStart": 669,
                                                                                                    "fullEnd": 670,
                                                                                                    "start": 669,
                                                                                                    "end": 670,
                                                                                                    "fullWidth": 1,
                                                                                                    "width": 1,
                                                                                                    "text": "-",
                                                                                                    "value": "-",
                                                                                                    "valueText": "-"
                                                                                                },
                                                                                                "right": {
                                                                                                    "kind": "NumericLiteral",
                                                                                                    "fullStart": 670,
                                                                                                    "fullEnd": 676,
                                                                                                    "start": 670,
                                                                                                    "end": 676,
                                                                                                    "fullWidth": 6,
                                                                                                    "width": 6,
                                                                                                    "text": "0x0020",
                                                                                                    "value": 32,
                                                                                                    "valueText": "32"
                                                                                                }
                                                                                            },
                                                                                            "closeParenToken": {
                                                                                                "kind": "CloseParenToken",
                                                                                                "fullStart": 676,
                                                                                                "fullEnd": 677,
                                                                                                "start": 676,
                                                                                                "end": 677,
                                                                                                "fullWidth": 1,
                                                                                                "width": 1,
                                                                                                "text": ")",
                                                                                                "value": ")",
                                                                                                "valueText": ")"
                                                                                            }
                                                                                        }
                                                                                    },
                                                                                    "operatorToken": {
                                                                                        "kind": "PlusToken",
                                                                                        "fullStart": 677,
                                                                                        "fullEnd": 678,
                                                                                        "start": 677,
                                                                                        "end": 678,
                                                                                        "fullWidth": 1,
                                                                                        "width": 1,
                                                                                        "text": "+",
                                                                                        "value": "+",
                                                                                        "valueText": "+"
                                                                                    },
                                                                                    "right": {
                                                                                        "kind": "StringLiteral",
                                                                                        "fullStart": 678,
                                                                                        "fullEnd": 723,
                                                                                        "start": 678,
                                                                                        "end": 723,
                                                                                        "fullWidth": 45,
                                                                                        "width": 45,
                                                                                        "text": "': TEST_STRING.indexOf( String.fromCharCode('",
                                                                                        "value": ": TEST_STRING.indexOf( String.fromCharCode(",
                                                                                        "valueText": ": TEST_STRING.indexOf( String.fromCharCode("
                                                                                    }
                                                                                },
                                                                                "operatorToken": {
                                                                                    "kind": "PlusToken",
                                                                                    "fullStart": 723,
                                                                                    "fullEnd": 724,
                                                                                    "start": 723,
                                                                                    "end": 724,
                                                                                    "fullWidth": 1,
                                                                                    "width": 1,
                                                                                    "text": "+",
                                                                                    "value": "+",
                                                                                    "valueText": "+"
                                                                                },
                                                                                "right": {
                                                                                    "kind": "IdentifierName",
                                                                                    "fullStart": 724,
                                                                                    "fullEnd": 725,
                                                                                    "start": 724,
                                                                                    "end": 725,
                                                                                    "fullWidth": 1,
                                                                                    "width": 1,
                                                                                    "text": "i",
                                                                                    "value": "i",
                                                                                    "valueText": "i"
                                                                                }
                                                                            },
                                                                            "operatorToken": {
                                                                                "kind": "PlusToken",
                                                                                "fullStart": 725,
                                                                                "fullEnd": 726,
                                                                                "start": 725,
                                                                                "end": 726,
                                                                                "fullWidth": 1,
                                                                                "width": 1,
                                                                                "text": "+",
                                                                                "value": "+",
                                                                                "valueText": "+"
                                                                            },
                                                                            "right": {
                                                                                "kind": "StringLiteral",
                                                                                "fullStart": 726,
                                                                                "fullEnd": 731,
                                                                                "start": 726,
                                                                                "end": 731,
                                                                                "fullWidth": 5,
                                                                                "width": 5,
                                                                                "text": "'), '",
                                                                                "value": "), ",
                                                                                "valueText": "), "
                                                                            }
                                                                        },
                                                                        "operatorToken": {
                                                                            "kind": "PlusToken",
                                                                            "fullStart": 731,
                                                                            "fullEnd": 732,
                                                                            "start": 731,
                                                                            "end": 732,
                                                                            "fullWidth": 1,
                                                                            "width": 1,
                                                                            "text": "+",
                                                                            "value": "+",
                                                                            "valueText": "+"
                                                                        },
                                                                        "right": {
                                                                            "kind": "IdentifierName",
                                                                            "fullStart": 732,
                                                                            "fullEnd": 733,
                                                                            "start": 732,
                                                                            "end": 733,
                                                                            "fullWidth": 1,
                                                                            "width": 1,
                                                                            "text": "k",
                                                                            "value": "k",
                                                                            "valueText": "k"
                                                                        }
                                                                    },
                                                                    "operatorToken": {
                                                                        "kind": "PlusToken",
                                                                        "fullStart": 733,
                                                                        "fullEnd": 734,
                                                                        "start": 733,
                                                                        "end": 734,
                                                                        "fullWidth": 1,
                                                                        "width": 1,
                                                                        "text": "+",
                                                                        "value": "+",
                                                                        "valueText": "+"
                                                                    },
                                                                    "right": {
                                                                        "kind": "StringLiteral",
                                                                        "fullStart": 734,
                                                                        "fullEnd": 741,
                                                                        "start": 734,
                                                                        "end": 741,
                                                                        "fullWidth": 7,
                                                                        "width": 7,
                                                                        "text": "' )==='",
                                                                        "value": " )===",
                                                                        "valueText": " )==="
                                                                    }
                                                                },
                                                                "operatorToken": {
                                                                    "kind": "PlusToken",
                                                                    "fullStart": 741,
                                                                    "fullEnd": 742,
                                                                    "start": 741,
                                                                    "end": 742,
                                                                    "fullWidth": 1,
                                                                    "width": 1,
                                                                    "text": "+",
                                                                    "value": "+",
                                                                    "valueText": "+"
                                                                },
                                                                "right": {
                                                                    "kind": "IdentifierName",
                                                                    "fullStart": 742,
                                                                    "fullEnd": 743,
                                                                    "start": 742,
                                                                    "end": 743,
                                                                    "fullWidth": 1,
                                                                    "width": 1,
                                                                    "text": "k",
                                                                    "value": "k",
                                                                    "valueText": "k"
                                                                }
                                                            },
                                                            "operatorToken": {
                                                                "kind": "PlusToken",
                                                                "fullStart": 743,
                                                                "fullEnd": 744,
                                                                "start": 743,
                                                                "end": 744,
                                                                "fullWidth": 1,
                                                                "width": 1,
                                                                "text": "+",
                                                                "value": "+",
                                                                "valueText": "+"
                                                            },
                                                            "right": {
                                                                "kind": "StringLiteral",
                                                                "fullStart": 744,
                                                                "fullEnd": 756,
                                                                "start": 744,
                                                                "end": 756,
                                                                "fullWidth": 12,
                                                                "width": 12,
                                                                "text": "'. Actual: '",
                                                                "value": ". Actual: ",
                                                                "valueText": ". Actual: "
                                                            }
                                                        },
                                                        "operatorToken": {
                                                            "kind": "PlusToken",
                                                            "fullStart": 756,
                                                            "fullEnd": 757,
                                                            "start": 756,
                                                            "end": 757,
                                                            "fullWidth": 1,
                                                            "width": 1,
                                                            "text": "+",
                                                            "value": "+",
                                                            "valueText": "+"
                                                        },
                                                        "right": {
                                                            "kind": "InvocationExpression",
                                                            "fullStart": 757,
                                                            "fullEnd": 805,
                                                            "start": 757,
                                                            "end": 805,
                                                            "fullWidth": 48,
                                                            "width": 48,
                                                            "expression": {
                                                                "kind": "MemberAccessExpression",
                                                                "fullStart": 757,
                                                                "fullEnd": 776,
                                                                "start": 757,
                                                                "end": 776,
                                                                "fullWidth": 19,
                                                                "width": 19,
                                                                "expression": {
                                                                    "kind": "IdentifierName",
                                                                    "fullStart": 757,
                                                                    "fullEnd": 768,
                                                                    "start": 757,
                                                                    "end": 768,
                                                                    "fullWidth": 11,
                                                                    "width": 11,
                                                                    "text": "TEST_STRING",
                                                                    "value": "TEST_STRING",
                                                                    "valueText": "TEST_STRING"
                                                                },
                                                                "dotToken": {
                                                                    "kind": "DotToken",
                                                                    "fullStart": 768,
                                                                    "fullEnd": 769,
                                                                    "start": 768,
                                                                    "end": 769,
                                                                    "fullWidth": 1,
                                                                    "width": 1,
                                                                    "text": ".",
                                                                    "value": ".",
                                                                    "valueText": "."
                                                                },
                                                                "name": {
                                                                    "kind": "IdentifierName",
                                                                    "fullStart": 769,
                                                                    "fullEnd": 776,
                                                                    "start": 769,
                                                                    "end": 776,
                                                                    "fullWidth": 7,
                                                                    "width": 7,
                                                                    "text": "indexOf",
                                                                    "value": "indexOf",
                                                                    "valueText": "indexOf"
                                                                }
                                                            },
                                                            "argumentList": {
                                                                "kind": "ArgumentList",
                                                                "fullStart": 776,
                                                                "fullEnd": 805,
                                                                "start": 776,
                                                                "end": 805,
                                                                "fullWidth": 29,
                                                                "width": 29,
                                                                "openParenToken": {
                                                                    "kind": "OpenParenToken",
                                                                    "fullStart": 776,
                                                                    "fullEnd": 778,
                                                                    "start": 776,
                                                                    "end": 777,
                                                                    "fullWidth": 2,
                                                                    "width": 1,
                                                                    "text": "(",
                                                                    "value": "(",
                                                                    "valueText": "(",
                                                                    "hasTrailingTrivia": true,
                                                                    "trailingTrivia": [
                                                                        {
                                                                            "kind": "WhitespaceTrivia",
                                                                            "text": " "
                                                                        }
                                                                    ]
                                                                },
                                                                "arguments": [
                                                                    {
                                                                        "kind": "InvocationExpression",
                                                                        "fullStart": 778,
                                                                        "fullEnd": 800,
                                                                        "start": 778,
                                                                        "end": 800,
                                                                        "fullWidth": 22,
                                                                        "width": 22,
                                                                        "expression": {
                                                                            "kind": "MemberAccessExpression",
                                                                            "fullStart": 778,
                                                                            "fullEnd": 797,
                                                                            "start": 778,
                                                                            "end": 797,
                                                                            "fullWidth": 19,
                                                                            "width": 19,
                                                                            "expression": {
                                                                                "kind": "IdentifierName",
                                                                                "fullStart": 778,
                                                                                "fullEnd": 784,
                                                                                "start": 778,
                                                                                "end": 784,
                                                                                "fullWidth": 6,
                                                                                "width": 6,
                                                                                "text": "String",
                                                                                "value": "String",
                                                                                "valueText": "String"
                                                                            },
                                                                            "dotToken": {
                                                                                "kind": "DotToken",
                                                                                "fullStart": 784,
                                                                                "fullEnd": 785,
                                                                                "start": 784,
                                                                                "end": 785,
                                                                                "fullWidth": 1,
                                                                                "width": 1,
                                                                                "text": ".",
                                                                                "value": ".",
                                                                                "valueText": "."
                                                                            },
                                                                            "name": {
                                                                                "kind": "IdentifierName",
                                                                                "fullStart": 785,
                                                                                "fullEnd": 797,
                                                                                "start": 785,
                                                                                "end": 797,
                                                                                "fullWidth": 12,
                                                                                "width": 12,
                                                                                "text": "fromCharCode",
                                                                                "value": "fromCharCode",
                                                                                "valueText": "fromCharCode"
                                                                            }
                                                                        },
                                                                        "argumentList": {
                                                                            "kind": "ArgumentList",
                                                                            "fullStart": 797,
                                                                            "fullEnd": 800,
                                                                            "start": 797,
                                                                            "end": 800,
                                                                            "fullWidth": 3,
                                                                            "width": 3,
                                                                            "openParenToken": {
                                                                                "kind": "OpenParenToken",
                                                                                "fullStart": 797,
                                                                                "fullEnd": 798,
                                                                                "start": 797,
                                                                                "end": 798,
                                                                                "fullWidth": 1,
                                                                                "width": 1,
                                                                                "text": "(",
                                                                                "value": "(",
                                                                                "valueText": "("
                                                                            },
                                                                            "arguments": [
                                                                                {
                                                                                    "kind": "IdentifierName",
                                                                                    "fullStart": 798,
                                                                                    "fullEnd": 799,
                                                                                    "start": 798,
                                                                                    "end": 799,
                                                                                    "fullWidth": 1,
                                                                                    "width": 1,
                                                                                    "text": "i",
                                                                                    "value": "i",
                                                                                    "valueText": "i"
                                                                                }
                                                                            ],
                                                                            "closeParenToken": {
                                                                                "kind": "CloseParenToken",
                                                                                "fullStart": 799,
                                                                                "fullEnd": 800,
                                                                                "start": 799,
                                                                                "end": 800,
                                                                                "fullWidth": 1,
                                                                                "width": 1,
                                                                                "text": ")",
                                                                                "value": ")",
                                                                                "valueText": ")"
                                                                            }
                                                                        }
                                                                    },
                                                                    {
                                                                        "kind": "CommaToken",
                                                                        "fullStart": 800,
                                                                        "fullEnd": 802,
                                                                        "start": 800,
                                                                        "end": 801,
                                                                        "fullWidth": 2,
                                                                        "width": 1,
                                                                        "text": ",",
                                                                        "value": ",",
                                                                        "valueText": ",",
                                                                        "hasTrailingTrivia": true,
                                                                        "trailingTrivia": [
                                                                            {
                                                                                "kind": "WhitespaceTrivia",
                                                                                "text": " "
                                                                            }
                                                                        ]
                                                                    },
                                                                    {
                                                                        "kind": "IdentifierName",
                                                                        "fullStart": 802,
                                                                        "fullEnd": 804,
                                                                        "start": 802,
                                                                        "end": 803,
                                                                        "fullWidth": 2,
                                                                        "width": 1,
                                                                        "text": "k",
                                                                        "value": "k",
                                                                        "valueText": "k",
                                                                        "hasTrailingTrivia": true,
                                                                        "trailingTrivia": [
                                                                            {
                                                                                "kind": "WhitespaceTrivia",
                                                                                "text": " "
                                                                            }
                                                                        ]
                                                                    }
                                                                ],
                                                                "closeParenToken": {
                                                                    "kind": "CloseParenToken",
                                                                    "fullStart": 804,
                                                                    "fullEnd": 805,
                                                                    "start": 804,
                                                                    "end": 805,
                                                                    "fullWidth": 1,
                                                                    "width": 1,
                                                                    "text": ")",
                                                                    "value": ")",
                                                                    "valueText": ")"
                                                                }
                                                            }
                                                        }
                                                    }
                                                ],
                                                "closeParenToken": {
                                                    "kind": "CloseParenToken",
                                                    "fullStart": 805,
                                                    "fullEnd": 806,
                                                    "start": 805,
                                                    "end": 806,
                                                    "fullWidth": 1,
                                                    "width": 1,
                                                    "text": ")",
                                                    "value": ")",
                                                    "valueText": ")"
                                                }
                                            }
                                        },
                                        "semicolonToken": {
                                            "kind": "SemicolonToken",
                                            "fullStart": 806,
                                            "fullEnd": 809,
                                            "start": 806,
                                            "end": 807,
                                            "fullWidth": 3,
                                            "width": 1,
                                            "text": ";",
                                            "value": ";",
                                            "valueText": ";",
                                            "hasTrailingTrivia": true,
                                            "hasTrailingNewLine": true,
                                            "trailingTrivia": [
                                                {
                                                    "kind": "WhitespaceTrivia",
                                                    "text": " "
                                                },
                                                {
                                                    "kind": "NewLineTrivia",
                                                    "text": "\n"
                                                }
                                            ]
                                        }
                                    }
                                ],
                                "closeBraceToken": {
                                    "kind": "CloseBraceToken",
                                    "fullStart": 809,
                                    "fullEnd": 815,
                                    "start": 813,
                                    "end": 814,
                                    "fullWidth": 6,
                                    "width": 1,
                                    "text": "}",
                                    "value": "}",
                                    "valueText": "}",
                                    "hasLeadingTrivia": true,
                                    "hasTrailingTrivia": true,
                                    "hasTrailingNewLine": true,
                                    "leadingTrivia": [
                                        {
                                            "kind": "WhitespaceTrivia",
                                            "text": "    "
                                        }
                                    ],
                                    "trailingTrivia": [
                                        {
                                            "kind": "NewLineTrivia",
                                            "text": "\n"
                                        }
                                    ]
                                }
                            }
                        }
                    ],
                    "closeBraceToken": {
                        "kind": "CloseBraceToken",
                        "fullStart": 815,
                        "fullEnd": 817,
                        "start": 815,
                        "end": 816,
                        "fullWidth": 2,
                        "width": 1,
                        "text": "}",
                        "value": "}",
                        "valueText": "}",
                        "hasTrailingTrivia": true,
                        "hasTrailingNewLine": true,
                        "trailingTrivia": [
                            {
                                "kind": "NewLineTrivia",
                                "text": "\n"
                            }
                        ]
                    }
                }
            }
        ],
        "endOfFileToken": {
            "kind": "EndOfFileToken",
            "fullStart": 817,
            "fullEnd": 900,
            "start": 900,
            "end": 900,
            "fullWidth": 83,
            "width": 0,
            "text": "",
            "hasLeadingTrivia": true,
            "hasLeadingComment": true,
            "hasLeadingNewLine": true,
            "leadingTrivia": [
                {
                    "kind": "SingleLineCommentTrivia",
                    "text": "//"
                },
                {
                    "kind": "NewLineTrivia",
                    "text": "\n"
                },
                {
                    "kind": "SingleLineCommentTrivia",
                    "text": "//////////////////////////////////////////////////////////////////////////////"
                },
                {
                    "kind": "NewLineTrivia",
                    "text": "\n"
                },
                {
                    "kind": "NewLineTrivia",
                    "text": "\n"
                }
            ]
        }
    },
    "lineMap": {
        "lineStarts": [
            0,
            61,
            132,
            133,
            137,
            180,
            183,
            237,
            304,
            308,
            309,
            442,
            443,
            522,
            532,
            586,
            650,
            809,
            815,
            817,
            820,
            899,
            900
        ],
        "length": 900
    }
}<|MERGE_RESOLUTION|>--- conflicted
+++ resolved
@@ -94,12 +94,8 @@
                             "start": 313,
                             "end": 440,
                             "fullWidth": 127,
-<<<<<<< HEAD
                             "width": 127,
-                            "identifier": {
-=======
                             "propertyName": {
->>>>>>> 85e84683
                                 "kind": "IdentifierName",
                                 "fullStart": 313,
                                 "fullEnd": 325,
@@ -370,12 +366,8 @@
                             "start": 542,
                             "end": 547,
                             "fullWidth": 5,
-<<<<<<< HEAD
                             "width": 5,
-                            "identifier": {
-=======
                             "propertyName": {
->>>>>>> 85e84683
                                 "kind": "IdentifierName",
                                 "fullStart": 542,
                                 "fullEnd": 544,
@@ -461,12 +453,8 @@
                             "start": 549,
                             "end": 559,
                             "fullWidth": 10,
-<<<<<<< HEAD
                             "width": 10,
-                            "identifier": {
-=======
                             "propertyName": {
->>>>>>> 85e84683
                                 "kind": "IdentifierName",
                                 "fullStart": 549,
                                 "fullEnd": 551,
