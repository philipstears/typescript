{
    "isDeclaration": false,
    "languageVersion": "EcmaScript5",
    "parseOptions": {
        "allowAutomaticSemicolonInsertion": true
    },
    "sourceUnit": {
        "kind": "SourceUnit",
        "fullStart": 0,
        "fullEnd": 734,
        "start": 332,
        "end": 734,
        "fullWidth": 734,
        "width": 402,
        "moduleElements": [
            {
                "kind": "VariableStatement",
                "fullStart": 0,
                "fullEnd": 374,
                "start": 332,
                "end": 373,
                "fullWidth": 374,
                "width": 41,
                "modifiers": [],
                "variableDeclaration": {
                    "kind": "VariableDeclaration",
                    "fullStart": 0,
                    "fullEnd": 372,
                    "start": 332,
                    "end": 372,
                    "fullWidth": 372,
                    "width": 40,
                    "varKeyword": {
                        "kind": "VarKeyword",
                        "fullStart": 0,
                        "fullEnd": 336,
                        "start": 332,
                        "end": 335,
                        "fullWidth": 336,
                        "width": 3,
                        "text": "var",
                        "value": "var",
                        "valueText": "var",
                        "hasLeadingTrivia": true,
                        "hasLeadingComment": true,
                        "hasLeadingNewLine": true,
                        "hasTrailingTrivia": true,
                        "leadingTrivia": [
                            {
                                "kind": "SingleLineCommentTrivia",
                                "text": "// Copyright 2009 the Sputnik authors.  All rights reserved."
                            },
                            {
                                "kind": "NewLineTrivia",
                                "text": "\n"
                            },
                            {
                                "kind": "SingleLineCommentTrivia",
                                "text": "// This code is governed by the BSD license found in the LICENSE file."
                            },
                            {
                                "kind": "NewLineTrivia",
                                "text": "\n"
                            },
                            {
                                "kind": "NewLineTrivia",
                                "text": "\n"
                            },
                            {
                                "kind": "MultiLineCommentTrivia",
                                "text": "/**\n * String.prototype.indexOf can't be used as constructor\n *\n * @path ch15/15.5/15.5.4/15.5.4.7/S15.5.4.7_A7.js\n * @description Checking if creating the String.prototype.indexOf object fails\n */"
                            },
                            {
                                "kind": "NewLineTrivia",
                                "text": "\n"
                            },
                            {
                                "kind": "NewLineTrivia",
                                "text": "\n"
                            }
                        ],
                        "trailingTrivia": [
                            {
                                "kind": "WhitespaceTrivia",
                                "text": " "
                            }
                        ]
                    },
                    "variableDeclarators": [
                        {
                            "kind": "VariableDeclarator",
                            "fullStart": 336,
                            "fullEnd": 372,
                            "start": 336,
                            "end": 372,
                            "fullWidth": 36,
<<<<<<< HEAD
                            "width": 36,
                            "identifier": {
=======
                            "propertyName": {
>>>>>>> 85e84683
                                "kind": "IdentifierName",
                                "fullStart": 336,
                                "fullEnd": 346,
                                "start": 336,
                                "end": 345,
                                "fullWidth": 10,
                                "width": 9,
                                "text": "__FACTORY",
                                "value": "__FACTORY",
                                "valueText": "__FACTORY",
                                "hasTrailingTrivia": true,
                                "trailingTrivia": [
                                    {
                                        "kind": "WhitespaceTrivia",
                                        "text": " "
                                    }
                                ]
                            },
                            "equalsValueClause": {
                                "kind": "EqualsValueClause",
                                "fullStart": 346,
                                "fullEnd": 372,
                                "start": 346,
                                "end": 372,
                                "fullWidth": 26,
                                "width": 26,
                                "equalsToken": {
                                    "kind": "EqualsToken",
                                    "fullStart": 346,
                                    "fullEnd": 348,
                                    "start": 346,
                                    "end": 347,
                                    "fullWidth": 2,
                                    "width": 1,
                                    "text": "=",
                                    "value": "=",
                                    "valueText": "=",
                                    "hasTrailingTrivia": true,
                                    "trailingTrivia": [
                                        {
                                            "kind": "WhitespaceTrivia",
                                            "text": " "
                                        }
                                    ]
                                },
                                "value": {
                                    "kind": "MemberAccessExpression",
                                    "fullStart": 348,
                                    "fullEnd": 372,
                                    "start": 348,
                                    "end": 372,
                                    "fullWidth": 24,
                                    "width": 24,
                                    "expression": {
                                        "kind": "MemberAccessExpression",
                                        "fullStart": 348,
                                        "fullEnd": 364,
                                        "start": 348,
                                        "end": 364,
                                        "fullWidth": 16,
                                        "width": 16,
                                        "expression": {
                                            "kind": "IdentifierName",
                                            "fullStart": 348,
                                            "fullEnd": 354,
                                            "start": 348,
                                            "end": 354,
                                            "fullWidth": 6,
                                            "width": 6,
                                            "text": "String",
                                            "value": "String",
                                            "valueText": "String"
                                        },
                                        "dotToken": {
                                            "kind": "DotToken",
                                            "fullStart": 354,
                                            "fullEnd": 355,
                                            "start": 354,
                                            "end": 355,
                                            "fullWidth": 1,
                                            "width": 1,
                                            "text": ".",
                                            "value": ".",
                                            "valueText": "."
                                        },
                                        "name": {
                                            "kind": "IdentifierName",
                                            "fullStart": 355,
                                            "fullEnd": 364,
                                            "start": 355,
                                            "end": 364,
                                            "fullWidth": 9,
                                            "width": 9,
                                            "text": "prototype",
                                            "value": "prototype",
                                            "valueText": "prototype"
                                        }
                                    },
                                    "dotToken": {
                                        "kind": "DotToken",
                                        "fullStart": 364,
                                        "fullEnd": 365,
                                        "start": 364,
                                        "end": 365,
                                        "fullWidth": 1,
                                        "width": 1,
                                        "text": ".",
                                        "value": ".",
                                        "valueText": "."
                                    },
                                    "name": {
                                        "kind": "IdentifierName",
                                        "fullStart": 365,
                                        "fullEnd": 372,
                                        "start": 365,
                                        "end": 372,
                                        "fullWidth": 7,
                                        "width": 7,
                                        "text": "indexOf",
                                        "value": "indexOf",
                                        "valueText": "indexOf"
                                    }
                                }
                            }
                        }
                    ]
                },
                "semicolonToken": {
                    "kind": "SemicolonToken",
                    "fullStart": 372,
                    "fullEnd": 374,
                    "start": 372,
                    "end": 373,
                    "fullWidth": 2,
                    "width": 1,
                    "text": ";",
                    "value": ";",
                    "valueText": ";",
                    "hasTrailingTrivia": true,
                    "hasTrailingNewLine": true,
                    "trailingTrivia": [
                        {
                            "kind": "NewLineTrivia",
                            "text": "\n"
                        }
                    ]
                }
            },
            {
                "kind": "TryStatement",
                "fullStart": 374,
                "fullEnd": 733,
                "start": 375,
                "end": 732,
                "fullWidth": 359,
                "width": 357,
                "tryKeyword": {
                    "kind": "TryKeyword",
                    "fullStart": 374,
                    "fullEnd": 379,
                    "start": 375,
                    "end": 378,
                    "fullWidth": 5,
                    "width": 3,
                    "text": "try",
                    "value": "try",
                    "valueText": "try",
                    "hasLeadingTrivia": true,
                    "hasLeadingNewLine": true,
                    "hasTrailingTrivia": true,
                    "leadingTrivia": [
                        {
                            "kind": "NewLineTrivia",
                            "text": "\n"
                        }
                    ],
                    "trailingTrivia": [
                        {
                            "kind": "WhitespaceTrivia",
                            "text": " "
                        }
                    ]
                },
                "block": {
                    "kind": "Block",
                    "fullStart": 379,
                    "fullEnd": 531,
                    "start": 379,
                    "end": 530,
                    "fullWidth": 152,
                    "width": 151,
                    "openBraceToken": {
                        "kind": "OpenBraceToken",
                        "fullStart": 379,
                        "fullEnd": 381,
                        "start": 379,
                        "end": 380,
                        "fullWidth": 2,
                        "width": 1,
                        "text": "{",
                        "value": "{",
                        "valueText": "{",
                        "hasTrailingTrivia": true,
                        "hasTrailingNewLine": true,
                        "trailingTrivia": [
                            {
                                "kind": "NewLineTrivia",
                                "text": "\n"
                            }
                        ]
                    },
                    "statements": [
                        {
                            "kind": "VariableStatement",
                            "fullStart": 381,
                            "fullEnd": 415,
                            "start": 383,
                            "end": 414,
                            "fullWidth": 34,
                            "width": 31,
                            "modifiers": [],
                            "variableDeclaration": {
                                "kind": "VariableDeclaration",
                                "fullStart": 381,
                                "fullEnd": 413,
                                "start": 383,
                                "end": 413,
                                "fullWidth": 32,
                                "width": 30,
                                "varKeyword": {
                                    "kind": "VarKeyword",
                                    "fullStart": 381,
                                    "fullEnd": 387,
                                    "start": 383,
                                    "end": 386,
                                    "fullWidth": 6,
                                    "width": 3,
                                    "text": "var",
                                    "value": "var",
                                    "valueText": "var",
                                    "hasLeadingTrivia": true,
                                    "hasTrailingTrivia": true,
                                    "leadingTrivia": [
                                        {
                                            "kind": "WhitespaceTrivia",
                                            "text": "  "
                                        }
                                    ],
                                    "trailingTrivia": [
                                        {
                                            "kind": "WhitespaceTrivia",
                                            "text": " "
                                        }
                                    ]
                                },
                                "variableDeclarators": [
                                    {
                                        "kind": "VariableDeclarator",
                                        "fullStart": 387,
                                        "fullEnd": 413,
                                        "start": 387,
                                        "end": 413,
                                        "fullWidth": 26,
<<<<<<< HEAD
                                        "width": 26,
                                        "identifier": {
=======
                                        "propertyName": {
>>>>>>> 85e84683
                                            "kind": "IdentifierName",
                                            "fullStart": 387,
                                            "fullEnd": 398,
                                            "start": 387,
                                            "end": 397,
                                            "fullWidth": 11,
                                            "width": 10,
                                            "text": "__instance",
                                            "value": "__instance",
                                            "valueText": "__instance",
                                            "hasTrailingTrivia": true,
                                            "trailingTrivia": [
                                                {
                                                    "kind": "WhitespaceTrivia",
                                                    "text": " "
                                                }
                                            ]
                                        },
                                        "equalsValueClause": {
                                            "kind": "EqualsValueClause",
                                            "fullStart": 398,
                                            "fullEnd": 413,
                                            "start": 398,
                                            "end": 413,
                                            "fullWidth": 15,
                                            "width": 15,
                                            "equalsToken": {
                                                "kind": "EqualsToken",
                                                "fullStart": 398,
                                                "fullEnd": 400,
                                                "start": 398,
                                                "end": 399,
                                                "fullWidth": 2,
                                                "width": 1,
                                                "text": "=",
                                                "value": "=",
                                                "valueText": "=",
                                                "hasTrailingTrivia": true,
                                                "trailingTrivia": [
                                                    {
                                                        "kind": "WhitespaceTrivia",
                                                        "text": " "
                                                    }
                                                ]
                                            },
                                            "value": {
                                                "kind": "ObjectCreationExpression",
                                                "fullStart": 400,
                                                "fullEnd": 413,
                                                "start": 400,
                                                "end": 413,
                                                "fullWidth": 13,
                                                "width": 13,
                                                "newKeyword": {
                                                    "kind": "NewKeyword",
                                                    "fullStart": 400,
                                                    "fullEnd": 404,
                                                    "start": 400,
                                                    "end": 403,
                                                    "fullWidth": 4,
                                                    "width": 3,
                                                    "text": "new",
                                                    "value": "new",
                                                    "valueText": "new",
                                                    "hasTrailingTrivia": true,
                                                    "trailingTrivia": [
                                                        {
                                                            "kind": "WhitespaceTrivia",
                                                            "text": " "
                                                        }
                                                    ]
                                                },
                                                "expression": {
                                                    "kind": "IdentifierName",
                                                    "fullStart": 404,
                                                    "fullEnd": 413,
                                                    "start": 404,
                                                    "end": 413,
                                                    "fullWidth": 9,
                                                    "width": 9,
                                                    "text": "__FACTORY",
                                                    "value": "__FACTORY",
                                                    "valueText": "__FACTORY"
                                                }
                                            }
                                        }
                                    }
                                ]
                            },
                            "semicolonToken": {
                                "kind": "SemicolonToken",
                                "fullStart": 413,
                                "fullEnd": 415,
                                "start": 413,
                                "end": 414,
                                "fullWidth": 2,
                                "width": 1,
                                "text": ";",
                                "value": ";",
                                "valueText": ";",
                                "hasTrailingTrivia": true,
                                "hasTrailingNewLine": true,
                                "trailingTrivia": [
                                    {
                                        "kind": "NewLineTrivia",
                                        "text": "\n"
                                    }
                                ]
                            }
                        },
                        {
                            "kind": "ExpressionStatement",
                            "fullStart": 415,
                            "fullEnd": 529,
                            "start": 417,
                            "end": 528,
                            "fullWidth": 114,
                            "width": 111,
                            "expression": {
                                "kind": "InvocationExpression",
                                "fullStart": 415,
                                "fullEnd": 527,
                                "start": 417,
                                "end": 527,
                                "fullWidth": 112,
                                "width": 110,
                                "expression": {
                                    "kind": "IdentifierName",
                                    "fullStart": 415,
                                    "fullEnd": 422,
                                    "start": 417,
                                    "end": 422,
                                    "fullWidth": 7,
                                    "width": 5,
                                    "text": "$FAIL",
                                    "value": "$FAIL",
                                    "valueText": "$FAIL",
                                    "hasLeadingTrivia": true,
                                    "leadingTrivia": [
                                        {
                                            "kind": "WhitespaceTrivia",
                                            "text": "  "
                                        }
                                    ]
                                },
                                "argumentList": {
                                    "kind": "ArgumentList",
                                    "fullStart": 422,
                                    "fullEnd": 527,
                                    "start": 422,
                                    "end": 527,
                                    "fullWidth": 105,
                                    "width": 105,
                                    "openParenToken": {
                                        "kind": "OpenParenToken",
                                        "fullStart": 422,
                                        "fullEnd": 423,
                                        "start": 422,
                                        "end": 423,
                                        "fullWidth": 1,
                                        "width": 1,
                                        "text": "(",
                                        "value": "(",
                                        "valueText": "("
                                    },
                                    "arguments": [
                                        {
                                            "kind": "StringLiteral",
                                            "fullStart": 423,
                                            "fullEnd": 526,
                                            "start": 423,
                                            "end": 526,
                                            "fullWidth": 103,
                                            "width": 103,
                                            "text": "'#1: var __FACTORY = String.prototype.indexOf; \"__instance = new __FACTORY\" lead to throwing exception'",
                                            "value": "#1: var __FACTORY = String.prototype.indexOf; \"__instance = new __FACTORY\" lead to throwing exception",
                                            "valueText": "#1: var __FACTORY = String.prototype.indexOf; \"__instance = new __FACTORY\" lead to throwing exception"
                                        }
                                    ],
                                    "closeParenToken": {
                                        "kind": "CloseParenToken",
                                        "fullStart": 526,
                                        "fullEnd": 527,
                                        "start": 526,
                                        "end": 527,
                                        "fullWidth": 1,
                                        "width": 1,
                                        "text": ")",
                                        "value": ")",
                                        "valueText": ")"
                                    }
                                }
                            },
                            "semicolonToken": {
                                "kind": "SemicolonToken",
                                "fullStart": 527,
                                "fullEnd": 529,
                                "start": 527,
                                "end": 528,
                                "fullWidth": 2,
                                "width": 1,
                                "text": ";",
                                "value": ";",
                                "valueText": ";",
                                "hasTrailingTrivia": true,
                                "hasTrailingNewLine": true,
                                "trailingTrivia": [
                                    {
                                        "kind": "NewLineTrivia",
                                        "text": "\n"
                                    }
                                ]
                            }
                        }
                    ],
                    "closeBraceToken": {
                        "kind": "CloseBraceToken",
                        "fullStart": 529,
                        "fullEnd": 531,
                        "start": 529,
                        "end": 530,
                        "fullWidth": 2,
                        "width": 1,
                        "text": "}",
                        "value": "}",
                        "valueText": "}",
                        "hasTrailingTrivia": true,
                        "trailingTrivia": [
                            {
                                "kind": "WhitespaceTrivia",
                                "text": " "
                            }
                        ]
                    }
                },
                "catchClause": {
                    "kind": "CatchClause",
                    "fullStart": 531,
                    "fullEnd": 733,
                    "start": 531,
                    "end": 732,
                    "fullWidth": 202,
                    "width": 201,
                    "catchKeyword": {
                        "kind": "CatchKeyword",
                        "fullStart": 531,
                        "fullEnd": 537,
                        "start": 531,
                        "end": 536,
                        "fullWidth": 6,
                        "width": 5,
                        "text": "catch",
                        "value": "catch",
                        "valueText": "catch",
                        "hasTrailingTrivia": true,
                        "trailingTrivia": [
                            {
                                "kind": "WhitespaceTrivia",
                                "text": " "
                            }
                        ]
                    },
                    "openParenToken": {
                        "kind": "OpenParenToken",
                        "fullStart": 537,
                        "fullEnd": 538,
                        "start": 537,
                        "end": 538,
                        "fullWidth": 1,
                        "width": 1,
                        "text": "(",
                        "value": "(",
                        "valueText": "("
                    },
                    "identifier": {
                        "kind": "IdentifierName",
                        "fullStart": 538,
                        "fullEnd": 539,
                        "start": 538,
                        "end": 539,
                        "fullWidth": 1,
                        "width": 1,
                        "text": "e",
                        "value": "e",
                        "valueText": "e"
                    },
                    "closeParenToken": {
                        "kind": "CloseParenToken",
                        "fullStart": 539,
                        "fullEnd": 541,
                        "start": 539,
                        "end": 540,
                        "fullWidth": 2,
                        "width": 1,
                        "text": ")",
                        "value": ")",
                        "valueText": ")",
                        "hasTrailingTrivia": true,
                        "trailingTrivia": [
                            {
                                "kind": "WhitespaceTrivia",
                                "text": " "
                            }
                        ]
                    },
                    "block": {
                        "kind": "Block",
                        "fullStart": 541,
                        "fullEnd": 733,
                        "start": 541,
                        "end": 732,
                        "fullWidth": 192,
                        "width": 191,
                        "openBraceToken": {
                            "kind": "OpenBraceToken",
                            "fullStart": 541,
                            "fullEnd": 543,
                            "start": 541,
                            "end": 542,
                            "fullWidth": 2,
                            "width": 1,
                            "text": "{",
                            "value": "{",
                            "valueText": "{",
                            "hasTrailingTrivia": true,
                            "hasTrailingNewLine": true,
                            "trailingTrivia": [
                                {
                                    "kind": "NewLineTrivia",
                                    "text": "\n"
                                }
                            ]
                        },
                        "statements": [
                            {
                                "kind": "IfStatement",
                                "fullStart": 543,
                                "fullEnd": 718,
                                "start": 545,
                                "end": 717,
                                "fullWidth": 175,
                                "width": 172,
                                "ifKeyword": {
                                    "kind": "IfKeyword",
                                    "fullStart": 543,
                                    "fullEnd": 548,
                                    "start": 545,
                                    "end": 547,
                                    "fullWidth": 5,
                                    "width": 2,
                                    "text": "if",
                                    "value": "if",
                                    "valueText": "if",
                                    "hasLeadingTrivia": true,
                                    "hasTrailingTrivia": true,
                                    "leadingTrivia": [
                                        {
                                            "kind": "WhitespaceTrivia",
                                            "text": "  "
                                        }
                                    ],
                                    "trailingTrivia": [
                                        {
                                            "kind": "WhitespaceTrivia",
                                            "text": " "
                                        }
                                    ]
                                },
                                "openParenToken": {
                                    "kind": "OpenParenToken",
                                    "fullStart": 548,
                                    "fullEnd": 549,
                                    "start": 548,
                                    "end": 549,
                                    "fullWidth": 1,
                                    "width": 1,
                                    "text": "(",
                                    "value": "(",
                                    "valueText": "("
                                },
                                "condition": {
                                    "kind": "NotEqualsExpression",
                                    "fullStart": 549,
                                    "fullEnd": 582,
                                    "start": 549,
                                    "end": 582,
                                    "fullWidth": 33,
                                    "width": 33,
                                    "left": {
                                        "kind": "ParenthesizedExpression",
                                        "fullStart": 549,
                                        "fullEnd": 574,
                                        "start": 549,
                                        "end": 573,
                                        "fullWidth": 25,
                                        "width": 24,
                                        "openParenToken": {
                                            "kind": "OpenParenToken",
                                            "fullStart": 549,
                                            "fullEnd": 550,
                                            "start": 549,
                                            "end": 550,
                                            "fullWidth": 1,
                                            "width": 1,
                                            "text": "(",
                                            "value": "(",
                                            "valueText": "("
                                        },
                                        "expression": {
                                            "kind": "InstanceOfExpression",
                                            "fullStart": 550,
                                            "fullEnd": 572,
                                            "start": 550,
                                            "end": 572,
                                            "fullWidth": 22,
                                            "width": 22,
                                            "left": {
                                                "kind": "IdentifierName",
                                                "fullStart": 550,
                                                "fullEnd": 552,
                                                "start": 550,
                                                "end": 551,
                                                "fullWidth": 2,
                                                "width": 1,
                                                "text": "e",
                                                "value": "e",
                                                "valueText": "e",
                                                "hasTrailingTrivia": true,
                                                "trailingTrivia": [
                                                    {
                                                        "kind": "WhitespaceTrivia",
                                                        "text": " "
                                                    }
                                                ]
                                            },
                                            "operatorToken": {
                                                "kind": "InstanceOfKeyword",
                                                "fullStart": 552,
                                                "fullEnd": 563,
                                                "start": 552,
                                                "end": 562,
                                                "fullWidth": 11,
                                                "width": 10,
                                                "text": "instanceof",
                                                "value": "instanceof",
                                                "valueText": "instanceof",
                                                "hasTrailingTrivia": true,
                                                "trailingTrivia": [
                                                    {
                                                        "kind": "WhitespaceTrivia",
                                                        "text": " "
                                                    }
                                                ]
                                            },
                                            "right": {
                                                "kind": "IdentifierName",
                                                "fullStart": 563,
                                                "fullEnd": 572,
                                                "start": 563,
                                                "end": 572,
                                                "fullWidth": 9,
                                                "width": 9,
                                                "text": "TypeError",
                                                "value": "TypeError",
                                                "valueText": "TypeError"
                                            }
                                        },
                                        "closeParenToken": {
                                            "kind": "CloseParenToken",
                                            "fullStart": 572,
                                            "fullEnd": 574,
                                            "start": 572,
                                            "end": 573,
                                            "fullWidth": 2,
                                            "width": 1,
                                            "text": ")",
                                            "value": ")",
                                            "valueText": ")",
                                            "hasTrailingTrivia": true,
                                            "trailingTrivia": [
                                                {
                                                    "kind": "WhitespaceTrivia",
                                                    "text": " "
                                                }
                                            ]
                                        }
                                    },
                                    "operatorToken": {
                                        "kind": "ExclamationEqualsEqualsToken",
                                        "fullStart": 574,
                                        "fullEnd": 578,
                                        "start": 574,
                                        "end": 577,
                                        "fullWidth": 4,
                                        "width": 3,
                                        "text": "!==",
                                        "value": "!==",
                                        "valueText": "!==",
                                        "hasTrailingTrivia": true,
                                        "trailingTrivia": [
                                            {
                                                "kind": "WhitespaceTrivia",
                                                "text": " "
                                            }
                                        ]
                                    },
                                    "right": {
                                        "kind": "TrueKeyword",
                                        "fullStart": 578,
                                        "fullEnd": 582,
                                        "start": 578,
                                        "end": 582,
                                        "fullWidth": 4,
                                        "width": 4,
                                        "text": "true",
                                        "value": true,
                                        "valueText": "true"
                                    }
                                },
                                "closeParenToken": {
                                    "kind": "CloseParenToken",
                                    "fullStart": 582,
                                    "fullEnd": 584,
                                    "start": 582,
                                    "end": 583,
                                    "fullWidth": 2,
                                    "width": 1,
                                    "text": ")",
                                    "value": ")",
                                    "valueText": ")",
                                    "hasTrailingTrivia": true,
                                    "trailingTrivia": [
                                        {
                                            "kind": "WhitespaceTrivia",
                                            "text": " "
                                        }
                                    ]
                                },
                                "statement": {
                                    "kind": "Block",
                                    "fullStart": 584,
                                    "fullEnd": 718,
                                    "start": 584,
                                    "end": 717,
                                    "fullWidth": 134,
                                    "width": 133,
                                    "openBraceToken": {
                                        "kind": "OpenBraceToken",
                                        "fullStart": 584,
                                        "fullEnd": 586,
                                        "start": 584,
                                        "end": 585,
                                        "fullWidth": 2,
                                        "width": 1,
                                        "text": "{",
                                        "value": "{",
                                        "valueText": "{",
                                        "hasTrailingTrivia": true,
                                        "hasTrailingNewLine": true,
                                        "trailingTrivia": [
                                            {
                                                "kind": "NewLineTrivia",
                                                "text": "\n"
                                            }
                                        ]
                                    },
                                    "statements": [
                                        {
                                            "kind": "ExpressionStatement",
                                            "fullStart": 586,
                                            "fullEnd": 714,
                                            "start": 590,
                                            "end": 711,
                                            "fullWidth": 128,
                                            "width": 121,
                                            "expression": {
                                                "kind": "InvocationExpression",
                                                "fullStart": 586,
                                                "fullEnd": 710,
                                                "start": 590,
                                                "end": 710,
                                                "fullWidth": 124,
                                                "width": 120,
                                                "expression": {
                                                    "kind": "IdentifierName",
                                                    "fullStart": 586,
                                                    "fullEnd": 596,
                                                    "start": 590,
                                                    "end": 596,
                                                    "fullWidth": 10,
                                                    "width": 6,
                                                    "text": "$ERROR",
                                                    "value": "$ERROR",
                                                    "valueText": "$ERROR",
                                                    "hasLeadingTrivia": true,
                                                    "leadingTrivia": [
                                                        {
                                                            "kind": "WhitespaceTrivia",
                                                            "text": "    "
                                                        }
                                                    ]
                                                },
                                                "argumentList": {
                                                    "kind": "ArgumentList",
                                                    "fullStart": 596,
                                                    "fullEnd": 710,
                                                    "start": 596,
                                                    "end": 710,
                                                    "fullWidth": 114,
                                                    "width": 114,
                                                    "openParenToken": {
                                                        "kind": "OpenParenToken",
                                                        "fullStart": 596,
                                                        "fullEnd": 597,
                                                        "start": 596,
                                                        "end": 597,
                                                        "fullWidth": 1,
                                                        "width": 1,
                                                        "text": "(",
                                                        "value": "(",
                                                        "valueText": "("
                                                    },
                                                    "arguments": [
                                                        {
                                                            "kind": "AddExpression",
                                                            "fullStart": 597,
                                                            "fullEnd": 709,
                                                            "start": 597,
                                                            "end": 709,
                                                            "fullWidth": 112,
                                                            "width": 112,
                                                            "left": {
                                                                "kind": "StringLiteral",
                                                                "fullStart": 597,
                                                                "fullEnd": 704,
                                                                "start": 597,
                                                                "end": 703,
                                                                "fullWidth": 107,
                                                                "width": 106,
                                                                "text": "'#1.2: var __FACTORY = String.prototype.indexOf; \"__instance = new __FACTORY\" throw a TypeError. Actual: '",
                                                                "value": "#1.2: var __FACTORY = String.prototype.indexOf; \"__instance = new __FACTORY\" throw a TypeError. Actual: ",
                                                                "valueText": "#1.2: var __FACTORY = String.prototype.indexOf; \"__instance = new __FACTORY\" throw a TypeError. Actual: ",
                                                                "hasTrailingTrivia": true,
                                                                "trailingTrivia": [
                                                                    {
                                                                        "kind": "WhitespaceTrivia",
                                                                        "text": " "
                                                                    }
                                                                ]
                                                            },
                                                            "operatorToken": {
                                                                "kind": "PlusToken",
                                                                "fullStart": 704,
                                                                "fullEnd": 706,
                                                                "start": 704,
                                                                "end": 705,
                                                                "fullWidth": 2,
                                                                "width": 1,
                                                                "text": "+",
                                                                "value": "+",
                                                                "valueText": "+",
                                                                "hasTrailingTrivia": true,
                                                                "trailingTrivia": [
                                                                    {
                                                                        "kind": "WhitespaceTrivia",
                                                                        "text": " "
                                                                    }
                                                                ]
                                                            },
                                                            "right": {
                                                                "kind": "ParenthesizedExpression",
                                                                "fullStart": 706,
                                                                "fullEnd": 709,
                                                                "start": 706,
                                                                "end": 709,
                                                                "fullWidth": 3,
                                                                "width": 3,
                                                                "openParenToken": {
                                                                    "kind": "OpenParenToken",
                                                                    "fullStart": 706,
                                                                    "fullEnd": 707,
                                                                    "start": 706,
                                                                    "end": 707,
                                                                    "fullWidth": 1,
                                                                    "width": 1,
                                                                    "text": "(",
                                                                    "value": "(",
                                                                    "valueText": "("
                                                                },
                                                                "expression": {
                                                                    "kind": "IdentifierName",
                                                                    "fullStart": 707,
                                                                    "fullEnd": 708,
                                                                    "start": 707,
                                                                    "end": 708,
                                                                    "fullWidth": 1,
                                                                    "width": 1,
                                                                    "text": "e",
                                                                    "value": "e",
                                                                    "valueText": "e"
                                                                },
                                                                "closeParenToken": {
                                                                    "kind": "CloseParenToken",
                                                                    "fullStart": 708,
                                                                    "fullEnd": 709,
                                                                    "start": 708,
                                                                    "end": 709,
                                                                    "fullWidth": 1,
                                                                    "width": 1,
                                                                    "text": ")",
                                                                    "value": ")",
                                                                    "valueText": ")"
                                                                }
                                                            }
                                                        }
                                                    ],
                                                    "closeParenToken": {
                                                        "kind": "CloseParenToken",
                                                        "fullStart": 709,
                                                        "fullEnd": 710,
                                                        "start": 709,
                                                        "end": 710,
                                                        "fullWidth": 1,
                                                        "width": 1,
                                                        "text": ")",
                                                        "value": ")",
                                                        "valueText": ")"
                                                    }
                                                }
                                            },
                                            "semicolonToken": {
                                                "kind": "SemicolonToken",
                                                "fullStart": 710,
                                                "fullEnd": 714,
                                                "start": 710,
                                                "end": 711,
                                                "fullWidth": 4,
                                                "width": 1,
                                                "text": ";",
                                                "value": ";",
                                                "valueText": ";",
                                                "hasTrailingTrivia": true,
                                                "hasTrailingNewLine": true,
                                                "trailingTrivia": [
                                                    {
                                                        "kind": "WhitespaceTrivia",
                                                        "text": "  "
                                                    },
                                                    {
                                                        "kind": "NewLineTrivia",
                                                        "text": "\n"
                                                    }
                                                ]
                                            }
                                        }
                                    ],
                                    "closeBraceToken": {
                                        "kind": "CloseBraceToken",
                                        "fullStart": 714,
                                        "fullEnd": 718,
                                        "start": 716,
                                        "end": 717,
                                        "fullWidth": 4,
                                        "width": 1,
                                        "text": "}",
                                        "value": "}",
                                        "valueText": "}",
                                        "hasLeadingTrivia": true,
                                        "hasTrailingTrivia": true,
                                        "hasTrailingNewLine": true,
                                        "leadingTrivia": [
                                            {
                                                "kind": "WhitespaceTrivia",
                                                "text": "  "
                                            }
                                        ],
                                        "trailingTrivia": [
                                            {
                                                "kind": "NewLineTrivia",
                                                "text": "\n"
                                            }
                                        ]
                                    }
                                }
                            },
                            {
                                "kind": "ExpressionStatement",
                                "fullStart": 718,
                                "fullEnd": 731,
                                "start": 720,
                                "end": 730,
                                "fullWidth": 13,
                                "width": 10,
                                "expression": {
                                    "kind": "InvocationExpression",
                                    "fullStart": 718,
                                    "fullEnd": 729,
                                    "start": 720,
                                    "end": 729,
                                    "fullWidth": 11,
                                    "width": 9,
                                    "expression": {
                                        "kind": "IdentifierName",
                                        "fullStart": 718,
                                        "fullEnd": 726,
                                        "start": 720,
                                        "end": 726,
                                        "fullWidth": 8,
                                        "width": 6,
                                        "text": "$PRINT",
                                        "value": "$PRINT",
                                        "valueText": "$PRINT",
                                        "hasLeadingTrivia": true,
                                        "leadingTrivia": [
                                            {
                                                "kind": "WhitespaceTrivia",
                                                "text": "  "
                                            }
                                        ]
                                    },
                                    "argumentList": {
                                        "kind": "ArgumentList",
                                        "fullStart": 726,
                                        "fullEnd": 729,
                                        "start": 726,
                                        "end": 729,
                                        "fullWidth": 3,
                                        "width": 3,
                                        "openParenToken": {
                                            "kind": "OpenParenToken",
                                            "fullStart": 726,
                                            "fullEnd": 727,
                                            "start": 726,
                                            "end": 727,
                                            "fullWidth": 1,
                                            "width": 1,
                                            "text": "(",
                                            "value": "(",
                                            "valueText": "("
                                        },
                                        "arguments": [
                                            {
                                                "kind": "IdentifierName",
                                                "fullStart": 727,
                                                "fullEnd": 728,
                                                "start": 727,
                                                "end": 728,
                                                "fullWidth": 1,
                                                "width": 1,
                                                "text": "e",
                                                "value": "e",
                                                "valueText": "e"
                                            }
                                        ],
                                        "closeParenToken": {
                                            "kind": "CloseParenToken",
                                            "fullStart": 728,
                                            "fullEnd": 729,
                                            "start": 728,
                                            "end": 729,
                                            "fullWidth": 1,
                                            "width": 1,
                                            "text": ")",
                                            "value": ")",
                                            "valueText": ")"
                                        }
                                    }
                                },
                                "semicolonToken": {
                                    "kind": "SemicolonToken",
                                    "fullStart": 729,
                                    "fullEnd": 731,
                                    "start": 729,
                                    "end": 730,
                                    "fullWidth": 2,
                                    "width": 1,
                                    "text": ";",
                                    "value": ";",
                                    "valueText": ";",
                                    "hasTrailingTrivia": true,
                                    "hasTrailingNewLine": true,
                                    "trailingTrivia": [
                                        {
                                            "kind": "NewLineTrivia",
                                            "text": "\n"
                                        }
                                    ]
                                }
                            }
                        ],
                        "closeBraceToken": {
                            "kind": "CloseBraceToken",
                            "fullStart": 731,
                            "fullEnd": 733,
                            "start": 731,
                            "end": 732,
                            "fullWidth": 2,
                            "width": 1,
                            "text": "}",
                            "value": "}",
                            "valueText": "}",
                            "hasTrailingTrivia": true,
                            "hasTrailingNewLine": true,
                            "trailingTrivia": [
                                {
                                    "kind": "NewLineTrivia",
                                    "text": "\n"
                                }
                            ]
                        }
                    }
                }
            }
        ],
        "endOfFileToken": {
            "kind": "EndOfFileToken",
            "fullStart": 733,
            "fullEnd": 734,
            "start": 734,
            "end": 734,
            "fullWidth": 1,
            "width": 0,
            "text": "",
            "hasLeadingTrivia": true,
            "hasLeadingNewLine": true,
            "leadingTrivia": [
                {
                    "kind": "NewLineTrivia",
                    "text": "\n"
                }
            ]
        }
    },
    "lineMap": {
        "lineStarts": [
            0,
            61,
            132,
            133,
            137,
            194,
            197,
            248,
            327,
            331,
            332,
            374,
            375,
            381,
            415,
            529,
            543,
            586,
            714,
            718,
            731,
            733,
            734
        ],
        "length": 734
    }
}<|MERGE_RESOLUTION|>--- conflicted
+++ resolved
@@ -94,12 +94,8 @@
                             "start": 336,
                             "end": 372,
                             "fullWidth": 36,
-<<<<<<< HEAD
                             "width": 36,
-                            "identifier": {
-=======
                             "propertyName": {
->>>>>>> 85e84683
                                 "kind": "IdentifierName",
                                 "fullStart": 336,
                                 "fullEnd": 346,
@@ -363,12 +359,8 @@
                                         "start": 387,
                                         "end": 413,
                                         "fullWidth": 26,
-<<<<<<< HEAD
                                         "width": 26,
-                                        "identifier": {
-=======
                                         "propertyName": {
->>>>>>> 85e84683
                                             "kind": "IdentifierName",
                                             "fullStart": 387,
                                             "fullEnd": 398,
