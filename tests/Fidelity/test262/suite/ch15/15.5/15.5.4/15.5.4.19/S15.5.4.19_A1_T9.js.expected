{
    "isDeclaration": false,
    "languageVersion": "EcmaScript5",
    "parseOptions": {
        "allowAutomaticSemicolonInsertion": true
    },
    "sourceUnit": {
        "kind": "SourceUnit",
        "fullStart": 0,
        "fullEnd": 2273,
        "start": 308,
        "end": 2273,
        "fullWidth": 2273,
        "width": 1965,
        "moduleElements": [
            {
                "kind": "VariableStatement",
                "fullStart": 0,
                "fullEnd": 371,
                "start": 308,
                "end": 370,
                "fullWidth": 371,
                "width": 62,
                "modifiers": [],
                "variableDeclaration": {
                    "kind": "VariableDeclaration",
                    "fullStart": 0,
                    "fullEnd": 369,
                    "start": 308,
                    "end": 369,
                    "fullWidth": 369,
                    "width": 61,
                    "varKeyword": {
                        "kind": "VarKeyword",
                        "fullStart": 0,
                        "fullEnd": 312,
                        "start": 308,
                        "end": 311,
                        "fullWidth": 312,
                        "width": 3,
                        "text": "var",
                        "value": "var",
                        "valueText": "var",
                        "hasLeadingTrivia": true,
                        "hasLeadingComment": true,
                        "hasLeadingNewLine": true,
                        "hasTrailingTrivia": true,
                        "leadingTrivia": [
                            {
                                "kind": "SingleLineCommentTrivia",
                                "text": "// Copyright 2009 the Sputnik authors.  All rights reserved."
                            },
                            {
                                "kind": "NewLineTrivia",
                                "text": "\n"
                            },
                            {
                                "kind": "SingleLineCommentTrivia",
                                "text": "// This code is governed by the BSD license found in the LICENSE file."
                            },
                            {
                                "kind": "NewLineTrivia",
                                "text": "\n"
                            },
                            {
                                "kind": "NewLineTrivia",
                                "text": "\n"
                            },
                            {
                                "kind": "MultiLineCommentTrivia",
                                "text": "/**\n * String.prototype.toLocaleUpperCase()\n *\n * @path ch15/15.5/15.5.4/15.5.4.19/S15.5.4.19_A1_T9.js\n * @description Call toLocaleUpperCase() function of string object\n */"
                            },
                            {
                                "kind": "NewLineTrivia",
                                "text": "\n"
                            },
                            {
                                "kind": "NewLineTrivia",
                                "text": "\n"
                            }
                        ],
                        "trailingTrivia": [
                            {
                                "kind": "WhitespaceTrivia",
                                "text": " "
                            }
                        ]
                    },
                    "variableDeclarators": [
                        {
                            "kind": "VariableDeclarator",
                            "fullStart": 312,
                            "fullEnd": 369,
                            "start": 312,
                            "end": 369,
                            "fullWidth": 57,
<<<<<<< HEAD
                            "width": 57,
                            "identifier": {
=======
                            "propertyName": {
>>>>>>> 85e84683
                                "kind": "IdentifierName",
                                "fullStart": 312,
                                "fullEnd": 318,
                                "start": 312,
                                "end": 317,
                                "fullWidth": 6,
                                "width": 5,
                                "text": "__obj",
                                "value": "__obj",
                                "valueText": "__obj",
                                "hasTrailingTrivia": true,
                                "trailingTrivia": [
                                    {
                                        "kind": "WhitespaceTrivia",
                                        "text": " "
                                    }
                                ]
                            },
                            "equalsValueClause": {
                                "kind": "EqualsValueClause",
                                "fullStart": 318,
                                "fullEnd": 369,
                                "start": 318,
                                "end": 369,
                                "fullWidth": 51,
                                "width": 51,
                                "equalsToken": {
                                    "kind": "EqualsToken",
                                    "fullStart": 318,
                                    "fullEnd": 320,
                                    "start": 318,
                                    "end": 319,
                                    "fullWidth": 2,
                                    "width": 1,
                                    "text": "=",
                                    "value": "=",
                                    "valueText": "=",
                                    "hasTrailingTrivia": true,
                                    "trailingTrivia": [
                                        {
                                            "kind": "WhitespaceTrivia",
                                            "text": " "
                                        }
                                    ]
                                },
                                "value": {
                                    "kind": "ObjectLiteralExpression",
                                    "fullStart": 320,
                                    "fullEnd": 369,
                                    "start": 320,
                                    "end": 369,
                                    "fullWidth": 49,
                                    "width": 49,
                                    "openBraceToken": {
                                        "kind": "OpenBraceToken",
                                        "fullStart": 320,
                                        "fullEnd": 322,
                                        "start": 320,
                                        "end": 321,
                                        "fullWidth": 2,
                                        "width": 1,
                                        "text": "{",
                                        "value": "{",
                                        "valueText": "{",
                                        "hasTrailingTrivia": true,
                                        "hasTrailingNewLine": true,
                                        "trailingTrivia": [
                                            {
                                                "kind": "NewLineTrivia",
                                                "text": "\n"
                                            }
                                        ]
                                    },
                                    "propertyAssignments": [
                                        {
                                            "kind": "SimplePropertyAssignment",
                                            "fullStart": 322,
                                            "fullEnd": 346,
                                            "start": 326,
                                            "end": 346,
                                            "fullWidth": 24,
                                            "width": 20,
                                            "propertyName": {
                                                "kind": "IdentifierName",
                                                "fullStart": 322,
                                                "fullEnd": 333,
                                                "start": 326,
                                                "end": 333,
                                                "fullWidth": 11,
                                                "width": 7,
                                                "text": "valueOf",
                                                "value": "valueOf",
                                                "valueText": "valueOf",
                                                "hasLeadingTrivia": true,
                                                "leadingTrivia": [
                                                    {
                                                        "kind": "WhitespaceTrivia",
                                                        "text": "    "
                                                    }
                                                ]
                                            },
                                            "colonToken": {
                                                "kind": "ColonToken",
                                                "fullStart": 333,
                                                "fullEnd": 334,
                                                "start": 333,
                                                "end": 334,
                                                "fullWidth": 1,
                                                "width": 1,
                                                "text": ":",
                                                "value": ":",
                                                "valueText": ":"
                                            },
                                            "expression": {
                                                "kind": "FunctionExpression",
                                                "fullStart": 334,
                                                "fullEnd": 346,
                                                "start": 334,
                                                "end": 346,
                                                "fullWidth": 12,
                                                "width": 12,
                                                "functionKeyword": {
                                                    "kind": "FunctionKeyword",
                                                    "fullStart": 334,
                                                    "fullEnd": 342,
                                                    "start": 334,
                                                    "end": 342,
                                                    "fullWidth": 8,
                                                    "width": 8,
                                                    "text": "function",
                                                    "value": "function",
                                                    "valueText": "function"
                                                },
                                                "callSignature": {
                                                    "kind": "CallSignature",
                                                    "fullStart": 342,
                                                    "fullEnd": 344,
                                                    "start": 342,
                                                    "end": 344,
                                                    "fullWidth": 2,
                                                    "width": 2,
                                                    "parameterList": {
                                                        "kind": "ParameterList",
                                                        "fullStart": 342,
                                                        "fullEnd": 344,
                                                        "start": 342,
                                                        "end": 344,
                                                        "fullWidth": 2,
                                                        "width": 2,
                                                        "openParenToken": {
                                                            "kind": "OpenParenToken",
                                                            "fullStart": 342,
                                                            "fullEnd": 343,
                                                            "start": 342,
                                                            "end": 343,
                                                            "fullWidth": 1,
                                                            "width": 1,
                                                            "text": "(",
                                                            "value": "(",
                                                            "valueText": "("
                                                        },
                                                        "parameters": [],
                                                        "closeParenToken": {
                                                            "kind": "CloseParenToken",
                                                            "fullStart": 343,
                                                            "fullEnd": 344,
                                                            "start": 343,
                                                            "end": 344,
                                                            "fullWidth": 1,
                                                            "width": 1,
                                                            "text": ")",
                                                            "value": ")",
                                                            "valueText": ")"
                                                        }
                                                    }
                                                },
                                                "block": {
                                                    "kind": "Block",
                                                    "fullStart": 344,
                                                    "fullEnd": 346,
                                                    "start": 344,
                                                    "end": 346,
                                                    "fullWidth": 2,
                                                    "width": 2,
                                                    "openBraceToken": {
                                                        "kind": "OpenBraceToken",
                                                        "fullStart": 344,
                                                        "fullEnd": 345,
                                                        "start": 344,
                                                        "end": 345,
                                                        "fullWidth": 1,
                                                        "width": 1,
                                                        "text": "{",
                                                        "value": "{",
                                                        "valueText": "{"
                                                    },
                                                    "statements": [],
                                                    "closeBraceToken": {
                                                        "kind": "CloseBraceToken",
                                                        "fullStart": 345,
                                                        "fullEnd": 346,
                                                        "start": 345,
                                                        "end": 346,
                                                        "fullWidth": 1,
                                                        "width": 1,
                                                        "text": "}",
                                                        "value": "}",
                                                        "valueText": "}"
                                                    }
                                                }
                                            }
                                        },
                                        {
                                            "kind": "CommaToken",
                                            "fullStart": 346,
                                            "fullEnd": 348,
                                            "start": 346,
                                            "end": 347,
                                            "fullWidth": 2,
                                            "width": 1,
                                            "text": ",",
                                            "value": ",",
                                            "valueText": ",",
                                            "hasTrailingTrivia": true,
                                            "hasTrailingNewLine": true,
                                            "trailingTrivia": [
                                                {
                                                    "kind": "NewLineTrivia",
                                                    "text": "\n"
                                                }
                                            ]
                                        },
                                        {
                                            "kind": "SimplePropertyAssignment",
                                            "fullStart": 348,
                                            "fullEnd": 368,
                                            "start": 352,
                                            "end": 367,
                                            "fullWidth": 20,
                                            "width": 15,
                                            "propertyName": {
                                                "kind": "IdentifierName",
                                                "fullStart": 348,
                                                "fullEnd": 360,
                                                "start": 352,
                                                "end": 360,
                                                "fullWidth": 12,
                                                "width": 8,
                                                "text": "toString",
                                                "value": "toString",
                                                "valueText": "toString",
                                                "hasLeadingTrivia": true,
                                                "leadingTrivia": [
                                                    {
                                                        "kind": "WhitespaceTrivia",
                                                        "text": "    "
                                                    }
                                                ]
                                            },
                                            "colonToken": {
                                                "kind": "ColonToken",
                                                "fullStart": 360,
                                                "fullEnd": 361,
                                                "start": 360,
                                                "end": 361,
                                                "fullWidth": 1,
                                                "width": 1,
                                                "text": ":",
                                                "value": ":",
                                                "valueText": ":"
                                            },
                                            "expression": {
                                                "kind": "VoidExpression",
                                                "fullStart": 361,
                                                "fullEnd": 368,
                                                "start": 361,
                                                "end": 367,
                                                "fullWidth": 7,
                                                "width": 6,
                                                "voidKeyword": {
                                                    "kind": "VoidKeyword",
                                                    "fullStart": 361,
                                                    "fullEnd": 366,
                                                    "start": 361,
                                                    "end": 365,
                                                    "fullWidth": 5,
                                                    "width": 4,
                                                    "text": "void",
                                                    "value": "void",
                                                    "valueText": "void",
                                                    "hasTrailingTrivia": true,
                                                    "trailingTrivia": [
                                                        {
                                                            "kind": "WhitespaceTrivia",
                                                            "text": " "
                                                        }
                                                    ]
                                                },
                                                "expression": {
                                                    "kind": "NumericLiteral",
                                                    "fullStart": 366,
                                                    "fullEnd": 368,
                                                    "start": 366,
                                                    "end": 367,
                                                    "fullWidth": 2,
                                                    "width": 1,
                                                    "text": "0",
                                                    "value": 0,
                                                    "valueText": "0",
                                                    "hasTrailingTrivia": true,
                                                    "hasTrailingNewLine": true,
                                                    "trailingTrivia": [
                                                        {
                                                            "kind": "NewLineTrivia",
                                                            "text": "\n"
                                                        }
                                                    ]
                                                }
                                            }
                                        }
                                    ],
                                    "closeBraceToken": {
                                        "kind": "CloseBraceToken",
                                        "fullStart": 368,
                                        "fullEnd": 369,
                                        "start": 368,
                                        "end": 369,
                                        "fullWidth": 1,
                                        "width": 1,
                                        "text": "}",
                                        "value": "}",
                                        "valueText": "}"
                                    }
                                }
                            }
                        }
                    ]
                },
                "semicolonToken": {
                    "kind": "SemicolonToken",
                    "fullStart": 369,
                    "fullEnd": 371,
                    "start": 369,
                    "end": 370,
                    "fullWidth": 2,
                    "width": 1,
                    "text": ";",
                    "value": ";",
                    "valueText": ";",
                    "hasTrailingTrivia": true,
                    "hasTrailingNewLine": true,
                    "trailingTrivia": [
                        {
                            "kind": "NewLineTrivia",
                            "text": "\n"
                        }
                    ]
                }
            },
            {
                "kind": "VariableStatement",
                "fullStart": 371,
                "fullEnd": 429,
                "start": 372,
                "end": 428,
                "fullWidth": 58,
                "width": 56,
                "modifiers": [],
                "variableDeclaration": {
                    "kind": "VariableDeclaration",
                    "fullStart": 371,
                    "fullEnd": 427,
                    "start": 372,
                    "end": 427,
                    "fullWidth": 56,
                    "width": 55,
                    "varKeyword": {
                        "kind": "VarKeyword",
                        "fullStart": 371,
                        "fullEnd": 376,
                        "start": 372,
                        "end": 375,
                        "fullWidth": 5,
                        "width": 3,
                        "text": "var",
                        "value": "var",
                        "valueText": "var",
                        "hasLeadingTrivia": true,
                        "hasLeadingNewLine": true,
                        "hasTrailingTrivia": true,
                        "leadingTrivia": [
                            {
                                "kind": "NewLineTrivia",
                                "text": "\n"
                            }
                        ],
                        "trailingTrivia": [
                            {
                                "kind": "WhitespaceTrivia",
                                "text": " "
                            }
                        ]
                    },
                    "variableDeclarators": [
                        {
                            "kind": "VariableDeclarator",
                            "fullStart": 376,
                            "fullEnd": 427,
                            "start": 376,
                            "end": 427,
                            "fullWidth": 51,
<<<<<<< HEAD
                            "width": 51,
                            "identifier": {
=======
                            "propertyName": {
>>>>>>> 85e84683
                                "kind": "IdentifierName",
                                "fullStart": 376,
                                "fullEnd": 388,
                                "start": 376,
                                "end": 387,
                                "fullWidth": 12,
                                "width": 11,
                                "text": "__lowerCase",
                                "value": "__lowerCase",
                                "valueText": "__lowerCase",
                                "hasTrailingTrivia": true,
                                "trailingTrivia": [
                                    {
                                        "kind": "WhitespaceTrivia",
                                        "text": " "
                                    }
                                ]
                            },
                            "equalsValueClause": {
                                "kind": "EqualsValueClause",
                                "fullStart": 388,
                                "fullEnd": 427,
                                "start": 388,
                                "end": 427,
                                "fullWidth": 39,
                                "width": 39,
                                "equalsToken": {
                                    "kind": "EqualsToken",
                                    "fullStart": 388,
                                    "fullEnd": 390,
                                    "start": 388,
                                    "end": 389,
                                    "fullWidth": 2,
                                    "width": 1,
                                    "text": "=",
                                    "value": "=",
                                    "valueText": "=",
                                    "hasTrailingTrivia": true,
                                    "trailingTrivia": [
                                        {
                                            "kind": "WhitespaceTrivia",
                                            "text": " "
                                        }
                                    ]
                                },
                                "value": {
                                    "kind": "InvocationExpression",
                                    "fullStart": 390,
                                    "fullEnd": 427,
                                    "start": 390,
                                    "end": 427,
                                    "fullWidth": 37,
                                    "width": 37,
                                    "expression": {
                                        "kind": "MemberAccessExpression",
                                        "fullStart": 390,
                                        "fullEnd": 425,
                                        "start": 390,
                                        "end": 425,
                                        "fullWidth": 35,
                                        "width": 35,
                                        "expression": {
                                            "kind": "ObjectCreationExpression",
                                            "fullStart": 390,
                                            "fullEnd": 407,
                                            "start": 390,
                                            "end": 407,
                                            "fullWidth": 17,
                                            "width": 17,
                                            "newKeyword": {
                                                "kind": "NewKeyword",
                                                "fullStart": 390,
                                                "fullEnd": 394,
                                                "start": 390,
                                                "end": 393,
                                                "fullWidth": 4,
                                                "width": 3,
                                                "text": "new",
                                                "value": "new",
                                                "valueText": "new",
                                                "hasTrailingTrivia": true,
                                                "trailingTrivia": [
                                                    {
                                                        "kind": "WhitespaceTrivia",
                                                        "text": " "
                                                    }
                                                ]
                                            },
                                            "expression": {
                                                "kind": "IdentifierName",
                                                "fullStart": 394,
                                                "fullEnd": 400,
                                                "start": 394,
                                                "end": 400,
                                                "fullWidth": 6,
                                                "width": 6,
                                                "text": "String",
                                                "value": "String",
                                                "valueText": "String"
                                            },
                                            "argumentList": {
                                                "kind": "ArgumentList",
                                                "fullStart": 400,
                                                "fullEnd": 407,
                                                "start": 400,
                                                "end": 407,
                                                "fullWidth": 7,
                                                "width": 7,
                                                "openParenToken": {
                                                    "kind": "OpenParenToken",
                                                    "fullStart": 400,
                                                    "fullEnd": 401,
                                                    "start": 400,
                                                    "end": 401,
                                                    "fullWidth": 1,
                                                    "width": 1,
                                                    "text": "(",
                                                    "value": "(",
                                                    "valueText": "("
                                                },
                                                "arguments": [
                                                    {
                                                        "kind": "IdentifierName",
                                                        "fullStart": 401,
                                                        "fullEnd": 406,
                                                        "start": 401,
                                                        "end": 406,
                                                        "fullWidth": 5,
                                                        "width": 5,
                                                        "text": "__obj",
                                                        "value": "__obj",
                                                        "valueText": "__obj"
                                                    }
                                                ],
                                                "closeParenToken": {
                                                    "kind": "CloseParenToken",
                                                    "fullStart": 406,
                                                    "fullEnd": 407,
                                                    "start": 406,
                                                    "end": 407,
                                                    "fullWidth": 1,
                                                    "width": 1,
                                                    "text": ")",
                                                    "value": ")",
                                                    "valueText": ")"
                                                }
                                            }
                                        },
                                        "dotToken": {
                                            "kind": "DotToken",
                                            "fullStart": 407,
                                            "fullEnd": 408,
                                            "start": 407,
                                            "end": 408,
                                            "fullWidth": 1,
                                            "width": 1,
                                            "text": ".",
                                            "value": ".",
                                            "valueText": "."
                                        },
                                        "name": {
                                            "kind": "IdentifierName",
                                            "fullStart": 408,
                                            "fullEnd": 425,
                                            "start": 408,
                                            "end": 425,
                                            "fullWidth": 17,
                                            "width": 17,
                                            "text": "toLocaleUpperCase",
                                            "value": "toLocaleUpperCase",
                                            "valueText": "toLocaleUpperCase"
                                        }
                                    },
                                    "argumentList": {
                                        "kind": "ArgumentList",
                                        "fullStart": 425,
                                        "fullEnd": 427,
                                        "start": 425,
                                        "end": 427,
                                        "fullWidth": 2,
                                        "width": 2,
                                        "openParenToken": {
                                            "kind": "OpenParenToken",
                                            "fullStart": 425,
                                            "fullEnd": 426,
                                            "start": 425,
                                            "end": 426,
                                            "fullWidth": 1,
                                            "width": 1,
                                            "text": "(",
                                            "value": "(",
                                            "valueText": "("
                                        },
                                        "arguments": [],
                                        "closeParenToken": {
                                            "kind": "CloseParenToken",
                                            "fullStart": 426,
                                            "fullEnd": 427,
                                            "start": 426,
                                            "end": 427,
                                            "fullWidth": 1,
                                            "width": 1,
                                            "text": ")",
                                            "value": ")",
                                            "valueText": ")"
                                        }
                                    }
                                }
                            }
                        }
                    ]
                },
                "semicolonToken": {
                    "kind": "SemicolonToken",
                    "fullStart": 427,
                    "fullEnd": 429,
                    "start": 427,
                    "end": 428,
                    "fullWidth": 2,
                    "width": 1,
                    "text": ";",
                    "value": ";",
                    "valueText": ";",
                    "hasTrailingTrivia": true,
                    "hasTrailingNewLine": true,
                    "trailingTrivia": [
                        {
                            "kind": "NewLineTrivia",
                            "text": "\n"
                        }
                    ]
                }
            },
            {
                "kind": "VariableStatement",
                "fullStart": 429,
                "fullEnd": 460,
                "start": 430,
                "end": 458,
                "fullWidth": 31,
                "width": 28,
                "modifiers": [],
                "variableDeclaration": {
                    "kind": "VariableDeclaration",
                    "fullStart": 429,
                    "fullEnd": 457,
                    "start": 430,
                    "end": 457,
                    "fullWidth": 28,
                    "width": 27,
                    "varKeyword": {
                        "kind": "VarKeyword",
                        "fullStart": 429,
                        "fullEnd": 434,
                        "start": 430,
                        "end": 433,
                        "fullWidth": 5,
                        "width": 3,
                        "text": "var",
                        "value": "var",
                        "valueText": "var",
                        "hasLeadingTrivia": true,
                        "hasLeadingNewLine": true,
                        "hasTrailingTrivia": true,
                        "leadingTrivia": [
                            {
                                "kind": "NewLineTrivia",
                                "text": "\n"
                            }
                        ],
                        "trailingTrivia": [
                            {
                                "kind": "WhitespaceTrivia",
                                "text": " "
                            }
                        ]
                    },
                    "variableDeclarators": [
                        {
                            "kind": "VariableDeclarator",
                            "fullStart": 434,
                            "fullEnd": 457,
                            "start": 434,
                            "end": 457,
                            "fullWidth": 23,
<<<<<<< HEAD
                            "width": 23,
                            "identifier": {
=======
                            "propertyName": {
>>>>>>> 85e84683
                                "kind": "IdentifierName",
                                "fullStart": 434,
                                "fullEnd": 445,
                                "start": 434,
                                "end": 444,
                                "fullWidth": 11,
                                "width": 10,
                                "text": "__expected",
                                "value": "__expected",
                                "valueText": "__expected",
                                "hasTrailingTrivia": true,
                                "trailingTrivia": [
                                    {
                                        "kind": "WhitespaceTrivia",
                                        "text": " "
                                    }
                                ]
                            },
                            "equalsValueClause": {
                                "kind": "EqualsValueClause",
                                "fullStart": 445,
                                "fullEnd": 457,
                                "start": 445,
                                "end": 457,
                                "fullWidth": 12,
                                "width": 12,
                                "equalsToken": {
                                    "kind": "EqualsToken",
                                    "fullStart": 445,
                                    "fullEnd": 446,
                                    "start": 445,
                                    "end": 446,
                                    "fullWidth": 1,
                                    "width": 1,
                                    "text": "=",
                                    "value": "=",
                                    "valueText": "="
                                },
                                "value": {
                                    "kind": "StringLiteral",
                                    "fullStart": 446,
                                    "fullEnd": 457,
                                    "start": 446,
                                    "end": 457,
                                    "fullWidth": 11,
                                    "width": 11,
                                    "text": "\"UNDEFINED\"",
                                    "value": "UNDEFINED",
                                    "valueText": "UNDEFINED"
                                }
                            }
                        }
                    ]
                },
                "semicolonToken": {
                    "kind": "SemicolonToken",
                    "fullStart": 457,
                    "fullEnd": 460,
                    "start": 457,
                    "end": 458,
                    "fullWidth": 3,
                    "width": 1,
                    "text": ";",
                    "value": ";",
                    "valueText": ";",
                    "hasTrailingTrivia": true,
                    "hasTrailingNewLine": true,
                    "trailingTrivia": [
                        {
                            "kind": "WhitespaceTrivia",
                            "text": " "
                        },
                        {
                            "kind": "NewLineTrivia",
                            "text": "\n"
                        }
                    ]
                }
            },
            {
                "kind": "IfStatement",
                "fullStart": 460,
                "fullEnd": 815,
                "start": 550,
                "end": 814,
                "fullWidth": 355,
                "width": 264,
                "ifKeyword": {
                    "kind": "IfKeyword",
                    "fullStart": 460,
                    "fullEnd": 553,
                    "start": 550,
                    "end": 552,
                    "fullWidth": 93,
                    "width": 2,
                    "text": "if",
                    "value": "if",
                    "valueText": "if",
                    "hasLeadingTrivia": true,
                    "hasLeadingComment": true,
                    "hasLeadingNewLine": true,
                    "hasTrailingTrivia": true,
                    "leadingTrivia": [
                        {
                            "kind": "NewLineTrivia",
                            "text": "\n"
                        },
                        {
                            "kind": "SingleLineCommentTrivia",
                            "text": "//////////////////////////////////////////////////////////////////////////////"
                        },
                        {
                            "kind": "NewLineTrivia",
                            "text": "\n"
                        },
                        {
                            "kind": "SingleLineCommentTrivia",
                            "text": "//CHECK#1"
                        },
                        {
                            "kind": "NewLineTrivia",
                            "text": "\n"
                        }
                    ],
                    "trailingTrivia": [
                        {
                            "kind": "WhitespaceTrivia",
                            "text": " "
                        }
                    ]
                },
                "openParenToken": {
                    "kind": "OpenParenToken",
                    "fullStart": 553,
                    "fullEnd": 554,
                    "start": 553,
                    "end": 554,
                    "fullWidth": 1,
                    "width": 1,
                    "text": "(",
                    "value": "(",
                    "valueText": "("
                },
                "condition": {
                    "kind": "NotEqualsExpression",
                    "fullStart": 554,
                    "fullEnd": 594,
                    "start": 554,
                    "end": 594,
                    "fullWidth": 40,
                    "width": 40,
                    "left": {
                        "kind": "MemberAccessExpression",
                        "fullStart": 554,
                        "fullEnd": 573,
                        "start": 554,
                        "end": 572,
                        "fullWidth": 19,
                        "width": 18,
                        "expression": {
                            "kind": "IdentifierName",
                            "fullStart": 554,
                            "fullEnd": 565,
                            "start": 554,
                            "end": 565,
                            "fullWidth": 11,
                            "width": 11,
                            "text": "__lowerCase",
                            "value": "__lowerCase",
                            "valueText": "__lowerCase"
                        },
                        "dotToken": {
                            "kind": "DotToken",
                            "fullStart": 565,
                            "fullEnd": 566,
                            "start": 565,
                            "end": 566,
                            "fullWidth": 1,
                            "width": 1,
                            "text": ".",
                            "value": ".",
                            "valueText": "."
                        },
                        "name": {
                            "kind": "IdentifierName",
                            "fullStart": 566,
                            "fullEnd": 573,
                            "start": 566,
                            "end": 572,
                            "fullWidth": 7,
                            "width": 6,
                            "text": "length",
                            "value": "length",
                            "valueText": "length",
                            "hasTrailingTrivia": true,
                            "trailingTrivia": [
                                {
                                    "kind": "WhitespaceTrivia",
                                    "text": " "
                                }
                            ]
                        }
                    },
                    "operatorToken": {
                        "kind": "ExclamationEqualsEqualsToken",
                        "fullStart": 573,
                        "fullEnd": 577,
                        "start": 573,
                        "end": 576,
                        "fullWidth": 4,
                        "width": 3,
                        "text": "!==",
                        "value": "!==",
                        "valueText": "!==",
                        "hasTrailingTrivia": true,
                        "trailingTrivia": [
                            {
                                "kind": "WhitespaceTrivia",
                                "text": " "
                            }
                        ]
                    },
                    "right": {
                        "kind": "MemberAccessExpression",
                        "fullStart": 577,
                        "fullEnd": 594,
                        "start": 577,
                        "end": 594,
                        "fullWidth": 17,
                        "width": 17,
                        "expression": {
                            "kind": "IdentifierName",
                            "fullStart": 577,
                            "fullEnd": 587,
                            "start": 577,
                            "end": 587,
                            "fullWidth": 10,
                            "width": 10,
                            "text": "__expected",
                            "value": "__expected",
                            "valueText": "__expected"
                        },
                        "dotToken": {
                            "kind": "DotToken",
                            "fullStart": 587,
                            "fullEnd": 588,
                            "start": 587,
                            "end": 588,
                            "fullWidth": 1,
                            "width": 1,
                            "text": ".",
                            "value": ".",
                            "valueText": "."
                        },
                        "name": {
                            "kind": "IdentifierName",
                            "fullStart": 588,
                            "fullEnd": 594,
                            "start": 588,
                            "end": 594,
                            "fullWidth": 6,
                            "width": 6,
                            "text": "length",
                            "value": "length",
                            "valueText": "length"
                        }
                    }
                },
                "closeParenToken": {
                    "kind": "CloseParenToken",
                    "fullStart": 594,
                    "fullEnd": 596,
                    "start": 594,
                    "end": 595,
                    "fullWidth": 2,
                    "width": 1,
                    "text": ")",
                    "value": ")",
                    "valueText": ")",
                    "hasTrailingTrivia": true,
                    "trailingTrivia": [
                        {
                            "kind": "WhitespaceTrivia",
                            "text": " "
                        }
                    ]
                },
                "statement": {
                    "kind": "Block",
                    "fullStart": 596,
                    "fullEnd": 815,
                    "start": 596,
                    "end": 814,
                    "fullWidth": 219,
                    "width": 218,
                    "openBraceToken": {
                        "kind": "OpenBraceToken",
                        "fullStart": 596,
                        "fullEnd": 598,
                        "start": 596,
                        "end": 597,
                        "fullWidth": 2,
                        "width": 1,
                        "text": "{",
                        "value": "{",
                        "valueText": "{",
                        "hasTrailingTrivia": true,
                        "hasTrailingNewLine": true,
                        "trailingTrivia": [
                            {
                                "kind": "NewLineTrivia",
                                "text": "\n"
                            }
                        ]
                    },
                    "statements": [
                        {
                            "kind": "ExpressionStatement",
                            "fullStart": 598,
                            "fullEnd": 813,
                            "start": 600,
                            "end": 812,
                            "fullWidth": 215,
                            "width": 212,
                            "expression": {
                                "kind": "InvocationExpression",
                                "fullStart": 598,
                                "fullEnd": 811,
                                "start": 600,
                                "end": 811,
                                "fullWidth": 213,
                                "width": 211,
                                "expression": {
                                    "kind": "IdentifierName",
                                    "fullStart": 598,
                                    "fullEnd": 606,
                                    "start": 600,
                                    "end": 606,
                                    "fullWidth": 8,
                                    "width": 6,
                                    "text": "$ERROR",
                                    "value": "$ERROR",
                                    "valueText": "$ERROR",
                                    "hasLeadingTrivia": true,
                                    "leadingTrivia": [
                                        {
                                            "kind": "WhitespaceTrivia",
                                            "text": "  "
                                        }
                                    ]
                                },
                                "argumentList": {
                                    "kind": "ArgumentList",
                                    "fullStart": 606,
                                    "fullEnd": 811,
                                    "start": 606,
                                    "end": 811,
                                    "fullWidth": 205,
                                    "width": 205,
                                    "openParenToken": {
                                        "kind": "OpenParenToken",
                                        "fullStart": 606,
                                        "fullEnd": 607,
                                        "start": 606,
                                        "end": 607,
                                        "fullWidth": 1,
                                        "width": 1,
                                        "text": "(",
                                        "value": "(",
                                        "valueText": "("
                                    },
                                    "arguments": [
                                        {
                                            "kind": "AddExpression",
                                            "fullStart": 607,
                                            "fullEnd": 810,
                                            "start": 607,
                                            "end": 809,
                                            "fullWidth": 203,
                                            "width": 202,
                                            "left": {
                                                "kind": "StringLiteral",
                                                "fullStart": 607,
                                                "fullEnd": 790,
                                                "start": 607,
                                                "end": 790,
                                                "fullWidth": 183,
                                                "width": 183,
                                                "text": "'#1: __obj = {valueOf:function(){}, toString:void 0}; __lowerCase = new String(__obj).toLocaleUpperCase(); __expected =\"UNDEFINED\"; __lowerCase.length === __expected.length. Actual: '",
                                                "value": "#1: __obj = {valueOf:function(){}, toString:void 0}; __lowerCase = new String(__obj).toLocaleUpperCase(); __expected =\"UNDEFINED\"; __lowerCase.length === __expected.length. Actual: ",
                                                "valueText": "#1: __obj = {valueOf:function(){}, toString:void 0}; __lowerCase = new String(__obj).toLocaleUpperCase(); __expected =\"UNDEFINED\"; __lowerCase.length === __expected.length. Actual: "
                                            },
                                            "operatorToken": {
                                                "kind": "PlusToken",
                                                "fullStart": 790,
                                                "fullEnd": 791,
                                                "start": 790,
                                                "end": 791,
                                                "fullWidth": 1,
                                                "width": 1,
                                                "text": "+",
                                                "value": "+",
                                                "valueText": "+"
                                            },
                                            "right": {
                                                "kind": "MemberAccessExpression",
                                                "fullStart": 791,
                                                "fullEnd": 810,
                                                "start": 791,
                                                "end": 809,
                                                "fullWidth": 19,
                                                "width": 18,
                                                "expression": {
                                                    "kind": "IdentifierName",
                                                    "fullStart": 791,
                                                    "fullEnd": 802,
                                                    "start": 791,
                                                    "end": 802,
                                                    "fullWidth": 11,
                                                    "width": 11,
                                                    "text": "__lowerCase",
                                                    "value": "__lowerCase",
                                                    "valueText": "__lowerCase"
                                                },
                                                "dotToken": {
                                                    "kind": "DotToken",
                                                    "fullStart": 802,
                                                    "fullEnd": 803,
                                                    "start": 802,
                                                    "end": 803,
                                                    "fullWidth": 1,
                                                    "width": 1,
                                                    "text": ".",
                                                    "value": ".",
                                                    "valueText": "."
                                                },
                                                "name": {
                                                    "kind": "IdentifierName",
                                                    "fullStart": 803,
                                                    "fullEnd": 810,
                                                    "start": 803,
                                                    "end": 809,
                                                    "fullWidth": 7,
                                                    "width": 6,
                                                    "text": "length",
                                                    "value": "length",
                                                    "valueText": "length",
                                                    "hasTrailingTrivia": true,
                                                    "trailingTrivia": [
                                                        {
                                                            "kind": "WhitespaceTrivia",
                                                            "text": " "
                                                        }
                                                    ]
                                                }
                                            }
                                        }
                                    ],
                                    "closeParenToken": {
                                        "kind": "CloseParenToken",
                                        "fullStart": 810,
                                        "fullEnd": 811,
                                        "start": 810,
                                        "end": 811,
                                        "fullWidth": 1,
                                        "width": 1,
                                        "text": ")",
                                        "value": ")",
                                        "valueText": ")"
                                    }
                                }
                            },
                            "semicolonToken": {
                                "kind": "SemicolonToken",
                                "fullStart": 811,
                                "fullEnd": 813,
                                "start": 811,
                                "end": 812,
                                "fullWidth": 2,
                                "width": 1,
                                "text": ";",
                                "value": ";",
                                "valueText": ";",
                                "hasTrailingTrivia": true,
                                "hasTrailingNewLine": true,
                                "trailingTrivia": [
                                    {
                                        "kind": "NewLineTrivia",
                                        "text": "\n"
                                    }
                                ]
                            }
                        }
                    ],
                    "closeBraceToken": {
                        "kind": "CloseBraceToken",
                        "fullStart": 813,
                        "fullEnd": 815,
                        "start": 813,
                        "end": 814,
                        "fullWidth": 2,
                        "width": 1,
                        "text": "}",
                        "value": "}",
                        "valueText": "}",
                        "hasTrailingTrivia": true,
                        "hasTrailingNewLine": true,
                        "trailingTrivia": [
                            {
                                "kind": "NewLineTrivia",
                                "text": "\n"
                            }
                        ]
                    }
                }
            },
            {
                "kind": "IfStatement",
                "fullStart": 815,
                "fullEnd": 1247,
                "start": 987,
                "end": 1246,
                "fullWidth": 432,
                "width": 259,
                "ifKeyword": {
                    "kind": "IfKeyword",
                    "fullStart": 815,
                    "fullEnd": 990,
                    "start": 987,
                    "end": 989,
                    "fullWidth": 175,
                    "width": 2,
                    "text": "if",
                    "value": "if",
                    "valueText": "if",
                    "hasLeadingTrivia": true,
                    "hasLeadingComment": true,
                    "hasLeadingNewLine": true,
                    "hasTrailingTrivia": true,
                    "leadingTrivia": [
                        {
                            "kind": "SingleLineCommentTrivia",
                            "text": "//"
                        },
                        {
                            "kind": "NewLineTrivia",
                            "text": "\n"
                        },
                        {
                            "kind": "SingleLineCommentTrivia",
                            "text": "//////////////////////////////////////////////////////////////////////////////"
                        },
                        {
                            "kind": "NewLineTrivia",
                            "text": "\n"
                        },
                        {
                            "kind": "NewLineTrivia",
                            "text": "\n"
                        },
                        {
                            "kind": "SingleLineCommentTrivia",
                            "text": "//////////////////////////////////////////////////////////////////////////////"
                        },
                        {
                            "kind": "NewLineTrivia",
                            "text": "\n"
                        },
                        {
                            "kind": "SingleLineCommentTrivia",
                            "text": "//CHECK#2"
                        },
                        {
                            "kind": "NewLineTrivia",
                            "text": "\n"
                        }
                    ],
                    "trailingTrivia": [
                        {
                            "kind": "WhitespaceTrivia",
                            "text": " "
                        }
                    ]
                },
                "openParenToken": {
                    "kind": "OpenParenToken",
                    "fullStart": 990,
                    "fullEnd": 991,
                    "start": 990,
                    "end": 991,
                    "fullWidth": 1,
                    "width": 1,
                    "text": "(",
                    "value": "(",
                    "valueText": "("
                },
                "condition": {
                    "kind": "NotEqualsExpression",
                    "fullStart": 991,
                    "fullEnd": 1029,
                    "start": 991,
                    "end": 1029,
                    "fullWidth": 38,
                    "width": 38,
                    "left": {
                        "kind": "MemberAccessExpression",
                        "fullStart": 991,
                        "fullEnd": 1009,
                        "start": 991,
                        "end": 1008,
                        "fullWidth": 18,
                        "width": 17,
                        "expression": {
                            "kind": "IdentifierName",
                            "fullStart": 991,
                            "fullEnd": 1002,
                            "start": 991,
                            "end": 1002,
                            "fullWidth": 11,
                            "width": 11,
                            "text": "__lowerCase",
                            "value": "__lowerCase",
                            "valueText": "__lowerCase"
                        },
                        "dotToken": {
                            "kind": "DotToken",
                            "fullStart": 1002,
                            "fullEnd": 1003,
                            "start": 1002,
                            "end": 1003,
                            "fullWidth": 1,
                            "width": 1,
                            "text": ".",
                            "value": ".",
                            "valueText": "."
                        },
                        "name": {
                            "kind": "IdentifierName",
                            "fullStart": 1003,
                            "fullEnd": 1009,
                            "start": 1003,
                            "end": 1008,
                            "fullWidth": 6,
                            "width": 5,
                            "text": "index",
                            "value": "index",
                            "valueText": "index",
                            "hasTrailingTrivia": true,
                            "trailingTrivia": [
                                {
                                    "kind": "WhitespaceTrivia",
                                    "text": " "
                                }
                            ]
                        }
                    },
                    "operatorToken": {
                        "kind": "ExclamationEqualsEqualsToken",
                        "fullStart": 1009,
                        "fullEnd": 1013,
                        "start": 1009,
                        "end": 1012,
                        "fullWidth": 4,
                        "width": 3,
                        "text": "!==",
                        "value": "!==",
                        "valueText": "!==",
                        "hasTrailingTrivia": true,
                        "trailingTrivia": [
                            {
                                "kind": "WhitespaceTrivia",
                                "text": " "
                            }
                        ]
                    },
                    "right": {
                        "kind": "MemberAccessExpression",
                        "fullStart": 1013,
                        "fullEnd": 1029,
                        "start": 1013,
                        "end": 1029,
                        "fullWidth": 16,
                        "width": 16,
                        "expression": {
                            "kind": "IdentifierName",
                            "fullStart": 1013,
                            "fullEnd": 1023,
                            "start": 1013,
                            "end": 1023,
                            "fullWidth": 10,
                            "width": 10,
                            "text": "__expected",
                            "value": "__expected",
                            "valueText": "__expected"
                        },
                        "dotToken": {
                            "kind": "DotToken",
                            "fullStart": 1023,
                            "fullEnd": 1024,
                            "start": 1023,
                            "end": 1024,
                            "fullWidth": 1,
                            "width": 1,
                            "text": ".",
                            "value": ".",
                            "valueText": "."
                        },
                        "name": {
                            "kind": "IdentifierName",
                            "fullStart": 1024,
                            "fullEnd": 1029,
                            "start": 1024,
                            "end": 1029,
                            "fullWidth": 5,
                            "width": 5,
                            "text": "index",
                            "value": "index",
                            "valueText": "index"
                        }
                    }
                },
                "closeParenToken": {
                    "kind": "CloseParenToken",
                    "fullStart": 1029,
                    "fullEnd": 1031,
                    "start": 1029,
                    "end": 1030,
                    "fullWidth": 2,
                    "width": 1,
                    "text": ")",
                    "value": ")",
                    "valueText": ")",
                    "hasTrailingTrivia": true,
                    "trailingTrivia": [
                        {
                            "kind": "WhitespaceTrivia",
                            "text": " "
                        }
                    ]
                },
                "statement": {
                    "kind": "Block",
                    "fullStart": 1031,
                    "fullEnd": 1247,
                    "start": 1031,
                    "end": 1246,
                    "fullWidth": 216,
                    "width": 215,
                    "openBraceToken": {
                        "kind": "OpenBraceToken",
                        "fullStart": 1031,
                        "fullEnd": 1033,
                        "start": 1031,
                        "end": 1032,
                        "fullWidth": 2,
                        "width": 1,
                        "text": "{",
                        "value": "{",
                        "valueText": "{",
                        "hasTrailingTrivia": true,
                        "hasTrailingNewLine": true,
                        "trailingTrivia": [
                            {
                                "kind": "NewLineTrivia",
                                "text": "\n"
                            }
                        ]
                    },
                    "statements": [
                        {
                            "kind": "ExpressionStatement",
                            "fullStart": 1033,
                            "fullEnd": 1245,
                            "start": 1035,
                            "end": 1244,
                            "fullWidth": 212,
                            "width": 209,
                            "expression": {
                                "kind": "InvocationExpression",
                                "fullStart": 1033,
                                "fullEnd": 1243,
                                "start": 1035,
                                "end": 1243,
                                "fullWidth": 210,
                                "width": 208,
                                "expression": {
                                    "kind": "IdentifierName",
                                    "fullStart": 1033,
                                    "fullEnd": 1041,
                                    "start": 1035,
                                    "end": 1041,
                                    "fullWidth": 8,
                                    "width": 6,
                                    "text": "$ERROR",
                                    "value": "$ERROR",
                                    "valueText": "$ERROR",
                                    "hasLeadingTrivia": true,
                                    "leadingTrivia": [
                                        {
                                            "kind": "WhitespaceTrivia",
                                            "text": "  "
                                        }
                                    ]
                                },
                                "argumentList": {
                                    "kind": "ArgumentList",
                                    "fullStart": 1041,
                                    "fullEnd": 1243,
                                    "start": 1041,
                                    "end": 1243,
                                    "fullWidth": 202,
                                    "width": 202,
                                    "openParenToken": {
                                        "kind": "OpenParenToken",
                                        "fullStart": 1041,
                                        "fullEnd": 1042,
                                        "start": 1041,
                                        "end": 1042,
                                        "fullWidth": 1,
                                        "width": 1,
                                        "text": "(",
                                        "value": "(",
                                        "valueText": "("
                                    },
                                    "arguments": [
                                        {
                                            "kind": "AddExpression",
                                            "fullStart": 1042,
                                            "fullEnd": 1242,
                                            "start": 1042,
                                            "end": 1241,
                                            "fullWidth": 200,
                                            "width": 199,
                                            "left": {
                                                "kind": "StringLiteral",
                                                "fullStart": 1042,
                                                "fullEnd": 1223,
                                                "start": 1042,
                                                "end": 1223,
                                                "fullWidth": 181,
                                                "width": 181,
                                                "text": "'#2: __obj = {valueOf:function(){}, toString:void 0}; __lowerCase = new String(__obj).toLocaleUpperCase(); __expected =\"UNDEFINED\"; __lowerCase.index === __expected.index. Actual: '",
                                                "value": "#2: __obj = {valueOf:function(){}, toString:void 0}; __lowerCase = new String(__obj).toLocaleUpperCase(); __expected =\"UNDEFINED\"; __lowerCase.index === __expected.index. Actual: ",
                                                "valueText": "#2: __obj = {valueOf:function(){}, toString:void 0}; __lowerCase = new String(__obj).toLocaleUpperCase(); __expected =\"UNDEFINED\"; __lowerCase.index === __expected.index. Actual: "
                                            },
                                            "operatorToken": {
                                                "kind": "PlusToken",
                                                "fullStart": 1223,
                                                "fullEnd": 1224,
                                                "start": 1223,
                                                "end": 1224,
                                                "fullWidth": 1,
                                                "width": 1,
                                                "text": "+",
                                                "value": "+",
                                                "valueText": "+"
                                            },
                                            "right": {
                                                "kind": "MemberAccessExpression",
                                                "fullStart": 1224,
                                                "fullEnd": 1242,
                                                "start": 1224,
                                                "end": 1241,
                                                "fullWidth": 18,
                                                "width": 17,
                                                "expression": {
                                                    "kind": "IdentifierName",
                                                    "fullStart": 1224,
                                                    "fullEnd": 1235,
                                                    "start": 1224,
                                                    "end": 1235,
                                                    "fullWidth": 11,
                                                    "width": 11,
                                                    "text": "__lowerCase",
                                                    "value": "__lowerCase",
                                                    "valueText": "__lowerCase"
                                                },
                                                "dotToken": {
                                                    "kind": "DotToken",
                                                    "fullStart": 1235,
                                                    "fullEnd": 1236,
                                                    "start": 1235,
                                                    "end": 1236,
                                                    "fullWidth": 1,
                                                    "width": 1,
                                                    "text": ".",
                                                    "value": ".",
                                                    "valueText": "."
                                                },
                                                "name": {
                                                    "kind": "IdentifierName",
                                                    "fullStart": 1236,
                                                    "fullEnd": 1242,
                                                    "start": 1236,
                                                    "end": 1241,
                                                    "fullWidth": 6,
                                                    "width": 5,
                                                    "text": "index",
                                                    "value": "index",
                                                    "valueText": "index",
                                                    "hasTrailingTrivia": true,
                                                    "trailingTrivia": [
                                                        {
                                                            "kind": "WhitespaceTrivia",
                                                            "text": " "
                                                        }
                                                    ]
                                                }
                                            }
                                        }
                                    ],
                                    "closeParenToken": {
                                        "kind": "CloseParenToken",
                                        "fullStart": 1242,
                                        "fullEnd": 1243,
                                        "start": 1242,
                                        "end": 1243,
                                        "fullWidth": 1,
                                        "width": 1,
                                        "text": ")",
                                        "value": ")",
                                        "valueText": ")"
                                    }
                                }
                            },
                            "semicolonToken": {
                                "kind": "SemicolonToken",
                                "fullStart": 1243,
                                "fullEnd": 1245,
                                "start": 1243,
                                "end": 1244,
                                "fullWidth": 2,
                                "width": 1,
                                "text": ";",
                                "value": ";",
                                "valueText": ";",
                                "hasTrailingTrivia": true,
                                "hasTrailingNewLine": true,
                                "trailingTrivia": [
                                    {
                                        "kind": "NewLineTrivia",
                                        "text": "\n"
                                    }
                                ]
                            }
                        }
                    ],
                    "closeBraceToken": {
                        "kind": "CloseBraceToken",
                        "fullStart": 1245,
                        "fullEnd": 1247,
                        "start": 1245,
                        "end": 1246,
                        "fullWidth": 2,
                        "width": 1,
                        "text": "}",
                        "value": "}",
                        "valueText": "}",
                        "hasTrailingTrivia": true,
                        "hasTrailingNewLine": true,
                        "trailingTrivia": [
                            {
                                "kind": "NewLineTrivia",
                                "text": "\n"
                            }
                        ]
                    }
                }
            },
            {
                "kind": "IfStatement",
                "fullStart": 1247,
                "fullEnd": 1679,
                "start": 1419,
                "end": 1678,
                "fullWidth": 432,
                "width": 259,
                "ifKeyword": {
                    "kind": "IfKeyword",
                    "fullStart": 1247,
                    "fullEnd": 1422,
                    "start": 1419,
                    "end": 1421,
                    "fullWidth": 175,
                    "width": 2,
                    "text": "if",
                    "value": "if",
                    "valueText": "if",
                    "hasLeadingTrivia": true,
                    "hasLeadingComment": true,
                    "hasLeadingNewLine": true,
                    "hasTrailingTrivia": true,
                    "leadingTrivia": [
                        {
                            "kind": "SingleLineCommentTrivia",
                            "text": "//"
                        },
                        {
                            "kind": "NewLineTrivia",
                            "text": "\n"
                        },
                        {
                            "kind": "SingleLineCommentTrivia",
                            "text": "//////////////////////////////////////////////////////////////////////////////"
                        },
                        {
                            "kind": "NewLineTrivia",
                            "text": "\n"
                        },
                        {
                            "kind": "NewLineTrivia",
                            "text": "\n"
                        },
                        {
                            "kind": "SingleLineCommentTrivia",
                            "text": "//////////////////////////////////////////////////////////////////////////////"
                        },
                        {
                            "kind": "NewLineTrivia",
                            "text": "\n"
                        },
                        {
                            "kind": "SingleLineCommentTrivia",
                            "text": "//CHECK#3"
                        },
                        {
                            "kind": "NewLineTrivia",
                            "text": "\n"
                        }
                    ],
                    "trailingTrivia": [
                        {
                            "kind": "WhitespaceTrivia",
                            "text": " "
                        }
                    ]
                },
                "openParenToken": {
                    "kind": "OpenParenToken",
                    "fullStart": 1422,
                    "fullEnd": 1423,
                    "start": 1422,
                    "end": 1423,
                    "fullWidth": 1,
                    "width": 1,
                    "text": "(",
                    "value": "(",
                    "valueText": "("
                },
                "condition": {
                    "kind": "NotEqualsExpression",
                    "fullStart": 1423,
                    "fullEnd": 1461,
                    "start": 1423,
                    "end": 1461,
                    "fullWidth": 38,
                    "width": 38,
                    "left": {
                        "kind": "MemberAccessExpression",
                        "fullStart": 1423,
                        "fullEnd": 1441,
                        "start": 1423,
                        "end": 1440,
                        "fullWidth": 18,
                        "width": 17,
                        "expression": {
                            "kind": "IdentifierName",
                            "fullStart": 1423,
                            "fullEnd": 1434,
                            "start": 1423,
                            "end": 1434,
                            "fullWidth": 11,
                            "width": 11,
                            "text": "__lowerCase",
                            "value": "__lowerCase",
                            "valueText": "__lowerCase"
                        },
                        "dotToken": {
                            "kind": "DotToken",
                            "fullStart": 1434,
                            "fullEnd": 1435,
                            "start": 1434,
                            "end": 1435,
                            "fullWidth": 1,
                            "width": 1,
                            "text": ".",
                            "value": ".",
                            "valueText": "."
                        },
                        "name": {
                            "kind": "IdentifierName",
                            "fullStart": 1435,
                            "fullEnd": 1441,
                            "start": 1435,
                            "end": 1440,
                            "fullWidth": 6,
                            "width": 5,
                            "text": "input",
                            "value": "input",
                            "valueText": "input",
                            "hasTrailingTrivia": true,
                            "trailingTrivia": [
                                {
                                    "kind": "WhitespaceTrivia",
                                    "text": " "
                                }
                            ]
                        }
                    },
                    "operatorToken": {
                        "kind": "ExclamationEqualsEqualsToken",
                        "fullStart": 1441,
                        "fullEnd": 1445,
                        "start": 1441,
                        "end": 1444,
                        "fullWidth": 4,
                        "width": 3,
                        "text": "!==",
                        "value": "!==",
                        "valueText": "!==",
                        "hasTrailingTrivia": true,
                        "trailingTrivia": [
                            {
                                "kind": "WhitespaceTrivia",
                                "text": " "
                            }
                        ]
                    },
                    "right": {
                        "kind": "MemberAccessExpression",
                        "fullStart": 1445,
                        "fullEnd": 1461,
                        "start": 1445,
                        "end": 1461,
                        "fullWidth": 16,
                        "width": 16,
                        "expression": {
                            "kind": "IdentifierName",
                            "fullStart": 1445,
                            "fullEnd": 1455,
                            "start": 1445,
                            "end": 1455,
                            "fullWidth": 10,
                            "width": 10,
                            "text": "__expected",
                            "value": "__expected",
                            "valueText": "__expected"
                        },
                        "dotToken": {
                            "kind": "DotToken",
                            "fullStart": 1455,
                            "fullEnd": 1456,
                            "start": 1455,
                            "end": 1456,
                            "fullWidth": 1,
                            "width": 1,
                            "text": ".",
                            "value": ".",
                            "valueText": "."
                        },
                        "name": {
                            "kind": "IdentifierName",
                            "fullStart": 1456,
                            "fullEnd": 1461,
                            "start": 1456,
                            "end": 1461,
                            "fullWidth": 5,
                            "width": 5,
                            "text": "input",
                            "value": "input",
                            "valueText": "input"
                        }
                    }
                },
                "closeParenToken": {
                    "kind": "CloseParenToken",
                    "fullStart": 1461,
                    "fullEnd": 1463,
                    "start": 1461,
                    "end": 1462,
                    "fullWidth": 2,
                    "width": 1,
                    "text": ")",
                    "value": ")",
                    "valueText": ")",
                    "hasTrailingTrivia": true,
                    "trailingTrivia": [
                        {
                            "kind": "WhitespaceTrivia",
                            "text": " "
                        }
                    ]
                },
                "statement": {
                    "kind": "Block",
                    "fullStart": 1463,
                    "fullEnd": 1679,
                    "start": 1463,
                    "end": 1678,
                    "fullWidth": 216,
                    "width": 215,
                    "openBraceToken": {
                        "kind": "OpenBraceToken",
                        "fullStart": 1463,
                        "fullEnd": 1465,
                        "start": 1463,
                        "end": 1464,
                        "fullWidth": 2,
                        "width": 1,
                        "text": "{",
                        "value": "{",
                        "valueText": "{",
                        "hasTrailingTrivia": true,
                        "hasTrailingNewLine": true,
                        "trailingTrivia": [
                            {
                                "kind": "NewLineTrivia",
                                "text": "\n"
                            }
                        ]
                    },
                    "statements": [
                        {
                            "kind": "ExpressionStatement",
                            "fullStart": 1465,
                            "fullEnd": 1677,
                            "start": 1467,
                            "end": 1676,
                            "fullWidth": 212,
                            "width": 209,
                            "expression": {
                                "kind": "InvocationExpression",
                                "fullStart": 1465,
                                "fullEnd": 1675,
                                "start": 1467,
                                "end": 1675,
                                "fullWidth": 210,
                                "width": 208,
                                "expression": {
                                    "kind": "IdentifierName",
                                    "fullStart": 1465,
                                    "fullEnd": 1473,
                                    "start": 1467,
                                    "end": 1473,
                                    "fullWidth": 8,
                                    "width": 6,
                                    "text": "$ERROR",
                                    "value": "$ERROR",
                                    "valueText": "$ERROR",
                                    "hasLeadingTrivia": true,
                                    "leadingTrivia": [
                                        {
                                            "kind": "WhitespaceTrivia",
                                            "text": "  "
                                        }
                                    ]
                                },
                                "argumentList": {
                                    "kind": "ArgumentList",
                                    "fullStart": 1473,
                                    "fullEnd": 1675,
                                    "start": 1473,
                                    "end": 1675,
                                    "fullWidth": 202,
                                    "width": 202,
                                    "openParenToken": {
                                        "kind": "OpenParenToken",
                                        "fullStart": 1473,
                                        "fullEnd": 1474,
                                        "start": 1473,
                                        "end": 1474,
                                        "fullWidth": 1,
                                        "width": 1,
                                        "text": "(",
                                        "value": "(",
                                        "valueText": "("
                                    },
                                    "arguments": [
                                        {
                                            "kind": "AddExpression",
                                            "fullStart": 1474,
                                            "fullEnd": 1674,
                                            "start": 1474,
                                            "end": 1673,
                                            "fullWidth": 200,
                                            "width": 199,
                                            "left": {
                                                "kind": "StringLiteral",
                                                "fullStart": 1474,
                                                "fullEnd": 1655,
                                                "start": 1474,
                                                "end": 1655,
                                                "fullWidth": 181,
                                                "width": 181,
                                                "text": "'#3: __obj = {valueOf:function(){}, toString:void 0}; __lowerCase = new String(__obj).toLocaleUpperCase(); __expected =\"UNDEFINED\"; __lowerCase.input === __expected.input. Actual: '",
                                                "value": "#3: __obj = {valueOf:function(){}, toString:void 0}; __lowerCase = new String(__obj).toLocaleUpperCase(); __expected =\"UNDEFINED\"; __lowerCase.input === __expected.input. Actual: ",
                                                "valueText": "#3: __obj = {valueOf:function(){}, toString:void 0}; __lowerCase = new String(__obj).toLocaleUpperCase(); __expected =\"UNDEFINED\"; __lowerCase.input === __expected.input. Actual: "
                                            },
                                            "operatorToken": {
                                                "kind": "PlusToken",
                                                "fullStart": 1655,
                                                "fullEnd": 1656,
                                                "start": 1655,
                                                "end": 1656,
                                                "fullWidth": 1,
                                                "width": 1,
                                                "text": "+",
                                                "value": "+",
                                                "valueText": "+"
                                            },
                                            "right": {
                                                "kind": "MemberAccessExpression",
                                                "fullStart": 1656,
                                                "fullEnd": 1674,
                                                "start": 1656,
                                                "end": 1673,
                                                "fullWidth": 18,
                                                "width": 17,
                                                "expression": {
                                                    "kind": "IdentifierName",
                                                    "fullStart": 1656,
                                                    "fullEnd": 1667,
                                                    "start": 1656,
                                                    "end": 1667,
                                                    "fullWidth": 11,
                                                    "width": 11,
                                                    "text": "__lowerCase",
                                                    "value": "__lowerCase",
                                                    "valueText": "__lowerCase"
                                                },
                                                "dotToken": {
                                                    "kind": "DotToken",
                                                    "fullStart": 1667,
                                                    "fullEnd": 1668,
                                                    "start": 1667,
                                                    "end": 1668,
                                                    "fullWidth": 1,
                                                    "width": 1,
                                                    "text": ".",
                                                    "value": ".",
                                                    "valueText": "."
                                                },
                                                "name": {
                                                    "kind": "IdentifierName",
                                                    "fullStart": 1668,
                                                    "fullEnd": 1674,
                                                    "start": 1668,
                                                    "end": 1673,
                                                    "fullWidth": 6,
                                                    "width": 5,
                                                    "text": "input",
                                                    "value": "input",
                                                    "valueText": "input",
                                                    "hasTrailingTrivia": true,
                                                    "trailingTrivia": [
                                                        {
                                                            "kind": "WhitespaceTrivia",
                                                            "text": " "
                                                        }
                                                    ]
                                                }
                                            }
                                        }
                                    ],
                                    "closeParenToken": {
                                        "kind": "CloseParenToken",
                                        "fullStart": 1674,
                                        "fullEnd": 1675,
                                        "start": 1674,
                                        "end": 1675,
                                        "fullWidth": 1,
                                        "width": 1,
                                        "text": ")",
                                        "value": ")",
                                        "valueText": ")"
                                    }
                                }
                            },
                            "semicolonToken": {
                                "kind": "SemicolonToken",
                                "fullStart": 1675,
                                "fullEnd": 1677,
                                "start": 1675,
                                "end": 1676,
                                "fullWidth": 2,
                                "width": 1,
                                "text": ";",
                                "value": ";",
                                "valueText": ";",
                                "hasTrailingTrivia": true,
                                "hasTrailingNewLine": true,
                                "trailingTrivia": [
                                    {
                                        "kind": "NewLineTrivia",
                                        "text": "\n"
                                    }
                                ]
                            }
                        }
                    ],
                    "closeBraceToken": {
                        "kind": "CloseBraceToken",
                        "fullStart": 1677,
                        "fullEnd": 1679,
                        "start": 1677,
                        "end": 1678,
                        "fullWidth": 2,
                        "width": 1,
                        "text": "}",
                        "value": "}",
                        "valueText": "}",
                        "hasTrailingTrivia": true,
                        "hasTrailingNewLine": true,
                        "trailingTrivia": [
                            {
                                "kind": "NewLineTrivia",
                                "text": "\n"
                            }
                        ]
                    }
                }
            },
            {
                "kind": "ForStatement",
                "fullStart": 1679,
                "fullEnd": 2190,
                "start": 1851,
                "end": 2189,
                "fullWidth": 511,
                "width": 338,
                "forKeyword": {
                    "kind": "ForKeyword",
                    "fullStart": 1679,
                    "fullEnd": 1854,
                    "start": 1851,
                    "end": 1854,
                    "fullWidth": 175,
                    "width": 3,
                    "text": "for",
                    "value": "for",
                    "valueText": "for",
                    "hasLeadingTrivia": true,
                    "hasLeadingComment": true,
                    "hasLeadingNewLine": true,
                    "leadingTrivia": [
                        {
                            "kind": "SingleLineCommentTrivia",
                            "text": "//"
                        },
                        {
                            "kind": "NewLineTrivia",
                            "text": "\n"
                        },
                        {
                            "kind": "SingleLineCommentTrivia",
                            "text": "//////////////////////////////////////////////////////////////////////////////"
                        },
                        {
                            "kind": "NewLineTrivia",
                            "text": "\n"
                        },
                        {
                            "kind": "NewLineTrivia",
                            "text": "\n"
                        },
                        {
                            "kind": "SingleLineCommentTrivia",
                            "text": "//////////////////////////////////////////////////////////////////////////////"
                        },
                        {
                            "kind": "NewLineTrivia",
                            "text": "\n"
                        },
                        {
                            "kind": "SingleLineCommentTrivia",
                            "text": "//CHECK#4"
                        },
                        {
                            "kind": "NewLineTrivia",
                            "text": "\n"
                        }
                    ]
                },
                "openParenToken": {
                    "kind": "OpenParenToken",
                    "fullStart": 1854,
                    "fullEnd": 1855,
                    "start": 1854,
                    "end": 1855,
                    "fullWidth": 1,
                    "width": 1,
                    "text": "(",
                    "value": "(",
                    "valueText": "("
                },
                "variableDeclaration": {
                    "kind": "VariableDeclaration",
                    "fullStart": 1855,
                    "fullEnd": 1866,
                    "start": 1855,
                    "end": 1866,
                    "fullWidth": 11,
                    "width": 11,
                    "varKeyword": {
                        "kind": "VarKeyword",
                        "fullStart": 1855,
                        "fullEnd": 1859,
                        "start": 1855,
                        "end": 1858,
                        "fullWidth": 4,
                        "width": 3,
                        "text": "var",
                        "value": "var",
                        "valueText": "var",
                        "hasTrailingTrivia": true,
                        "trailingTrivia": [
                            {
                                "kind": "WhitespaceTrivia",
                                "text": " "
                            }
                        ]
                    },
                    "variableDeclarators": [
                        {
                            "kind": "VariableDeclarator",
                            "fullStart": 1859,
                            "fullEnd": 1866,
                            "start": 1859,
                            "end": 1866,
                            "fullWidth": 7,
<<<<<<< HEAD
                            "width": 7,
                            "identifier": {
=======
                            "propertyName": {
>>>>>>> 85e84683
                                "kind": "IdentifierName",
                                "fullStart": 1859,
                                "fullEnd": 1864,
                                "start": 1859,
                                "end": 1864,
                                "fullWidth": 5,
                                "width": 5,
                                "text": "index",
                                "value": "index",
                                "valueText": "index"
                            },
                            "equalsValueClause": {
                                "kind": "EqualsValueClause",
                                "fullStart": 1864,
                                "fullEnd": 1866,
                                "start": 1864,
                                "end": 1866,
                                "fullWidth": 2,
                                "width": 2,
                                "equalsToken": {
                                    "kind": "EqualsToken",
                                    "fullStart": 1864,
                                    "fullEnd": 1865,
                                    "start": 1864,
                                    "end": 1865,
                                    "fullWidth": 1,
                                    "width": 1,
                                    "text": "=",
                                    "value": "=",
                                    "valueText": "="
                                },
                                "value": {
                                    "kind": "NumericLiteral",
                                    "fullStart": 1865,
                                    "fullEnd": 1866,
                                    "start": 1865,
                                    "end": 1866,
                                    "fullWidth": 1,
                                    "width": 1,
                                    "text": "0",
                                    "value": 0,
                                    "valueText": "0"
                                }
                            }
                        }
                    ]
                },
                "firstSemicolonToken": {
                    "kind": "SemicolonToken",
                    "fullStart": 1866,
                    "fullEnd": 1868,
                    "start": 1866,
                    "end": 1867,
                    "fullWidth": 2,
                    "width": 1,
                    "text": ";",
                    "value": ";",
                    "valueText": ";",
                    "hasTrailingTrivia": true,
                    "trailingTrivia": [
                        {
                            "kind": "WhitespaceTrivia",
                            "text": " "
                        }
                    ]
                },
                "condition": {
                    "kind": "LessThanExpression",
                    "fullStart": 1868,
                    "fullEnd": 1891,
                    "start": 1868,
                    "end": 1891,
                    "fullWidth": 23,
                    "width": 23,
                    "left": {
                        "kind": "IdentifierName",
                        "fullStart": 1868,
                        "fullEnd": 1873,
                        "start": 1868,
                        "end": 1873,
                        "fullWidth": 5,
                        "width": 5,
                        "text": "index",
                        "value": "index",
                        "valueText": "index"
                    },
                    "operatorToken": {
                        "kind": "LessThanToken",
                        "fullStart": 1873,
                        "fullEnd": 1874,
                        "start": 1873,
                        "end": 1874,
                        "fullWidth": 1,
                        "width": 1,
                        "text": "<",
                        "value": "<",
                        "valueText": "<"
                    },
                    "right": {
                        "kind": "MemberAccessExpression",
                        "fullStart": 1874,
                        "fullEnd": 1891,
                        "start": 1874,
                        "end": 1891,
                        "fullWidth": 17,
                        "width": 17,
                        "expression": {
                            "kind": "IdentifierName",
                            "fullStart": 1874,
                            "fullEnd": 1884,
                            "start": 1874,
                            "end": 1884,
                            "fullWidth": 10,
                            "width": 10,
                            "text": "__expected",
                            "value": "__expected",
                            "valueText": "__expected"
                        },
                        "dotToken": {
                            "kind": "DotToken",
                            "fullStart": 1884,
                            "fullEnd": 1885,
                            "start": 1884,
                            "end": 1885,
                            "fullWidth": 1,
                            "width": 1,
                            "text": ".",
                            "value": ".",
                            "valueText": "."
                        },
                        "name": {
                            "kind": "IdentifierName",
                            "fullStart": 1885,
                            "fullEnd": 1891,
                            "start": 1885,
                            "end": 1891,
                            "fullWidth": 6,
                            "width": 6,
                            "text": "length",
                            "value": "length",
                            "valueText": "length"
                        }
                    }
                },
                "secondSemicolonToken": {
                    "kind": "SemicolonToken",
                    "fullStart": 1891,
                    "fullEnd": 1893,
                    "start": 1891,
                    "end": 1892,
                    "fullWidth": 2,
                    "width": 1,
                    "text": ";",
                    "value": ";",
                    "valueText": ";",
                    "hasTrailingTrivia": true,
                    "trailingTrivia": [
                        {
                            "kind": "WhitespaceTrivia",
                            "text": " "
                        }
                    ]
                },
                "incrementor": {
                    "kind": "PostIncrementExpression",
                    "fullStart": 1893,
                    "fullEnd": 1900,
                    "start": 1893,
                    "end": 1900,
                    "fullWidth": 7,
                    "width": 7,
                    "operand": {
                        "kind": "IdentifierName",
                        "fullStart": 1893,
                        "fullEnd": 1898,
                        "start": 1893,
                        "end": 1898,
                        "fullWidth": 5,
                        "width": 5,
                        "text": "index",
                        "value": "index",
                        "valueText": "index"
                    },
                    "operatorToken": {
                        "kind": "PlusPlusToken",
                        "fullStart": 1898,
                        "fullEnd": 1900,
                        "start": 1898,
                        "end": 1900,
                        "fullWidth": 2,
                        "width": 2,
                        "text": "++",
                        "value": "++",
                        "valueText": "++"
                    }
                },
                "closeParenToken": {
                    "kind": "CloseParenToken",
                    "fullStart": 1900,
                    "fullEnd": 1902,
                    "start": 1900,
                    "end": 1901,
                    "fullWidth": 2,
                    "width": 1,
                    "text": ")",
                    "value": ")",
                    "valueText": ")",
                    "hasTrailingTrivia": true,
                    "trailingTrivia": [
                        {
                            "kind": "WhitespaceTrivia",
                            "text": " "
                        }
                    ]
                },
                "statement": {
                    "kind": "Block",
                    "fullStart": 1902,
                    "fullEnd": 2190,
                    "start": 1902,
                    "end": 2189,
                    "fullWidth": 288,
                    "width": 287,
                    "openBraceToken": {
                        "kind": "OpenBraceToken",
                        "fullStart": 1902,
                        "fullEnd": 1904,
                        "start": 1902,
                        "end": 1903,
                        "fullWidth": 2,
                        "width": 1,
                        "text": "{",
                        "value": "{",
                        "valueText": "{",
                        "hasTrailingTrivia": true,
                        "hasTrailingNewLine": true,
                        "trailingTrivia": [
                            {
                                "kind": "NewLineTrivia",
                                "text": "\n"
                            }
                        ]
                    },
                    "statements": [
                        {
                            "kind": "IfStatement",
                            "fullStart": 1904,
                            "fullEnd": 2188,
                            "start": 1906,
                            "end": 2187,
                            "fullWidth": 284,
                            "width": 281,
                            "ifKeyword": {
                                "kind": "IfKeyword",
                                "fullStart": 1904,
                                "fullEnd": 1909,
                                "start": 1906,
                                "end": 1908,
                                "fullWidth": 5,
                                "width": 2,
                                "text": "if",
                                "value": "if",
                                "valueText": "if",
                                "hasLeadingTrivia": true,
                                "hasTrailingTrivia": true,
                                "leadingTrivia": [
                                    {
                                        "kind": "WhitespaceTrivia",
                                        "text": "  "
                                    }
                                ],
                                "trailingTrivia": [
                                    {
                                        "kind": "WhitespaceTrivia",
                                        "text": " "
                                    }
                                ]
                            },
                            "openParenToken": {
                                "kind": "OpenParenToken",
                                "fullStart": 1909,
                                "fullEnd": 1910,
                                "start": 1909,
                                "end": 1910,
                                "fullWidth": 1,
                                "width": 1,
                                "text": "(",
                                "value": "(",
                                "valueText": "("
                            },
                            "condition": {
                                "kind": "NotEqualsExpression",
                                "fullStart": 1910,
                                "fullEnd": 1948,
                                "start": 1910,
                                "end": 1948,
                                "fullWidth": 38,
                                "width": 38,
                                "left": {
                                    "kind": "ElementAccessExpression",
                                    "fullStart": 1910,
                                    "fullEnd": 1928,
                                    "start": 1910,
                                    "end": 1928,
                                    "fullWidth": 18,
                                    "width": 18,
                                    "expression": {
                                        "kind": "IdentifierName",
                                        "fullStart": 1910,
                                        "fullEnd": 1921,
                                        "start": 1910,
                                        "end": 1921,
                                        "fullWidth": 11,
                                        "width": 11,
                                        "text": "__lowerCase",
                                        "value": "__lowerCase",
                                        "valueText": "__lowerCase"
                                    },
                                    "openBracketToken": {
                                        "kind": "OpenBracketToken",
                                        "fullStart": 1921,
                                        "fullEnd": 1922,
                                        "start": 1921,
                                        "end": 1922,
                                        "fullWidth": 1,
                                        "width": 1,
                                        "text": "[",
                                        "value": "[",
                                        "valueText": "["
                                    },
                                    "argumentExpression": {
                                        "kind": "IdentifierName",
                                        "fullStart": 1922,
                                        "fullEnd": 1927,
                                        "start": 1922,
                                        "end": 1927,
                                        "fullWidth": 5,
                                        "width": 5,
                                        "text": "index",
                                        "value": "index",
                                        "valueText": "index"
                                    },
                                    "closeBracketToken": {
                                        "kind": "CloseBracketToken",
                                        "fullStart": 1927,
                                        "fullEnd": 1928,
                                        "start": 1927,
                                        "end": 1928,
                                        "fullWidth": 1,
                                        "width": 1,
                                        "text": "]",
                                        "value": "]",
                                        "valueText": "]"
                                    }
                                },
                                "operatorToken": {
                                    "kind": "ExclamationEqualsEqualsToken",
                                    "fullStart": 1928,
                                    "fullEnd": 1931,
                                    "start": 1928,
                                    "end": 1931,
                                    "fullWidth": 3,
                                    "width": 3,
                                    "text": "!==",
                                    "value": "!==",
                                    "valueText": "!=="
                                },
                                "right": {
                                    "kind": "ElementAccessExpression",
                                    "fullStart": 1931,
                                    "fullEnd": 1948,
                                    "start": 1931,
                                    "end": 1948,
                                    "fullWidth": 17,
                                    "width": 17,
                                    "expression": {
                                        "kind": "IdentifierName",
                                        "fullStart": 1931,
                                        "fullEnd": 1941,
                                        "start": 1931,
                                        "end": 1941,
                                        "fullWidth": 10,
                                        "width": 10,
                                        "text": "__expected",
                                        "value": "__expected",
                                        "valueText": "__expected"
                                    },
                                    "openBracketToken": {
                                        "kind": "OpenBracketToken",
                                        "fullStart": 1941,
                                        "fullEnd": 1942,
                                        "start": 1941,
                                        "end": 1942,
                                        "fullWidth": 1,
                                        "width": 1,
                                        "text": "[",
                                        "value": "[",
                                        "valueText": "["
                                    },
                                    "argumentExpression": {
                                        "kind": "IdentifierName",
                                        "fullStart": 1942,
                                        "fullEnd": 1947,
                                        "start": 1942,
                                        "end": 1947,
                                        "fullWidth": 5,
                                        "width": 5,
                                        "text": "index",
                                        "value": "index",
                                        "valueText": "index"
                                    },
                                    "closeBracketToken": {
                                        "kind": "CloseBracketToken",
                                        "fullStart": 1947,
                                        "fullEnd": 1948,
                                        "start": 1947,
                                        "end": 1948,
                                        "fullWidth": 1,
                                        "width": 1,
                                        "text": "]",
                                        "value": "]",
                                        "valueText": "]"
                                    }
                                }
                            },
                            "closeParenToken": {
                                "kind": "CloseParenToken",
                                "fullStart": 1948,
                                "fullEnd": 1950,
                                "start": 1948,
                                "end": 1949,
                                "fullWidth": 2,
                                "width": 1,
                                "text": ")",
                                "value": ")",
                                "valueText": ")",
                                "hasTrailingTrivia": true,
                                "trailingTrivia": [
                                    {
                                        "kind": "WhitespaceTrivia",
                                        "text": " "
                                    }
                                ]
                            },
                            "statement": {
                                "kind": "Block",
                                "fullStart": 1950,
                                "fullEnd": 2188,
                                "start": 1950,
                                "end": 2187,
                                "fullWidth": 238,
                                "width": 237,
                                "openBraceToken": {
                                    "kind": "OpenBraceToken",
                                    "fullStart": 1950,
                                    "fullEnd": 1952,
                                    "start": 1950,
                                    "end": 1951,
                                    "fullWidth": 2,
                                    "width": 1,
                                    "text": "{",
                                    "value": "{",
                                    "valueText": "{",
                                    "hasTrailingTrivia": true,
                                    "hasTrailingNewLine": true,
                                    "trailingTrivia": [
                                        {
                                            "kind": "NewLineTrivia",
                                            "text": "\n"
                                        }
                                    ]
                                },
                                "statements": [
                                    {
                                        "kind": "ExpressionStatement",
                                        "fullStart": 1952,
                                        "fullEnd": 2184,
                                        "start": 1956,
                                        "end": 2183,
                                        "fullWidth": 232,
                                        "width": 227,
                                        "expression": {
                                            "kind": "InvocationExpression",
                                            "fullStart": 1952,
                                            "fullEnd": 2182,
                                            "start": 1956,
                                            "end": 2182,
                                            "fullWidth": 230,
                                            "width": 226,
                                            "expression": {
                                                "kind": "IdentifierName",
                                                "fullStart": 1952,
                                                "fullEnd": 1962,
                                                "start": 1956,
                                                "end": 1962,
                                                "fullWidth": 10,
                                                "width": 6,
                                                "text": "$ERROR",
                                                "value": "$ERROR",
                                                "valueText": "$ERROR",
                                                "hasLeadingTrivia": true,
                                                "leadingTrivia": [
                                                    {
                                                        "kind": "WhitespaceTrivia",
                                                        "text": "    "
                                                    }
                                                ]
                                            },
                                            "argumentList": {
                                                "kind": "ArgumentList",
                                                "fullStart": 1962,
                                                "fullEnd": 2182,
                                                "start": 1962,
                                                "end": 2182,
                                                "fullWidth": 220,
                                                "width": 220,
                                                "openParenToken": {
                                                    "kind": "OpenParenToken",
                                                    "fullStart": 1962,
                                                    "fullEnd": 1963,
                                                    "start": 1962,
                                                    "end": 1963,
                                                    "fullWidth": 1,
                                                    "width": 1,
                                                    "text": "(",
                                                    "value": "(",
                                                    "valueText": "("
                                                },
                                                "arguments": [
                                                    {
                                                        "kind": "AddExpression",
                                                        "fullStart": 1963,
                                                        "fullEnd": 2181,
                                                        "start": 1963,
                                                        "end": 2181,
                                                        "fullWidth": 218,
                                                        "width": 218,
                                                        "left": {
                                                            "kind": "AddExpression",
                                                            "fullStart": 1963,
                                                            "fullEnd": 2162,
                                                            "start": 1963,
                                                            "end": 2162,
                                                            "fullWidth": 199,
                                                            "width": 199,
                                                            "left": {
                                                                "kind": "AddExpression",
                                                                "fullStart": 1963,
                                                                "fullEnd": 2149,
                                                                "start": 1963,
                                                                "end": 2149,
                                                                "fullWidth": 186,
                                                                "width": 186,
                                                                "left": {
                                                                    "kind": "AddExpression",
                                                                    "fullStart": 1963,
                                                                    "fullEnd": 2131,
                                                                    "start": 1963,
                                                                    "end": 2131,
                                                                    "fullWidth": 168,
                                                                    "width": 168,
                                                                    "left": {
                                                                        "kind": "AddExpression",
                                                                        "fullStart": 1963,
                                                                        "fullEnd": 2124,
                                                                        "start": 1963,
                                                                        "end": 2124,
                                                                        "fullWidth": 161,
                                                                        "width": 161,
                                                                        "left": {
                                                                            "kind": "AddExpression",
                                                                            "fullStart": 1963,
                                                                            "fullEnd": 2118,
                                                                            "start": 1963,
                                                                            "end": 2118,
                                                                            "fullWidth": 155,
                                                                            "width": 155,
                                                                            "left": {
                                                                                "kind": "AddExpression",
                                                                                "fullStart": 1963,
                                                                                "fullEnd": 1974,
                                                                                "start": 1963,
                                                                                "end": 1974,
                                                                                "fullWidth": 11,
                                                                                "width": 11,
                                                                                "left": {
                                                                                    "kind": "StringLiteral",
                                                                                    "fullStart": 1963,
                                                                                    "fullEnd": 1968,
                                                                                    "start": 1963,
                                                                                    "end": 1968,
                                                                                    "fullWidth": 5,
                                                                                    "width": 5,
                                                                                    "text": "'#4.'",
                                                                                    "value": "#4.",
                                                                                    "valueText": "#4."
                                                                                },
                                                                                "operatorToken": {
                                                                                    "kind": "PlusToken",
                                                                                    "fullStart": 1968,
                                                                                    "fullEnd": 1969,
                                                                                    "start": 1968,
                                                                                    "end": 1969,
                                                                                    "fullWidth": 1,
                                                                                    "width": 1,
                                                                                    "text": "+",
                                                                                    "value": "+",
                                                                                    "valueText": "+"
                                                                                },
                                                                                "right": {
                                                                                    "kind": "IdentifierName",
                                                                                    "fullStart": 1969,
                                                                                    "fullEnd": 1974,
                                                                                    "start": 1969,
                                                                                    "end": 1974,
                                                                                    "fullWidth": 5,
                                                                                    "width": 5,
                                                                                    "text": "index",
                                                                                    "value": "index",
                                                                                    "valueText": "index"
                                                                                }
                                                                            },
                                                                            "operatorToken": {
                                                                                "kind": "PlusToken",
                                                                                "fullStart": 1974,
                                                                                "fullEnd": 1975,
                                                                                "start": 1974,
                                                                                "end": 1975,
                                                                                "fullWidth": 1,
                                                                                "width": 1,
                                                                                "text": "+",
                                                                                "value": "+",
                                                                                "valueText": "+"
                                                                            },
                                                                            "right": {
                                                                                "kind": "StringLiteral",
                                                                                "fullStart": 1975,
                                                                                "fullEnd": 2118,
                                                                                "start": 1975,
                                                                                "end": 2118,
                                                                                "fullWidth": 143,
                                                                                "width": 143,
                                                                                "text": "': __obj = {valueOf:function(){}, toString:void 0}; __lowerCase = new String(__obj).toLocaleUpperCase(); __expected =\"UNDEFINED\"; __lowerCase['",
                                                                                "value": ": __obj = {valueOf:function(){}, toString:void 0}; __lowerCase = new String(__obj).toLocaleUpperCase(); __expected =\"UNDEFINED\"; __lowerCase[",
                                                                                "valueText": ": __obj = {valueOf:function(){}, toString:void 0}; __lowerCase = new String(__obj).toLocaleUpperCase(); __expected =\"UNDEFINED\"; __lowerCase["
                                                                            }
                                                                        },
                                                                        "operatorToken": {
                                                                            "kind": "PlusToken",
                                                                            "fullStart": 2118,
                                                                            "fullEnd": 2119,
                                                                            "start": 2118,
                                                                            "end": 2119,
                                                                            "fullWidth": 1,
                                                                            "width": 1,
                                                                            "text": "+",
                                                                            "value": "+",
                                                                            "valueText": "+"
                                                                        },
                                                                        "right": {
                                                                            "kind": "IdentifierName",
                                                                            "fullStart": 2119,
                                                                            "fullEnd": 2124,
                                                                            "start": 2119,
                                                                            "end": 2124,
                                                                            "fullWidth": 5,
                                                                            "width": 5,
                                                                            "text": "index",
                                                                            "value": "index",
                                                                            "valueText": "index"
                                                                        }
                                                                    },
                                                                    "operatorToken": {
                                                                        "kind": "PlusToken",
                                                                        "fullStart": 2124,
                                                                        "fullEnd": 2125,
                                                                        "start": 2124,
                                                                        "end": 2125,
                                                                        "fullWidth": 1,
                                                                        "width": 1,
                                                                        "text": "+",
                                                                        "value": "+",
                                                                        "valueText": "+"
                                                                    },
                                                                    "right": {
                                                                        "kind": "StringLiteral",
                                                                        "fullStart": 2125,
                                                                        "fullEnd": 2131,
                                                                        "start": 2125,
                                                                        "end": 2131,
                                                                        "fullWidth": 6,
                                                                        "width": 6,
                                                                        "text": "']==='",
                                                                        "value": "]===",
                                                                        "valueText": "]==="
                                                                    }
                                                                },
                                                                "operatorToken": {
                                                                    "kind": "PlusToken",
                                                                    "fullStart": 2131,
                                                                    "fullEnd": 2132,
                                                                    "start": 2131,
                                                                    "end": 2132,
                                                                    "fullWidth": 1,
                                                                    "width": 1,
                                                                    "text": "+",
                                                                    "value": "+",
                                                                    "valueText": "+"
                                                                },
                                                                "right": {
                                                                    "kind": "ElementAccessExpression",
                                                                    "fullStart": 2132,
                                                                    "fullEnd": 2149,
                                                                    "start": 2132,
                                                                    "end": 2149,
                                                                    "fullWidth": 17,
                                                                    "width": 17,
                                                                    "expression": {
                                                                        "kind": "IdentifierName",
                                                                        "fullStart": 2132,
                                                                        "fullEnd": 2142,
                                                                        "start": 2132,
                                                                        "end": 2142,
                                                                        "fullWidth": 10,
                                                                        "width": 10,
                                                                        "text": "__expected",
                                                                        "value": "__expected",
                                                                        "valueText": "__expected"
                                                                    },
                                                                    "openBracketToken": {
                                                                        "kind": "OpenBracketToken",
                                                                        "fullStart": 2142,
                                                                        "fullEnd": 2143,
                                                                        "start": 2142,
                                                                        "end": 2143,
                                                                        "fullWidth": 1,
                                                                        "width": 1,
                                                                        "text": "[",
                                                                        "value": "[",
                                                                        "valueText": "["
                                                                    },
                                                                    "argumentExpression": {
                                                                        "kind": "IdentifierName",
                                                                        "fullStart": 2143,
                                                                        "fullEnd": 2148,
                                                                        "start": 2143,
                                                                        "end": 2148,
                                                                        "fullWidth": 5,
                                                                        "width": 5,
                                                                        "text": "index",
                                                                        "value": "index",
                                                                        "valueText": "index"
                                                                    },
                                                                    "closeBracketToken": {
                                                                        "kind": "CloseBracketToken",
                                                                        "fullStart": 2148,
                                                                        "fullEnd": 2149,
                                                                        "start": 2148,
                                                                        "end": 2149,
                                                                        "fullWidth": 1,
                                                                        "width": 1,
                                                                        "text": "]",
                                                                        "value": "]",
                                                                        "valueText": "]"
                                                                    }
                                                                }
                                                            },
                                                            "operatorToken": {
                                                                "kind": "PlusToken",
                                                                "fullStart": 2149,
                                                                "fullEnd": 2150,
                                                                "start": 2149,
                                                                "end": 2150,
                                                                "fullWidth": 1,
                                                                "width": 1,
                                                                "text": "+",
                                                                "value": "+",
                                                                "valueText": "+"
                                                            },
                                                            "right": {
                                                                "kind": "StringLiteral",
                                                                "fullStart": 2150,
                                                                "fullEnd": 2162,
                                                                "start": 2150,
                                                                "end": 2162,
                                                                "fullWidth": 12,
                                                                "width": 12,
                                                                "text": "'. Actual: '",
                                                                "value": ". Actual: ",
                                                                "valueText": ". Actual: "
                                                            }
                                                        },
                                                        "operatorToken": {
                                                            "kind": "PlusToken",
                                                            "fullStart": 2162,
                                                            "fullEnd": 2163,
                                                            "start": 2162,
                                                            "end": 2163,
                                                            "fullWidth": 1,
                                                            "width": 1,
                                                            "text": "+",
                                                            "value": "+",
                                                            "valueText": "+"
                                                        },
                                                        "right": {
                                                            "kind": "ElementAccessExpression",
                                                            "fullStart": 2163,
                                                            "fullEnd": 2181,
                                                            "start": 2163,
                                                            "end": 2181,
                                                            "fullWidth": 18,
                                                            "width": 18,
                                                            "expression": {
                                                                "kind": "IdentifierName",
                                                                "fullStart": 2163,
                                                                "fullEnd": 2174,
                                                                "start": 2163,
                                                                "end": 2174,
                                                                "fullWidth": 11,
                                                                "width": 11,
                                                                "text": "__lowerCase",
                                                                "value": "__lowerCase",
                                                                "valueText": "__lowerCase"
                                                            },
                                                            "openBracketToken": {
                                                                "kind": "OpenBracketToken",
                                                                "fullStart": 2174,
                                                                "fullEnd": 2175,
                                                                "start": 2174,
                                                                "end": 2175,
                                                                "fullWidth": 1,
                                                                "width": 1,
                                                                "text": "[",
                                                                "value": "[",
                                                                "valueText": "["
                                                            },
                                                            "argumentExpression": {
                                                                "kind": "IdentifierName",
                                                                "fullStart": 2175,
                                                                "fullEnd": 2180,
                                                                "start": 2175,
                                                                "end": 2180,
                                                                "fullWidth": 5,
                                                                "width": 5,
                                                                "text": "index",
                                                                "value": "index",
                                                                "valueText": "index"
                                                            },
                                                            "closeBracketToken": {
                                                                "kind": "CloseBracketToken",
                                                                "fullStart": 2180,
                                                                "fullEnd": 2181,
                                                                "start": 2180,
                                                                "end": 2181,
                                                                "fullWidth": 1,
                                                                "width": 1,
                                                                "text": "]",
                                                                "value": "]",
                                                                "valueText": "]"
                                                            }
                                                        }
                                                    }
                                                ],
                                                "closeParenToken": {
                                                    "kind": "CloseParenToken",
                                                    "fullStart": 2181,
                                                    "fullEnd": 2182,
                                                    "start": 2181,
                                                    "end": 2182,
                                                    "fullWidth": 1,
                                                    "width": 1,
                                                    "text": ")",
                                                    "value": ")",
                                                    "valueText": ")"
                                                }
                                            }
                                        },
                                        "semicolonToken": {
                                            "kind": "SemicolonToken",
                                            "fullStart": 2182,
                                            "fullEnd": 2184,
                                            "start": 2182,
                                            "end": 2183,
                                            "fullWidth": 2,
                                            "width": 1,
                                            "text": ";",
                                            "value": ";",
                                            "valueText": ";",
                                            "hasTrailingTrivia": true,
                                            "hasTrailingNewLine": true,
                                            "trailingTrivia": [
                                                {
                                                    "kind": "NewLineTrivia",
                                                    "text": "\n"
                                                }
                                            ]
                                        }
                                    }
                                ],
                                "closeBraceToken": {
                                    "kind": "CloseBraceToken",
                                    "fullStart": 2184,
                                    "fullEnd": 2188,
                                    "start": 2186,
                                    "end": 2187,
                                    "fullWidth": 4,
                                    "width": 1,
                                    "text": "}",
                                    "value": "}",
                                    "valueText": "}",
                                    "hasLeadingTrivia": true,
                                    "hasTrailingTrivia": true,
                                    "hasTrailingNewLine": true,
                                    "leadingTrivia": [
                                        {
                                            "kind": "WhitespaceTrivia",
                                            "text": "  "
                                        }
                                    ],
                                    "trailingTrivia": [
                                        {
                                            "kind": "NewLineTrivia",
                                            "text": "\n"
                                        }
                                    ]
                                }
                            }
                        }
                    ],
                    "closeBraceToken": {
                        "kind": "CloseBraceToken",
                        "fullStart": 2188,
                        "fullEnd": 2190,
                        "start": 2188,
                        "end": 2189,
                        "fullWidth": 2,
                        "width": 1,
                        "text": "}",
                        "value": "}",
                        "valueText": "}",
                        "hasTrailingTrivia": true,
                        "hasTrailingNewLine": true,
                        "trailingTrivia": [
                            {
                                "kind": "NewLineTrivia",
                                "text": "\n"
                            }
                        ]
                    }
                }
            }
        ],
        "endOfFileToken": {
            "kind": "EndOfFileToken",
            "fullStart": 2190,
            "fullEnd": 2273,
            "start": 2273,
            "end": 2273,
            "fullWidth": 83,
            "width": 0,
            "text": "",
            "hasLeadingTrivia": true,
            "hasLeadingComment": true,
            "hasLeadingNewLine": true,
            "leadingTrivia": [
                {
                    "kind": "SingleLineCommentTrivia",
                    "text": "//"
                },
                {
                    "kind": "NewLineTrivia",
                    "text": "\n"
                },
                {
                    "kind": "SingleLineCommentTrivia",
                    "text": "//////////////////////////////////////////////////////////////////////////////"
                },
                {
                    "kind": "NewLineTrivia",
                    "text": "\n"
                },
                {
                    "kind": "NewLineTrivia",
                    "text": "\n"
                }
            ]
        }
    },
    "lineMap": {
        "lineStarts": [
            0,
            61,
            132,
            133,
            137,
            177,
            180,
            236,
            303,
            307,
            308,
            322,
            348,
            368,
            371,
            372,
            429,
            430,
            460,
            461,
            540,
            550,
            598,
            813,
            815,
            818,
            897,
            898,
            977,
            987,
            1033,
            1245,
            1247,
            1250,
            1329,
            1330,
            1409,
            1419,
            1465,
            1677,
            1679,
            1682,
            1761,
            1762,
            1841,
            1851,
            1904,
            1952,
            2184,
            2188,
            2190,
            2193,
            2272,
            2273
        ],
        "length": 2273
    }
}<|MERGE_RESOLUTION|>--- conflicted
+++ resolved
@@ -94,12 +94,8 @@
                             "start": 312,
                             "end": 369,
                             "fullWidth": 57,
-<<<<<<< HEAD
                             "width": 57,
-                            "identifier": {
-=======
                             "propertyName": {
->>>>>>> 85e84683
                                 "kind": "IdentifierName",
                                 "fullStart": 312,
                                 "fullEnd": 318,
@@ -511,12 +507,8 @@
                             "start": 376,
                             "end": 427,
                             "fullWidth": 51,
-<<<<<<< HEAD
                             "width": 51,
-                            "identifier": {
-=======
                             "propertyName": {
->>>>>>> 85e84683
                                 "kind": "IdentifierName",
                                 "fullStart": 376,
                                 "fullEnd": 388,
@@ -802,12 +794,8 @@
                             "start": 434,
                             "end": 457,
                             "fullWidth": 23,
-<<<<<<< HEAD
                             "width": 23,
-                            "identifier": {
-=======
                             "propertyName": {
->>>>>>> 85e84683
                                 "kind": "IdentifierName",
                                 "fullStart": 434,
                                 "fullEnd": 445,
@@ -2338,12 +2326,8 @@
                             "start": 1859,
                             "end": 1866,
                             "fullWidth": 7,
-<<<<<<< HEAD
                             "width": 7,
-                            "identifier": {
-=======
                             "propertyName": {
->>>>>>> 85e84683
                                 "kind": "IdentifierName",
                                 "fullStart": 1859,
                                 "fullEnd": 1864,
