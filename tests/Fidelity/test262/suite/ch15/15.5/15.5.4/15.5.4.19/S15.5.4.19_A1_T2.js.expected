{
    "isDeclaration": false,
    "languageVersion": "EcmaScript5",
    "parseOptions": {
        "allowAutomaticSemicolonInsertion": true
    },
    "sourceUnit": {
        "kind": "SourceUnit",
        "fullStart": 0,
        "fullEnd": 803,
        "start": 284,
        "end": 803,
        "fullWidth": 803,
        "width": 519,
        "moduleElements": [
            {
                "kind": "VariableStatement",
                "fullStart": 0,
                "fullEnd": 314,
                "start": 284,
                "end": 313,
                "fullWidth": 314,
                "width": 29,
                "modifiers": [],
                "variableDeclaration": {
                    "kind": "VariableDeclaration",
                    "fullStart": 0,
                    "fullEnd": 312,
                    "start": 284,
                    "end": 312,
                    "fullWidth": 312,
                    "width": 28,
                    "varKeyword": {
                        "kind": "VarKeyword",
                        "fullStart": 0,
                        "fullEnd": 288,
                        "start": 284,
                        "end": 287,
                        "fullWidth": 288,
                        "width": 3,
                        "text": "var",
                        "value": "var",
                        "valueText": "var",
                        "hasLeadingTrivia": true,
                        "hasLeadingComment": true,
                        "hasLeadingNewLine": true,
                        "hasTrailingTrivia": true,
                        "leadingTrivia": [
                            {
                                "kind": "SingleLineCommentTrivia",
                                "text": "// Copyright 2009 the Sputnik authors.  All rights reserved."
                            },
                            {
                                "kind": "NewLineTrivia",
                                "text": "\n"
                            },
                            {
                                "kind": "SingleLineCommentTrivia",
                                "text": "// This code is governed by the BSD license found in the LICENSE file."
                            },
                            {
                                "kind": "NewLineTrivia",
                                "text": "\n"
                            },
                            {
                                "kind": "NewLineTrivia",
                                "text": "\n"
                            },
                            {
                                "kind": "MultiLineCommentTrivia",
                                "text": "/**\n * String.prototype.toLocaleUpperCase()\n *\n * @path ch15/15.5/15.5.4/15.5.4.19/S15.5.4.19_A1_T2.js\n * @description Instance is Boolean object\n */"
                            },
                            {
                                "kind": "NewLineTrivia",
                                "text": "\n"
                            },
                            {
                                "kind": "NewLineTrivia",
                                "text": "\n"
                            }
                        ],
                        "trailingTrivia": [
                            {
                                "kind": "WhitespaceTrivia",
                                "text": " "
                            }
                        ]
                    },
                    "variableDeclarators": [
                        {
                            "kind": "VariableDeclarator",
                            "fullStart": 288,
                            "fullEnd": 312,
                            "start": 288,
                            "end": 312,
                            "fullWidth": 24,
<<<<<<< HEAD
                            "width": 24,
                            "identifier": {
=======
                            "propertyName": {
>>>>>>> 85e84683
                                "kind": "IdentifierName",
                                "fullStart": 288,
                                "fullEnd": 299,
                                "start": 288,
                                "end": 298,
                                "fullWidth": 11,
                                "width": 10,
                                "text": "__instance",
                                "value": "__instance",
                                "valueText": "__instance",
                                "hasTrailingTrivia": true,
                                "trailingTrivia": [
                                    {
                                        "kind": "WhitespaceTrivia",
                                        "text": " "
                                    }
                                ]
                            },
                            "equalsValueClause": {
                                "kind": "EqualsValueClause",
                                "fullStart": 299,
                                "fullEnd": 312,
                                "start": 299,
                                "end": 312,
                                "fullWidth": 13,
                                "width": 13,
                                "equalsToken": {
                                    "kind": "EqualsToken",
                                    "fullStart": 299,
                                    "fullEnd": 301,
                                    "start": 299,
                                    "end": 300,
                                    "fullWidth": 2,
                                    "width": 1,
                                    "text": "=",
                                    "value": "=",
                                    "valueText": "=",
                                    "hasTrailingTrivia": true,
                                    "trailingTrivia": [
                                        {
                                            "kind": "WhitespaceTrivia",
                                            "text": " "
                                        }
                                    ]
                                },
                                "value": {
                                    "kind": "ObjectCreationExpression",
                                    "fullStart": 301,
                                    "fullEnd": 312,
                                    "start": 301,
                                    "end": 312,
                                    "fullWidth": 11,
                                    "width": 11,
                                    "newKeyword": {
                                        "kind": "NewKeyword",
                                        "fullStart": 301,
                                        "fullEnd": 305,
                                        "start": 301,
                                        "end": 304,
                                        "fullWidth": 4,
                                        "width": 3,
                                        "text": "new",
                                        "value": "new",
                                        "valueText": "new",
                                        "hasTrailingTrivia": true,
                                        "trailingTrivia": [
                                            {
                                                "kind": "WhitespaceTrivia",
                                                "text": " "
                                            }
                                        ]
                                    },
                                    "expression": {
                                        "kind": "IdentifierName",
                                        "fullStart": 305,
                                        "fullEnd": 312,
                                        "start": 305,
                                        "end": 312,
                                        "fullWidth": 7,
                                        "width": 7,
                                        "text": "Boolean",
                                        "value": "Boolean",
                                        "valueText": "Boolean"
                                    }
                                }
                            }
                        }
                    ]
                },
                "semicolonToken": {
                    "kind": "SemicolonToken",
                    "fullStart": 312,
                    "fullEnd": 314,
                    "start": 312,
                    "end": 313,
                    "fullWidth": 2,
                    "width": 1,
                    "text": ";",
                    "value": ";",
                    "valueText": ";",
                    "hasTrailingTrivia": true,
                    "hasTrailingNewLine": true,
                    "trailingTrivia": [
                        {
                            "kind": "NewLineTrivia",
                            "text": "\n"
                        }
                    ]
                }
            },
            {
                "kind": "ExpressionStatement",
                "fullStart": 314,
                "fullEnd": 382,
                "start": 315,
                "end": 381,
                "fullWidth": 68,
                "width": 66,
                "expression": {
                    "kind": "AssignmentExpression",
                    "fullStart": 314,
                    "fullEnd": 380,
                    "start": 315,
                    "end": 380,
                    "fullWidth": 66,
                    "width": 65,
                    "left": {
                        "kind": "MemberAccessExpression",
                        "fullStart": 314,
                        "fullEnd": 344,
                        "start": 315,
                        "end": 343,
                        "fullWidth": 30,
                        "width": 28,
                        "expression": {
                            "kind": "IdentifierName",
                            "fullStart": 314,
                            "fullEnd": 325,
                            "start": 315,
                            "end": 325,
                            "fullWidth": 11,
                            "width": 10,
                            "text": "__instance",
                            "value": "__instance",
                            "valueText": "__instance",
                            "hasLeadingTrivia": true,
                            "hasLeadingNewLine": true,
                            "leadingTrivia": [
                                {
                                    "kind": "NewLineTrivia",
                                    "text": "\n"
                                }
                            ]
                        },
                        "dotToken": {
                            "kind": "DotToken",
                            "fullStart": 325,
                            "fullEnd": 326,
                            "start": 325,
                            "end": 326,
                            "fullWidth": 1,
                            "width": 1,
                            "text": ".",
                            "value": ".",
                            "valueText": "."
                        },
                        "name": {
                            "kind": "IdentifierName",
                            "fullStart": 326,
                            "fullEnd": 344,
                            "start": 326,
                            "end": 343,
                            "fullWidth": 18,
                            "width": 17,
                            "text": "toLocaleUpperCase",
                            "value": "toLocaleUpperCase",
                            "valueText": "toLocaleUpperCase",
                            "hasTrailingTrivia": true,
                            "trailingTrivia": [
                                {
                                    "kind": "WhitespaceTrivia",
                                    "text": " "
                                }
                            ]
                        }
                    },
                    "operatorToken": {
                        "kind": "EqualsToken",
                        "fullStart": 344,
                        "fullEnd": 346,
                        "start": 344,
                        "end": 345,
                        "fullWidth": 2,
                        "width": 1,
                        "text": "=",
                        "value": "=",
                        "valueText": "=",
                        "hasTrailingTrivia": true,
                        "trailingTrivia": [
                            {
                                "kind": "WhitespaceTrivia",
                                "text": " "
                            }
                        ]
                    },
                    "right": {
                        "kind": "MemberAccessExpression",
                        "fullStart": 346,
                        "fullEnd": 380,
                        "start": 346,
                        "end": 380,
                        "fullWidth": 34,
                        "width": 34,
                        "expression": {
                            "kind": "MemberAccessExpression",
                            "fullStart": 346,
                            "fullEnd": 362,
                            "start": 346,
                            "end": 362,
                            "fullWidth": 16,
                            "width": 16,
                            "expression": {
                                "kind": "IdentifierName",
                                "fullStart": 346,
                                "fullEnd": 352,
                                "start": 346,
                                "end": 352,
                                "fullWidth": 6,
                                "width": 6,
                                "text": "String",
                                "value": "String",
                                "valueText": "String"
                            },
                            "dotToken": {
                                "kind": "DotToken",
                                "fullStart": 352,
                                "fullEnd": 353,
                                "start": 352,
                                "end": 353,
                                "fullWidth": 1,
                                "width": 1,
                                "text": ".",
                                "value": ".",
                                "valueText": "."
                            },
                            "name": {
                                "kind": "IdentifierName",
                                "fullStart": 353,
                                "fullEnd": 362,
                                "start": 353,
                                "end": 362,
                                "fullWidth": 9,
                                "width": 9,
                                "text": "prototype",
                                "value": "prototype",
                                "valueText": "prototype"
                            }
                        },
                        "dotToken": {
                            "kind": "DotToken",
                            "fullStart": 362,
                            "fullEnd": 363,
                            "start": 362,
                            "end": 363,
                            "fullWidth": 1,
                            "width": 1,
                            "text": ".",
                            "value": ".",
                            "valueText": "."
                        },
                        "name": {
                            "kind": "IdentifierName",
                            "fullStart": 363,
                            "fullEnd": 380,
                            "start": 363,
                            "end": 380,
                            "fullWidth": 17,
                            "width": 17,
                            "text": "toLocaleUpperCase",
                            "value": "toLocaleUpperCase",
                            "valueText": "toLocaleUpperCase"
                        }
                    }
                },
                "semicolonToken": {
                    "kind": "SemicolonToken",
                    "fullStart": 380,
                    "fullEnd": 382,
                    "start": 380,
                    "end": 381,
                    "fullWidth": 2,
                    "width": 1,
                    "text": ";",
                    "value": ";",
                    "valueText": ";",
                    "hasTrailingTrivia": true,
                    "hasTrailingNewLine": true,
                    "trailingTrivia": [
                        {
                            "kind": "NewLineTrivia",
                            "text": "\n"
                        }
                    ]
                }
            },
            {
                "kind": "IfStatement",
                "fullStart": 382,
                "fullEnd": 720,
                "start": 472,
                "end": 719,
                "fullWidth": 338,
                "width": 247,
                "ifKeyword": {
                    "kind": "IfKeyword",
                    "fullStart": 382,
                    "fullEnd": 475,
                    "start": 472,
                    "end": 474,
                    "fullWidth": 93,
                    "width": 2,
                    "text": "if",
                    "value": "if",
                    "valueText": "if",
                    "hasLeadingTrivia": true,
                    "hasLeadingComment": true,
                    "hasLeadingNewLine": true,
                    "hasTrailingTrivia": true,
                    "leadingTrivia": [
                        {
                            "kind": "NewLineTrivia",
                            "text": "\n"
                        },
                        {
                            "kind": "SingleLineCommentTrivia",
                            "text": "//////////////////////////////////////////////////////////////////////////////"
                        },
                        {
                            "kind": "NewLineTrivia",
                            "text": "\n"
                        },
                        {
                            "kind": "SingleLineCommentTrivia",
                            "text": "//CHECK#1"
                        },
                        {
                            "kind": "NewLineTrivia",
                            "text": "\n"
                        }
                    ],
                    "trailingTrivia": [
                        {
                            "kind": "WhitespaceTrivia",
                            "text": " "
                        }
                    ]
                },
                "openParenToken": {
                    "kind": "OpenParenToken",
                    "fullStart": 475,
                    "fullEnd": 476,
                    "start": 475,
                    "end": 476,
                    "fullWidth": 1,
                    "width": 1,
                    "text": "(",
                    "value": "(",
                    "valueText": "("
                },
                "condition": {
                    "kind": "NotEqualsExpression",
                    "fullStart": 476,
                    "fullEnd": 518,
                    "start": 476,
                    "end": 518,
                    "fullWidth": 42,
                    "width": 42,
                    "left": {
                        "kind": "InvocationExpression",
                        "fullStart": 476,
                        "fullEnd": 507,
                        "start": 476,
                        "end": 506,
                        "fullWidth": 31,
                        "width": 30,
                        "expression": {
                            "kind": "MemberAccessExpression",
                            "fullStart": 476,
                            "fullEnd": 504,
                            "start": 476,
                            "end": 504,
                            "fullWidth": 28,
                            "width": 28,
                            "expression": {
                                "kind": "IdentifierName",
                                "fullStart": 476,
                                "fullEnd": 486,
                                "start": 476,
                                "end": 486,
                                "fullWidth": 10,
                                "width": 10,
                                "text": "__instance",
                                "value": "__instance",
                                "valueText": "__instance"
                            },
                            "dotToken": {
                                "kind": "DotToken",
                                "fullStart": 486,
                                "fullEnd": 487,
                                "start": 486,
                                "end": 487,
                                "fullWidth": 1,
                                "width": 1,
                                "text": ".",
                                "value": ".",
                                "valueText": "."
                            },
                            "name": {
                                "kind": "IdentifierName",
                                "fullStart": 487,
                                "fullEnd": 504,
                                "start": 487,
                                "end": 504,
                                "fullWidth": 17,
                                "width": 17,
                                "text": "toLocaleUpperCase",
                                "value": "toLocaleUpperCase",
                                "valueText": "toLocaleUpperCase"
                            }
                        },
                        "argumentList": {
                            "kind": "ArgumentList",
                            "fullStart": 504,
                            "fullEnd": 507,
                            "start": 504,
                            "end": 506,
                            "fullWidth": 3,
                            "width": 2,
                            "openParenToken": {
                                "kind": "OpenParenToken",
                                "fullStart": 504,
                                "fullEnd": 505,
                                "start": 504,
                                "end": 505,
                                "fullWidth": 1,
                                "width": 1,
                                "text": "(",
                                "value": "(",
                                "valueText": "("
                            },
                            "arguments": [],
                            "closeParenToken": {
                                "kind": "CloseParenToken",
                                "fullStart": 505,
                                "fullEnd": 507,
                                "start": 505,
                                "end": 506,
                                "fullWidth": 2,
                                "width": 1,
                                "text": ")",
                                "value": ")",
                                "valueText": ")",
                                "hasTrailingTrivia": true,
                                "trailingTrivia": [
                                    {
                                        "kind": "WhitespaceTrivia",
                                        "text": " "
                                    }
                                ]
                            }
                        }
                    },
                    "operatorToken": {
                        "kind": "ExclamationEqualsEqualsToken",
                        "fullStart": 507,
                        "fullEnd": 511,
                        "start": 507,
                        "end": 510,
                        "fullWidth": 4,
                        "width": 3,
                        "text": "!==",
                        "value": "!==",
                        "valueText": "!==",
                        "hasTrailingTrivia": true,
                        "trailingTrivia": [
                            {
                                "kind": "WhitespaceTrivia",
                                "text": " "
                            }
                        ]
                    },
                    "right": {
                        "kind": "StringLiteral",
                        "fullStart": 511,
                        "fullEnd": 518,
                        "start": 511,
                        "end": 518,
                        "fullWidth": 7,
                        "width": 7,
                        "text": "\"FALSE\"",
                        "value": "FALSE",
                        "valueText": "FALSE"
                    }
                },
                "closeParenToken": {
                    "kind": "CloseParenToken",
                    "fullStart": 518,
                    "fullEnd": 520,
                    "start": 518,
                    "end": 519,
                    "fullWidth": 2,
                    "width": 1,
                    "text": ")",
                    "value": ")",
                    "valueText": ")",
                    "hasTrailingTrivia": true,
                    "trailingTrivia": [
                        {
                            "kind": "WhitespaceTrivia",
                            "text": " "
                        }
                    ]
                },
                "statement": {
                    "kind": "Block",
                    "fullStart": 520,
                    "fullEnd": 720,
                    "start": 520,
                    "end": 719,
                    "fullWidth": 200,
                    "width": 199,
                    "openBraceToken": {
                        "kind": "OpenBraceToken",
                        "fullStart": 520,
                        "fullEnd": 522,
                        "start": 520,
                        "end": 521,
                        "fullWidth": 2,
                        "width": 1,
                        "text": "{",
                        "value": "{",
                        "valueText": "{",
                        "hasTrailingTrivia": true,
                        "hasTrailingNewLine": true,
                        "trailingTrivia": [
                            {
                                "kind": "NewLineTrivia",
                                "text": "\n"
                            }
                        ]
                    },
                    "statements": [
                        {
                            "kind": "ExpressionStatement",
                            "fullStart": 522,
                            "fullEnd": 718,
                            "start": 524,
                            "end": 717,
                            "fullWidth": 196,
                            "width": 193,
                            "expression": {
                                "kind": "InvocationExpression",
                                "fullStart": 522,
                                "fullEnd": 716,
                                "start": 524,
                                "end": 716,
                                "fullWidth": 194,
                                "width": 192,
                                "expression": {
                                    "kind": "IdentifierName",
                                    "fullStart": 522,
                                    "fullEnd": 530,
                                    "start": 524,
                                    "end": 530,
                                    "fullWidth": 8,
                                    "width": 6,
                                    "text": "$ERROR",
                                    "value": "$ERROR",
                                    "valueText": "$ERROR",
                                    "hasLeadingTrivia": true,
                                    "leadingTrivia": [
                                        {
                                            "kind": "WhitespaceTrivia",
                                            "text": "  "
                                        }
                                    ]
                                },
                                "argumentList": {
                                    "kind": "ArgumentList",
                                    "fullStart": 530,
                                    "fullEnd": 716,
                                    "start": 530,
                                    "end": 716,
                                    "fullWidth": 186,
                                    "width": 186,
                                    "openParenToken": {
                                        "kind": "OpenParenToken",
                                        "fullStart": 530,
                                        "fullEnd": 531,
                                        "start": 530,
                                        "end": 531,
                                        "fullWidth": 1,
                                        "width": 1,
                                        "text": "(",
                                        "value": "(",
                                        "valueText": "("
                                    },
                                    "arguments": [
                                        {
                                            "kind": "AddExpression",
                                            "fullStart": 531,
                                            "fullEnd": 715,
                                            "start": 531,
                                            "end": 714,
                                            "fullWidth": 184,
                                            "width": 183,
                                            "left": {
                                                "kind": "StringLiteral",
                                                "fullStart": 531,
                                                "fullEnd": 683,
                                                "start": 531,
                                                "end": 683,
                                                "fullWidth": 152,
                                                "width": 152,
                                                "text": "'#1: __instance = new Boolean; __instance.toLocaleUpperCase = String.prototype.toLocaleUpperCase;  __instance.toLocaleUpperCase() === \"FALSE\". Actual: '",
                                                "value": "#1: __instance = new Boolean; __instance.toLocaleUpperCase = String.prototype.toLocaleUpperCase;  __instance.toLocaleUpperCase() === \"FALSE\". Actual: ",
                                                "valueText": "#1: __instance = new Boolean; __instance.toLocaleUpperCase = String.prototype.toLocaleUpperCase;  __instance.toLocaleUpperCase() === \"FALSE\". Actual: "
                                            },
                                            "operatorToken": {
                                                "kind": "PlusToken",
                                                "fullStart": 683,
                                                "fullEnd": 684,
                                                "start": 683,
                                                "end": 684,
                                                "fullWidth": 1,
                                                "width": 1,
                                                "text": "+",
                                                "value": "+",
                                                "valueText": "+"
                                            },
                                            "right": {
                                                "kind": "InvocationExpression",
                                                "fullStart": 684,
                                                "fullEnd": 715,
                                                "start": 684,
                                                "end": 714,
                                                "fullWidth": 31,
                                                "width": 30,
                                                "expression": {
                                                    "kind": "MemberAccessExpression",
                                                    "fullStart": 684,
                                                    "fullEnd": 712,
                                                    "start": 684,
                                                    "end": 712,
                                                    "fullWidth": 28,
                                                    "width": 28,
                                                    "expression": {
                                                        "kind": "IdentifierName",
                                                        "fullStart": 684,
                                                        "fullEnd": 694,
                                                        "start": 684,
                                                        "end": 694,
                                                        "fullWidth": 10,
                                                        "width": 10,
                                                        "text": "__instance",
                                                        "value": "__instance",
                                                        "valueText": "__instance"
                                                    },
                                                    "dotToken": {
                                                        "kind": "DotToken",
                                                        "fullStart": 694,
                                                        "fullEnd": 695,
                                                        "start": 694,
                                                        "end": 695,
                                                        "fullWidth": 1,
                                                        "width": 1,
                                                        "text": ".",
                                                        "value": ".",
                                                        "valueText": "."
                                                    },
                                                    "name": {
                                                        "kind": "IdentifierName",
                                                        "fullStart": 695,
                                                        "fullEnd": 712,
                                                        "start": 695,
                                                        "end": 712,
                                                        "fullWidth": 17,
                                                        "width": 17,
                                                        "text": "toLocaleUpperCase",
                                                        "value": "toLocaleUpperCase",
                                                        "valueText": "toLocaleUpperCase"
                                                    }
                                                },
                                                "argumentList": {
                                                    "kind": "ArgumentList",
                                                    "fullStart": 712,
                                                    "fullEnd": 715,
                                                    "start": 712,
                                                    "end": 714,
                                                    "fullWidth": 3,
                                                    "width": 2,
                                                    "openParenToken": {
                                                        "kind": "OpenParenToken",
                                                        "fullStart": 712,
                                                        "fullEnd": 713,
                                                        "start": 712,
                                                        "end": 713,
                                                        "fullWidth": 1,
                                                        "width": 1,
                                                        "text": "(",
                                                        "value": "(",
                                                        "valueText": "("
                                                    },
                                                    "arguments": [],
                                                    "closeParenToken": {
                                                        "kind": "CloseParenToken",
                                                        "fullStart": 713,
                                                        "fullEnd": 715,
                                                        "start": 713,
                                                        "end": 714,
                                                        "fullWidth": 2,
                                                        "width": 1,
                                                        "text": ")",
                                                        "value": ")",
                                                        "valueText": ")",
                                                        "hasTrailingTrivia": true,
                                                        "trailingTrivia": [
                                                            {
                                                                "kind": "WhitespaceTrivia",
                                                                "text": " "
                                                            }
                                                        ]
                                                    }
                                                }
                                            }
                                        }
                                    ],
                                    "closeParenToken": {
                                        "kind": "CloseParenToken",
                                        "fullStart": 715,
                                        "fullEnd": 716,
                                        "start": 715,
                                        "end": 716,
                                        "fullWidth": 1,
                                        "width": 1,
                                        "text": ")",
                                        "value": ")",
                                        "valueText": ")"
                                    }
                                }
                            },
                            "semicolonToken": {
                                "kind": "SemicolonToken",
                                "fullStart": 716,
                                "fullEnd": 718,
                                "start": 716,
                                "end": 717,
                                "fullWidth": 2,
                                "width": 1,
                                "text": ";",
                                "value": ";",
                                "valueText": ";",
                                "hasTrailingTrivia": true,
                                "hasTrailingNewLine": true,
                                "trailingTrivia": [
                                    {
                                        "kind": "NewLineTrivia",
                                        "text": "\n"
                                    }
                                ]
                            }
                        }
                    ],
                    "closeBraceToken": {
                        "kind": "CloseBraceToken",
                        "fullStart": 718,
                        "fullEnd": 720,
                        "start": 718,
                        "end": 719,
                        "fullWidth": 2,
                        "width": 1,
                        "text": "}",
                        "value": "}",
                        "valueText": "}",
                        "hasTrailingTrivia": true,
                        "hasTrailingNewLine": true,
                        "trailingTrivia": [
                            {
                                "kind": "NewLineTrivia",
                                "text": "\n"
                            }
                        ]
                    }
                }
            }
        ],
        "endOfFileToken": {
            "kind": "EndOfFileToken",
            "fullStart": 720,
            "fullEnd": 803,
            "start": 803,
            "end": 803,
            "fullWidth": 83,
            "width": 0,
            "text": "",
            "hasLeadingTrivia": true,
            "hasLeadingComment": true,
            "hasLeadingNewLine": true,
            "leadingTrivia": [
                {
                    "kind": "SingleLineCommentTrivia",
                    "text": "//"
                },
                {
                    "kind": "NewLineTrivia",
                    "text": "\n"
                },
                {
                    "kind": "SingleLineCommentTrivia",
                    "text": "//////////////////////////////////////////////////////////////////////////////"
                },
                {
                    "kind": "NewLineTrivia",
                    "text": "\n"
                },
                {
                    "kind": "NewLineTrivia",
                    "text": "\n"
                }
            ]
        }
    },
    "lineMap": {
        "lineStarts": [
            0,
            61,
            132,
            133,
            137,
            177,
            180,
            236,
            279,
            283,
            284,
            314,
            315,
            382,
            383,
            462,
            472,
            522,
            718,
            720,
            723,
            802,
            803
        ],
        "length": 803
    }
}<|MERGE_RESOLUTION|>--- conflicted
+++ resolved
@@ -94,12 +94,8 @@
                             "start": 288,
                             "end": 312,
                             "fullWidth": 24,
-<<<<<<< HEAD
                             "width": 24,
-                            "identifier": {
-=======
                             "propertyName": {
->>>>>>> 85e84683
                                 "kind": "IdentifierName",
                                 "fullStart": 288,
                                 "fullEnd": 299,
