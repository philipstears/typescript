--- conflicted
+++ resolved
@@ -95,12 +95,8 @@
                             "start": 362,
                             "end": 475,
                             "fullWidth": 113,
-<<<<<<< HEAD
                             "width": 113,
-                            "identifier": {
-=======
                             "propertyName": {
->>>>>>> 85e84683
                                 "kind": "IdentifierName",
                                 "fullStart": 362,
                                 "fullEnd": 370,
