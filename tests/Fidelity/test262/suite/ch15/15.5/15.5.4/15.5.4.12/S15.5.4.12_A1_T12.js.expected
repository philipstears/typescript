--- conflicted
+++ resolved
@@ -96,12 +96,8 @@
                             "start": 383,
                             "end": 461,
                             "fullWidth": 79,
-<<<<<<< HEAD
                             "width": 78,
-                            "identifier": {
-=======
                             "propertyName": {
->>>>>>> 85e84683
                                 "kind": "IdentifierName",
                                 "fullStart": 383,
                                 "fullEnd": 389,
@@ -651,12 +647,8 @@
                             "start": 466,
                             "end": 502,
                             "fullWidth": 36,
-<<<<<<< HEAD
                             "width": 36,
-                            "identifier": {
-=======
                             "propertyName": {
->>>>>>> 85e84683
                                 "kind": "IdentifierName",
                                 "fullStart": 466,
                                 "fullEnd": 472,
@@ -1038,12 +1030,8 @@
                                                     "start": 627,
                                                     "end": 644,
                                                     "fullWidth": 17,
-<<<<<<< HEAD
                                                     "width": 17,
-                                                    "identifier": {
-=======
                                                     "propertyName": {
->>>>>>> 85e84683
                                                         "kind": "IdentifierName",
                                                         "fullStart": 627,
                                                         "fullEnd": 629,
