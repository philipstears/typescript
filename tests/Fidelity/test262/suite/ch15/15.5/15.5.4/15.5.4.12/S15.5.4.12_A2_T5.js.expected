--- conflicted
+++ resolved
@@ -95,12 +95,8 @@
                             "start": 349,
                             "end": 396,
                             "fullWidth": 47,
-<<<<<<< HEAD
                             "width": 47,
-                            "identifier": {
-=======
                             "propertyName": {
->>>>>>> 85e84683
                                 "kind": "IdentifierName",
                                 "fullStart": 349,
                                 "fullEnd": 357,
