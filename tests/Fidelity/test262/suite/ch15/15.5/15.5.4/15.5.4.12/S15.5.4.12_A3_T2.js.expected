{
    "isDeclaration": false,
    "languageVersion": "EcmaScript5",
    "parseOptions": {
        "allowAutomaticSemicolonInsertion": true
    },
    "sourceUnit": {
        "kind": "SourceUnit",
        "fullStart": 0,
        "fullEnd": 1006,
        "start": 380,
        "end": 1006,
        "fullWidth": 1006,
        "width": 626,
        "isIncrementallyUnusable": true,
        "moduleElements": [
            {
                "kind": "VariableStatement",
                "fullStart": 0,
                "fullEnd": 529,
                "start": 380,
                "end": 528,
                "fullWidth": 529,
                "width": 148,
                "modifiers": [],
                "variableDeclaration": {
                    "kind": "VariableDeclaration",
                    "fullStart": 0,
                    "fullEnd": 527,
                    "start": 380,
                    "end": 527,
                    "fullWidth": 527,
                    "width": 147,
                    "varKeyword": {
                        "kind": "VarKeyword",
                        "fullStart": 0,
                        "fullEnd": 384,
                        "start": 380,
                        "end": 383,
                        "fullWidth": 384,
                        "width": 3,
                        "text": "var",
                        "value": "var",
                        "valueText": "var",
                        "hasLeadingTrivia": true,
                        "hasLeadingComment": true,
                        "hasLeadingNewLine": true,
                        "hasTrailingTrivia": true,
                        "leadingTrivia": [
                            {
                                "kind": "SingleLineCommentTrivia",
                                "text": "// Copyright 2009 the Sputnik authors.  All rights reserved."
                            },
                            {
                                "kind": "NewLineTrivia",
                                "text": "\n"
                            },
                            {
                                "kind": "SingleLineCommentTrivia",
                                "text": "// This code is governed by the BSD license found in the LICENSE file."
                            },
                            {
                                "kind": "NewLineTrivia",
                                "text": "\n"
                            },
                            {
                                "kind": "NewLineTrivia",
                                "text": "\n"
                            },
                            {
                                "kind": "MultiLineCommentTrivia",
                                "text": "/**\n * String.prototype.search (regexp) ignores global properties of regexp\n *\n * @path ch15/15.5/15.5.4/15.5.4.12/S15.5.4.12_A3_T2.js\n * @description Checking results of search regexp with and without global properties. Unicode symbols used\n */"
                            },
                            {
                                "kind": "NewLineTrivia",
                                "text": "\n"
                            },
                            {
                                "kind": "NewLineTrivia",
                                "text": "\n"
                            }
                        ],
                        "trailingTrivia": [
                            {
                                "kind": "WhitespaceTrivia",
                                "text": " "
                            }
                        ]
                    },
                    "variableDeclarators": [
                        {
                            "kind": "VariableDeclarator",
                            "fullStart": 384,
                            "fullEnd": 527,
                            "start": 384,
                            "end": 527,
                            "fullWidth": 143,
<<<<<<< HEAD
                            "width": 143,
                            "identifier": {
=======
                            "propertyName": {
>>>>>>> 85e84683
                                "kind": "IdentifierName",
                                "fullStart": 384,
                                "fullEnd": 392,
                                "start": 384,
                                "end": 391,
                                "fullWidth": 8,
                                "width": 7,
                                "text": "aString",
                                "value": "aString",
                                "valueText": "aString",
                                "hasTrailingTrivia": true,
                                "trailingTrivia": [
                                    {
                                        "kind": "WhitespaceTrivia",
                                        "text": " "
                                    }
                                ]
                            },
                            "equalsValueClause": {
                                "kind": "EqualsValueClause",
                                "fullStart": 392,
                                "fullEnd": 527,
                                "start": 392,
                                "end": 527,
                                "fullWidth": 135,
                                "width": 135,
                                "equalsToken": {
                                    "kind": "EqualsToken",
                                    "fullStart": 392,
                                    "fullEnd": 394,
                                    "start": 392,
                                    "end": 393,
                                    "fullWidth": 2,
                                    "width": 1,
                                    "text": "=",
                                    "value": "=",
                                    "valueText": "=",
                                    "hasTrailingTrivia": true,
                                    "trailingTrivia": [
                                        {
                                            "kind": "WhitespaceTrivia",
                                            "text": " "
                                        }
                                    ]
                                },
                                "value": {
                                    "kind": "ObjectCreationExpression",
                                    "fullStart": 394,
                                    "fullEnd": 527,
                                    "start": 394,
                                    "end": 527,
                                    "fullWidth": 133,
                                    "width": 133,
                                    "newKeyword": {
                                        "kind": "NewKeyword",
                                        "fullStart": 394,
                                        "fullEnd": 398,
                                        "start": 394,
                                        "end": 397,
                                        "fullWidth": 4,
                                        "width": 3,
                                        "text": "new",
                                        "value": "new",
                                        "valueText": "new",
                                        "hasTrailingTrivia": true,
                                        "trailingTrivia": [
                                            {
                                                "kind": "WhitespaceTrivia",
                                                "text": " "
                                            }
                                        ]
                                    },
                                    "expression": {
                                        "kind": "IdentifierName",
                                        "fullStart": 398,
                                        "fullEnd": 404,
                                        "start": 398,
                                        "end": 404,
                                        "fullWidth": 6,
                                        "width": 6,
                                        "text": "String",
                                        "value": "String",
                                        "valueText": "String"
                                    },
                                    "argumentList": {
                                        "kind": "ArgumentList",
                                        "fullStart": 404,
                                        "fullEnd": 527,
                                        "start": 404,
                                        "end": 527,
                                        "fullWidth": 123,
                                        "width": 123,
                                        "openParenToken": {
                                            "kind": "OpenParenToken",
                                            "fullStart": 404,
                                            "fullEnd": 405,
                                            "start": 404,
                                            "end": 405,
                                            "fullWidth": 1,
                                            "width": 1,
                                            "text": "(",
                                            "value": "(",
                                            "valueText": "("
                                        },
                                        "arguments": [
                                            {
                                                "kind": "StringLiteral",
                                                "fullStart": 405,
                                                "fullEnd": 526,
                                                "start": 405,
                                                "end": 526,
                                                "fullWidth": 121,
                                                "width": 121,
                                                "text": "\"power \\u006F\\u0066 the power of the power \\u006F\\u0066 the power of the power \\u006F\\u0066 the power of the great sword\"",
                                                "value": "power of the power of the power of the power of the power of the power of the great sword",
                                                "valueText": "power of the power of the power of the power of the power of the power of the great sword"
                                            }
                                        ],
                                        "closeParenToken": {
                                            "kind": "CloseParenToken",
                                            "fullStart": 526,
                                            "fullEnd": 527,
                                            "start": 526,
                                            "end": 527,
                                            "fullWidth": 1,
                                            "width": 1,
                                            "text": ")",
                                            "value": ")",
                                            "valueText": ")"
                                        }
                                    }
                                }
                            }
                        }
                    ]
                },
                "semicolonToken": {
                    "kind": "SemicolonToken",
                    "fullStart": 527,
                    "fullEnd": 529,
                    "start": 527,
                    "end": 528,
                    "fullWidth": 2,
                    "width": 1,
                    "text": ";",
                    "value": ";",
                    "valueText": ";",
                    "hasTrailingTrivia": true,
                    "hasTrailingNewLine": true,
                    "trailingTrivia": [
                        {
                            "kind": "NewLineTrivia",
                            "text": "\n"
                        }
                    ]
                }
            },
            {
                "kind": "IfStatement",
                "fullStart": 529,
                "fullEnd": 923,
                "start": 619,
                "end": 922,
                "fullWidth": 394,
                "width": 303,
                "isIncrementallyUnusable": true,
                "ifKeyword": {
                    "kind": "IfKeyword",
                    "fullStart": 529,
                    "fullEnd": 622,
                    "start": 619,
                    "end": 621,
                    "fullWidth": 93,
                    "width": 2,
                    "text": "if",
                    "value": "if",
                    "valueText": "if",
                    "hasLeadingTrivia": true,
                    "hasLeadingComment": true,
                    "hasLeadingNewLine": true,
                    "hasTrailingTrivia": true,
                    "leadingTrivia": [
                        {
                            "kind": "NewLineTrivia",
                            "text": "\n"
                        },
                        {
                            "kind": "SingleLineCommentTrivia",
                            "text": "//////////////////////////////////////////////////////////////////////////////"
                        },
                        {
                            "kind": "NewLineTrivia",
                            "text": "\n"
                        },
                        {
                            "kind": "SingleLineCommentTrivia",
                            "text": "//CHECK#1"
                        },
                        {
                            "kind": "NewLineTrivia",
                            "text": "\n"
                        }
                    ],
                    "trailingTrivia": [
                        {
                            "kind": "WhitespaceTrivia",
                            "text": " "
                        }
                    ]
                },
                "openParenToken": {
                    "kind": "OpenParenToken",
                    "fullStart": 622,
                    "fullEnd": 623,
                    "start": 622,
                    "end": 623,
                    "fullWidth": 1,
                    "width": 1,
                    "text": "(",
                    "value": "(",
                    "valueText": "("
                },
                "condition": {
                    "kind": "NotEqualsExpression",
                    "fullStart": 623,
                    "fullEnd": 668,
                    "start": 623,
                    "end": 668,
                    "fullWidth": 45,
                    "width": 45,
                    "isIncrementallyUnusable": true,
                    "left": {
                        "kind": "InvocationExpression",
                        "fullStart": 623,
                        "fullEnd": 643,
                        "start": 623,
                        "end": 643,
                        "fullWidth": 20,
                        "width": 20,
                        "isIncrementallyUnusable": true,
                        "expression": {
                            "kind": "MemberAccessExpression",
                            "fullStart": 623,
                            "fullEnd": 637,
                            "start": 623,
                            "end": 637,
                            "fullWidth": 14,
                            "width": 14,
                            "expression": {
                                "kind": "IdentifierName",
                                "fullStart": 623,
                                "fullEnd": 630,
                                "start": 623,
                                "end": 630,
                                "fullWidth": 7,
                                "width": 7,
                                "text": "aString",
                                "value": "aString",
                                "valueText": "aString"
                            },
                            "dotToken": {
                                "kind": "DotToken",
                                "fullStart": 630,
                                "fullEnd": 631,
                                "start": 630,
                                "end": 631,
                                "fullWidth": 1,
                                "width": 1,
                                "text": ".",
                                "value": ".",
                                "valueText": "."
                            },
                            "name": {
                                "kind": "IdentifierName",
                                "fullStart": 631,
                                "fullEnd": 637,
                                "start": 631,
                                "end": 637,
                                "fullWidth": 6,
                                "width": 6,
                                "text": "search",
                                "value": "search",
                                "valueText": "search"
                            }
                        },
                        "argumentList": {
                            "kind": "ArgumentList",
                            "fullStart": 637,
                            "fullEnd": 643,
                            "start": 637,
                            "end": 643,
                            "fullWidth": 6,
                            "width": 6,
                            "isIncrementallyUnusable": true,
                            "openParenToken": {
                                "kind": "OpenParenToken",
                                "fullStart": 637,
                                "fullEnd": 638,
                                "start": 637,
                                "end": 638,
                                "fullWidth": 1,
                                "width": 1,
                                "text": "(",
                                "value": "(",
                                "valueText": "("
                            },
                            "arguments": [
                                {
                                    "kind": "RegularExpressionLiteral",
                                    "fullStart": 638,
                                    "fullEnd": 642,
                                    "start": 638,
                                    "end": 642,
                                    "fullWidth": 4,
                                    "width": 4,
                                    "text": "/of/",
                                    "value": {},
                                    "valueText": "/of/"
                                }
                            ],
                            "closeParenToken": {
                                "kind": "CloseParenToken",
                                "fullStart": 642,
                                "fullEnd": 643,
                                "start": 642,
                                "end": 643,
                                "fullWidth": 1,
                                "width": 1,
                                "text": ")",
                                "value": ")",
                                "valueText": ")"
                            }
                        }
                    },
                    "operatorToken": {
                        "kind": "ExclamationEqualsEqualsToken",
                        "fullStart": 643,
                        "fullEnd": 647,
                        "start": 643,
                        "end": 646,
                        "fullWidth": 4,
                        "width": 3,
                        "text": "!==",
                        "value": "!==",
                        "valueText": "!==",
                        "hasTrailingTrivia": true,
                        "trailingTrivia": [
                            {
                                "kind": "WhitespaceTrivia",
                                "text": " "
                            }
                        ]
                    },
                    "right": {
                        "kind": "InvocationExpression",
                        "fullStart": 647,
                        "fullEnd": 668,
                        "start": 647,
                        "end": 668,
                        "fullWidth": 21,
                        "width": 21,
                        "isIncrementallyUnusable": true,
                        "expression": {
                            "kind": "MemberAccessExpression",
                            "fullStart": 647,
                            "fullEnd": 661,
                            "start": 647,
                            "end": 661,
                            "fullWidth": 14,
                            "width": 14,
                            "expression": {
                                "kind": "IdentifierName",
                                "fullStart": 647,
                                "fullEnd": 654,
                                "start": 647,
                                "end": 654,
                                "fullWidth": 7,
                                "width": 7,
                                "text": "aString",
                                "value": "aString",
                                "valueText": "aString"
                            },
                            "dotToken": {
                                "kind": "DotToken",
                                "fullStart": 654,
                                "fullEnd": 655,
                                "start": 654,
                                "end": 655,
                                "fullWidth": 1,
                                "width": 1,
                                "text": ".",
                                "value": ".",
                                "valueText": "."
                            },
                            "name": {
                                "kind": "IdentifierName",
                                "fullStart": 655,
                                "fullEnd": 661,
                                "start": 655,
                                "end": 661,
                                "fullWidth": 6,
                                "width": 6,
                                "text": "search",
                                "value": "search",
                                "valueText": "search"
                            }
                        },
                        "argumentList": {
                            "kind": "ArgumentList",
                            "fullStart": 661,
                            "fullEnd": 668,
                            "start": 661,
                            "end": 668,
                            "fullWidth": 7,
                            "width": 7,
                            "isIncrementallyUnusable": true,
                            "openParenToken": {
                                "kind": "OpenParenToken",
                                "fullStart": 661,
                                "fullEnd": 662,
                                "start": 661,
                                "end": 662,
                                "fullWidth": 1,
                                "width": 1,
                                "text": "(",
                                "value": "(",
                                "valueText": "("
                            },
                            "arguments": [
                                {
                                    "kind": "RegularExpressionLiteral",
                                    "fullStart": 662,
                                    "fullEnd": 667,
                                    "start": 662,
                                    "end": 667,
                                    "fullWidth": 5,
                                    "width": 5,
                                    "text": "/of/g",
                                    "value": {},
                                    "valueText": "/of/g"
                                }
                            ],
                            "closeParenToken": {
                                "kind": "CloseParenToken",
                                "fullStart": 667,
                                "fullEnd": 668,
                                "start": 667,
                                "end": 668,
                                "fullWidth": 1,
                                "width": 1,
                                "text": ")",
                                "value": ")",
                                "valueText": ")"
                            }
                        }
                    }
                },
                "closeParenToken": {
                    "kind": "CloseParenToken",
                    "fullStart": 668,
                    "fullEnd": 670,
                    "start": 668,
                    "end": 669,
                    "fullWidth": 2,
                    "width": 1,
                    "text": ")",
                    "value": ")",
                    "valueText": ")",
                    "hasTrailingTrivia": true,
                    "trailingTrivia": [
                        {
                            "kind": "WhitespaceTrivia",
                            "text": " "
                        }
                    ]
                },
                "statement": {
                    "kind": "Block",
                    "fullStart": 670,
                    "fullEnd": 923,
                    "start": 670,
                    "end": 922,
                    "fullWidth": 253,
                    "width": 252,
                    "isIncrementallyUnusable": true,
                    "openBraceToken": {
                        "kind": "OpenBraceToken",
                        "fullStart": 670,
                        "fullEnd": 672,
                        "start": 670,
                        "end": 671,
                        "fullWidth": 2,
                        "width": 1,
                        "text": "{",
                        "value": "{",
                        "valueText": "{",
                        "hasTrailingTrivia": true,
                        "hasTrailingNewLine": true,
                        "trailingTrivia": [
                            {
                                "kind": "NewLineTrivia",
                                "text": "\n"
                            }
                        ]
                    },
                    "statements": [
                        {
                            "kind": "ExpressionStatement",
                            "fullStart": 672,
                            "fullEnd": 921,
                            "start": 674,
                            "end": 920,
                            "fullWidth": 249,
                            "width": 246,
                            "isIncrementallyUnusable": true,
                            "expression": {
                                "kind": "InvocationExpression",
                                "fullStart": 672,
                                "fullEnd": 919,
                                "start": 674,
                                "end": 919,
                                "fullWidth": 247,
                                "width": 245,
                                "isIncrementallyUnusable": true,
                                "expression": {
                                    "kind": "IdentifierName",
                                    "fullStart": 672,
                                    "fullEnd": 680,
                                    "start": 674,
                                    "end": 680,
                                    "fullWidth": 8,
                                    "width": 6,
                                    "text": "$ERROR",
                                    "value": "$ERROR",
                                    "valueText": "$ERROR",
                                    "hasLeadingTrivia": true,
                                    "leadingTrivia": [
                                        {
                                            "kind": "WhitespaceTrivia",
                                            "text": "  "
                                        }
                                    ]
                                },
                                "argumentList": {
                                    "kind": "ArgumentList",
                                    "fullStart": 680,
                                    "fullEnd": 919,
                                    "start": 680,
                                    "end": 919,
                                    "fullWidth": 239,
                                    "width": 239,
                                    "isIncrementallyUnusable": true,
                                    "openParenToken": {
                                        "kind": "OpenParenToken",
                                        "fullStart": 680,
                                        "fullEnd": 681,
                                        "start": 680,
                                        "end": 681,
                                        "fullWidth": 1,
                                        "width": 1,
                                        "text": "(",
                                        "value": "(",
                                        "valueText": "("
                                    },
                                    "arguments": [
                                        {
                                            "kind": "AddExpression",
                                            "fullStart": 681,
                                            "fullEnd": 918,
                                            "start": 681,
                                            "end": 918,
                                            "fullWidth": 237,
                                            "width": 237,
                                            "isIncrementallyUnusable": true,
                                            "left": {
                                                "kind": "StringLiteral",
                                                "fullStart": 681,
                                                "fullEnd": 897,
                                                "start": 681,
                                                "end": 897,
                                                "fullWidth": 216,
                                                "width": 216,
                                                "text": "'#1: var aString = new String(\"power \\\\u006F\\\\u0066 the power of the power \\\\u006F\\\\u0066 the power of the power \\\\u006F\\\\u0066 the power of the great sword\"); aString.search(/of/)=== aString.search(/of/g). Actual: '",
                                                "value": "#1: var aString = new String(\"power \\u006F\\u0066 the power of the power \\u006F\\u0066 the power of the power \\u006F\\u0066 the power of the great sword\"); aString.search(/of/)=== aString.search(/of/g). Actual: ",
                                                "valueText": "#1: var aString = new String(\"power \\u006F\\u0066 the power of the power \\u006F\\u0066 the power of the power \\u006F\\u0066 the power of the great sword\"); aString.search(/of/)=== aString.search(/of/g). Actual: "
                                            },
                                            "operatorToken": {
                                                "kind": "PlusToken",
                                                "fullStart": 897,
                                                "fullEnd": 898,
                                                "start": 897,
                                                "end": 898,
                                                "fullWidth": 1,
                                                "width": 1,
                                                "text": "+",
                                                "value": "+",
                                                "valueText": "+"
                                            },
                                            "right": {
                                                "kind": "InvocationExpression",
                                                "fullStart": 898,
                                                "fullEnd": 918,
                                                "start": 898,
                                                "end": 918,
                                                "fullWidth": 20,
                                                "width": 20,
                                                "isIncrementallyUnusable": true,
                                                "expression": {
                                                    "kind": "MemberAccessExpression",
                                                    "fullStart": 898,
                                                    "fullEnd": 912,
                                                    "start": 898,
                                                    "end": 912,
                                                    "fullWidth": 14,
                                                    "width": 14,
                                                    "expression": {
                                                        "kind": "IdentifierName",
                                                        "fullStart": 898,
                                                        "fullEnd": 905,
                                                        "start": 898,
                                                        "end": 905,
                                                        "fullWidth": 7,
                                                        "width": 7,
                                                        "text": "aString",
                                                        "value": "aString",
                                                        "valueText": "aString"
                                                    },
                                                    "dotToken": {
                                                        "kind": "DotToken",
                                                        "fullStart": 905,
                                                        "fullEnd": 906,
                                                        "start": 905,
                                                        "end": 906,
                                                        "fullWidth": 1,
                                                        "width": 1,
                                                        "text": ".",
                                                        "value": ".",
                                                        "valueText": "."
                                                    },
                                                    "name": {
                                                        "kind": "IdentifierName",
                                                        "fullStart": 906,
                                                        "fullEnd": 912,
                                                        "start": 906,
                                                        "end": 912,
                                                        "fullWidth": 6,
                                                        "width": 6,
                                                        "text": "search",
                                                        "value": "search",
                                                        "valueText": "search"
                                                    }
                                                },
                                                "argumentList": {
                                                    "kind": "ArgumentList",
                                                    "fullStart": 912,
                                                    "fullEnd": 918,
                                                    "start": 912,
                                                    "end": 918,
                                                    "fullWidth": 6,
                                                    "width": 6,
                                                    "isIncrementallyUnusable": true,
                                                    "openParenToken": {
                                                        "kind": "OpenParenToken",
                                                        "fullStart": 912,
                                                        "fullEnd": 913,
                                                        "start": 912,
                                                        "end": 913,
                                                        "fullWidth": 1,
                                                        "width": 1,
                                                        "text": "(",
                                                        "value": "(",
                                                        "valueText": "("
                                                    },
                                                    "arguments": [
                                                        {
                                                            "kind": "RegularExpressionLiteral",
                                                            "fullStart": 913,
                                                            "fullEnd": 917,
                                                            "start": 913,
                                                            "end": 917,
                                                            "fullWidth": 4,
                                                            "width": 4,
                                                            "text": "/of/",
                                                            "value": {},
                                                            "valueText": "/of/"
                                                        }
                                                    ],
                                                    "closeParenToken": {
                                                        "kind": "CloseParenToken",
                                                        "fullStart": 917,
                                                        "fullEnd": 918,
                                                        "start": 917,
                                                        "end": 918,
                                                        "fullWidth": 1,
                                                        "width": 1,
                                                        "text": ")",
                                                        "value": ")",
                                                        "valueText": ")"
                                                    }
                                                }
                                            }
                                        }
                                    ],
                                    "closeParenToken": {
                                        "kind": "CloseParenToken",
                                        "fullStart": 918,
                                        "fullEnd": 919,
                                        "start": 918,
                                        "end": 919,
                                        "fullWidth": 1,
                                        "width": 1,
                                        "text": ")",
                                        "value": ")",
                                        "valueText": ")"
                                    }
                                }
                            },
                            "semicolonToken": {
                                "kind": "SemicolonToken",
                                "fullStart": 919,
                                "fullEnd": 921,
                                "start": 919,
                                "end": 920,
                                "fullWidth": 2,
                                "width": 1,
                                "text": ";",
                                "value": ";",
                                "valueText": ";",
                                "hasTrailingTrivia": true,
                                "hasTrailingNewLine": true,
                                "trailingTrivia": [
                                    {
                                        "kind": "NewLineTrivia",
                                        "text": "\n"
                                    }
                                ]
                            }
                        }
                    ],
                    "closeBraceToken": {
                        "kind": "CloseBraceToken",
                        "fullStart": 921,
                        "fullEnd": 923,
                        "start": 921,
                        "end": 922,
                        "fullWidth": 2,
                        "width": 1,
                        "text": "}",
                        "value": "}",
                        "valueText": "}",
                        "hasTrailingTrivia": true,
                        "hasTrailingNewLine": true,
                        "trailingTrivia": [
                            {
                                "kind": "NewLineTrivia",
                                "text": "\n"
                            }
                        ]
                    }
                }
            }
        ],
        "endOfFileToken": {
            "kind": "EndOfFileToken",
            "fullStart": 923,
            "fullEnd": 1006,
            "start": 1006,
            "end": 1006,
            "fullWidth": 83,
            "width": 0,
            "text": "",
            "hasLeadingTrivia": true,
            "hasLeadingComment": true,
            "hasLeadingNewLine": true,
            "leadingTrivia": [
                {
                    "kind": "SingleLineCommentTrivia",
                    "text": "//"
                },
                {
                    "kind": "NewLineTrivia",
                    "text": "\n"
                },
                {
                    "kind": "SingleLineCommentTrivia",
                    "text": "//////////////////////////////////////////////////////////////////////////////"
                },
                {
                    "kind": "NewLineTrivia",
                    "text": "\n"
                },
                {
                    "kind": "NewLineTrivia",
                    "text": "\n"
                }
            ]
        }
    },
    "lineMap": {
        "lineStarts": [
            0,
            61,
            132,
            133,
            137,
            209,
            212,
            268,
            375,
            379,
            380,
            529,
            530,
            609,
            619,
            672,
            921,
            923,
            926,
            1005,
            1006
        ],
        "length": 1006
    }
}<|MERGE_RESOLUTION|>--- conflicted
+++ resolved
@@ -95,12 +95,8 @@
                             "start": 384,
                             "end": 527,
                             "fullWidth": 143,
-<<<<<<< HEAD
                             "width": 143,
-                            "identifier": {
-=======
                             "propertyName": {
->>>>>>> 85e84683
                                 "kind": "IdentifierName",
                                 "fullStart": 384,
                                 "fullEnd": 392,
