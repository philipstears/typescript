{
    "isDeclaration": false,
    "languageVersion": "EcmaScript5",
    "parseOptions": {
        "allowAutomaticSemicolonInsertion": true
    },
    "sourceUnit": {
        "kind": "SourceUnit",
        "fullStart": 0,
        "fullEnd": 1232,
        "start": 297,
        "end": 1232,
        "fullWidth": 1232,
        "width": 935,
        "isIncrementallyUnusable": true,
        "moduleElements": [
            {
                "kind": "VariableStatement",
                "fullStart": 0,
                "fullEnd": 363,
                "start": 297,
                "end": 362,
                "fullWidth": 363,
                "width": 65,
                "modifiers": [],
                "variableDeclaration": {
                    "kind": "VariableDeclaration",
                    "fullStart": 0,
                    "fullEnd": 361,
                    "start": 297,
                    "end": 361,
                    "fullWidth": 361,
                    "width": 64,
                    "varKeyword": {
                        "kind": "VarKeyword",
                        "fullStart": 0,
                        "fullEnd": 301,
                        "start": 297,
                        "end": 300,
                        "fullWidth": 301,
                        "width": 3,
                        "text": "var",
                        "value": "var",
                        "valueText": "var",
                        "hasLeadingTrivia": true,
                        "hasLeadingComment": true,
                        "hasLeadingNewLine": true,
                        "hasTrailingTrivia": true,
                        "leadingTrivia": [
                            {
                                "kind": "SingleLineCommentTrivia",
                                "text": "// Copyright 2009 the Sputnik authors.  All rights reserved."
                            },
                            {
                                "kind": "NewLineTrivia",
                                "text": "\n"
                            },
                            {
                                "kind": "SingleLineCommentTrivia",
                                "text": "// This code is governed by the BSD license found in the LICENSE file."
                            },
                            {
                                "kind": "NewLineTrivia",
                                "text": "\n"
                            },
                            {
                                "kind": "NewLineTrivia",
                                "text": "\n"
                            },
                            {
                                "kind": "MultiLineCommentTrivia",
                                "text": "/**\n * match returns array as specified in 15.10.6.2\n *\n * @path ch15/15.5/15.5.4/15.5.4.10/S15.5.4.10_A2_T3.js\n * @description Regular expression is /\\d{1}/g\n */"
                            },
                            {
                                "kind": "NewLineTrivia",
                                "text": "\n"
                            },
                            {
                                "kind": "NewLineTrivia",
                                "text": "\n"
                            }
                        ],
                        "trailingTrivia": [
                            {
                                "kind": "WhitespaceTrivia",
                                "text": " "
                            }
                        ]
                    },
                    "variableDeclarators": [
                        {
                            "kind": "VariableDeclarator",
                            "fullStart": 301,
                            "fullEnd": 361,
                            "start": 301,
                            "end": 361,
                            "fullWidth": 60,
<<<<<<< HEAD
                            "width": 60,
                            "identifier": {
=======
                            "propertyName": {
>>>>>>> 85e84683
                                "kind": "IdentifierName",
                                "fullStart": 301,
                                "fullEnd": 310,
                                "start": 301,
                                "end": 310,
                                "fullWidth": 9,
                                "width": 9,
                                "text": "__matches",
                                "value": "__matches",
                                "valueText": "__matches"
                            },
                            "equalsValueClause": {
                                "kind": "EqualsValueClause",
                                "fullStart": 310,
                                "fullEnd": 361,
                                "start": 310,
                                "end": 361,
                                "fullWidth": 51,
                                "width": 51,
                                "equalsToken": {
                                    "kind": "EqualsToken",
                                    "fullStart": 310,
                                    "fullEnd": 311,
                                    "start": 310,
                                    "end": 311,
                                    "fullWidth": 1,
                                    "width": 1,
                                    "text": "=",
                                    "value": "=",
                                    "valueText": "="
                                },
                                "value": {
                                    "kind": "ArrayLiteralExpression",
                                    "fullStart": 311,
                                    "fullEnd": 361,
                                    "start": 311,
                                    "end": 361,
                                    "fullWidth": 50,
                                    "width": 50,
                                    "openBracketToken": {
                                        "kind": "OpenBracketToken",
                                        "fullStart": 311,
                                        "fullEnd": 312,
                                        "start": 311,
                                        "end": 312,
                                        "fullWidth": 1,
                                        "width": 1,
                                        "text": "[",
                                        "value": "[",
                                        "valueText": "["
                                    },
                                    "expressions": [
                                        {
                                            "kind": "StringLiteral",
                                            "fullStart": 312,
                                            "fullEnd": 315,
                                            "start": 312,
                                            "end": 315,
                                            "fullWidth": 3,
                                            "width": 3,
                                            "text": "\"1\"",
                                            "value": "1",
                                            "valueText": "1"
                                        },
                                        {
                                            "kind": "CommaToken",
                                            "fullStart": 315,
                                            "fullEnd": 317,
                                            "start": 315,
                                            "end": 316,
                                            "fullWidth": 2,
                                            "width": 1,
                                            "text": ",",
                                            "value": ",",
                                            "valueText": ",",
                                            "hasTrailingTrivia": true,
                                            "trailingTrivia": [
                                                {
                                                    "kind": "WhitespaceTrivia",
                                                    "text": " "
                                                }
                                            ]
                                        },
                                        {
                                            "kind": "StringLiteral",
                                            "fullStart": 317,
                                            "fullEnd": 320,
                                            "start": 317,
                                            "end": 320,
                                            "fullWidth": 3,
                                            "width": 3,
                                            "text": "\"2\"",
                                            "value": "2",
                                            "valueText": "2"
                                        },
                                        {
                                            "kind": "CommaToken",
                                            "fullStart": 320,
                                            "fullEnd": 322,
                                            "start": 320,
                                            "end": 321,
                                            "fullWidth": 2,
                                            "width": 1,
                                            "text": ",",
                                            "value": ",",
                                            "valueText": ",",
                                            "hasTrailingTrivia": true,
                                            "trailingTrivia": [
                                                {
                                                    "kind": "WhitespaceTrivia",
                                                    "text": " "
                                                }
                                            ]
                                        },
                                        {
                                            "kind": "StringLiteral",
                                            "fullStart": 322,
                                            "fullEnd": 325,
                                            "start": 322,
                                            "end": 325,
                                            "fullWidth": 3,
                                            "width": 3,
                                            "text": "\"3\"",
                                            "value": "3",
                                            "valueText": "3"
                                        },
                                        {
                                            "kind": "CommaToken",
                                            "fullStart": 325,
                                            "fullEnd": 327,
                                            "start": 325,
                                            "end": 326,
                                            "fullWidth": 2,
                                            "width": 1,
                                            "text": ",",
                                            "value": ",",
                                            "valueText": ",",
                                            "hasTrailingTrivia": true,
                                            "trailingTrivia": [
                                                {
                                                    "kind": "WhitespaceTrivia",
                                                    "text": " "
                                                }
                                            ]
                                        },
                                        {
                                            "kind": "StringLiteral",
                                            "fullStart": 327,
                                            "fullEnd": 330,
                                            "start": 327,
                                            "end": 330,
                                            "fullWidth": 3,
                                            "width": 3,
                                            "text": "\"4\"",
                                            "value": "4",
                                            "valueText": "4"
                                        },
                                        {
                                            "kind": "CommaToken",
                                            "fullStart": 330,
                                            "fullEnd": 332,
                                            "start": 330,
                                            "end": 331,
                                            "fullWidth": 2,
                                            "width": 1,
                                            "text": ",",
                                            "value": ",",
                                            "valueText": ",",
                                            "hasTrailingTrivia": true,
                                            "trailingTrivia": [
                                                {
                                                    "kind": "WhitespaceTrivia",
                                                    "text": " "
                                                }
                                            ]
                                        },
                                        {
                                            "kind": "StringLiteral",
                                            "fullStart": 332,
                                            "fullEnd": 335,
                                            "start": 332,
                                            "end": 335,
                                            "fullWidth": 3,
                                            "width": 3,
                                            "text": "\"5\"",
                                            "value": "5",
                                            "valueText": "5"
                                        },
                                        {
                                            "kind": "CommaToken",
                                            "fullStart": 335,
                                            "fullEnd": 337,
                                            "start": 335,
                                            "end": 336,
                                            "fullWidth": 2,
                                            "width": 1,
                                            "text": ",",
                                            "value": ",",
                                            "valueText": ",",
                                            "hasTrailingTrivia": true,
                                            "trailingTrivia": [
                                                {
                                                    "kind": "WhitespaceTrivia",
                                                    "text": " "
                                                }
                                            ]
                                        },
                                        {
                                            "kind": "StringLiteral",
                                            "fullStart": 337,
                                            "fullEnd": 340,
                                            "start": 337,
                                            "end": 340,
                                            "fullWidth": 3,
                                            "width": 3,
                                            "text": "\"6\"",
                                            "value": "6",
                                            "valueText": "6"
                                        },
                                        {
                                            "kind": "CommaToken",
                                            "fullStart": 340,
                                            "fullEnd": 342,
                                            "start": 340,
                                            "end": 341,
                                            "fullWidth": 2,
                                            "width": 1,
                                            "text": ",",
                                            "value": ",",
                                            "valueText": ",",
                                            "hasTrailingTrivia": true,
                                            "trailingTrivia": [
                                                {
                                                    "kind": "WhitespaceTrivia",
                                                    "text": " "
                                                }
                                            ]
                                        },
                                        {
                                            "kind": "StringLiteral",
                                            "fullStart": 342,
                                            "fullEnd": 345,
                                            "start": 342,
                                            "end": 345,
                                            "fullWidth": 3,
                                            "width": 3,
                                            "text": "\"7\"",
                                            "value": "7",
                                            "valueText": "7"
                                        },
                                        {
                                            "kind": "CommaToken",
                                            "fullStart": 345,
                                            "fullEnd": 347,
                                            "start": 345,
                                            "end": 346,
                                            "fullWidth": 2,
                                            "width": 1,
                                            "text": ",",
                                            "value": ",",
                                            "valueText": ",",
                                            "hasTrailingTrivia": true,
                                            "trailingTrivia": [
                                                {
                                                    "kind": "WhitespaceTrivia",
                                                    "text": " "
                                                }
                                            ]
                                        },
                                        {
                                            "kind": "StringLiteral",
                                            "fullStart": 347,
                                            "fullEnd": 350,
                                            "start": 347,
                                            "end": 350,
                                            "fullWidth": 3,
                                            "width": 3,
                                            "text": "\"8\"",
                                            "value": "8",
                                            "valueText": "8"
                                        },
                                        {
                                            "kind": "CommaToken",
                                            "fullStart": 350,
                                            "fullEnd": 352,
                                            "start": 350,
                                            "end": 351,
                                            "fullWidth": 2,
                                            "width": 1,
                                            "text": ",",
                                            "value": ",",
                                            "valueText": ",",
                                            "hasTrailingTrivia": true,
                                            "trailingTrivia": [
                                                {
                                                    "kind": "WhitespaceTrivia",
                                                    "text": " "
                                                }
                                            ]
                                        },
                                        {
                                            "kind": "StringLiteral",
                                            "fullStart": 352,
                                            "fullEnd": 355,
                                            "start": 352,
                                            "end": 355,
                                            "fullWidth": 3,
                                            "width": 3,
                                            "text": "\"9\"",
                                            "value": "9",
                                            "valueText": "9"
                                        },
                                        {
                                            "kind": "CommaToken",
                                            "fullStart": 355,
                                            "fullEnd": 357,
                                            "start": 355,
                                            "end": 356,
                                            "fullWidth": 2,
                                            "width": 1,
                                            "text": ",",
                                            "value": ",",
                                            "valueText": ",",
                                            "hasTrailingTrivia": true,
                                            "trailingTrivia": [
                                                {
                                                    "kind": "WhitespaceTrivia",
                                                    "text": " "
                                                }
                                            ]
                                        },
                                        {
                                            "kind": "StringLiteral",
                                            "fullStart": 357,
                                            "fullEnd": 360,
                                            "start": 357,
                                            "end": 360,
                                            "fullWidth": 3,
                                            "width": 3,
                                            "text": "\"0\"",
                                            "value": "0",
                                            "valueText": "0"
                                        }
                                    ],
                                    "closeBracketToken": {
                                        "kind": "CloseBracketToken",
                                        "fullStart": 360,
                                        "fullEnd": 361,
                                        "start": 360,
                                        "end": 361,
                                        "fullWidth": 1,
                                        "width": 1,
                                        "text": "]",
                                        "value": "]",
                                        "valueText": "]"
                                    }
                                }
                            }
                        }
                    ]
                },
                "semicolonToken": {
                    "kind": "SemicolonToken",
                    "fullStart": 361,
                    "fullEnd": 363,
                    "start": 361,
                    "end": 362,
                    "fullWidth": 2,
                    "width": 1,
                    "text": ";",
                    "value": ";",
                    "valueText": ";",
                    "hasTrailingTrivia": true,
                    "hasTrailingNewLine": true,
                    "trailingTrivia": [
                        {
                            "kind": "NewLineTrivia",
                            "text": "\n"
                        }
                    ]
                }
            },
            {
                "kind": "VariableStatement",
                "fullStart": 363,
                "fullEnd": 398,
                "start": 364,
                "end": 397,
                "fullWidth": 35,
                "width": 33,
                "modifiers": [],
                "variableDeclaration": {
                    "kind": "VariableDeclaration",
                    "fullStart": 363,
                    "fullEnd": 396,
                    "start": 364,
                    "end": 396,
                    "fullWidth": 33,
                    "width": 32,
                    "varKeyword": {
                        "kind": "VarKeyword",
                        "fullStart": 363,
                        "fullEnd": 368,
                        "start": 364,
                        "end": 367,
                        "fullWidth": 5,
                        "width": 3,
                        "text": "var",
                        "value": "var",
                        "valueText": "var",
                        "hasLeadingTrivia": true,
                        "hasLeadingNewLine": true,
                        "hasTrailingTrivia": true,
                        "leadingTrivia": [
                            {
                                "kind": "NewLineTrivia",
                                "text": "\n"
                            }
                        ],
                        "trailingTrivia": [
                            {
                                "kind": "WhitespaceTrivia",
                                "text": " "
                            }
                        ]
                    },
                    "variableDeclarators": [
                        {
                            "kind": "VariableDeclarator",
                            "fullStart": 368,
                            "fullEnd": 396,
                            "start": 368,
                            "end": 396,
                            "fullWidth": 28,
<<<<<<< HEAD
                            "width": 28,
                            "identifier": {
=======
                            "propertyName": {
>>>>>>> 85e84683
                                "kind": "IdentifierName",
                                "fullStart": 368,
                                "fullEnd": 377,
                                "start": 368,
                                "end": 376,
                                "fullWidth": 9,
                                "width": 8,
                                "text": "__string",
                                "value": "__string",
                                "valueText": "__string",
                                "hasTrailingTrivia": true,
                                "trailingTrivia": [
                                    {
                                        "kind": "WhitespaceTrivia",
                                        "text": " "
                                    }
                                ]
                            },
                            "equalsValueClause": {
                                "kind": "EqualsValueClause",
                                "fullStart": 377,
                                "fullEnd": 396,
                                "start": 377,
                                "end": 396,
                                "fullWidth": 19,
                                "width": 19,
                                "equalsToken": {
                                    "kind": "EqualsToken",
                                    "fullStart": 377,
                                    "fullEnd": 379,
                                    "start": 377,
                                    "end": 378,
                                    "fullWidth": 2,
                                    "width": 1,
                                    "text": "=",
                                    "value": "=",
                                    "valueText": "=",
                                    "hasTrailingTrivia": true,
                                    "trailingTrivia": [
                                        {
                                            "kind": "WhitespaceTrivia",
                                            "text": " "
                                        }
                                    ]
                                },
                                "value": {
                                    "kind": "StringLiteral",
                                    "fullStart": 379,
                                    "fullEnd": 396,
                                    "start": 379,
                                    "end": 396,
                                    "fullWidth": 17,
                                    "width": 17,
                                    "text": "\"123456abcde7890\"",
                                    "value": "123456abcde7890",
                                    "valueText": "123456abcde7890"
                                }
                            }
                        }
                    ]
                },
                "semicolonToken": {
                    "kind": "SemicolonToken",
                    "fullStart": 396,
                    "fullEnd": 398,
                    "start": 396,
                    "end": 397,
                    "fullWidth": 2,
                    "width": 1,
                    "text": ";",
                    "value": ";",
                    "valueText": ";",
                    "hasTrailingTrivia": true,
                    "hasTrailingNewLine": true,
                    "trailingTrivia": [
                        {
                            "kind": "NewLineTrivia",
                            "text": "\n"
                        }
                    ]
                }
            },
            {
                "kind": "IfStatement",
                "fullStart": 398,
                "fullEnd": 663,
                "start": 488,
                "end": 662,
                "fullWidth": 265,
                "width": 174,
                "isIncrementallyUnusable": true,
                "ifKeyword": {
                    "kind": "IfKeyword",
                    "fullStart": 398,
                    "fullEnd": 491,
                    "start": 488,
                    "end": 490,
                    "fullWidth": 93,
                    "width": 2,
                    "text": "if",
                    "value": "if",
                    "valueText": "if",
                    "hasLeadingTrivia": true,
                    "hasLeadingComment": true,
                    "hasLeadingNewLine": true,
                    "hasTrailingTrivia": true,
                    "leadingTrivia": [
                        {
                            "kind": "NewLineTrivia",
                            "text": "\n"
                        },
                        {
                            "kind": "SingleLineCommentTrivia",
                            "text": "//////////////////////////////////////////////////////////////////////////////"
                        },
                        {
                            "kind": "NewLineTrivia",
                            "text": "\n"
                        },
                        {
                            "kind": "SingleLineCommentTrivia",
                            "text": "//CHECK#1"
                        },
                        {
                            "kind": "NewLineTrivia",
                            "text": "\n"
                        }
                    ],
                    "trailingTrivia": [
                        {
                            "kind": "WhitespaceTrivia",
                            "text": " "
                        }
                    ]
                },
                "openParenToken": {
                    "kind": "OpenParenToken",
                    "fullStart": 491,
                    "fullEnd": 492,
                    "start": 491,
                    "end": 492,
                    "fullWidth": 1,
                    "width": 1,
                    "text": "(",
                    "value": "(",
                    "valueText": "("
                },
                "condition": {
                    "kind": "NotEqualsExpression",
                    "fullStart": 492,
                    "fullEnd": 529,
                    "start": 492,
                    "end": 529,
                    "fullWidth": 37,
                    "width": 37,
                    "isIncrementallyUnusable": true,
                    "left": {
                        "kind": "MemberAccessExpression",
                        "fullStart": 492,
                        "fullEnd": 523,
                        "start": 492,
                        "end": 523,
                        "fullWidth": 31,
                        "width": 31,
                        "isIncrementallyUnusable": true,
                        "expression": {
                            "kind": "InvocationExpression",
                            "fullStart": 492,
                            "fullEnd": 516,
                            "start": 492,
                            "end": 516,
                            "fullWidth": 24,
                            "width": 24,
                            "isIncrementallyUnusable": true,
                            "expression": {
                                "kind": "MemberAccessExpression",
                                "fullStart": 492,
                                "fullEnd": 506,
                                "start": 492,
                                "end": 506,
                                "fullWidth": 14,
                                "width": 14,
                                "expression": {
                                    "kind": "IdentifierName",
                                    "fullStart": 492,
                                    "fullEnd": 500,
                                    "start": 492,
                                    "end": 500,
                                    "fullWidth": 8,
                                    "width": 8,
                                    "text": "__string",
                                    "value": "__string",
                                    "valueText": "__string"
                                },
                                "dotToken": {
                                    "kind": "DotToken",
                                    "fullStart": 500,
                                    "fullEnd": 501,
                                    "start": 500,
                                    "end": 501,
                                    "fullWidth": 1,
                                    "width": 1,
                                    "text": ".",
                                    "value": ".",
                                    "valueText": "."
                                },
                                "name": {
                                    "kind": "IdentifierName",
                                    "fullStart": 501,
                                    "fullEnd": 506,
                                    "start": 501,
                                    "end": 506,
                                    "fullWidth": 5,
                                    "width": 5,
                                    "text": "match",
                                    "value": "match",
                                    "valueText": "match"
                                }
                            },
                            "argumentList": {
                                "kind": "ArgumentList",
                                "fullStart": 506,
                                "fullEnd": 516,
                                "start": 506,
                                "end": 516,
                                "fullWidth": 10,
                                "width": 10,
                                "isIncrementallyUnusable": true,
                                "openParenToken": {
                                    "kind": "OpenParenToken",
                                    "fullStart": 506,
                                    "fullEnd": 507,
                                    "start": 506,
                                    "end": 507,
                                    "fullWidth": 1,
                                    "width": 1,
                                    "text": "(",
                                    "value": "(",
                                    "valueText": "("
                                },
                                "arguments": [
                                    {
                                        "kind": "RegularExpressionLiteral",
                                        "fullStart": 507,
                                        "fullEnd": 515,
                                        "start": 507,
                                        "end": 515,
                                        "fullWidth": 8,
                                        "width": 8,
                                        "text": "/\\d{1}/g",
                                        "value": {},
                                        "valueText": "/\\d{1}/g"
                                    }
                                ],
                                "closeParenToken": {
                                    "kind": "CloseParenToken",
                                    "fullStart": 515,
                                    "fullEnd": 516,
                                    "start": 515,
                                    "end": 516,
                                    "fullWidth": 1,
                                    "width": 1,
                                    "text": ")",
                                    "value": ")",
                                    "valueText": ")"
                                }
                            }
                        },
                        "dotToken": {
                            "kind": "DotToken",
                            "fullStart": 516,
                            "fullEnd": 517,
                            "start": 516,
                            "end": 517,
                            "fullWidth": 1,
                            "width": 1,
                            "text": ".",
                            "value": ".",
                            "valueText": "."
                        },
                        "name": {
                            "kind": "IdentifierName",
                            "fullStart": 517,
                            "fullEnd": 523,
                            "start": 517,
                            "end": 523,
                            "fullWidth": 6,
                            "width": 6,
                            "text": "length",
                            "value": "length",
                            "valueText": "length"
                        }
                    },
                    "operatorToken": {
                        "kind": "ExclamationEqualsEqualsToken",
                        "fullStart": 523,
                        "fullEnd": 527,
                        "start": 523,
                        "end": 526,
                        "fullWidth": 4,
                        "width": 3,
                        "text": "!==",
                        "value": "!==",
                        "valueText": "!==",
                        "hasTrailingTrivia": true,
                        "trailingTrivia": [
                            {
                                "kind": "WhitespaceTrivia",
                                "text": " "
                            }
                        ]
                    },
                    "right": {
                        "kind": "NumericLiteral",
                        "fullStart": 527,
                        "fullEnd": 529,
                        "start": 527,
                        "end": 529,
                        "fullWidth": 2,
                        "width": 2,
                        "text": "10",
                        "value": 10,
                        "valueText": "10"
                    }
                },
                "closeParenToken": {
                    "kind": "CloseParenToken",
                    "fullStart": 529,
                    "fullEnd": 531,
                    "start": 529,
                    "end": 530,
                    "fullWidth": 2,
                    "width": 1,
                    "text": ")",
                    "value": ")",
                    "valueText": ")",
                    "hasTrailingTrivia": true,
                    "trailingTrivia": [
                        {
                            "kind": "WhitespaceTrivia",
                            "text": " "
                        }
                    ]
                },
                "statement": {
                    "kind": "Block",
                    "fullStart": 531,
                    "fullEnd": 663,
                    "start": 531,
                    "end": 662,
                    "fullWidth": 132,
                    "width": 131,
                    "isIncrementallyUnusable": true,
                    "openBraceToken": {
                        "kind": "OpenBraceToken",
                        "fullStart": 531,
                        "fullEnd": 533,
                        "start": 531,
                        "end": 532,
                        "fullWidth": 2,
                        "width": 1,
                        "text": "{",
                        "value": "{",
                        "valueText": "{",
                        "hasTrailingTrivia": true,
                        "hasTrailingNewLine": true,
                        "trailingTrivia": [
                            {
                                "kind": "NewLineTrivia",
                                "text": "\n"
                            }
                        ]
                    },
                    "statements": [
                        {
                            "kind": "ExpressionStatement",
                            "fullStart": 533,
                            "fullEnd": 661,
                            "start": 535,
                            "end": 660,
                            "fullWidth": 128,
                            "width": 125,
                            "isIncrementallyUnusable": true,
                            "expression": {
                                "kind": "InvocationExpression",
                                "fullStart": 533,
                                "fullEnd": 659,
                                "start": 535,
                                "end": 659,
                                "fullWidth": 126,
                                "width": 124,
                                "isIncrementallyUnusable": true,
                                "expression": {
                                    "kind": "IdentifierName",
                                    "fullStart": 533,
                                    "fullEnd": 541,
                                    "start": 535,
                                    "end": 541,
                                    "fullWidth": 8,
                                    "width": 6,
                                    "text": "$ERROR",
                                    "value": "$ERROR",
                                    "valueText": "$ERROR",
                                    "hasLeadingTrivia": true,
                                    "leadingTrivia": [
                                        {
                                            "kind": "WhitespaceTrivia",
                                            "text": "  "
                                        }
                                    ]
                                },
                                "argumentList": {
                                    "kind": "ArgumentList",
                                    "fullStart": 541,
                                    "fullEnd": 659,
                                    "start": 541,
                                    "end": 659,
                                    "fullWidth": 118,
                                    "width": 118,
                                    "isIncrementallyUnusable": true,
                                    "openParenToken": {
                                        "kind": "OpenParenToken",
                                        "fullStart": 541,
                                        "fullEnd": 542,
                                        "start": 541,
                                        "end": 542,
                                        "fullWidth": 1,
                                        "width": 1,
                                        "text": "(",
                                        "value": "(",
                                        "valueText": "("
                                    },
                                    "arguments": [
                                        {
                                            "kind": "AddExpression",
                                            "fullStart": 542,
                                            "fullEnd": 658,
                                            "start": 542,
                                            "end": 658,
                                            "fullWidth": 116,
                                            "width": 116,
                                            "isIncrementallyUnusable": true,
                                            "left": {
                                                "kind": "StringLiteral",
                                                "fullStart": 542,
                                                "fullEnd": 626,
                                                "start": 542,
                                                "end": 626,
                                                "fullWidth": 84,
                                                "width": 84,
                                                "text": "'#1: __string = \"123456abcde7890\"; __string.match(/\\\\d{1}/g).length=== 10. Actual: '",
                                                "value": "#1: __string = \"123456abcde7890\"; __string.match(/\\d{1}/g).length=== 10. Actual: ",
                                                "valueText": "#1: __string = \"123456abcde7890\"; __string.match(/\\d{1}/g).length=== 10. Actual: "
                                            },
                                            "operatorToken": {
                                                "kind": "PlusToken",
                                                "fullStart": 626,
                                                "fullEnd": 627,
                                                "start": 626,
                                                "end": 627,
                                                "fullWidth": 1,
                                                "width": 1,
                                                "text": "+",
                                                "value": "+",
                                                "valueText": "+"
                                            },
                                            "right": {
                                                "kind": "MemberAccessExpression",
                                                "fullStart": 627,
                                                "fullEnd": 658,
                                                "start": 627,
                                                "end": 658,
                                                "fullWidth": 31,
                                                "width": 31,
                                                "isIncrementallyUnusable": true,
                                                "expression": {
                                                    "kind": "InvocationExpression",
                                                    "fullStart": 627,
                                                    "fullEnd": 651,
                                                    "start": 627,
                                                    "end": 651,
                                                    "fullWidth": 24,
                                                    "width": 24,
                                                    "isIncrementallyUnusable": true,
                                                    "expression": {
                                                        "kind": "MemberAccessExpression",
                                                        "fullStart": 627,
                                                        "fullEnd": 641,
                                                        "start": 627,
                                                        "end": 641,
                                                        "fullWidth": 14,
                                                        "width": 14,
                                                        "expression": {
                                                            "kind": "IdentifierName",
                                                            "fullStart": 627,
                                                            "fullEnd": 635,
                                                            "start": 627,
                                                            "end": 635,
                                                            "fullWidth": 8,
                                                            "width": 8,
                                                            "text": "__string",
                                                            "value": "__string",
                                                            "valueText": "__string"
                                                        },
                                                        "dotToken": {
                                                            "kind": "DotToken",
                                                            "fullStart": 635,
                                                            "fullEnd": 636,
                                                            "start": 635,
                                                            "end": 636,
                                                            "fullWidth": 1,
                                                            "width": 1,
                                                            "text": ".",
                                                            "value": ".",
                                                            "valueText": "."
                                                        },
                                                        "name": {
                                                            "kind": "IdentifierName",
                                                            "fullStart": 636,
                                                            "fullEnd": 641,
                                                            "start": 636,
                                                            "end": 641,
                                                            "fullWidth": 5,
                                                            "width": 5,
                                                            "text": "match",
                                                            "value": "match",
                                                            "valueText": "match"
                                                        }
                                                    },
                                                    "argumentList": {
                                                        "kind": "ArgumentList",
                                                        "fullStart": 641,
                                                        "fullEnd": 651,
                                                        "start": 641,
                                                        "end": 651,
                                                        "fullWidth": 10,
                                                        "width": 10,
                                                        "isIncrementallyUnusable": true,
                                                        "openParenToken": {
                                                            "kind": "OpenParenToken",
                                                            "fullStart": 641,
                                                            "fullEnd": 642,
                                                            "start": 641,
                                                            "end": 642,
                                                            "fullWidth": 1,
                                                            "width": 1,
                                                            "text": "(",
                                                            "value": "(",
                                                            "valueText": "("
                                                        },
                                                        "arguments": [
                                                            {
                                                                "kind": "RegularExpressionLiteral",
                                                                "fullStart": 642,
                                                                "fullEnd": 650,
                                                                "start": 642,
                                                                "end": 650,
                                                                "fullWidth": 8,
                                                                "width": 8,
                                                                "text": "/\\d{1}/g",
                                                                "value": {},
                                                                "valueText": "/\\d{1}/g"
                                                            }
                                                        ],
                                                        "closeParenToken": {
                                                            "kind": "CloseParenToken",
                                                            "fullStart": 650,
                                                            "fullEnd": 651,
                                                            "start": 650,
                                                            "end": 651,
                                                            "fullWidth": 1,
                                                            "width": 1,
                                                            "text": ")",
                                                            "value": ")",
                                                            "valueText": ")"
                                                        }
                                                    }
                                                },
                                                "dotToken": {
                                                    "kind": "DotToken",
                                                    "fullStart": 651,
                                                    "fullEnd": 652,
                                                    "start": 651,
                                                    "end": 652,
                                                    "fullWidth": 1,
                                                    "width": 1,
                                                    "text": ".",
                                                    "value": ".",
                                                    "valueText": "."
                                                },
                                                "name": {
                                                    "kind": "IdentifierName",
                                                    "fullStart": 652,
                                                    "fullEnd": 658,
                                                    "start": 652,
                                                    "end": 658,
                                                    "fullWidth": 6,
                                                    "width": 6,
                                                    "text": "length",
                                                    "value": "length",
                                                    "valueText": "length"
                                                }
                                            }
                                        }
                                    ],
                                    "closeParenToken": {
                                        "kind": "CloseParenToken",
                                        "fullStart": 658,
                                        "fullEnd": 659,
                                        "start": 658,
                                        "end": 659,
                                        "fullWidth": 1,
                                        "width": 1,
                                        "text": ")",
                                        "value": ")",
                                        "valueText": ")"
                                    }
                                }
                            },
                            "semicolonToken": {
                                "kind": "SemicolonToken",
                                "fullStart": 659,
                                "fullEnd": 661,
                                "start": 659,
                                "end": 660,
                                "fullWidth": 2,
                                "width": 1,
                                "text": ";",
                                "value": ";",
                                "valueText": ";",
                                "hasTrailingTrivia": true,
                                "hasTrailingNewLine": true,
                                "trailingTrivia": [
                                    {
                                        "kind": "NewLineTrivia",
                                        "text": "\n"
                                    }
                                ]
                            }
                        }
                    ],
                    "closeBraceToken": {
                        "kind": "CloseBraceToken",
                        "fullStart": 661,
                        "fullEnd": 663,
                        "start": 661,
                        "end": 662,
                        "fullWidth": 2,
                        "width": 1,
                        "text": "}",
                        "value": "}",
                        "valueText": "}",
                        "hasTrailingTrivia": true,
                        "hasTrailingNewLine": true,
                        "trailingTrivia": [
                            {
                                "kind": "NewLineTrivia",
                                "text": "\n"
                            }
                        ]
                    }
                }
            },
            {
                "kind": "ForStatement",
                "fullStart": 663,
                "fullEnd": 1149,
                "start": 835,
                "end": 1148,
                "fullWidth": 486,
                "width": 313,
                "isIncrementallyUnusable": true,
                "forKeyword": {
                    "kind": "ForKeyword",
                    "fullStart": 663,
                    "fullEnd": 838,
                    "start": 835,
                    "end": 838,
                    "fullWidth": 175,
                    "width": 3,
                    "text": "for",
                    "value": "for",
                    "valueText": "for",
                    "hasLeadingTrivia": true,
                    "hasLeadingComment": true,
                    "hasLeadingNewLine": true,
                    "leadingTrivia": [
                        {
                            "kind": "SingleLineCommentTrivia",
                            "text": "//"
                        },
                        {
                            "kind": "NewLineTrivia",
                            "text": "\n"
                        },
                        {
                            "kind": "SingleLineCommentTrivia",
                            "text": "//////////////////////////////////////////////////////////////////////////////"
                        },
                        {
                            "kind": "NewLineTrivia",
                            "text": "\n"
                        },
                        {
                            "kind": "NewLineTrivia",
                            "text": "\n"
                        },
                        {
                            "kind": "SingleLineCommentTrivia",
                            "text": "//////////////////////////////////////////////////////////////////////////////"
                        },
                        {
                            "kind": "NewLineTrivia",
                            "text": "\n"
                        },
                        {
                            "kind": "SingleLineCommentTrivia",
                            "text": "//CHECK#2"
                        },
                        {
                            "kind": "NewLineTrivia",
                            "text": "\n"
                        }
                    ]
                },
                "openParenToken": {
                    "kind": "OpenParenToken",
                    "fullStart": 838,
                    "fullEnd": 839,
                    "start": 838,
                    "end": 839,
                    "fullWidth": 1,
                    "width": 1,
                    "text": "(",
                    "value": "(",
                    "valueText": "("
                },
                "variableDeclaration": {
                    "kind": "VariableDeclaration",
                    "fullStart": 839,
                    "fullEnd": 847,
                    "start": 839,
                    "end": 847,
                    "fullWidth": 8,
                    "width": 8,
                    "varKeyword": {
                        "kind": "VarKeyword",
                        "fullStart": 839,
                        "fullEnd": 843,
                        "start": 839,
                        "end": 842,
                        "fullWidth": 4,
                        "width": 3,
                        "text": "var",
                        "value": "var",
                        "valueText": "var",
                        "hasTrailingTrivia": true,
                        "trailingTrivia": [
                            {
                                "kind": "WhitespaceTrivia",
                                "text": " "
                            }
                        ]
                    },
                    "variableDeclarators": [
                        {
                            "kind": "VariableDeclarator",
                            "fullStart": 843,
                            "fullEnd": 847,
                            "start": 843,
                            "end": 847,
                            "fullWidth": 4,
<<<<<<< HEAD
                            "width": 4,
                            "identifier": {
=======
                            "propertyName": {
>>>>>>> 85e84683
                                "kind": "IdentifierName",
                                "fullStart": 843,
                                "fullEnd": 845,
                                "start": 843,
                                "end": 845,
                                "fullWidth": 2,
                                "width": 2,
                                "text": "mi",
                                "value": "mi",
                                "valueText": "mi"
                            },
                            "equalsValueClause": {
                                "kind": "EqualsValueClause",
                                "fullStart": 845,
                                "fullEnd": 847,
                                "start": 845,
                                "end": 847,
                                "fullWidth": 2,
                                "width": 2,
                                "equalsToken": {
                                    "kind": "EqualsToken",
                                    "fullStart": 845,
                                    "fullEnd": 846,
                                    "start": 845,
                                    "end": 846,
                                    "fullWidth": 1,
                                    "width": 1,
                                    "text": "=",
                                    "value": "=",
                                    "valueText": "="
                                },
                                "value": {
                                    "kind": "NumericLiteral",
                                    "fullStart": 846,
                                    "fullEnd": 847,
                                    "start": 846,
                                    "end": 847,
                                    "fullWidth": 1,
                                    "width": 1,
                                    "text": "0",
                                    "value": 0,
                                    "valueText": "0"
                                }
                            }
                        }
                    ]
                },
                "firstSemicolonToken": {
                    "kind": "SemicolonToken",
                    "fullStart": 847,
                    "fullEnd": 849,
                    "start": 847,
                    "end": 848,
                    "fullWidth": 2,
                    "width": 1,
                    "text": ";",
                    "value": ";",
                    "valueText": ";",
                    "hasTrailingTrivia": true,
                    "trailingTrivia": [
                        {
                            "kind": "WhitespaceTrivia",
                            "text": " "
                        }
                    ]
                },
                "condition": {
                    "kind": "LessThanExpression",
                    "fullStart": 849,
                    "fullEnd": 868,
                    "start": 849,
                    "end": 868,
                    "fullWidth": 19,
                    "width": 19,
                    "left": {
                        "kind": "IdentifierName",
                        "fullStart": 849,
                        "fullEnd": 851,
                        "start": 849,
                        "end": 851,
                        "fullWidth": 2,
                        "width": 2,
                        "text": "mi",
                        "value": "mi",
                        "valueText": "mi"
                    },
                    "operatorToken": {
                        "kind": "LessThanToken",
                        "fullStart": 851,
                        "fullEnd": 852,
                        "start": 851,
                        "end": 852,
                        "fullWidth": 1,
                        "width": 1,
                        "text": "<",
                        "value": "<",
                        "valueText": "<"
                    },
                    "right": {
                        "kind": "MemberAccessExpression",
                        "fullStart": 852,
                        "fullEnd": 868,
                        "start": 852,
                        "end": 868,
                        "fullWidth": 16,
                        "width": 16,
                        "expression": {
                            "kind": "IdentifierName",
                            "fullStart": 852,
                            "fullEnd": 861,
                            "start": 852,
                            "end": 861,
                            "fullWidth": 9,
                            "width": 9,
                            "text": "__matches",
                            "value": "__matches",
                            "valueText": "__matches"
                        },
                        "dotToken": {
                            "kind": "DotToken",
                            "fullStart": 861,
                            "fullEnd": 862,
                            "start": 861,
                            "end": 862,
                            "fullWidth": 1,
                            "width": 1,
                            "text": ".",
                            "value": ".",
                            "valueText": "."
                        },
                        "name": {
                            "kind": "IdentifierName",
                            "fullStart": 862,
                            "fullEnd": 868,
                            "start": 862,
                            "end": 868,
                            "fullWidth": 6,
                            "width": 6,
                            "text": "length",
                            "value": "length",
                            "valueText": "length"
                        }
                    }
                },
                "secondSemicolonToken": {
                    "kind": "SemicolonToken",
                    "fullStart": 868,
                    "fullEnd": 870,
                    "start": 868,
                    "end": 869,
                    "fullWidth": 2,
                    "width": 1,
                    "text": ";",
                    "value": ";",
                    "valueText": ";",
                    "hasTrailingTrivia": true,
                    "trailingTrivia": [
                        {
                            "kind": "WhitespaceTrivia",
                            "text": " "
                        }
                    ]
                },
                "incrementor": {
                    "kind": "PostIncrementExpression",
                    "fullStart": 870,
                    "fullEnd": 874,
                    "start": 870,
                    "end": 874,
                    "fullWidth": 4,
                    "width": 4,
                    "operand": {
                        "kind": "IdentifierName",
                        "fullStart": 870,
                        "fullEnd": 872,
                        "start": 870,
                        "end": 872,
                        "fullWidth": 2,
                        "width": 2,
                        "text": "mi",
                        "value": "mi",
                        "valueText": "mi"
                    },
                    "operatorToken": {
                        "kind": "PlusPlusToken",
                        "fullStart": 872,
                        "fullEnd": 874,
                        "start": 872,
                        "end": 874,
                        "fullWidth": 2,
                        "width": 2,
                        "text": "++",
                        "value": "++",
                        "valueText": "++"
                    }
                },
                "closeParenToken": {
                    "kind": "CloseParenToken",
                    "fullStart": 874,
                    "fullEnd": 876,
                    "start": 874,
                    "end": 875,
                    "fullWidth": 2,
                    "width": 1,
                    "text": ")",
                    "value": ")",
                    "valueText": ")",
                    "hasTrailingTrivia": true,
                    "trailingTrivia": [
                        {
                            "kind": "WhitespaceTrivia",
                            "text": " "
                        }
                    ]
                },
                "statement": {
                    "kind": "Block",
                    "fullStart": 876,
                    "fullEnd": 1149,
                    "start": 876,
                    "end": 1148,
                    "fullWidth": 273,
                    "width": 272,
                    "isIncrementallyUnusable": true,
                    "openBraceToken": {
                        "kind": "OpenBraceToken",
                        "fullStart": 876,
                        "fullEnd": 878,
                        "start": 876,
                        "end": 877,
                        "fullWidth": 2,
                        "width": 1,
                        "text": "{",
                        "value": "{",
                        "valueText": "{",
                        "hasTrailingTrivia": true,
                        "hasTrailingNewLine": true,
                        "trailingTrivia": [
                            {
                                "kind": "NewLineTrivia",
                                "text": "\n"
                            }
                        ]
                    },
                    "statements": [
                        {
                            "kind": "IfStatement",
                            "fullStart": 878,
                            "fullEnd": 1147,
                            "start": 880,
                            "end": 1146,
                            "fullWidth": 269,
                            "width": 266,
                            "isIncrementallyUnusable": true,
                            "ifKeyword": {
                                "kind": "IfKeyword",
                                "fullStart": 878,
                                "fullEnd": 883,
                                "start": 880,
                                "end": 882,
                                "fullWidth": 5,
                                "width": 2,
                                "text": "if",
                                "value": "if",
                                "valueText": "if",
                                "hasLeadingTrivia": true,
                                "hasTrailingTrivia": true,
                                "leadingTrivia": [
                                    {
                                        "kind": "WhitespaceTrivia",
                                        "text": "  "
                                    }
                                ],
                                "trailingTrivia": [
                                    {
                                        "kind": "WhitespaceTrivia",
                                        "text": " "
                                    }
                                ]
                            },
                            "openParenToken": {
                                "kind": "OpenParenToken",
                                "fullStart": 883,
                                "fullEnd": 884,
                                "start": 883,
                                "end": 884,
                                "fullWidth": 1,
                                "width": 1,
                                "text": "(",
                                "value": "(",
                                "valueText": "("
                            },
                            "condition": {
                                "kind": "NotEqualsExpression",
                                "fullStart": 884,
                                "fullEnd": 928,
                                "start": 884,
                                "end": 928,
                                "fullWidth": 44,
                                "width": 44,
                                "isIncrementallyUnusable": true,
                                "left": {
                                    "kind": "ElementAccessExpression",
                                    "fullStart": 884,
                                    "fullEnd": 912,
                                    "start": 884,
                                    "end": 912,
                                    "fullWidth": 28,
                                    "width": 28,
                                    "isIncrementallyUnusable": true,
                                    "expression": {
                                        "kind": "InvocationExpression",
                                        "fullStart": 884,
                                        "fullEnd": 908,
                                        "start": 884,
                                        "end": 908,
                                        "fullWidth": 24,
                                        "width": 24,
                                        "isIncrementallyUnusable": true,
                                        "expression": {
                                            "kind": "MemberAccessExpression",
                                            "fullStart": 884,
                                            "fullEnd": 898,
                                            "start": 884,
                                            "end": 898,
                                            "fullWidth": 14,
                                            "width": 14,
                                            "expression": {
                                                "kind": "IdentifierName",
                                                "fullStart": 884,
                                                "fullEnd": 892,
                                                "start": 884,
                                                "end": 892,
                                                "fullWidth": 8,
                                                "width": 8,
                                                "text": "__string",
                                                "value": "__string",
                                                "valueText": "__string"
                                            },
                                            "dotToken": {
                                                "kind": "DotToken",
                                                "fullStart": 892,
                                                "fullEnd": 893,
                                                "start": 892,
                                                "end": 893,
                                                "fullWidth": 1,
                                                "width": 1,
                                                "text": ".",
                                                "value": ".",
                                                "valueText": "."
                                            },
                                            "name": {
                                                "kind": "IdentifierName",
                                                "fullStart": 893,
                                                "fullEnd": 898,
                                                "start": 893,
                                                "end": 898,
                                                "fullWidth": 5,
                                                "width": 5,
                                                "text": "match",
                                                "value": "match",
                                                "valueText": "match"
                                            }
                                        },
                                        "argumentList": {
                                            "kind": "ArgumentList",
                                            "fullStart": 898,
                                            "fullEnd": 908,
                                            "start": 898,
                                            "end": 908,
                                            "fullWidth": 10,
                                            "width": 10,
                                            "isIncrementallyUnusable": true,
                                            "openParenToken": {
                                                "kind": "OpenParenToken",
                                                "fullStart": 898,
                                                "fullEnd": 899,
                                                "start": 898,
                                                "end": 899,
                                                "fullWidth": 1,
                                                "width": 1,
                                                "text": "(",
                                                "value": "(",
                                                "valueText": "("
                                            },
                                            "arguments": [
                                                {
                                                    "kind": "RegularExpressionLiteral",
                                                    "fullStart": 899,
                                                    "fullEnd": 907,
                                                    "start": 899,
                                                    "end": 907,
                                                    "fullWidth": 8,
                                                    "width": 8,
                                                    "text": "/\\d{1}/g",
                                                    "value": {},
                                                    "valueText": "/\\d{1}/g"
                                                }
                                            ],
                                            "closeParenToken": {
                                                "kind": "CloseParenToken",
                                                "fullStart": 907,
                                                "fullEnd": 908,
                                                "start": 907,
                                                "end": 908,
                                                "fullWidth": 1,
                                                "width": 1,
                                                "text": ")",
                                                "value": ")",
                                                "valueText": ")"
                                            }
                                        }
                                    },
                                    "openBracketToken": {
                                        "kind": "OpenBracketToken",
                                        "fullStart": 908,
                                        "fullEnd": 909,
                                        "start": 908,
                                        "end": 909,
                                        "fullWidth": 1,
                                        "width": 1,
                                        "text": "[",
                                        "value": "[",
                                        "valueText": "["
                                    },
                                    "argumentExpression": {
                                        "kind": "IdentifierName",
                                        "fullStart": 909,
                                        "fullEnd": 911,
                                        "start": 909,
                                        "end": 911,
                                        "fullWidth": 2,
                                        "width": 2,
                                        "text": "mi",
                                        "value": "mi",
                                        "valueText": "mi"
                                    },
                                    "closeBracketToken": {
                                        "kind": "CloseBracketToken",
                                        "fullStart": 911,
                                        "fullEnd": 912,
                                        "start": 911,
                                        "end": 912,
                                        "fullWidth": 1,
                                        "width": 1,
                                        "text": "]",
                                        "value": "]",
                                        "valueText": "]"
                                    }
                                },
                                "operatorToken": {
                                    "kind": "ExclamationEqualsEqualsToken",
                                    "fullStart": 912,
                                    "fullEnd": 915,
                                    "start": 912,
                                    "end": 915,
                                    "fullWidth": 3,
                                    "width": 3,
                                    "text": "!==",
                                    "value": "!==",
                                    "valueText": "!=="
                                },
                                "right": {
                                    "kind": "ElementAccessExpression",
                                    "fullStart": 915,
                                    "fullEnd": 928,
                                    "start": 915,
                                    "end": 928,
                                    "fullWidth": 13,
                                    "width": 13,
                                    "expression": {
                                        "kind": "IdentifierName",
                                        "fullStart": 915,
                                        "fullEnd": 924,
                                        "start": 915,
                                        "end": 924,
                                        "fullWidth": 9,
                                        "width": 9,
                                        "text": "__matches",
                                        "value": "__matches",
                                        "valueText": "__matches"
                                    },
                                    "openBracketToken": {
                                        "kind": "OpenBracketToken",
                                        "fullStart": 924,
                                        "fullEnd": 925,
                                        "start": 924,
                                        "end": 925,
                                        "fullWidth": 1,
                                        "width": 1,
                                        "text": "[",
                                        "value": "[",
                                        "valueText": "["
                                    },
                                    "argumentExpression": {
                                        "kind": "IdentifierName",
                                        "fullStart": 925,
                                        "fullEnd": 927,
                                        "start": 925,
                                        "end": 927,
                                        "fullWidth": 2,
                                        "width": 2,
                                        "text": "mi",
                                        "value": "mi",
                                        "valueText": "mi"
                                    },
                                    "closeBracketToken": {
                                        "kind": "CloseBracketToken",
                                        "fullStart": 927,
                                        "fullEnd": 928,
                                        "start": 927,
                                        "end": 928,
                                        "fullWidth": 1,
                                        "width": 1,
                                        "text": "]",
                                        "value": "]",
                                        "valueText": "]"
                                    }
                                }
                            },
                            "closeParenToken": {
                                "kind": "CloseParenToken",
                                "fullStart": 928,
                                "fullEnd": 930,
                                "start": 928,
                                "end": 929,
                                "fullWidth": 2,
                                "width": 1,
                                "text": ")",
                                "value": ")",
                                "valueText": ")",
                                "hasTrailingTrivia": true,
                                "trailingTrivia": [
                                    {
                                        "kind": "WhitespaceTrivia",
                                        "text": " "
                                    }
                                ]
                            },
                            "statement": {
                                "kind": "Block",
                                "fullStart": 930,
                                "fullEnd": 1147,
                                "start": 930,
                                "end": 1146,
                                "fullWidth": 217,
                                "width": 216,
                                "isIncrementallyUnusable": true,
                                "openBraceToken": {
                                    "kind": "OpenBraceToken",
                                    "fullStart": 930,
                                    "fullEnd": 932,
                                    "start": 930,
                                    "end": 931,
                                    "fullWidth": 2,
                                    "width": 1,
                                    "text": "{",
                                    "value": "{",
                                    "valueText": "{",
                                    "hasTrailingTrivia": true,
                                    "hasTrailingNewLine": true,
                                    "trailingTrivia": [
                                        {
                                            "kind": "NewLineTrivia",
                                            "text": "\n"
                                        }
                                    ]
                                },
                                "statements": [
                                    {
                                        "kind": "ExpressionStatement",
                                        "fullStart": 932,
                                        "fullEnd": 1143,
                                        "start": 936,
                                        "end": 1142,
                                        "fullWidth": 211,
                                        "width": 206,
                                        "isIncrementallyUnusable": true,
                                        "expression": {
                                            "kind": "InvocationExpression",
                                            "fullStart": 932,
                                            "fullEnd": 1141,
                                            "start": 936,
                                            "end": 1141,
                                            "fullWidth": 209,
                                            "width": 205,
                                            "isIncrementallyUnusable": true,
                                            "expression": {
                                                "kind": "IdentifierName",
                                                "fullStart": 932,
                                                "fullEnd": 942,
                                                "start": 936,
                                                "end": 942,
                                                "fullWidth": 10,
                                                "width": 6,
                                                "text": "$ERROR",
                                                "value": "$ERROR",
                                                "valueText": "$ERROR",
                                                "hasLeadingTrivia": true,
                                                "leadingTrivia": [
                                                    {
                                                        "kind": "WhitespaceTrivia",
                                                        "text": "    "
                                                    }
                                                ]
                                            },
                                            "argumentList": {
                                                "kind": "ArgumentList",
                                                "fullStart": 942,
                                                "fullEnd": 1141,
                                                "start": 942,
                                                "end": 1141,
                                                "fullWidth": 199,
                                                "width": 199,
                                                "isIncrementallyUnusable": true,
                                                "openParenToken": {
                                                    "kind": "OpenParenToken",
                                                    "fullStart": 942,
                                                    "fullEnd": 943,
                                                    "start": 942,
                                                    "end": 943,
                                                    "fullWidth": 1,
                                                    "width": 1,
                                                    "text": "(",
                                                    "value": "(",
                                                    "valueText": "("
                                                },
                                                "arguments": [
                                                    {
                                                        "kind": "AddExpression",
                                                        "fullStart": 943,
                                                        "fullEnd": 1140,
                                                        "start": 943,
                                                        "end": 1140,
                                                        "fullWidth": 197,
                                                        "width": 197,
                                                        "isIncrementallyUnusable": true,
                                                        "left": {
                                                            "kind": "AddExpression",
                                                            "fullStart": 943,
                                                            "fullEnd": 1111,
                                                            "start": 943,
                                                            "end": 1111,
                                                            "fullWidth": 168,
                                                            "width": 168,
                                                            "left": {
                                                                "kind": "AddExpression",
                                                                "fullStart": 943,
                                                                "fullEnd": 1097,
                                                                "start": 943,
                                                                "end": 1097,
                                                                "fullWidth": 154,
                                                                "width": 154,
                                                                "left": {
                                                                    "kind": "AddExpression",
                                                                    "fullStart": 943,
                                                                    "fullEnd": 1094,
                                                                    "start": 943,
                                                                    "end": 1094,
                                                                    "fullWidth": 151,
                                                                    "width": 151,
                                                                    "left": {
                                                                        "kind": "AddExpression",
                                                                        "fullStart": 943,
                                                                        "fullEnd": 1077,
                                                                        "start": 943,
                                                                        "end": 1077,
                                                                        "fullWidth": 134,
                                                                        "width": 134,
                                                                        "left": {
                                                                            "kind": "AddExpression",
                                                                            "fullStart": 943,
                                                                            "fullEnd": 1074,
                                                                            "start": 943,
                                                                            "end": 1074,
                                                                            "fullWidth": 131,
                                                                            "width": 131,
                                                                            "left": {
                                                                                "kind": "AddExpression",
                                                                                "fullStart": 943,
                                                                                "fullEnd": 951,
                                                                                "start": 943,
                                                                                "end": 951,
                                                                                "fullWidth": 8,
                                                                                "width": 8,
                                                                                "left": {
                                                                                    "kind": "StringLiteral",
                                                                                    "fullStart": 943,
                                                                                    "fullEnd": 948,
                                                                                    "start": 943,
                                                                                    "end": 948,
                                                                                    "fullWidth": 5,
                                                                                    "width": 5,
                                                                                    "text": "'#2.'",
                                                                                    "value": "#2.",
                                                                                    "valueText": "#2."
                                                                                },
                                                                                "operatorToken": {
                                                                                    "kind": "PlusToken",
                                                                                    "fullStart": 948,
                                                                                    "fullEnd": 949,
                                                                                    "start": 948,
                                                                                    "end": 949,
                                                                                    "fullWidth": 1,
                                                                                    "width": 1,
                                                                                    "text": "+",
                                                                                    "value": "+",
                                                                                    "valueText": "+"
                                                                                },
                                                                                "right": {
                                                                                    "kind": "IdentifierName",
                                                                                    "fullStart": 949,
                                                                                    "fullEnd": 951,
                                                                                    "start": 949,
                                                                                    "end": 951,
                                                                                    "fullWidth": 2,
                                                                                    "width": 2,
                                                                                    "text": "mi",
                                                                                    "value": "mi",
                                                                                    "valueText": "mi"
                                                                                }
                                                                            },
                                                                            "operatorToken": {
                                                                                "kind": "PlusToken",
                                                                                "fullStart": 951,
                                                                                "fullEnd": 952,
                                                                                "start": 951,
                                                                                "end": 952,
                                                                                "fullWidth": 1,
                                                                                "width": 1,
                                                                                "text": "+",
                                                                                "value": "+",
                                                                                "valueText": "+"
                                                                            },
                                                                            "right": {
                                                                                "kind": "StringLiteral",
                                                                                "fullStart": 952,
                                                                                "fullEnd": 1074,
                                                                                "start": 952,
                                                                                "end": 1074,
                                                                                "fullWidth": 122,
                                                                                "width": 122,
                                                                                "text": "': __matches=[\"1\", \"2\", \"3\", \"4\", \"5\", \"6\", \"7\", \"8\", \"9\", \"0\"]; __string = \"123456abcde7890\"; __string.match(/\\\\d{1}/g)['",
                                                                                "value": ": __matches=[\"1\", \"2\", \"3\", \"4\", \"5\", \"6\", \"7\", \"8\", \"9\", \"0\"]; __string = \"123456abcde7890\"; __string.match(/\\d{1}/g)[",
                                                                                "valueText": ": __matches=[\"1\", \"2\", \"3\", \"4\", \"5\", \"6\", \"7\", \"8\", \"9\", \"0\"]; __string = \"123456abcde7890\"; __string.match(/\\d{1}/g)["
                                                                            }
                                                                        },
                                                                        "operatorToken": {
                                                                            "kind": "PlusToken",
                                                                            "fullStart": 1074,
                                                                            "fullEnd": 1075,
                                                                            "start": 1074,
                                                                            "end": 1075,
                                                                            "fullWidth": 1,
                                                                            "width": 1,
                                                                            "text": "+",
                                                                            "value": "+",
                                                                            "valueText": "+"
                                                                        },
                                                                        "right": {
                                                                            "kind": "IdentifierName",
                                                                            "fullStart": 1075,
                                                                            "fullEnd": 1077,
                                                                            "start": 1075,
                                                                            "end": 1077,
                                                                            "fullWidth": 2,
                                                                            "width": 2,
                                                                            "text": "mi",
                                                                            "value": "mi",
                                                                            "valueText": "mi"
                                                                        }
                                                                    },
                                                                    "operatorToken": {
                                                                        "kind": "PlusToken",
                                                                        "fullStart": 1077,
                                                                        "fullEnd": 1078,
                                                                        "start": 1077,
                                                                        "end": 1078,
                                                                        "fullWidth": 1,
                                                                        "width": 1,
                                                                        "text": "+",
                                                                        "value": "+",
                                                                        "valueText": "+"
                                                                    },
                                                                    "right": {
                                                                        "kind": "StringLiteral",
                                                                        "fullStart": 1078,
                                                                        "fullEnd": 1094,
                                                                        "start": 1078,
                                                                        "end": 1094,
                                                                        "fullWidth": 16,
                                                                        "width": 16,
                                                                        "text": "']===__matches['",
                                                                        "value": "]===__matches[",
                                                                        "valueText": "]===__matches["
                                                                    }
                                                                },
                                                                "operatorToken": {
                                                                    "kind": "PlusToken",
                                                                    "fullStart": 1094,
                                                                    "fullEnd": 1095,
                                                                    "start": 1094,
                                                                    "end": 1095,
                                                                    "fullWidth": 1,
                                                                    "width": 1,
                                                                    "text": "+",
                                                                    "value": "+",
                                                                    "valueText": "+"
                                                                },
                                                                "right": {
                                                                    "kind": "IdentifierName",
                                                                    "fullStart": 1095,
                                                                    "fullEnd": 1097,
                                                                    "start": 1095,
                                                                    "end": 1097,
                                                                    "fullWidth": 2,
                                                                    "width": 2,
                                                                    "text": "mi",
                                                                    "value": "mi",
                                                                    "valueText": "mi"
                                                                }
                                                            },
                                                            "operatorToken": {
                                                                "kind": "PlusToken",
                                                                "fullStart": 1097,
                                                                "fullEnd": 1098,
                                                                "start": 1097,
                                                                "end": 1098,
                                                                "fullWidth": 1,
                                                                "width": 1,
                                                                "text": "+",
                                                                "value": "+",
                                                                "valueText": "+"
                                                            },
                                                            "right": {
                                                                "kind": "StringLiteral",
                                                                "fullStart": 1098,
                                                                "fullEnd": 1111,
                                                                "start": 1098,
                                                                "end": 1111,
                                                                "fullWidth": 13,
                                                                "width": 13,
                                                                "text": "']. Actual: '",
                                                                "value": "]. Actual: ",
                                                                "valueText": "]. Actual: "
                                                            }
                                                        },
                                                        "operatorToken": {
                                                            "kind": "PlusToken",
                                                            "fullStart": 1111,
                                                            "fullEnd": 1112,
                                                            "start": 1111,
                                                            "end": 1112,
                                                            "fullWidth": 1,
                                                            "width": 1,
                                                            "text": "+",
                                                            "value": "+",
                                                            "valueText": "+"
                                                        },
                                                        "right": {
                                                            "kind": "ElementAccessExpression",
                                                            "fullStart": 1112,
                                                            "fullEnd": 1140,
                                                            "start": 1112,
                                                            "end": 1140,
                                                            "fullWidth": 28,
                                                            "width": 28,
                                                            "isIncrementallyUnusable": true,
                                                            "expression": {
                                                                "kind": "InvocationExpression",
                                                                "fullStart": 1112,
                                                                "fullEnd": 1136,
                                                                "start": 1112,
                                                                "end": 1136,
                                                                "fullWidth": 24,
                                                                "width": 24,
                                                                "isIncrementallyUnusable": true,
                                                                "expression": {
                                                                    "kind": "MemberAccessExpression",
                                                                    "fullStart": 1112,
                                                                    "fullEnd": 1126,
                                                                    "start": 1112,
                                                                    "end": 1126,
                                                                    "fullWidth": 14,
                                                                    "width": 14,
                                                                    "expression": {
                                                                        "kind": "IdentifierName",
                                                                        "fullStart": 1112,
                                                                        "fullEnd": 1120,
                                                                        "start": 1112,
                                                                        "end": 1120,
                                                                        "fullWidth": 8,
                                                                        "width": 8,
                                                                        "text": "__string",
                                                                        "value": "__string",
                                                                        "valueText": "__string"
                                                                    },
                                                                    "dotToken": {
                                                                        "kind": "DotToken",
                                                                        "fullStart": 1120,
                                                                        "fullEnd": 1121,
                                                                        "start": 1120,
                                                                        "end": 1121,
                                                                        "fullWidth": 1,
                                                                        "width": 1,
                                                                        "text": ".",
                                                                        "value": ".",
                                                                        "valueText": "."
                                                                    },
                                                                    "name": {
                                                                        "kind": "IdentifierName",
                                                                        "fullStart": 1121,
                                                                        "fullEnd": 1126,
                                                                        "start": 1121,
                                                                        "end": 1126,
                                                                        "fullWidth": 5,
                                                                        "width": 5,
                                                                        "text": "match",
                                                                        "value": "match",
                                                                        "valueText": "match"
                                                                    }
                                                                },
                                                                "argumentList": {
                                                                    "kind": "ArgumentList",
                                                                    "fullStart": 1126,
                                                                    "fullEnd": 1136,
                                                                    "start": 1126,
                                                                    "end": 1136,
                                                                    "fullWidth": 10,
                                                                    "width": 10,
                                                                    "isIncrementallyUnusable": true,
                                                                    "openParenToken": {
                                                                        "kind": "OpenParenToken",
                                                                        "fullStart": 1126,
                                                                        "fullEnd": 1127,
                                                                        "start": 1126,
                                                                        "end": 1127,
                                                                        "fullWidth": 1,
                                                                        "width": 1,
                                                                        "text": "(",
                                                                        "value": "(",
                                                                        "valueText": "("
                                                                    },
                                                                    "arguments": [
                                                                        {
                                                                            "kind": "RegularExpressionLiteral",
                                                                            "fullStart": 1127,
                                                                            "fullEnd": 1135,
                                                                            "start": 1127,
                                                                            "end": 1135,
                                                                            "fullWidth": 8,
                                                                            "width": 8,
                                                                            "text": "/\\d{1}/g",
                                                                            "value": {},
                                                                            "valueText": "/\\d{1}/g"
                                                                        }
                                                                    ],
                                                                    "closeParenToken": {
                                                                        "kind": "CloseParenToken",
                                                                        "fullStart": 1135,
                                                                        "fullEnd": 1136,
                                                                        "start": 1135,
                                                                        "end": 1136,
                                                                        "fullWidth": 1,
                                                                        "width": 1,
                                                                        "text": ")",
                                                                        "value": ")",
                                                                        "valueText": ")"
                                                                    }
                                                                }
                                                            },
                                                            "openBracketToken": {
                                                                "kind": "OpenBracketToken",
                                                                "fullStart": 1136,
                                                                "fullEnd": 1137,
                                                                "start": 1136,
                                                                "end": 1137,
                                                                "fullWidth": 1,
                                                                "width": 1,
                                                                "text": "[",
                                                                "value": "[",
                                                                "valueText": "["
                                                            },
                                                            "argumentExpression": {
                                                                "kind": "IdentifierName",
                                                                "fullStart": 1137,
                                                                "fullEnd": 1139,
                                                                "start": 1137,
                                                                "end": 1139,
                                                                "fullWidth": 2,
                                                                "width": 2,
                                                                "text": "mi",
                                                                "value": "mi",
                                                                "valueText": "mi"
                                                            },
                                                            "closeBracketToken": {
                                                                "kind": "CloseBracketToken",
                                                                "fullStart": 1139,
                                                                "fullEnd": 1140,
                                                                "start": 1139,
                                                                "end": 1140,
                                                                "fullWidth": 1,
                                                                "width": 1,
                                                                "text": "]",
                                                                "value": "]",
                                                                "valueText": "]"
                                                            }
                                                        }
                                                    }
                                                ],
                                                "closeParenToken": {
                                                    "kind": "CloseParenToken",
                                                    "fullStart": 1140,
                                                    "fullEnd": 1141,
                                                    "start": 1140,
                                                    "end": 1141,
                                                    "fullWidth": 1,
                                                    "width": 1,
                                                    "text": ")",
                                                    "value": ")",
                                                    "valueText": ")"
                                                }
                                            }
                                        },
                                        "semicolonToken": {
                                            "kind": "SemicolonToken",
                                            "fullStart": 1141,
                                            "fullEnd": 1143,
                                            "start": 1141,
                                            "end": 1142,
                                            "fullWidth": 2,
                                            "width": 1,
                                            "text": ";",
                                            "value": ";",
                                            "valueText": ";",
                                            "hasTrailingTrivia": true,
                                            "hasTrailingNewLine": true,
                                            "trailingTrivia": [
                                                {
                                                    "kind": "NewLineTrivia",
                                                    "text": "\n"
                                                }
                                            ]
                                        }
                                    }
                                ],
                                "closeBraceToken": {
                                    "kind": "CloseBraceToken",
                                    "fullStart": 1143,
                                    "fullEnd": 1147,
                                    "start": 1145,
                                    "end": 1146,
                                    "fullWidth": 4,
                                    "width": 1,
                                    "text": "}",
                                    "value": "}",
                                    "valueText": "}",
                                    "hasLeadingTrivia": true,
                                    "hasTrailingTrivia": true,
                                    "hasTrailingNewLine": true,
                                    "leadingTrivia": [
                                        {
                                            "kind": "WhitespaceTrivia",
                                            "text": "  "
                                        }
                                    ],
                                    "trailingTrivia": [
                                        {
                                            "kind": "NewLineTrivia",
                                            "text": "\n"
                                        }
                                    ]
                                }
                            }
                        }
                    ],
                    "closeBraceToken": {
                        "kind": "CloseBraceToken",
                        "fullStart": 1147,
                        "fullEnd": 1149,
                        "start": 1147,
                        "end": 1148,
                        "fullWidth": 2,
                        "width": 1,
                        "text": "}",
                        "value": "}",
                        "valueText": "}",
                        "hasTrailingTrivia": true,
                        "hasTrailingNewLine": true,
                        "trailingTrivia": [
                            {
                                "kind": "NewLineTrivia",
                                "text": "\n"
                            }
                        ]
                    }
                }
            }
        ],
        "endOfFileToken": {
            "kind": "EndOfFileToken",
            "fullStart": 1149,
            "fullEnd": 1232,
            "start": 1232,
            "end": 1232,
            "fullWidth": 83,
            "width": 0,
            "text": "",
            "hasLeadingTrivia": true,
            "hasLeadingComment": true,
            "hasLeadingNewLine": true,
            "leadingTrivia": [
                {
                    "kind": "SingleLineCommentTrivia",
                    "text": "//"
                },
                {
                    "kind": "NewLineTrivia",
                    "text": "\n"
                },
                {
                    "kind": "SingleLineCommentTrivia",
                    "text": "//////////////////////////////////////////////////////////////////////////////"
                },
                {
                    "kind": "NewLineTrivia",
                    "text": "\n"
                },
                {
                    "kind": "NewLineTrivia",
                    "text": "\n"
                }
            ]
        }
    },
    "lineMap": {
        "lineStarts": [
            0,
            61,
            132,
            133,
            137,
            186,
            189,
            245,
            292,
            296,
            297,
            363,
            364,
            398,
            399,
            478,
            488,
            533,
            661,
            663,
            666,
            745,
            746,
            825,
            835,
            878,
            932,
            1143,
            1147,
            1149,
            1152,
            1231,
            1232
        ],
        "length": 1232
    }
}<|MERGE_RESOLUTION|>--- conflicted
+++ resolved
@@ -95,12 +95,8 @@
                             "start": 301,
                             "end": 361,
                             "fullWidth": 60,
-<<<<<<< HEAD
                             "width": 60,
-                            "identifier": {
-=======
                             "propertyName": {
->>>>>>> 85e84683
                                 "kind": "IdentifierName",
                                 "fullStart": 301,
                                 "fullEnd": 310,
@@ -535,12 +531,8 @@
                             "start": 368,
                             "end": 396,
                             "fullWidth": 28,
-<<<<<<< HEAD
                             "width": 28,
-                            "identifier": {
-=======
                             "propertyName": {
->>>>>>> 85e84683
                                 "kind": "IdentifierName",
                                 "fullStart": 368,
                                 "fullEnd": 377,
@@ -1313,12 +1305,8 @@
                             "start": 843,
                             "end": 847,
                             "fullWidth": 4,
-<<<<<<< HEAD
                             "width": 4,
-                            "identifier": {
-=======
                             "propertyName": {
->>>>>>> 85e84683
                                 "kind": "IdentifierName",
                                 "fullStart": 843,
                                 "fullEnd": 845,
