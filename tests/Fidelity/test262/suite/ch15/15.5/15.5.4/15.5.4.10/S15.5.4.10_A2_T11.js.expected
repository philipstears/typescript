--- conflicted
+++ resolved
@@ -95,12 +95,8 @@
                             "start": 440,
                             "end": 469,
                             "fullWidth": 29,
-<<<<<<< HEAD
                             "width": 29,
-                            "identifier": {
-=======
                             "propertyName": {
->>>>>>> 85e84683
                                 "kind": "IdentifierName",
                                 "fullStart": 440,
                                 "fullEnd": 449,
@@ -235,12 +231,8 @@
                             "start": 476,
                             "end": 515,
                             "fullWidth": 39,
-<<<<<<< HEAD
                             "width": 39,
-                            "identifier": {
-=======
                             "propertyName": {
->>>>>>> 85e84683
                                 "kind": "IdentifierName",
                                 "fullStart": 476,
                                 "fullEnd": 485,
@@ -2153,12 +2145,8 @@
                             "start": 1354,
                             "end": 1358,
                             "fullWidth": 4,
-<<<<<<< HEAD
                             "width": 4,
-                            "identifier": {
-=======
                             "propertyName": {
->>>>>>> 85e84683
                                 "kind": "IdentifierName",
                                 "fullStart": 1354,
                                 "fullEnd": 1356,
