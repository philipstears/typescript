{
    "isDeclaration": false,
    "languageVersion": "EcmaScript5",
    "parseOptions": {
        "allowAutomaticSemicolonInsertion": true
    },
    "sourceUnit": {
        "kind": "SourceUnit",
        "fullStart": 0,
        "fullEnd": 1240,
        "start": 318,
        "end": 1240,
        "fullWidth": 1240,
        "width": 922,
        "isIncrementallyUnusable": true,
        "moduleElements": [
            {
                "kind": "VariableStatement",
                "fullStart": 0,
                "fullEnd": 343,
                "start": 318,
                "end": 342,
                "fullWidth": 343,
                "width": 24,
                "modifiers": [],
                "variableDeclaration": {
                    "kind": "VariableDeclaration",
                    "fullStart": 0,
                    "fullEnd": 341,
                    "start": 318,
                    "end": 341,
                    "fullWidth": 341,
                    "width": 23,
                    "varKeyword": {
                        "kind": "VarKeyword",
                        "fullStart": 0,
                        "fullEnd": 322,
                        "start": 318,
                        "end": 321,
                        "fullWidth": 322,
                        "width": 3,
                        "text": "var",
                        "value": "var",
                        "valueText": "var",
                        "hasLeadingTrivia": true,
                        "hasLeadingComment": true,
                        "hasLeadingNewLine": true,
                        "hasTrailingTrivia": true,
                        "leadingTrivia": [
                            {
                                "kind": "SingleLineCommentTrivia",
                                "text": "// Copyright 2009 the Sputnik authors.  All rights reserved."
                            },
                            {
                                "kind": "NewLineTrivia",
                                "text": "\n"
                            },
                            {
                                "kind": "SingleLineCommentTrivia",
                                "text": "// This code is governed by the BSD license found in the LICENSE file."
                            },
                            {
                                "kind": "NewLineTrivia",
                                "text": "\n"
                            },
                            {
                                "kind": "NewLineTrivia",
                                "text": "\n"
                            },
                            {
                                "kind": "MultiLineCommentTrivia",
                                "text": "/**\n * match returns array as specified in 15.10.6.2\n *\n * @path ch15/15.5/15.5.4/15.5.4.10/S15.5.4.10_A2_T7.js\n * @description Regular expression is /([\\d]{5})([-\\ ]?[\\d]{4})?$/g\n */"
                            },
                            {
                                "kind": "NewLineTrivia",
                                "text": "\n"
                            },
                            {
                                "kind": "NewLineTrivia",
                                "text": "\n"
                            }
                        ],
                        "trailingTrivia": [
                            {
                                "kind": "WhitespaceTrivia",
                                "text": " "
                            }
                        ]
                    },
                    "variableDeclarators": [
                        {
                            "kind": "VariableDeclarator",
                            "fullStart": 322,
                            "fullEnd": 341,
                            "start": 322,
                            "end": 341,
                            "fullWidth": 19,
<<<<<<< HEAD
                            "width": 19,
                            "identifier": {
=======
                            "propertyName": {
>>>>>>> 85e84683
                                "kind": "IdentifierName",
                                "fullStart": 322,
                                "fullEnd": 331,
                                "start": 322,
                                "end": 331,
                                "fullWidth": 9,
                                "width": 9,
                                "text": "__matches",
                                "value": "__matches",
                                "valueText": "__matches"
                            },
                            "equalsValueClause": {
                                "kind": "EqualsValueClause",
                                "fullStart": 331,
                                "fullEnd": 341,
                                "start": 331,
                                "end": 341,
                                "fullWidth": 10,
                                "width": 10,
                                "equalsToken": {
                                    "kind": "EqualsToken",
                                    "fullStart": 331,
                                    "fullEnd": 332,
                                    "start": 331,
                                    "end": 332,
                                    "fullWidth": 1,
                                    "width": 1,
                                    "text": "=",
                                    "value": "=",
                                    "valueText": "="
                                },
                                "value": {
                                    "kind": "ArrayLiteralExpression",
                                    "fullStart": 332,
                                    "fullEnd": 341,
                                    "start": 332,
                                    "end": 341,
                                    "fullWidth": 9,
                                    "width": 9,
                                    "openBracketToken": {
                                        "kind": "OpenBracketToken",
                                        "fullStart": 332,
                                        "fullEnd": 333,
                                        "start": 332,
                                        "end": 333,
                                        "fullWidth": 1,
                                        "width": 1,
                                        "text": "[",
                                        "value": "[",
                                        "valueText": "["
                                    },
                                    "expressions": [
                                        {
                                            "kind": "StringLiteral",
                                            "fullStart": 333,
                                            "fullEnd": 340,
                                            "start": 333,
                                            "end": 340,
                                            "fullWidth": 7,
                                            "width": 7,
                                            "text": "\"02134\"",
                                            "value": "02134",
                                            "valueText": "02134"
                                        }
                                    ],
                                    "closeBracketToken": {
                                        "kind": "CloseBracketToken",
                                        "fullStart": 340,
                                        "fullEnd": 341,
                                        "start": 340,
                                        "end": 341,
                                        "fullWidth": 1,
                                        "width": 1,
                                        "text": "]",
                                        "value": "]",
                                        "valueText": "]"
                                    }
                                }
                            }
                        }
                    ]
                },
                "semicolonToken": {
                    "kind": "SemicolonToken",
                    "fullStart": 341,
                    "fullEnd": 343,
                    "start": 341,
                    "end": 342,
                    "fullWidth": 2,
                    "width": 1,
                    "text": ";",
                    "value": ";",
                    "valueText": ";",
                    "hasTrailingTrivia": true,
                    "hasTrailingNewLine": true,
                    "trailingTrivia": [
                        {
                            "kind": "NewLineTrivia",
                            "text": "\n"
                        }
                    ]
                }
            },
            {
                "kind": "VariableStatement",
                "fullStart": 343,
                "fullEnd": 382,
                "start": 344,
                "end": 381,
                "fullWidth": 39,
                "width": 37,
                "modifiers": [],
                "variableDeclaration": {
                    "kind": "VariableDeclaration",
                    "fullStart": 343,
                    "fullEnd": 380,
                    "start": 344,
                    "end": 380,
                    "fullWidth": 37,
                    "width": 36,
                    "varKeyword": {
                        "kind": "VarKeyword",
                        "fullStart": 343,
                        "fullEnd": 348,
                        "start": 344,
                        "end": 347,
                        "fullWidth": 5,
                        "width": 3,
                        "text": "var",
                        "value": "var",
                        "valueText": "var",
                        "hasLeadingTrivia": true,
                        "hasLeadingNewLine": true,
                        "hasTrailingTrivia": true,
                        "leadingTrivia": [
                            {
                                "kind": "NewLineTrivia",
                                "text": "\n"
                            }
                        ],
                        "trailingTrivia": [
                            {
                                "kind": "WhitespaceTrivia",
                                "text": " "
                            }
                        ]
                    },
                    "variableDeclarators": [
                        {
                            "kind": "VariableDeclarator",
                            "fullStart": 348,
                            "fullEnd": 380,
                            "start": 348,
                            "end": 380,
                            "fullWidth": 32,
<<<<<<< HEAD
                            "width": 32,
                            "identifier": {
=======
                            "propertyName": {
>>>>>>> 85e84683
                                "kind": "IdentifierName",
                                "fullStart": 348,
                                "fullEnd": 357,
                                "start": 348,
                                "end": 356,
                                "fullWidth": 9,
                                "width": 8,
                                "text": "__string",
                                "value": "__string",
                                "valueText": "__string",
                                "hasTrailingTrivia": true,
                                "trailingTrivia": [
                                    {
                                        "kind": "WhitespaceTrivia",
                                        "text": " "
                                    }
                                ]
                            },
                            "equalsValueClause": {
                                "kind": "EqualsValueClause",
                                "fullStart": 357,
                                "fullEnd": 380,
                                "start": 357,
                                "end": 380,
                                "fullWidth": 23,
                                "width": 23,
                                "equalsToken": {
                                    "kind": "EqualsToken",
                                    "fullStart": 357,
                                    "fullEnd": 359,
                                    "start": 357,
                                    "end": 358,
                                    "fullWidth": 2,
                                    "width": 1,
                                    "text": "=",
                                    "value": "=",
                                    "valueText": "=",
                                    "hasTrailingTrivia": true,
                                    "trailingTrivia": [
                                        {
                                            "kind": "WhitespaceTrivia",
                                            "text": " "
                                        }
                                    ]
                                },
                                "value": {
                                    "kind": "StringLiteral",
                                    "fullStart": 359,
                                    "fullEnd": 380,
                                    "start": 359,
                                    "end": 380,
                                    "fullWidth": 21,
                                    "width": 21,
                                    "text": "\"Boston, Mass. 02134\"",
                                    "value": "Boston, Mass. 02134",
                                    "valueText": "Boston, Mass. 02134"
                                }
                            }
                        }
                    ]
                },
                "semicolonToken": {
                    "kind": "SemicolonToken",
                    "fullStart": 380,
                    "fullEnd": 382,
                    "start": 380,
                    "end": 381,
                    "fullWidth": 2,
                    "width": 1,
                    "text": ";",
                    "value": ";",
                    "valueText": ";",
                    "hasTrailingTrivia": true,
                    "hasTrailingNewLine": true,
                    "trailingTrivia": [
                        {
                            "kind": "NewLineTrivia",
                            "text": "\n"
                        }
                    ]
                }
            },
            {
                "kind": "IfStatement",
                "fullStart": 382,
                "fullEnd": 714,
                "start": 472,
                "end": 713,
                "fullWidth": 332,
                "width": 241,
                "isIncrementallyUnusable": true,
                "ifKeyword": {
                    "kind": "IfKeyword",
                    "fullStart": 382,
                    "fullEnd": 475,
                    "start": 472,
                    "end": 474,
                    "fullWidth": 93,
                    "width": 2,
                    "text": "if",
                    "value": "if",
                    "valueText": "if",
                    "hasLeadingTrivia": true,
                    "hasLeadingComment": true,
                    "hasLeadingNewLine": true,
                    "hasTrailingTrivia": true,
                    "leadingTrivia": [
                        {
                            "kind": "NewLineTrivia",
                            "text": "\n"
                        },
                        {
                            "kind": "SingleLineCommentTrivia",
                            "text": "//////////////////////////////////////////////////////////////////////////////"
                        },
                        {
                            "kind": "NewLineTrivia",
                            "text": "\n"
                        },
                        {
                            "kind": "SingleLineCommentTrivia",
                            "text": "//CHECK#1"
                        },
                        {
                            "kind": "NewLineTrivia",
                            "text": "\n"
                        }
                    ],
                    "trailingTrivia": [
                        {
                            "kind": "WhitespaceTrivia",
                            "text": " "
                        }
                    ]
                },
                "openParenToken": {
                    "kind": "OpenParenToken",
                    "fullStart": 475,
                    "fullEnd": 476,
                    "start": 475,
                    "end": 476,
                    "fullWidth": 1,
                    "width": 1,
                    "text": "(",
                    "value": "(",
                    "valueText": "("
                },
                "condition": {
                    "kind": "NotEqualsExpression",
                    "fullStart": 476,
                    "fullEnd": 533,
                    "start": 476,
                    "end": 533,
                    "fullWidth": 57,
                    "width": 57,
                    "isIncrementallyUnusable": true,
                    "left": {
                        "kind": "MemberAccessExpression",
                        "fullStart": 476,
                        "fullEnd": 528,
                        "start": 476,
                        "end": 528,
                        "fullWidth": 52,
                        "width": 52,
                        "isIncrementallyUnusable": true,
                        "expression": {
                            "kind": "InvocationExpression",
                            "fullStart": 476,
                            "fullEnd": 521,
                            "start": 476,
                            "end": 521,
                            "fullWidth": 45,
                            "width": 45,
                            "isIncrementallyUnusable": true,
                            "expression": {
                                "kind": "MemberAccessExpression",
                                "fullStart": 476,
                                "fullEnd": 490,
                                "start": 476,
                                "end": 490,
                                "fullWidth": 14,
                                "width": 14,
                                "expression": {
                                    "kind": "IdentifierName",
                                    "fullStart": 476,
                                    "fullEnd": 484,
                                    "start": 476,
                                    "end": 484,
                                    "fullWidth": 8,
                                    "width": 8,
                                    "text": "__string",
                                    "value": "__string",
                                    "valueText": "__string"
                                },
                                "dotToken": {
                                    "kind": "DotToken",
                                    "fullStart": 484,
                                    "fullEnd": 485,
                                    "start": 484,
                                    "end": 485,
                                    "fullWidth": 1,
                                    "width": 1,
                                    "text": ".",
                                    "value": ".",
                                    "valueText": "."
                                },
                                "name": {
                                    "kind": "IdentifierName",
                                    "fullStart": 485,
                                    "fullEnd": 490,
                                    "start": 485,
                                    "end": 490,
                                    "fullWidth": 5,
                                    "width": 5,
                                    "text": "match",
                                    "value": "match",
                                    "valueText": "match"
                                }
                            },
                            "argumentList": {
                                "kind": "ArgumentList",
                                "fullStart": 490,
                                "fullEnd": 521,
                                "start": 490,
                                "end": 521,
                                "fullWidth": 31,
                                "width": 31,
                                "isIncrementallyUnusable": true,
                                "openParenToken": {
                                    "kind": "OpenParenToken",
                                    "fullStart": 490,
                                    "fullEnd": 491,
                                    "start": 490,
                                    "end": 491,
                                    "fullWidth": 1,
                                    "width": 1,
                                    "text": "(",
                                    "value": "(",
                                    "valueText": "("
                                },
                                "arguments": [
                                    {
                                        "kind": "RegularExpressionLiteral",
                                        "fullStart": 491,
                                        "fullEnd": 520,
                                        "start": 491,
                                        "end": 520,
                                        "fullWidth": 29,
                                        "width": 29,
                                        "text": "/([\\d]{5})([-\\ ]?[\\d]{4})?$/g",
                                        "value": {},
                                        "valueText": "/([\\d]{5})([-\\ ]?[\\d]{4})?$/g"
                                    }
                                ],
                                "closeParenToken": {
                                    "kind": "CloseParenToken",
                                    "fullStart": 520,
                                    "fullEnd": 521,
                                    "start": 520,
                                    "end": 521,
                                    "fullWidth": 1,
                                    "width": 1,
                                    "text": ")",
                                    "value": ")",
                                    "valueText": ")"
                                }
                            }
                        },
                        "dotToken": {
                            "kind": "DotToken",
                            "fullStart": 521,
                            "fullEnd": 522,
                            "start": 521,
                            "end": 522,
                            "fullWidth": 1,
                            "width": 1,
                            "text": ".",
                            "value": ".",
                            "valueText": "."
                        },
                        "name": {
                            "kind": "IdentifierName",
                            "fullStart": 522,
                            "fullEnd": 528,
                            "start": 522,
                            "end": 528,
                            "fullWidth": 6,
                            "width": 6,
                            "text": "length",
                            "value": "length",
                            "valueText": "length"
                        }
                    },
                    "operatorToken": {
                        "kind": "ExclamationEqualsEqualsToken",
                        "fullStart": 528,
                        "fullEnd": 532,
                        "start": 528,
                        "end": 531,
                        "fullWidth": 4,
                        "width": 3,
                        "text": "!==",
                        "value": "!==",
                        "valueText": "!==",
                        "hasTrailingTrivia": true,
                        "trailingTrivia": [
                            {
                                "kind": "WhitespaceTrivia",
                                "text": " "
                            }
                        ]
                    },
                    "right": {
                        "kind": "NumericLiteral",
                        "fullStart": 532,
                        "fullEnd": 533,
                        "start": 532,
                        "end": 533,
                        "fullWidth": 1,
                        "width": 1,
                        "text": "1",
                        "value": 1,
                        "valueText": "1"
                    }
                },
                "closeParenToken": {
                    "kind": "CloseParenToken",
                    "fullStart": 533,
                    "fullEnd": 535,
                    "start": 533,
                    "end": 534,
                    "fullWidth": 2,
                    "width": 1,
                    "text": ")",
                    "value": ")",
                    "valueText": ")",
                    "hasTrailingTrivia": true,
                    "trailingTrivia": [
                        {
                            "kind": "WhitespaceTrivia",
                            "text": " "
                        }
                    ]
                },
                "statement": {
                    "kind": "Block",
                    "fullStart": 535,
                    "fullEnd": 714,
                    "start": 535,
                    "end": 713,
                    "fullWidth": 179,
                    "width": 178,
                    "isIncrementallyUnusable": true,
                    "openBraceToken": {
                        "kind": "OpenBraceToken",
                        "fullStart": 535,
                        "fullEnd": 537,
                        "start": 535,
                        "end": 536,
                        "fullWidth": 2,
                        "width": 1,
                        "text": "{",
                        "value": "{",
                        "valueText": "{",
                        "hasTrailingTrivia": true,
                        "hasTrailingNewLine": true,
                        "trailingTrivia": [
                            {
                                "kind": "NewLineTrivia",
                                "text": "\n"
                            }
                        ]
                    },
                    "statements": [
                        {
                            "kind": "ExpressionStatement",
                            "fullStart": 537,
                            "fullEnd": 712,
                            "start": 539,
                            "end": 711,
                            "fullWidth": 175,
                            "width": 172,
                            "isIncrementallyUnusable": true,
                            "expression": {
                                "kind": "InvocationExpression",
                                "fullStart": 537,
                                "fullEnd": 710,
                                "start": 539,
                                "end": 710,
                                "fullWidth": 173,
                                "width": 171,
                                "isIncrementallyUnusable": true,
                                "expression": {
                                    "kind": "IdentifierName",
                                    "fullStart": 537,
                                    "fullEnd": 545,
                                    "start": 539,
                                    "end": 545,
                                    "fullWidth": 8,
                                    "width": 6,
                                    "text": "$ERROR",
                                    "value": "$ERROR",
                                    "valueText": "$ERROR",
                                    "hasLeadingTrivia": true,
                                    "leadingTrivia": [
                                        {
                                            "kind": "WhitespaceTrivia",
                                            "text": "  "
                                        }
                                    ]
                                },
                                "argumentList": {
                                    "kind": "ArgumentList",
                                    "fullStart": 545,
                                    "fullEnd": 710,
                                    "start": 545,
                                    "end": 710,
                                    "fullWidth": 165,
                                    "width": 165,
                                    "isIncrementallyUnusable": true,
                                    "openParenToken": {
                                        "kind": "OpenParenToken",
                                        "fullStart": 545,
                                        "fullEnd": 546,
                                        "start": 545,
                                        "end": 546,
                                        "fullWidth": 1,
                                        "width": 1,
                                        "text": "(",
                                        "value": "(",
                                        "valueText": "("
                                    },
                                    "arguments": [
                                        {
                                            "kind": "AddExpression",
                                            "fullStart": 546,
                                            "fullEnd": 709,
                                            "start": 546,
                                            "end": 709,
                                            "fullWidth": 163,
                                            "width": 163,
                                            "isIncrementallyUnusable": true,
                                            "left": {
                                                "kind": "StringLiteral",
                                                "fullStart": 546,
                                                "fullEnd": 656,
                                                "start": 546,
                                                "end": 656,
                                                "fullWidth": 110,
                                                "width": 110,
                                                "text": "'#1: __string = \"Boston, Mass. 02134\"; __string.match(/([\\\\d]{5})([-\\\\ ]?[\\\\d]{4})?$/g).length=== 1. Actual: '",
                                                "value": "#1: __string = \"Boston, Mass. 02134\"; __string.match(/([\\d]{5})([-\\ ]?[\\d]{4})?$/g).length=== 1. Actual: ",
                                                "valueText": "#1: __string = \"Boston, Mass. 02134\"; __string.match(/([\\d]{5})([-\\ ]?[\\d]{4})?$/g).length=== 1. Actual: "
                                            },
                                            "operatorToken": {
                                                "kind": "PlusToken",
                                                "fullStart": 656,
                                                "fullEnd": 657,
                                                "start": 656,
                                                "end": 657,
                                                "fullWidth": 1,
                                                "width": 1,
                                                "text": "+",
                                                "value": "+",
                                                "valueText": "+"
                                            },
                                            "right": {
                                                "kind": "MemberAccessExpression",
                                                "fullStart": 657,
                                                "fullEnd": 709,
                                                "start": 657,
                                                "end": 709,
                                                "fullWidth": 52,
                                                "width": 52,
                                                "isIncrementallyUnusable": true,
                                                "expression": {
                                                    "kind": "InvocationExpression",
                                                    "fullStart": 657,
                                                    "fullEnd": 702,
                                                    "start": 657,
                                                    "end": 702,
                                                    "fullWidth": 45,
                                                    "width": 45,
                                                    "isIncrementallyUnusable": true,
                                                    "expression": {
                                                        "kind": "MemberAccessExpression",
                                                        "fullStart": 657,
                                                        "fullEnd": 671,
                                                        "start": 657,
                                                        "end": 671,
                                                        "fullWidth": 14,
                                                        "width": 14,
                                                        "expression": {
                                                            "kind": "IdentifierName",
                                                            "fullStart": 657,
                                                            "fullEnd": 665,
                                                            "start": 657,
                                                            "end": 665,
                                                            "fullWidth": 8,
                                                            "width": 8,
                                                            "text": "__string",
                                                            "value": "__string",
                                                            "valueText": "__string"
                                                        },
                                                        "dotToken": {
                                                            "kind": "DotToken",
                                                            "fullStart": 665,
                                                            "fullEnd": 666,
                                                            "start": 665,
                                                            "end": 666,
                                                            "fullWidth": 1,
                                                            "width": 1,
                                                            "text": ".",
                                                            "value": ".",
                                                            "valueText": "."
                                                        },
                                                        "name": {
                                                            "kind": "IdentifierName",
                                                            "fullStart": 666,
                                                            "fullEnd": 671,
                                                            "start": 666,
                                                            "end": 671,
                                                            "fullWidth": 5,
                                                            "width": 5,
                                                            "text": "match",
                                                            "value": "match",
                                                            "valueText": "match"
                                                        }
                                                    },
                                                    "argumentList": {
                                                        "kind": "ArgumentList",
                                                        "fullStart": 671,
                                                        "fullEnd": 702,
                                                        "start": 671,
                                                        "end": 702,
                                                        "fullWidth": 31,
                                                        "width": 31,
                                                        "isIncrementallyUnusable": true,
                                                        "openParenToken": {
                                                            "kind": "OpenParenToken",
                                                            "fullStart": 671,
                                                            "fullEnd": 672,
                                                            "start": 671,
                                                            "end": 672,
                                                            "fullWidth": 1,
                                                            "width": 1,
                                                            "text": "(",
                                                            "value": "(",
                                                            "valueText": "("
                                                        },
                                                        "arguments": [
                                                            {
                                                                "kind": "RegularExpressionLiteral",
                                                                "fullStart": 672,
                                                                "fullEnd": 701,
                                                                "start": 672,
                                                                "end": 701,
                                                                "fullWidth": 29,
                                                                "width": 29,
                                                                "text": "/([\\d]{5})([-\\ ]?[\\d]{4})?$/g",
                                                                "value": {},
                                                                "valueText": "/([\\d]{5})([-\\ ]?[\\d]{4})?$/g"
                                                            }
                                                        ],
                                                        "closeParenToken": {
                                                            "kind": "CloseParenToken",
                                                            "fullStart": 701,
                                                            "fullEnd": 702,
                                                            "start": 701,
                                                            "end": 702,
                                                            "fullWidth": 1,
                                                            "width": 1,
                                                            "text": ")",
                                                            "value": ")",
                                                            "valueText": ")"
                                                        }
                                                    }
                                                },
                                                "dotToken": {
                                                    "kind": "DotToken",
                                                    "fullStart": 702,
                                                    "fullEnd": 703,
                                                    "start": 702,
                                                    "end": 703,
                                                    "fullWidth": 1,
                                                    "width": 1,
                                                    "text": ".",
                                                    "value": ".",
                                                    "valueText": "."
                                                },
                                                "name": {
                                                    "kind": "IdentifierName",
                                                    "fullStart": 703,
                                                    "fullEnd": 709,
                                                    "start": 703,
                                                    "end": 709,
                                                    "fullWidth": 6,
                                                    "width": 6,
                                                    "text": "length",
                                                    "value": "length",
                                                    "valueText": "length"
                                                }
                                            }
                                        }
                                    ],
                                    "closeParenToken": {
                                        "kind": "CloseParenToken",
                                        "fullStart": 709,
                                        "fullEnd": 710,
                                        "start": 709,
                                        "end": 710,
                                        "fullWidth": 1,
                                        "width": 1,
                                        "text": ")",
                                        "value": ")",
                                        "valueText": ")"
                                    }
                                }
                            },
                            "semicolonToken": {
                                "kind": "SemicolonToken",
                                "fullStart": 710,
                                "fullEnd": 712,
                                "start": 710,
                                "end": 711,
                                "fullWidth": 2,
                                "width": 1,
                                "text": ";",
                                "value": ";",
                                "valueText": ";",
                                "hasTrailingTrivia": true,
                                "hasTrailingNewLine": true,
                                "trailingTrivia": [
                                    {
                                        "kind": "NewLineTrivia",
                                        "text": "\n"
                                    }
                                ]
                            }
                        }
                    ],
                    "closeBraceToken": {
                        "kind": "CloseBraceToken",
                        "fullStart": 712,
                        "fullEnd": 714,
                        "start": 712,
                        "end": 713,
                        "fullWidth": 2,
                        "width": 1,
                        "text": "}",
                        "value": "}",
                        "valueText": "}",
                        "hasTrailingTrivia": true,
                        "hasTrailingNewLine": true,
                        "trailingTrivia": [
                            {
                                "kind": "NewLineTrivia",
                                "text": "\n"
                            }
                        ]
                    }
                }
            },
            {
                "kind": "IfStatement",
                "fullStart": 714,
                "fullEnd": 1157,
                "start": 886,
                "end": 1156,
                "fullWidth": 443,
                "width": 270,
                "isIncrementallyUnusable": true,
                "ifKeyword": {
                    "kind": "IfKeyword",
                    "fullStart": 714,
                    "fullEnd": 889,
                    "start": 886,
                    "end": 888,
                    "fullWidth": 175,
                    "width": 2,
                    "text": "if",
                    "value": "if",
                    "valueText": "if",
                    "hasLeadingTrivia": true,
                    "hasLeadingComment": true,
                    "hasLeadingNewLine": true,
                    "hasTrailingTrivia": true,
                    "leadingTrivia": [
                        {
                            "kind": "SingleLineCommentTrivia",
                            "text": "//"
                        },
                        {
                            "kind": "NewLineTrivia",
                            "text": "\n"
                        },
                        {
                            "kind": "SingleLineCommentTrivia",
                            "text": "//////////////////////////////////////////////////////////////////////////////"
                        },
                        {
                            "kind": "NewLineTrivia",
                            "text": "\n"
                        },
                        {
                            "kind": "NewLineTrivia",
                            "text": "\n"
                        },
                        {
                            "kind": "SingleLineCommentTrivia",
                            "text": "//////////////////////////////////////////////////////////////////////////////"
                        },
                        {
                            "kind": "NewLineTrivia",
                            "text": "\n"
                        },
                        {
                            "kind": "SingleLineCommentTrivia",
                            "text": "//CHECK#2"
                        },
                        {
                            "kind": "NewLineTrivia",
                            "text": "\n"
                        }
                    ],
                    "trailingTrivia": [
                        {
                            "kind": "WhitespaceTrivia",
                            "text": " "
                        }
                    ]
                },
                "openParenToken": {
                    "kind": "OpenParenToken",
                    "fullStart": 889,
                    "fullEnd": 890,
                    "start": 889,
                    "end": 890,
                    "fullWidth": 1,
                    "width": 1,
                    "text": "(",
                    "value": "(",
                    "valueText": "("
                },
                "condition": {
                    "kind": "NotEqualsExpression",
                    "fullStart": 890,
                    "fullEnd": 953,
                    "start": 890,
                    "end": 953,
                    "fullWidth": 63,
                    "width": 63,
                    "isIncrementallyUnusable": true,
                    "left": {
                        "kind": "ElementAccessExpression",
                        "fullStart": 890,
                        "fullEnd": 938,
                        "start": 890,
                        "end": 938,
                        "fullWidth": 48,
                        "width": 48,
                        "isIncrementallyUnusable": true,
                        "expression": {
                            "kind": "InvocationExpression",
                            "fullStart": 890,
                            "fullEnd": 935,
                            "start": 890,
                            "end": 935,
                            "fullWidth": 45,
                            "width": 45,
                            "isIncrementallyUnusable": true,
                            "expression": {
                                "kind": "MemberAccessExpression",
                                "fullStart": 890,
                                "fullEnd": 904,
                                "start": 890,
                                "end": 904,
                                "fullWidth": 14,
                                "width": 14,
                                "expression": {
                                    "kind": "IdentifierName",
                                    "fullStart": 890,
                                    "fullEnd": 898,
                                    "start": 890,
                                    "end": 898,
                                    "fullWidth": 8,
                                    "width": 8,
                                    "text": "__string",
                                    "value": "__string",
                                    "valueText": "__string"
                                },
                                "dotToken": {
                                    "kind": "DotToken",
                                    "fullStart": 898,
                                    "fullEnd": 899,
                                    "start": 898,
                                    "end": 899,
                                    "fullWidth": 1,
                                    "width": 1,
                                    "text": ".",
                                    "value": ".",
                                    "valueText": "."
                                },
                                "name": {
                                    "kind": "IdentifierName",
                                    "fullStart": 899,
                                    "fullEnd": 904,
                                    "start": 899,
                                    "end": 904,
                                    "fullWidth": 5,
                                    "width": 5,
                                    "text": "match",
                                    "value": "match",
                                    "valueText": "match"
                                }
                            },
                            "argumentList": {
                                "kind": "ArgumentList",
                                "fullStart": 904,
                                "fullEnd": 935,
                                "start": 904,
                                "end": 935,
                                "fullWidth": 31,
                                "width": 31,
                                "isIncrementallyUnusable": true,
                                "openParenToken": {
                                    "kind": "OpenParenToken",
                                    "fullStart": 904,
                                    "fullEnd": 905,
                                    "start": 904,
                                    "end": 905,
                                    "fullWidth": 1,
                                    "width": 1,
                                    "text": "(",
                                    "value": "(",
                                    "valueText": "("
                                },
                                "arguments": [
                                    {
                                        "kind": "RegularExpressionLiteral",
                                        "fullStart": 905,
                                        "fullEnd": 934,
                                        "start": 905,
                                        "end": 934,
                                        "fullWidth": 29,
                                        "width": 29,
                                        "text": "/([\\d]{5})([-\\ ]?[\\d]{4})?$/g",
                                        "value": {},
                                        "valueText": "/([\\d]{5})([-\\ ]?[\\d]{4})?$/g"
                                    }
                                ],
                                "closeParenToken": {
                                    "kind": "CloseParenToken",
                                    "fullStart": 934,
                                    "fullEnd": 935,
                                    "start": 934,
                                    "end": 935,
                                    "fullWidth": 1,
                                    "width": 1,
                                    "text": ")",
                                    "value": ")",
                                    "valueText": ")"
                                }
                            }
                        },
                        "openBracketToken": {
                            "kind": "OpenBracketToken",
                            "fullStart": 935,
                            "fullEnd": 936,
                            "start": 935,
                            "end": 936,
                            "fullWidth": 1,
                            "width": 1,
                            "text": "[",
                            "value": "[",
                            "valueText": "["
                        },
                        "argumentExpression": {
                            "kind": "NumericLiteral",
                            "fullStart": 936,
                            "fullEnd": 937,
                            "start": 936,
                            "end": 937,
                            "fullWidth": 1,
                            "width": 1,
                            "text": "0",
                            "value": 0,
                            "valueText": "0"
                        },
                        "closeBracketToken": {
                            "kind": "CloseBracketToken",
                            "fullStart": 937,
                            "fullEnd": 938,
                            "start": 937,
                            "end": 938,
                            "fullWidth": 1,
                            "width": 1,
                            "text": "]",
                            "value": "]",
                            "valueText": "]"
                        }
                    },
                    "operatorToken": {
                        "kind": "ExclamationEqualsEqualsToken",
                        "fullStart": 938,
                        "fullEnd": 941,
                        "start": 938,
                        "end": 941,
                        "fullWidth": 3,
                        "width": 3,
                        "text": "!==",
                        "value": "!==",
                        "valueText": "!=="
                    },
                    "right": {
                        "kind": "ElementAccessExpression",
                        "fullStart": 941,
                        "fullEnd": 953,
                        "start": 941,
                        "end": 953,
                        "fullWidth": 12,
                        "width": 12,
                        "expression": {
                            "kind": "IdentifierName",
                            "fullStart": 941,
                            "fullEnd": 950,
                            "start": 941,
                            "end": 950,
                            "fullWidth": 9,
                            "width": 9,
                            "text": "__matches",
                            "value": "__matches",
                            "valueText": "__matches"
                        },
                        "openBracketToken": {
                            "kind": "OpenBracketToken",
                            "fullStart": 950,
                            "fullEnd": 951,
                            "start": 950,
                            "end": 951,
                            "fullWidth": 1,
                            "width": 1,
                            "text": "[",
                            "value": "[",
                            "valueText": "["
                        },
                        "argumentExpression": {
                            "kind": "NumericLiteral",
                            "fullStart": 951,
                            "fullEnd": 952,
                            "start": 951,
                            "end": 952,
                            "fullWidth": 1,
                            "width": 1,
                            "text": "0",
                            "value": 0,
                            "valueText": "0"
                        },
                        "closeBracketToken": {
                            "kind": "CloseBracketToken",
                            "fullStart": 952,
                            "fullEnd": 953,
                            "start": 952,
                            "end": 953,
                            "fullWidth": 1,
                            "width": 1,
                            "text": "]",
                            "value": "]",
                            "valueText": "]"
                        }
                    }
                },
                "closeParenToken": {
                    "kind": "CloseParenToken",
                    "fullStart": 953,
                    "fullEnd": 955,
                    "start": 953,
                    "end": 954,
                    "fullWidth": 2,
                    "width": 1,
                    "text": ")",
                    "value": ")",
                    "valueText": ")",
                    "hasTrailingTrivia": true,
                    "trailingTrivia": [
                        {
                            "kind": "WhitespaceTrivia",
                            "text": " "
                        }
                    ]
                },
                "statement": {
                    "kind": "Block",
                    "fullStart": 955,
                    "fullEnd": 1157,
                    "start": 955,
                    "end": 1156,
                    "fullWidth": 202,
                    "width": 201,
                    "isIncrementallyUnusable": true,
                    "openBraceToken": {
                        "kind": "OpenBraceToken",
                        "fullStart": 955,
                        "fullEnd": 957,
                        "start": 955,
                        "end": 956,
                        "fullWidth": 2,
                        "width": 1,
                        "text": "{",
                        "value": "{",
                        "valueText": "{",
                        "hasTrailingTrivia": true,
                        "hasTrailingNewLine": true,
                        "trailingTrivia": [
                            {
                                "kind": "NewLineTrivia",
                                "text": "\n"
                            }
                        ]
                    },
                    "statements": [
                        {
                            "kind": "ExpressionStatement",
                            "fullStart": 957,
                            "fullEnd": 1155,
                            "start": 959,
                            "end": 1154,
                            "fullWidth": 198,
                            "width": 195,
                            "isIncrementallyUnusable": true,
                            "expression": {
                                "kind": "InvocationExpression",
                                "fullStart": 957,
                                "fullEnd": 1153,
                                "start": 959,
                                "end": 1153,
                                "fullWidth": 196,
                                "width": 194,
                                "isIncrementallyUnusable": true,
                                "expression": {
                                    "kind": "IdentifierName",
                                    "fullStart": 957,
                                    "fullEnd": 965,
                                    "start": 959,
                                    "end": 965,
                                    "fullWidth": 8,
                                    "width": 6,
                                    "text": "$ERROR",
                                    "value": "$ERROR",
                                    "valueText": "$ERROR",
                                    "hasLeadingTrivia": true,
                                    "leadingTrivia": [
                                        {
                                            "kind": "WhitespaceTrivia",
                                            "text": "  "
                                        }
                                    ]
                                },
                                "argumentList": {
                                    "kind": "ArgumentList",
                                    "fullStart": 965,
                                    "fullEnd": 1153,
                                    "start": 965,
                                    "end": 1153,
                                    "fullWidth": 188,
                                    "width": 188,
                                    "isIncrementallyUnusable": true,
                                    "openParenToken": {
                                        "kind": "OpenParenToken",
                                        "fullStart": 965,
                                        "fullEnd": 966,
                                        "start": 965,
                                        "end": 966,
                                        "fullWidth": 1,
                                        "width": 1,
                                        "text": "(",
                                        "value": "(",
                                        "valueText": "("
                                    },
                                    "arguments": [
                                        {
                                            "kind": "AddExpression",
                                            "fullStart": 966,
                                            "fullEnd": 1152,
                                            "start": 966,
                                            "end": 1152,
                                            "fullWidth": 186,
                                            "width": 186,
                                            "isIncrementallyUnusable": true,
                                            "left": {
                                                "kind": "StringLiteral",
                                                "fullStart": 966,
                                                "fullEnd": 1103,
                                                "start": 966,
                                                "end": 1103,
                                                "fullWidth": 137,
                                                "width": 137,
                                                "text": "'#2: __matches=[\"02134\"]; __string = \"Boston, Mass. 02134\"; __string.match(/([\\\\d]{5})([-\\\\ ]?[\\\\d]{4})?$/g)[0]===__matches[0]. Actual: '",
                                                "value": "#2: __matches=[\"02134\"]; __string = \"Boston, Mass. 02134\"; __string.match(/([\\d]{5})([-\\ ]?[\\d]{4})?$/g)[0]===__matches[0]. Actual: ",
                                                "valueText": "#2: __matches=[\"02134\"]; __string = \"Boston, Mass. 02134\"; __string.match(/([\\d]{5})([-\\ ]?[\\d]{4})?$/g)[0]===__matches[0]. Actual: "
                                            },
                                            "operatorToken": {
                                                "kind": "PlusToken",
                                                "fullStart": 1103,
                                                "fullEnd": 1104,
                                                "start": 1103,
                                                "end": 1104,
                                                "fullWidth": 1,
                                                "width": 1,
                                                "text": "+",
                                                "value": "+",
                                                "valueText": "+"
                                            },
                                            "right": {
                                                "kind": "ElementAccessExpression",
                                                "fullStart": 1104,
                                                "fullEnd": 1152,
                                                "start": 1104,
                                                "end": 1152,
                                                "fullWidth": 48,
                                                "width": 48,
                                                "isIncrementallyUnusable": true,
                                                "expression": {
                                                    "kind": "InvocationExpression",
                                                    "fullStart": 1104,
                                                    "fullEnd": 1149,
                                                    "start": 1104,
                                                    "end": 1149,
                                                    "fullWidth": 45,
                                                    "width": 45,
                                                    "isIncrementallyUnusable": true,
                                                    "expression": {
                                                        "kind": "MemberAccessExpression",
                                                        "fullStart": 1104,
                                                        "fullEnd": 1118,
                                                        "start": 1104,
                                                        "end": 1118,
                                                        "fullWidth": 14,
                                                        "width": 14,
                                                        "expression": {
                                                            "kind": "IdentifierName",
                                                            "fullStart": 1104,
                                                            "fullEnd": 1112,
                                                            "start": 1104,
                                                            "end": 1112,
                                                            "fullWidth": 8,
                                                            "width": 8,
                                                            "text": "__string",
                                                            "value": "__string",
                                                            "valueText": "__string"
                                                        },
                                                        "dotToken": {
                                                            "kind": "DotToken",
                                                            "fullStart": 1112,
                                                            "fullEnd": 1113,
                                                            "start": 1112,
                                                            "end": 1113,
                                                            "fullWidth": 1,
                                                            "width": 1,
                                                            "text": ".",
                                                            "value": ".",
                                                            "valueText": "."
                                                        },
                                                        "name": {
                                                            "kind": "IdentifierName",
                                                            "fullStart": 1113,
                                                            "fullEnd": 1118,
                                                            "start": 1113,
                                                            "end": 1118,
                                                            "fullWidth": 5,
                                                            "width": 5,
                                                            "text": "match",
                                                            "value": "match",
                                                            "valueText": "match"
                                                        }
                                                    },
                                                    "argumentList": {
                                                        "kind": "ArgumentList",
                                                        "fullStart": 1118,
                                                        "fullEnd": 1149,
                                                        "start": 1118,
                                                        "end": 1149,
                                                        "fullWidth": 31,
                                                        "width": 31,
                                                        "isIncrementallyUnusable": true,
                                                        "openParenToken": {
                                                            "kind": "OpenParenToken",
                                                            "fullStart": 1118,
                                                            "fullEnd": 1119,
                                                            "start": 1118,
                                                            "end": 1119,
                                                            "fullWidth": 1,
                                                            "width": 1,
                                                            "text": "(",
                                                            "value": "(",
                                                            "valueText": "("
                                                        },
                                                        "arguments": [
                                                            {
                                                                "kind": "RegularExpressionLiteral",
                                                                "fullStart": 1119,
                                                                "fullEnd": 1148,
                                                                "start": 1119,
                                                                "end": 1148,
                                                                "fullWidth": 29,
                                                                "width": 29,
                                                                "text": "/([\\d]{5})([-\\ ]?[\\d]{4})?$/g",
                                                                "value": {},
                                                                "valueText": "/([\\d]{5})([-\\ ]?[\\d]{4})?$/g"
                                                            }
                                                        ],
                                                        "closeParenToken": {
                                                            "kind": "CloseParenToken",
                                                            "fullStart": 1148,
                                                            "fullEnd": 1149,
                                                            "start": 1148,
                                                            "end": 1149,
                                                            "fullWidth": 1,
                                                            "width": 1,
                                                            "text": ")",
                                                            "value": ")",
                                                            "valueText": ")"
                                                        }
                                                    }
                                                },
                                                "openBracketToken": {
                                                    "kind": "OpenBracketToken",
                                                    "fullStart": 1149,
                                                    "fullEnd": 1150,
                                                    "start": 1149,
                                                    "end": 1150,
                                                    "fullWidth": 1,
                                                    "width": 1,
                                                    "text": "[",
                                                    "value": "[",
                                                    "valueText": "["
                                                },
                                                "argumentExpression": {
                                                    "kind": "NumericLiteral",
                                                    "fullStart": 1150,
                                                    "fullEnd": 1151,
                                                    "start": 1150,
                                                    "end": 1151,
                                                    "fullWidth": 1,
                                                    "width": 1,
                                                    "text": "0",
                                                    "value": 0,
                                                    "valueText": "0"
                                                },
                                                "closeBracketToken": {
                                                    "kind": "CloseBracketToken",
                                                    "fullStart": 1151,
                                                    "fullEnd": 1152,
                                                    "start": 1151,
                                                    "end": 1152,
                                                    "fullWidth": 1,
                                                    "width": 1,
                                                    "text": "]",
                                                    "value": "]",
                                                    "valueText": "]"
                                                }
                                            }
                                        }
                                    ],
                                    "closeParenToken": {
                                        "kind": "CloseParenToken",
                                        "fullStart": 1152,
                                        "fullEnd": 1153,
                                        "start": 1152,
                                        "end": 1153,
                                        "fullWidth": 1,
                                        "width": 1,
                                        "text": ")",
                                        "value": ")",
                                        "valueText": ")"
                                    }
                                }
                            },
                            "semicolonToken": {
                                "kind": "SemicolonToken",
                                "fullStart": 1153,
                                "fullEnd": 1155,
                                "start": 1153,
                                "end": 1154,
                                "fullWidth": 2,
                                "width": 1,
                                "text": ";",
                                "value": ";",
                                "valueText": ";",
                                "hasTrailingTrivia": true,
                                "hasTrailingNewLine": true,
                                "trailingTrivia": [
                                    {
                                        "kind": "NewLineTrivia",
                                        "text": "\n"
                                    }
                                ]
                            }
                        }
                    ],
                    "closeBraceToken": {
                        "kind": "CloseBraceToken",
                        "fullStart": 1155,
                        "fullEnd": 1157,
                        "start": 1155,
                        "end": 1156,
                        "fullWidth": 2,
                        "width": 1,
                        "text": "}",
                        "value": "}",
                        "valueText": "}",
                        "hasTrailingTrivia": true,
                        "hasTrailingNewLine": true,
                        "trailingTrivia": [
                            {
                                "kind": "NewLineTrivia",
                                "text": "\n"
                            }
                        ]
                    }
                }
            }
        ],
        "endOfFileToken": {
            "kind": "EndOfFileToken",
            "fullStart": 1157,
            "fullEnd": 1240,
            "start": 1240,
            "end": 1240,
            "fullWidth": 83,
            "width": 0,
            "text": "",
            "hasLeadingTrivia": true,
            "hasLeadingComment": true,
            "hasLeadingNewLine": true,
            "leadingTrivia": [
                {
                    "kind": "SingleLineCommentTrivia",
                    "text": "//"
                },
                {
                    "kind": "NewLineTrivia",
                    "text": "\n"
                },
                {
                    "kind": "SingleLineCommentTrivia",
                    "text": "//////////////////////////////////////////////////////////////////////////////"
                },
                {
                    "kind": "NewLineTrivia",
                    "text": "\n"
                },
                {
                    "kind": "NewLineTrivia",
                    "text": "\n"
                }
            ]
        }
    },
    "lineMap": {
        "lineStarts": [
            0,
            61,
            132,
            133,
            137,
            186,
            189,
            245,
            313,
            317,
            318,
            343,
            344,
            382,
            383,
            462,
            472,
            537,
            712,
            714,
            717,
            796,
            797,
            876,
            886,
            957,
            1155,
            1157,
            1160,
            1239,
            1240
        ],
        "length": 1240
    }
}<|MERGE_RESOLUTION|>--- conflicted
+++ resolved
@@ -95,12 +95,8 @@
                             "start": 322,
                             "end": 341,
                             "fullWidth": 19,
-<<<<<<< HEAD
                             "width": 19,
-                            "identifier": {
-=======
                             "propertyName": {
->>>>>>> 85e84683
                                 "kind": "IdentifierName",
                                 "fullStart": 322,
                                 "fullEnd": 331,
@@ -256,12 +252,8 @@
                             "start": 348,
                             "end": 380,
                             "fullWidth": 32,
-<<<<<<< HEAD
                             "width": 32,
-                            "identifier": {
-=======
                             "propertyName": {
->>>>>>> 85e84683
                                 "kind": "IdentifierName",
                                 "fullStart": 348,
                                 "fullEnd": 357,
