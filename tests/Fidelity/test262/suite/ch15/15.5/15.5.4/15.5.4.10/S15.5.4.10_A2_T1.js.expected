--- conflicted
+++ resolved
@@ -94,12 +94,8 @@
                             "start": 294,
                             "end": 317,
                             "fullWidth": 23,
-<<<<<<< HEAD
                             "width": 23,
-                            "identifier": {
-=======
                             "propertyName": {
->>>>>>> 85e84683
                                 "kind": "IdentifierName",
                                 "fullStart": 294,
                                 "fullEnd": 303,
