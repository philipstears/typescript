{
    "isDeclaration": false,
    "languageVersion": "EcmaScript5",
    "parseOptions": {
        "allowAutomaticSemicolonInsertion": true
    },
    "sourceUnit": {
        "kind": "SourceUnit",
        "fullStart": 0,
        "fullEnd": 1079,
        "start": 470,
        "end": 1079,
        "fullWidth": 1079,
        "width": 609,
        "moduleElements": [
            {
                "kind": "VariableStatement",
                "fullStart": 0,
                "fullEnd": 555,
                "start": 470,
                "end": 554,
                "fullWidth": 555,
                "width": 84,
                "modifiers": [],
                "variableDeclaration": {
                    "kind": "VariableDeclaration",
                    "fullStart": 0,
                    "fullEnd": 553,
                    "start": 470,
                    "end": 553,
                    "fullWidth": 553,
                    "width": 83,
                    "varKeyword": {
                        "kind": "VarKeyword",
                        "fullStart": 0,
                        "fullEnd": 474,
                        "start": 470,
                        "end": 473,
                        "fullWidth": 474,
                        "width": 3,
                        "text": "var",
                        "value": "var",
                        "valueText": "var",
                        "hasLeadingTrivia": true,
                        "hasLeadingComment": true,
                        "hasLeadingNewLine": true,
                        "hasTrailingTrivia": true,
                        "leadingTrivia": [
                            {
                                "kind": "SingleLineCommentTrivia",
                                "text": "// Copyright 2009 the Sputnik authors.  All rights reserved."
                            },
                            {
                                "kind": "NewLineTrivia",
                                "text": "\n"
                            },
                            {
                                "kind": "SingleLineCommentTrivia",
                                "text": "// This code is governed by the BSD license found in the LICENSE file."
                            },
                            {
                                "kind": "NewLineTrivia",
                                "text": "\n"
                            },
                            {
                                "kind": "NewLineTrivia",
                                "text": "\n"
                            },
                            {
                                "kind": "MultiLineCommentTrivia",
                                "text": "/**\n * String.prototype.slice (start, end)\n *\n * @path ch15/15.5/15.5.4/15.5.4.13/S15.5.4.13_A1_T12.js\n * @description Arguments are objects, and instance is string.\n * First object have overrided valueOf function and toString function, that return exception.\n * Second object have overrided valueOf function, that return exception\n */"
                            },
                            {
                                "kind": "NewLineTrivia",
                                "text": "\n"
                            },
                            {
                                "kind": "NewLineTrivia",
                                "text": "\n"
                            }
                        ],
                        "trailingTrivia": [
                            {
                                "kind": "WhitespaceTrivia",
                                "text": " "
                            }
                        ]
                    },
                    "variableDeclarators": [
                        {
                            "kind": "VariableDeclarator",
                            "fullStart": 474,
                            "fullEnd": 553,
                            "start": 474,
                            "end": 553,
                            "fullWidth": 79,
<<<<<<< HEAD
                            "width": 79,
                            "identifier": {
=======
                            "propertyName": {
>>>>>>> 85e84683
                                "kind": "IdentifierName",
                                "fullStart": 474,
                                "fullEnd": 480,
                                "start": 474,
                                "end": 479,
                                "fullWidth": 6,
                                "width": 5,
                                "text": "__obj",
                                "value": "__obj",
                                "valueText": "__obj",
                                "hasTrailingTrivia": true,
                                "trailingTrivia": [
                                    {
                                        "kind": "WhitespaceTrivia",
                                        "text": " "
                                    }
                                ]
                            },
                            "equalsValueClause": {
                                "kind": "EqualsValueClause",
                                "fullStart": 480,
                                "fullEnd": 553,
                                "start": 480,
                                "end": 553,
                                "fullWidth": 73,
                                "width": 73,
                                "equalsToken": {
                                    "kind": "EqualsToken",
                                    "fullStart": 480,
                                    "fullEnd": 482,
                                    "start": 480,
                                    "end": 481,
                                    "fullWidth": 2,
                                    "width": 1,
                                    "text": "=",
                                    "value": "=",
                                    "valueText": "=",
                                    "hasTrailingTrivia": true,
                                    "trailingTrivia": [
                                        {
                                            "kind": "WhitespaceTrivia",
                                            "text": " "
                                        }
                                    ]
                                },
                                "value": {
                                    "kind": "ObjectLiteralExpression",
                                    "fullStart": 482,
                                    "fullEnd": 553,
                                    "start": 482,
                                    "end": 553,
                                    "fullWidth": 71,
                                    "width": 71,
                                    "openBraceToken": {
                                        "kind": "OpenBraceToken",
                                        "fullStart": 482,
                                        "fullEnd": 483,
                                        "start": 482,
                                        "end": 483,
                                        "fullWidth": 1,
                                        "width": 1,
                                        "text": "{",
                                        "value": "{",
                                        "valueText": "{"
                                    },
                                    "propertyAssignments": [
                                        {
                                            "kind": "SimplePropertyAssignment",
                                            "fullStart": 483,
                                            "fullEnd": 513,
                                            "start": 483,
                                            "end": 513,
                                            "fullWidth": 30,
                                            "width": 30,
                                            "propertyName": {
                                                "kind": "IdentifierName",
                                                "fullStart": 483,
                                                "fullEnd": 490,
                                                "start": 483,
                                                "end": 490,
                                                "fullWidth": 7,
                                                "width": 7,
                                                "text": "valueOf",
                                                "value": "valueOf",
                                                "valueText": "valueOf"
                                            },
                                            "colonToken": {
                                                "kind": "ColonToken",
                                                "fullStart": 490,
                                                "fullEnd": 491,
                                                "start": 490,
                                                "end": 491,
                                                "fullWidth": 1,
                                                "width": 1,
                                                "text": ":",
                                                "value": ":",
                                                "valueText": ":"
                                            },
                                            "expression": {
                                                "kind": "FunctionExpression",
                                                "fullStart": 491,
                                                "fullEnd": 513,
                                                "start": 491,
                                                "end": 513,
                                                "fullWidth": 22,
                                                "width": 22,
                                                "functionKeyword": {
                                                    "kind": "FunctionKeyword",
                                                    "fullStart": 491,
                                                    "fullEnd": 499,
                                                    "start": 491,
                                                    "end": 499,
                                                    "fullWidth": 8,
                                                    "width": 8,
                                                    "text": "function",
                                                    "value": "function",
                                                    "valueText": "function"
                                                },
                                                "callSignature": {
                                                    "kind": "CallSignature",
                                                    "fullStart": 499,
                                                    "fullEnd": 501,
                                                    "start": 499,
                                                    "end": 501,
                                                    "fullWidth": 2,
                                                    "width": 2,
                                                    "parameterList": {
                                                        "kind": "ParameterList",
                                                        "fullStart": 499,
                                                        "fullEnd": 501,
                                                        "start": 499,
                                                        "end": 501,
                                                        "fullWidth": 2,
                                                        "width": 2,
                                                        "openParenToken": {
                                                            "kind": "OpenParenToken",
                                                            "fullStart": 499,
                                                            "fullEnd": 500,
                                                            "start": 499,
                                                            "end": 500,
                                                            "fullWidth": 1,
                                                            "width": 1,
                                                            "text": "(",
                                                            "value": "(",
                                                            "valueText": "("
                                                        },
                                                        "parameters": [],
                                                        "closeParenToken": {
                                                            "kind": "CloseParenToken",
                                                            "fullStart": 500,
                                                            "fullEnd": 501,
                                                            "start": 500,
                                                            "end": 501,
                                                            "fullWidth": 1,
                                                            "width": 1,
                                                            "text": ")",
                                                            "value": ")",
                                                            "valueText": ")"
                                                        }
                                                    }
                                                },
                                                "block": {
                                                    "kind": "Block",
                                                    "fullStart": 501,
                                                    "fullEnd": 513,
                                                    "start": 501,
                                                    "end": 513,
                                                    "fullWidth": 12,
                                                    "width": 12,
                                                    "openBraceToken": {
                                                        "kind": "OpenBraceToken",
                                                        "fullStart": 501,
                                                        "fullEnd": 502,
                                                        "start": 501,
                                                        "end": 502,
                                                        "fullWidth": 1,
                                                        "width": 1,
                                                        "text": "{",
                                                        "value": "{",
                                                        "valueText": "{"
                                                    },
                                                    "statements": [
                                                        {
                                                            "kind": "ReturnStatement",
                                                            "fullStart": 502,
                                                            "fullEnd": 512,
                                                            "start": 502,
                                                            "end": 512,
                                                            "fullWidth": 10,
                                                            "width": 10,
                                                            "returnKeyword": {
                                                                "kind": "ReturnKeyword",
                                                                "fullStart": 502,
                                                                "fullEnd": 509,
                                                                "start": 502,
                                                                "end": 508,
                                                                "fullWidth": 7,
                                                                "width": 6,
                                                                "text": "return",
                                                                "value": "return",
                                                                "valueText": "return",
                                                                "hasTrailingTrivia": true,
                                                                "trailingTrivia": [
                                                                    {
                                                                        "kind": "WhitespaceTrivia",
                                                                        "text": " "
                                                                    }
                                                                ]
                                                            },
                                                            "expression": {
                                                                "kind": "ObjectLiteralExpression",
                                                                "fullStart": 509,
                                                                "fullEnd": 511,
                                                                "start": 509,
                                                                "end": 511,
                                                                "fullWidth": 2,
                                                                "width": 2,
                                                                "openBraceToken": {
                                                                    "kind": "OpenBraceToken",
                                                                    "fullStart": 509,
                                                                    "fullEnd": 510,
                                                                    "start": 509,
                                                                    "end": 510,
                                                                    "fullWidth": 1,
                                                                    "width": 1,
                                                                    "text": "{",
                                                                    "value": "{",
                                                                    "valueText": "{"
                                                                },
                                                                "propertyAssignments": [],
                                                                "closeBraceToken": {
                                                                    "kind": "CloseBraceToken",
                                                                    "fullStart": 510,
                                                                    "fullEnd": 511,
                                                                    "start": 510,
                                                                    "end": 511,
                                                                    "fullWidth": 1,
                                                                    "width": 1,
                                                                    "text": "}",
                                                                    "value": "}",
                                                                    "valueText": "}"
                                                                }
                                                            },
                                                            "semicolonToken": {
                                                                "kind": "SemicolonToken",
                                                                "fullStart": 511,
                                                                "fullEnd": 512,
                                                                "start": 511,
                                                                "end": 512,
                                                                "fullWidth": 1,
                                                                "width": 1,
                                                                "text": ";",
                                                                "value": ";",
                                                                "valueText": ";"
                                                            }
                                                        }
                                                    ],
                                                    "closeBraceToken": {
                                                        "kind": "CloseBraceToken",
                                                        "fullStart": 512,
                                                        "fullEnd": 513,
                                                        "start": 512,
                                                        "end": 513,
                                                        "fullWidth": 1,
                                                        "width": 1,
                                                        "text": "}",
                                                        "value": "}",
                                                        "valueText": "}"
                                                    }
                                                }
                                            }
                                        },
                                        {
                                            "kind": "CommaToken",
                                            "fullStart": 513,
                                            "fullEnd": 515,
                                            "start": 513,
                                            "end": 514,
                                            "fullWidth": 2,
                                            "width": 1,
                                            "text": ",",
                                            "value": ",",
                                            "valueText": ",",
                                            "hasTrailingTrivia": true,
                                            "trailingTrivia": [
                                                {
                                                    "kind": "WhitespaceTrivia",
                                                    "text": " "
                                                }
                                            ]
                                        },
                                        {
                                            "kind": "SimplePropertyAssignment",
                                            "fullStart": 515,
                                            "fullEnd": 552,
                                            "start": 515,
                                            "end": 552,
                                            "fullWidth": 37,
                                            "width": 37,
                                            "propertyName": {
                                                "kind": "IdentifierName",
                                                "fullStart": 515,
                                                "fullEnd": 523,
                                                "start": 515,
                                                "end": 523,
                                                "fullWidth": 8,
                                                "width": 8,
                                                "text": "toString",
                                                "value": "toString",
                                                "valueText": "toString"
                                            },
                                            "colonToken": {
                                                "kind": "ColonToken",
                                                "fullStart": 523,
                                                "fullEnd": 524,
                                                "start": 523,
                                                "end": 524,
                                                "fullWidth": 1,
                                                "width": 1,
                                                "text": ":",
                                                "value": ":",
                                                "valueText": ":"
                                            },
                                            "expression": {
                                                "kind": "FunctionExpression",
                                                "fullStart": 524,
                                                "fullEnd": 552,
                                                "start": 524,
                                                "end": 552,
                                                "fullWidth": 28,
                                                "width": 28,
                                                "functionKeyword": {
                                                    "kind": "FunctionKeyword",
                                                    "fullStart": 524,
                                                    "fullEnd": 532,
                                                    "start": 524,
                                                    "end": 532,
                                                    "fullWidth": 8,
                                                    "width": 8,
                                                    "text": "function",
                                                    "value": "function",
                                                    "valueText": "function"
                                                },
                                                "callSignature": {
                                                    "kind": "CallSignature",
                                                    "fullStart": 532,
                                                    "fullEnd": 534,
                                                    "start": 532,
                                                    "end": 534,
                                                    "fullWidth": 2,
                                                    "width": 2,
                                                    "parameterList": {
                                                        "kind": "ParameterList",
                                                        "fullStart": 532,
                                                        "fullEnd": 534,
                                                        "start": 532,
                                                        "end": 534,
                                                        "fullWidth": 2,
                                                        "width": 2,
                                                        "openParenToken": {
                                                            "kind": "OpenParenToken",
                                                            "fullStart": 532,
                                                            "fullEnd": 533,
                                                            "start": 532,
                                                            "end": 533,
                                                            "fullWidth": 1,
                                                            "width": 1,
                                                            "text": "(",
                                                            "value": "(",
                                                            "valueText": "("
                                                        },
                                                        "parameters": [],
                                                        "closeParenToken": {
                                                            "kind": "CloseParenToken",
                                                            "fullStart": 533,
                                                            "fullEnd": 534,
                                                            "start": 533,
                                                            "end": 534,
                                                            "fullWidth": 1,
                                                            "width": 1,
                                                            "text": ")",
                                                            "value": ")",
                                                            "valueText": ")"
                                                        }
                                                    }
                                                },
                                                "block": {
                                                    "kind": "Block",
                                                    "fullStart": 534,
                                                    "fullEnd": 552,
                                                    "start": 534,
                                                    "end": 552,
                                                    "fullWidth": 18,
                                                    "width": 18,
                                                    "openBraceToken": {
                                                        "kind": "OpenBraceToken",
                                                        "fullStart": 534,
                                                        "fullEnd": 535,
                                                        "start": 534,
                                                        "end": 535,
                                                        "fullWidth": 1,
                                                        "width": 1,
                                                        "text": "{",
                                                        "value": "{",
                                                        "valueText": "{"
                                                    },
                                                    "statements": [
                                                        {
                                                            "kind": "ThrowStatement",
                                                            "fullStart": 535,
                                                            "fullEnd": 551,
                                                            "start": 535,
                                                            "end": 551,
                                                            "fullWidth": 16,
                                                            "width": 16,
                                                            "throwKeyword": {
                                                                "kind": "ThrowKeyword",
                                                                "fullStart": 535,
                                                                "fullEnd": 541,
                                                                "start": 535,
                                                                "end": 540,
                                                                "fullWidth": 6,
                                                                "width": 5,
                                                                "text": "throw",
                                                                "value": "throw",
                                                                "valueText": "throw",
                                                                "hasTrailingTrivia": true,
                                                                "trailingTrivia": [
                                                                    {
                                                                        "kind": "WhitespaceTrivia",
                                                                        "text": " "
                                                                    }
                                                                ]
                                                            },
                                                            "expression": {
                                                                "kind": "StringLiteral",
                                                                "fullStart": 541,
                                                                "fullEnd": 550,
                                                                "start": 541,
                                                                "end": 550,
                                                                "fullWidth": 9,
                                                                "width": 9,
                                                                "text": "\"instart\"",
                                                                "value": "instart",
                                                                "valueText": "instart"
                                                            },
                                                            "semicolonToken": {
                                                                "kind": "SemicolonToken",
                                                                "fullStart": 550,
                                                                "fullEnd": 551,
                                                                "start": 550,
                                                                "end": 551,
                                                                "fullWidth": 1,
                                                                "width": 1,
                                                                "text": ";",
                                                                "value": ";",
                                                                "valueText": ";"
                                                            }
                                                        }
                                                    ],
                                                    "closeBraceToken": {
                                                        "kind": "CloseBraceToken",
                                                        "fullStart": 551,
                                                        "fullEnd": 552,
                                                        "start": 551,
                                                        "end": 552,
                                                        "fullWidth": 1,
                                                        "width": 1,
                                                        "text": "}",
                                                        "value": "}",
                                                        "valueText": "}"
                                                    }
                                                }
                                            }
                                        }
                                    ],
                                    "closeBraceToken": {
                                        "kind": "CloseBraceToken",
                                        "fullStart": 552,
                                        "fullEnd": 553,
                                        "start": 552,
                                        "end": 553,
                                        "fullWidth": 1,
                                        "width": 1,
                                        "text": "}",
                                        "value": "}",
                                        "valueText": "}"
                                    }
                                }
                            }
                        }
                    ]
                },
                "semicolonToken": {
                    "kind": "SemicolonToken",
                    "fullStart": 553,
                    "fullEnd": 555,
                    "start": 553,
                    "end": 554,
                    "fullWidth": 2,
                    "width": 1,
                    "text": ";",
                    "value": ";",
                    "valueText": ";",
                    "hasTrailingTrivia": true,
                    "hasTrailingNewLine": true,
                    "trailingTrivia": [
                        {
                            "kind": "NewLineTrivia",
                            "text": "\n"
                        }
                    ]
                }
            },
            {
                "kind": "VariableStatement",
                "fullStart": 555,
                "fullEnd": 606,
                "start": 555,
                "end": 605,
                "fullWidth": 51,
                "width": 50,
                "modifiers": [],
                "variableDeclaration": {
                    "kind": "VariableDeclaration",
                    "fullStart": 555,
                    "fullEnd": 604,
                    "start": 555,
                    "end": 604,
                    "fullWidth": 49,
                    "width": 49,
                    "varKeyword": {
                        "kind": "VarKeyword",
                        "fullStart": 555,
                        "fullEnd": 559,
                        "start": 555,
                        "end": 558,
                        "fullWidth": 4,
                        "width": 3,
                        "text": "var",
                        "value": "var",
                        "valueText": "var",
                        "hasTrailingTrivia": true,
                        "trailingTrivia": [
                            {
                                "kind": "WhitespaceTrivia",
                                "text": " "
                            }
                        ]
                    },
                    "variableDeclarators": [
                        {
                            "kind": "VariableDeclarator",
                            "fullStart": 559,
                            "fullEnd": 604,
                            "start": 559,
                            "end": 604,
                            "fullWidth": 45,
<<<<<<< HEAD
                            "width": 45,
                            "identifier": {
=======
                            "propertyName": {
>>>>>>> 85e84683
                                "kind": "IdentifierName",
                                "fullStart": 559,
                                "fullEnd": 566,
                                "start": 559,
                                "end": 565,
                                "fullWidth": 7,
                                "width": 6,
                                "text": "__obj2",
                                "value": "__obj2",
                                "valueText": "__obj2",
                                "hasTrailingTrivia": true,
                                "trailingTrivia": [
                                    {
                                        "kind": "WhitespaceTrivia",
                                        "text": " "
                                    }
                                ]
                            },
                            "equalsValueClause": {
                                "kind": "EqualsValueClause",
                                "fullStart": 566,
                                "fullEnd": 604,
                                "start": 566,
                                "end": 604,
                                "fullWidth": 38,
                                "width": 38,
                                "equalsToken": {
                                    "kind": "EqualsToken",
                                    "fullStart": 566,
                                    "fullEnd": 568,
                                    "start": 566,
                                    "end": 567,
                                    "fullWidth": 2,
                                    "width": 1,
                                    "text": "=",
                                    "value": "=",
                                    "valueText": "=",
                                    "hasTrailingTrivia": true,
                                    "trailingTrivia": [
                                        {
                                            "kind": "WhitespaceTrivia",
                                            "text": " "
                                        }
                                    ]
                                },
                                "value": {
                                    "kind": "ObjectLiteralExpression",
                                    "fullStart": 568,
                                    "fullEnd": 604,
                                    "start": 568,
                                    "end": 604,
                                    "fullWidth": 36,
                                    "width": 36,
                                    "openBraceToken": {
                                        "kind": "OpenBraceToken",
                                        "fullStart": 568,
                                        "fullEnd": 569,
                                        "start": 568,
                                        "end": 569,
                                        "fullWidth": 1,
                                        "width": 1,
                                        "text": "{",
                                        "value": "{",
                                        "valueText": "{"
                                    },
                                    "propertyAssignments": [
                                        {
                                            "kind": "SimplePropertyAssignment",
                                            "fullStart": 569,
                                            "fullEnd": 603,
                                            "start": 569,
                                            "end": 603,
                                            "fullWidth": 34,
                                            "width": 34,
                                            "propertyName": {
                                                "kind": "IdentifierName",
                                                "fullStart": 569,
                                                "fullEnd": 576,
                                                "start": 569,
                                                "end": 576,
                                                "fullWidth": 7,
                                                "width": 7,
                                                "text": "valueOf",
                                                "value": "valueOf",
                                                "valueText": "valueOf"
                                            },
                                            "colonToken": {
                                                "kind": "ColonToken",
                                                "fullStart": 576,
                                                "fullEnd": 577,
                                                "start": 576,
                                                "end": 577,
                                                "fullWidth": 1,
                                                "width": 1,
                                                "text": ":",
                                                "value": ":",
                                                "valueText": ":"
                                            },
                                            "expression": {
                                                "kind": "FunctionExpression",
                                                "fullStart": 577,
                                                "fullEnd": 603,
                                                "start": 577,
                                                "end": 603,
                                                "fullWidth": 26,
                                                "width": 26,
                                                "functionKeyword": {
                                                    "kind": "FunctionKeyword",
                                                    "fullStart": 577,
                                                    "fullEnd": 585,
                                                    "start": 577,
                                                    "end": 585,
                                                    "fullWidth": 8,
                                                    "width": 8,
                                                    "text": "function",
                                                    "value": "function",
                                                    "valueText": "function"
                                                },
                                                "callSignature": {
                                                    "kind": "CallSignature",
                                                    "fullStart": 585,
                                                    "fullEnd": 587,
                                                    "start": 585,
                                                    "end": 587,
                                                    "fullWidth": 2,
                                                    "width": 2,
                                                    "parameterList": {
                                                        "kind": "ParameterList",
                                                        "fullStart": 585,
                                                        "fullEnd": 587,
                                                        "start": 585,
                                                        "end": 587,
                                                        "fullWidth": 2,
                                                        "width": 2,
                                                        "openParenToken": {
                                                            "kind": "OpenParenToken",
                                                            "fullStart": 585,
                                                            "fullEnd": 586,
                                                            "start": 585,
                                                            "end": 586,
                                                            "fullWidth": 1,
                                                            "width": 1,
                                                            "text": "(",
                                                            "value": "(",
                                                            "valueText": "("
                                                        },
                                                        "parameters": [],
                                                        "closeParenToken": {
                                                            "kind": "CloseParenToken",
                                                            "fullStart": 586,
                                                            "fullEnd": 587,
                                                            "start": 586,
                                                            "end": 587,
                                                            "fullWidth": 1,
                                                            "width": 1,
                                                            "text": ")",
                                                            "value": ")",
                                                            "valueText": ")"
                                                        }
                                                    }
                                                },
                                                "block": {
                                                    "kind": "Block",
                                                    "fullStart": 587,
                                                    "fullEnd": 603,
                                                    "start": 587,
                                                    "end": 603,
                                                    "fullWidth": 16,
                                                    "width": 16,
                                                    "openBraceToken": {
                                                        "kind": "OpenBraceToken",
                                                        "fullStart": 587,
                                                        "fullEnd": 588,
                                                        "start": 587,
                                                        "end": 588,
                                                        "fullWidth": 1,
                                                        "width": 1,
                                                        "text": "{",
                                                        "value": "{",
                                                        "valueText": "{"
                                                    },
                                                    "statements": [
                                                        {
                                                            "kind": "ThrowStatement",
                                                            "fullStart": 588,
                                                            "fullEnd": 602,
                                                            "start": 588,
                                                            "end": 602,
                                                            "fullWidth": 14,
                                                            "width": 14,
                                                            "throwKeyword": {
                                                                "kind": "ThrowKeyword",
                                                                "fullStart": 588,
                                                                "fullEnd": 594,
                                                                "start": 588,
                                                                "end": 593,
                                                                "fullWidth": 6,
                                                                "width": 5,
                                                                "text": "throw",
                                                                "value": "throw",
                                                                "valueText": "throw",
                                                                "hasTrailingTrivia": true,
                                                                "trailingTrivia": [
                                                                    {
                                                                        "kind": "WhitespaceTrivia",
                                                                        "text": " "
                                                                    }
                                                                ]
                                                            },
                                                            "expression": {
                                                                "kind": "StringLiteral",
                                                                "fullStart": 594,
                                                                "fullEnd": 601,
                                                                "start": 594,
                                                                "end": 601,
                                                                "fullWidth": 7,
                                                                "width": 7,
                                                                "text": "\"inend\"",
                                                                "value": "inend",
                                                                "valueText": "inend"
                                                            },
                                                            "semicolonToken": {
                                                                "kind": "SemicolonToken",
                                                                "fullStart": 601,
                                                                "fullEnd": 602,
                                                                "start": 601,
                                                                "end": 602,
                                                                "fullWidth": 1,
                                                                "width": 1,
                                                                "text": ";",
                                                                "value": ";",
                                                                "valueText": ";"
                                                            }
                                                        }
                                                    ],
                                                    "closeBraceToken": {
                                                        "kind": "CloseBraceToken",
                                                        "fullStart": 602,
                                                        "fullEnd": 603,
                                                        "start": 602,
                                                        "end": 603,
                                                        "fullWidth": 1,
                                                        "width": 1,
                                                        "text": "}",
                                                        "value": "}",
                                                        "valueText": "}"
                                                    }
                                                }
                                            }
                                        }
                                    ],
                                    "closeBraceToken": {
                                        "kind": "CloseBraceToken",
                                        "fullStart": 603,
                                        "fullEnd": 604,
                                        "start": 603,
                                        "end": 604,
                                        "fullWidth": 1,
                                        "width": 1,
                                        "text": "}",
                                        "value": "}",
                                        "valueText": "}"
                                    }
                                }
                            }
                        }
                    ]
                },
                "semicolonToken": {
                    "kind": "SemicolonToken",
                    "fullStart": 604,
                    "fullEnd": 606,
                    "start": 604,
                    "end": 605,
                    "fullWidth": 2,
                    "width": 1,
                    "text": ";",
                    "value": ";",
                    "valueText": ";",
                    "hasTrailingTrivia": true,
                    "hasTrailingNewLine": true,
                    "trailingTrivia": [
                        {
                            "kind": "NewLineTrivia",
                            "text": "\n"
                        }
                    ]
                }
            },
            {
                "kind": "VariableStatement",
                "fullStart": 606,
                "fullEnd": 648,
                "start": 606,
                "end": 647,
                "fullWidth": 42,
                "width": 41,
                "modifiers": [],
                "variableDeclaration": {
                    "kind": "VariableDeclaration",
                    "fullStart": 606,
                    "fullEnd": 646,
                    "start": 606,
                    "end": 646,
                    "fullWidth": 40,
                    "width": 40,
                    "varKeyword": {
                        "kind": "VarKeyword",
                        "fullStart": 606,
                        "fullEnd": 610,
                        "start": 606,
                        "end": 609,
                        "fullWidth": 4,
                        "width": 3,
                        "text": "var",
                        "value": "var",
                        "valueText": "var",
                        "hasTrailingTrivia": true,
                        "trailingTrivia": [
                            {
                                "kind": "WhitespaceTrivia",
                                "text": " "
                            }
                        ]
                    },
                    "variableDeclarators": [
                        {
                            "kind": "VariableDeclarator",
                            "fullStart": 610,
                            "fullEnd": 646,
                            "start": 610,
                            "end": 646,
                            "fullWidth": 36,
<<<<<<< HEAD
                            "width": 36,
                            "identifier": {
=======
                            "propertyName": {
>>>>>>> 85e84683
                                "kind": "IdentifierName",
                                "fullStart": 610,
                                "fullEnd": 616,
                                "start": 610,
                                "end": 615,
                                "fullWidth": 6,
                                "width": 5,
                                "text": "__str",
                                "value": "__str",
                                "valueText": "__str",
                                "hasTrailingTrivia": true,
                                "trailingTrivia": [
                                    {
                                        "kind": "WhitespaceTrivia",
                                        "text": " "
                                    }
                                ]
                            },
                            "equalsValueClause": {
                                "kind": "EqualsValueClause",
                                "fullStart": 616,
                                "fullEnd": 646,
                                "start": 616,
                                "end": 646,
                                "fullWidth": 30,
                                "width": 30,
                                "equalsToken": {
                                    "kind": "EqualsToken",
                                    "fullStart": 616,
                                    "fullEnd": 618,
                                    "start": 616,
                                    "end": 617,
                                    "fullWidth": 2,
                                    "width": 1,
                                    "text": "=",
                                    "value": "=",
                                    "valueText": "=",
                                    "hasTrailingTrivia": true,
                                    "trailingTrivia": [
                                        {
                                            "kind": "WhitespaceTrivia",
                                            "text": " "
                                        }
                                    ]
                                },
                                "value": {
                                    "kind": "ObjectCreationExpression",
                                    "fullStart": 618,
                                    "fullEnd": 646,
                                    "start": 618,
                                    "end": 646,
                                    "fullWidth": 28,
                                    "width": 28,
                                    "newKeyword": {
                                        "kind": "NewKeyword",
                                        "fullStart": 618,
                                        "fullEnd": 622,
                                        "start": 618,
                                        "end": 621,
                                        "fullWidth": 4,
                                        "width": 3,
                                        "text": "new",
                                        "value": "new",
                                        "valueText": "new",
                                        "hasTrailingTrivia": true,
                                        "trailingTrivia": [
                                            {
                                                "kind": "WhitespaceTrivia",
                                                "text": " "
                                            }
                                        ]
                                    },
                                    "expression": {
                                        "kind": "IdentifierName",
                                        "fullStart": 622,
                                        "fullEnd": 628,
                                        "start": 622,
                                        "end": 628,
                                        "fullWidth": 6,
                                        "width": 6,
                                        "text": "String",
                                        "value": "String",
                                        "valueText": "String"
                                    },
                                    "argumentList": {
                                        "kind": "ArgumentList",
                                        "fullStart": 628,
                                        "fullEnd": 646,
                                        "start": 628,
                                        "end": 646,
                                        "fullWidth": 18,
                                        "width": 18,
                                        "openParenToken": {
                                            "kind": "OpenParenToken",
                                            "fullStart": 628,
                                            "fullEnd": 629,
                                            "start": 628,
                                            "end": 629,
                                            "fullWidth": 1,
                                            "width": 1,
                                            "text": "(",
                                            "value": "(",
                                            "valueText": "("
                                        },
                                        "arguments": [
                                            {
                                                "kind": "StringLiteral",
                                                "fullStart": 629,
                                                "fullEnd": 645,
                                                "start": 629,
                                                "end": 645,
                                                "fullWidth": 16,
                                                "width": 16,
                                                "text": "\"ABB\\u0041BABAB\"",
                                                "value": "ABBABABAB",
                                                "valueText": "ABBABABAB"
                                            }
                                        ],
                                        "closeParenToken": {
                                            "kind": "CloseParenToken",
                                            "fullStart": 645,
                                            "fullEnd": 646,
                                            "start": 645,
                                            "end": 646,
                                            "fullWidth": 1,
                                            "width": 1,
                                            "text": ")",
                                            "value": ")",
                                            "valueText": ")"
                                        }
                                    }
                                }
                            }
                        }
                    ]
                },
                "semicolonToken": {
                    "kind": "SemicolonToken",
                    "fullStart": 646,
                    "fullEnd": 648,
                    "start": 646,
                    "end": 647,
                    "fullWidth": 2,
                    "width": 1,
                    "text": ";",
                    "value": ";",
                    "valueText": ";",
                    "hasTrailingTrivia": true,
                    "hasTrailingNewLine": true,
                    "trailingTrivia": [
                        {
                            "kind": "NewLineTrivia",
                            "text": "\n"
                        }
                    ]
                }
            },
            {
                "kind": "WithStatement",
                "fullStart": 648,
                "fullEnd": 996,
                "start": 738,
                "end": 995,
                "fullWidth": 348,
                "width": 257,
                "withKeyword": {
                    "kind": "WithKeyword",
                    "fullStart": 648,
                    "fullEnd": 742,
                    "start": 738,
                    "end": 742,
                    "fullWidth": 94,
                    "width": 4,
                    "text": "with",
                    "value": "with",
                    "valueText": "with",
                    "hasLeadingTrivia": true,
                    "hasLeadingComment": true,
                    "hasLeadingNewLine": true,
                    "leadingTrivia": [
                        {
                            "kind": "NewLineTrivia",
                            "text": "\n"
                        },
                        {
                            "kind": "SingleLineCommentTrivia",
                            "text": "//////////////////////////////////////////////////////////////////////////////"
                        },
                        {
                            "kind": "NewLineTrivia",
                            "text": "\n"
                        },
                        {
                            "kind": "SingleLineCommentTrivia",
                            "text": "//CHECK#1"
                        },
                        {
                            "kind": "NewLineTrivia",
                            "text": "\n"
                        }
                    ]
                },
                "openParenToken": {
                    "kind": "OpenParenToken",
                    "fullStart": 742,
                    "fullEnd": 743,
                    "start": 742,
                    "end": 743,
                    "fullWidth": 1,
                    "width": 1,
                    "text": "(",
                    "value": "(",
                    "valueText": "("
                },
                "condition": {
                    "kind": "IdentifierName",
                    "fullStart": 743,
                    "fullEnd": 748,
                    "start": 743,
                    "end": 748,
                    "fullWidth": 5,
                    "width": 5,
                    "text": "__str",
                    "value": "__str",
                    "valueText": "__str"
                },
                "closeParenToken": {
                    "kind": "CloseParenToken",
                    "fullStart": 748,
                    "fullEnd": 749,
                    "start": 748,
                    "end": 749,
                    "fullWidth": 1,
                    "width": 1,
                    "text": ")",
                    "value": ")",
                    "valueText": ")"
                },
                "statement": {
                    "kind": "Block",
                    "fullStart": 749,
                    "fullEnd": 996,
                    "start": 749,
                    "end": 995,
                    "fullWidth": 247,
                    "width": 246,
                    "openBraceToken": {
                        "kind": "OpenBraceToken",
                        "fullStart": 749,
                        "fullEnd": 751,
                        "start": 749,
                        "end": 750,
                        "fullWidth": 2,
                        "width": 1,
                        "text": "{",
                        "value": "{",
                        "valueText": "{",
                        "hasTrailingTrivia": true,
                        "hasTrailingNewLine": true,
                        "trailingTrivia": [
                            {
                                "kind": "NewLineTrivia",
                                "text": "\n"
                            }
                        ]
                    },
                    "statements": [
                        {
                            "kind": "TryStatement",
                            "fullStart": 751,
                            "fullEnd": 994,
                            "start": 755,
                            "end": 993,
                            "fullWidth": 243,
                            "width": 238,
                            "tryKeyword": {
                                "kind": "TryKeyword",
                                "fullStart": 751,
                                "fullEnd": 759,
                                "start": 755,
                                "end": 758,
                                "fullWidth": 8,
                                "width": 3,
                                "text": "try",
                                "value": "try",
                                "valueText": "try",
                                "hasLeadingTrivia": true,
                                "hasTrailingTrivia": true,
                                "leadingTrivia": [
                                    {
                                        "kind": "WhitespaceTrivia",
                                        "text": "    "
                                    }
                                ],
                                "trailingTrivia": [
                                    {
                                        "kind": "WhitespaceTrivia",
                                        "text": " "
                                    }
                                ]
                            },
                            "block": {
                                "kind": "Block",
                                "fullStart": 759,
                                "fullEnd": 880,
                                "start": 759,
                                "end": 879,
                                "fullWidth": 121,
                                "width": 120,
                                "openBraceToken": {
                                    "kind": "OpenBraceToken",
                                    "fullStart": 759,
                                    "fullEnd": 761,
                                    "start": 759,
                                    "end": 760,
                                    "fullWidth": 2,
                                    "width": 1,
                                    "text": "{",
                                    "value": "{",
                                    "valueText": "{",
                                    "hasTrailingTrivia": true,
                                    "hasTrailingNewLine": true,
                                    "trailingTrivia": [
                                        {
                                            "kind": "NewLineTrivia",
                                            "text": "\n"
                                        }
                                    ]
                                },
                                "statements": [
                                    {
                                        "kind": "VariableStatement",
                                        "fullStart": 761,
                                        "fullEnd": 797,
                                        "start": 767,
                                        "end": 796,
                                        "fullWidth": 36,
                                        "width": 29,
                                        "modifiers": [],
                                        "variableDeclaration": {
                                            "kind": "VariableDeclaration",
                                            "fullStart": 761,
                                            "fullEnd": 795,
                                            "start": 767,
                                            "end": 795,
                                            "fullWidth": 34,
                                            "width": 28,
                                            "varKeyword": {
                                                "kind": "VarKeyword",
                                                "fullStart": 761,
                                                "fullEnd": 771,
                                                "start": 767,
                                                "end": 770,
                                                "fullWidth": 10,
                                                "width": 3,
                                                "text": "var",
                                                "value": "var",
                                                "valueText": "var",
                                                "hasLeadingTrivia": true,
                                                "hasTrailingTrivia": true,
                                                "leadingTrivia": [
                                                    {
                                                        "kind": "WhitespaceTrivia",
                                                        "text": "      "
                                                    }
                                                ],
                                                "trailingTrivia": [
                                                    {
                                                        "kind": "WhitespaceTrivia",
                                                        "text": " "
                                                    }
                                                ]
                                            },
                                            "variableDeclarators": [
                                                {
                                                    "kind": "VariableDeclarator",
                                                    "fullStart": 771,
                                                    "fullEnd": 795,
                                                    "start": 771,
                                                    "end": 795,
                                                    "fullWidth": 24,
<<<<<<< HEAD
                                                    "width": 24,
                                                    "identifier": {
=======
                                                    "propertyName": {
>>>>>>> 85e84683
                                                        "kind": "IdentifierName",
                                                        "fullStart": 771,
                                                        "fullEnd": 773,
                                                        "start": 771,
                                                        "end": 772,
                                                        "fullWidth": 2,
                                                        "width": 1,
                                                        "text": "x",
                                                        "value": "x",
                                                        "valueText": "x",
                                                        "hasTrailingTrivia": true,
                                                        "trailingTrivia": [
                                                            {
                                                                "kind": "WhitespaceTrivia",
                                                                "text": " "
                                                            }
                                                        ]
                                                    },
                                                    "equalsValueClause": {
                                                        "kind": "EqualsValueClause",
                                                        "fullStart": 773,
                                                        "fullEnd": 795,
                                                        "start": 773,
                                                        "end": 795,
                                                        "fullWidth": 22,
                                                        "width": 22,
                                                        "equalsToken": {
                                                            "kind": "EqualsToken",
                                                            "fullStart": 773,
                                                            "fullEnd": 775,
                                                            "start": 773,
                                                            "end": 774,
                                                            "fullWidth": 2,
                                                            "width": 1,
                                                            "text": "=",
                                                            "value": "=",
                                                            "valueText": "=",
                                                            "hasTrailingTrivia": true,
                                                            "trailingTrivia": [
                                                                {
                                                                    "kind": "WhitespaceTrivia",
                                                                    "text": " "
                                                                }
                                                            ]
                                                        },
                                                        "value": {
                                                            "kind": "InvocationExpression",
                                                            "fullStart": 775,
                                                            "fullEnd": 795,
                                                            "start": 775,
                                                            "end": 795,
                                                            "fullWidth": 20,
                                                            "width": 20,
                                                            "expression": {
                                                                "kind": "IdentifierName",
                                                                "fullStart": 775,
                                                                "fullEnd": 780,
                                                                "start": 775,
                                                                "end": 780,
                                                                "fullWidth": 5,
                                                                "width": 5,
                                                                "text": "slice",
                                                                "value": "slice",
                                                                "valueText": "slice"
                                                            },
                                                            "argumentList": {
                                                                "kind": "ArgumentList",
                                                                "fullStart": 780,
                                                                "fullEnd": 795,
                                                                "start": 780,
                                                                "end": 795,
                                                                "fullWidth": 15,
                                                                "width": 15,
                                                                "openParenToken": {
                                                                    "kind": "OpenParenToken",
                                                                    "fullStart": 780,
                                                                    "fullEnd": 781,
                                                                    "start": 780,
                                                                    "end": 781,
                                                                    "fullWidth": 1,
                                                                    "width": 1,
                                                                    "text": "(",
                                                                    "value": "(",
                                                                    "valueText": "("
                                                                },
                                                                "arguments": [
                                                                    {
                                                                        "kind": "IdentifierName",
                                                                        "fullStart": 781,
                                                                        "fullEnd": 786,
                                                                        "start": 781,
                                                                        "end": 786,
                                                                        "fullWidth": 5,
                                                                        "width": 5,
                                                                        "text": "__obj",
                                                                        "value": "__obj",
                                                                        "valueText": "__obj"
                                                                    },
                                                                    {
                                                                        "kind": "CommaToken",
                                                                        "fullStart": 786,
                                                                        "fullEnd": 788,
                                                                        "start": 786,
                                                                        "end": 787,
                                                                        "fullWidth": 2,
                                                                        "width": 1,
                                                                        "text": ",",
                                                                        "value": ",",
                                                                        "valueText": ",",
                                                                        "hasTrailingTrivia": true,
                                                                        "trailingTrivia": [
                                                                            {
                                                                                "kind": "WhitespaceTrivia",
                                                                                "text": " "
                                                                            }
                                                                        ]
                                                                    },
                                                                    {
                                                                        "kind": "IdentifierName",
                                                                        "fullStart": 788,
                                                                        "fullEnd": 794,
                                                                        "start": 788,
                                                                        "end": 794,
                                                                        "fullWidth": 6,
                                                                        "width": 6,
                                                                        "text": "__obj2",
                                                                        "value": "__obj2",
                                                                        "valueText": "__obj2"
                                                                    }
                                                                ],
                                                                "closeParenToken": {
                                                                    "kind": "CloseParenToken",
                                                                    "fullStart": 794,
                                                                    "fullEnd": 795,
                                                                    "start": 794,
                                                                    "end": 795,
                                                                    "fullWidth": 1,
                                                                    "width": 1,
                                                                    "text": ")",
                                                                    "value": ")",
                                                                    "valueText": ")"
                                                                }
                                                            }
                                                        }
                                                    }
                                                }
                                            ]
                                        },
                                        "semicolonToken": {
                                            "kind": "SemicolonToken",
                                            "fullStart": 795,
                                            "fullEnd": 797,
                                            "start": 795,
                                            "end": 796,
                                            "fullWidth": 2,
                                            "width": 1,
                                            "text": ";",
                                            "value": ";",
                                            "valueText": ";",
                                            "hasTrailingTrivia": true,
                                            "hasTrailingNewLine": true,
                                            "trailingTrivia": [
                                                {
                                                    "kind": "NewLineTrivia",
                                                    "text": "\n"
                                                }
                                            ]
                                        }
                                    },
                                    {
                                        "kind": "ExpressionStatement",
                                        "fullStart": 797,
                                        "fullEnd": 874,
                                        "start": 803,
                                        "end": 873,
                                        "fullWidth": 77,
                                        "width": 70,
                                        "expression": {
                                            "kind": "InvocationExpression",
                                            "fullStart": 797,
                                            "fullEnd": 872,
                                            "start": 803,
                                            "end": 872,
                                            "fullWidth": 75,
                                            "width": 69,
                                            "expression": {
                                                "kind": "IdentifierName",
                                                "fullStart": 797,
                                                "fullEnd": 808,
                                                "start": 803,
                                                "end": 808,
                                                "fullWidth": 11,
                                                "width": 5,
                                                "text": "$FAIL",
                                                "value": "$FAIL",
                                                "valueText": "$FAIL",
                                                "hasLeadingTrivia": true,
                                                "leadingTrivia": [
                                                    {
                                                        "kind": "WhitespaceTrivia",
                                                        "text": "      "
                                                    }
                                                ]
                                            },
                                            "argumentList": {
                                                "kind": "ArgumentList",
                                                "fullStart": 808,
                                                "fullEnd": 872,
                                                "start": 808,
                                                "end": 872,
                                                "fullWidth": 64,
                                                "width": 64,
                                                "openParenToken": {
                                                    "kind": "OpenParenToken",
                                                    "fullStart": 808,
                                                    "fullEnd": 809,
                                                    "start": 808,
                                                    "end": 809,
                                                    "fullWidth": 1,
                                                    "width": 1,
                                                    "text": "(",
                                                    "value": "(",
                                                    "valueText": "("
                                                },
                                                "arguments": [
                                                    {
                                                        "kind": "StringLiteral",
                                                        "fullStart": 809,
                                                        "fullEnd": 871,
                                                        "start": 809,
                                                        "end": 871,
                                                        "fullWidth": 62,
                                                        "width": 62,
                                                        "text": "'#1: \"var x = slice(__obj,__obj2)\" lead to throwing exception'",
                                                        "value": "#1: \"var x = slice(__obj,__obj2)\" lead to throwing exception",
                                                        "valueText": "#1: \"var x = slice(__obj,__obj2)\" lead to throwing exception"
                                                    }
                                                ],
                                                "closeParenToken": {
                                                    "kind": "CloseParenToken",
                                                    "fullStart": 871,
                                                    "fullEnd": 872,
                                                    "start": 871,
                                                    "end": 872,
                                                    "fullWidth": 1,
                                                    "width": 1,
                                                    "text": ")",
                                                    "value": ")",
                                                    "valueText": ")"
                                                }
                                            }
                                        },
                                        "semicolonToken": {
                                            "kind": "SemicolonToken",
                                            "fullStart": 872,
                                            "fullEnd": 874,
                                            "start": 872,
                                            "end": 873,
                                            "fullWidth": 2,
                                            "width": 1,
                                            "text": ";",
                                            "value": ";",
                                            "valueText": ";",
                                            "hasTrailingTrivia": true,
                                            "hasTrailingNewLine": true,
                                            "trailingTrivia": [
                                                {
                                                    "kind": "NewLineTrivia",
                                                    "text": "\n"
                                                }
                                            ]
                                        }
                                    }
                                ],
                                "closeBraceToken": {
                                    "kind": "CloseBraceToken",
                                    "fullStart": 874,
                                    "fullEnd": 880,
                                    "start": 878,
                                    "end": 879,
                                    "fullWidth": 6,
                                    "width": 1,
                                    "text": "}",
                                    "value": "}",
                                    "valueText": "}",
                                    "hasLeadingTrivia": true,
                                    "hasTrailingTrivia": true,
                                    "leadingTrivia": [
                                        {
                                            "kind": "WhitespaceTrivia",
                                            "text": "    "
                                        }
                                    ],
                                    "trailingTrivia": [
                                        {
                                            "kind": "WhitespaceTrivia",
                                            "text": " "
                                        }
                                    ]
                                }
                            },
                            "catchClause": {
                                "kind": "CatchClause",
                                "fullStart": 880,
                                "fullEnd": 994,
                                "start": 880,
                                "end": 993,
                                "fullWidth": 114,
                                "width": 113,
                                "catchKeyword": {
                                    "kind": "CatchKeyword",
                                    "fullStart": 880,
                                    "fullEnd": 886,
                                    "start": 880,
                                    "end": 885,
                                    "fullWidth": 6,
                                    "width": 5,
                                    "text": "catch",
                                    "value": "catch",
                                    "valueText": "catch",
                                    "hasTrailingTrivia": true,
                                    "trailingTrivia": [
                                        {
                                            "kind": "WhitespaceTrivia",
                                            "text": " "
                                        }
                                    ]
                                },
                                "openParenToken": {
                                    "kind": "OpenParenToken",
                                    "fullStart": 886,
                                    "fullEnd": 887,
                                    "start": 886,
                                    "end": 887,
                                    "fullWidth": 1,
                                    "width": 1,
                                    "text": "(",
                                    "value": "(",
                                    "valueText": "("
                                },
                                "identifier": {
                                    "kind": "IdentifierName",
                                    "fullStart": 887,
                                    "fullEnd": 888,
                                    "start": 887,
                                    "end": 888,
                                    "fullWidth": 1,
                                    "width": 1,
                                    "text": "e",
                                    "value": "e",
                                    "valueText": "e"
                                },
                                "closeParenToken": {
                                    "kind": "CloseParenToken",
                                    "fullStart": 888,
                                    "fullEnd": 890,
                                    "start": 888,
                                    "end": 889,
                                    "fullWidth": 2,
                                    "width": 1,
                                    "text": ")",
                                    "value": ")",
                                    "valueText": ")",
                                    "hasTrailingTrivia": true,
                                    "trailingTrivia": [
                                        {
                                            "kind": "WhitespaceTrivia",
                                            "text": " "
                                        }
                                    ]
                                },
                                "block": {
                                    "kind": "Block",
                                    "fullStart": 890,
                                    "fullEnd": 994,
                                    "start": 890,
                                    "end": 993,
                                    "fullWidth": 104,
                                    "width": 103,
                                    "openBraceToken": {
                                        "kind": "OpenBraceToken",
                                        "fullStart": 890,
                                        "fullEnd": 892,
                                        "start": 890,
                                        "end": 891,
                                        "fullWidth": 2,
                                        "width": 1,
                                        "text": "{",
                                        "value": "{",
                                        "valueText": "{",
                                        "hasTrailingTrivia": true,
                                        "hasTrailingNewLine": true,
                                        "trailingTrivia": [
                                            {
                                                "kind": "NewLineTrivia",
                                                "text": "\n"
                                            }
                                        ]
                                    },
                                    "statements": [
                                        {
                                            "kind": "IfStatement",
                                            "fullStart": 892,
                                            "fullEnd": 988,
                                            "start": 898,
                                            "end": 987,
                                            "fullWidth": 96,
                                            "width": 89,
                                            "ifKeyword": {
                                                "kind": "IfKeyword",
                                                "fullStart": 892,
                                                "fullEnd": 901,
                                                "start": 898,
                                                "end": 900,
                                                "fullWidth": 9,
                                                "width": 2,
                                                "text": "if",
                                                "value": "if",
                                                "valueText": "if",
                                                "hasLeadingTrivia": true,
                                                "hasTrailingTrivia": true,
                                                "leadingTrivia": [
                                                    {
                                                        "kind": "WhitespaceTrivia",
                                                        "text": "      "
                                                    }
                                                ],
                                                "trailingTrivia": [
                                                    {
                                                        "kind": "WhitespaceTrivia",
                                                        "text": " "
                                                    }
                                                ]
                                            },
                                            "openParenToken": {
                                                "kind": "OpenParenToken",
                                                "fullStart": 901,
                                                "fullEnd": 902,
                                                "start": 901,
                                                "end": 902,
                                                "fullWidth": 1,
                                                "width": 1,
                                                "text": "(",
                                                "value": "(",
                                                "valueText": "("
                                            },
                                            "condition": {
                                                "kind": "NotEqualsExpression",
                                                "fullStart": 902,
                                                "fullEnd": 915,
                                                "start": 902,
                                                "end": 915,
                                                "fullWidth": 13,
                                                "width": 13,
                                                "left": {
                                                    "kind": "IdentifierName",
                                                    "fullStart": 902,
                                                    "fullEnd": 903,
                                                    "start": 902,
                                                    "end": 903,
                                                    "fullWidth": 1,
                                                    "width": 1,
                                                    "text": "e",
                                                    "value": "e",
                                                    "valueText": "e"
                                                },
                                                "operatorToken": {
                                                    "kind": "ExclamationEqualsEqualsToken",
                                                    "fullStart": 903,
                                                    "fullEnd": 906,
                                                    "start": 903,
                                                    "end": 906,
                                                    "fullWidth": 3,
                                                    "width": 3,
                                                    "text": "!==",
                                                    "value": "!==",
                                                    "valueText": "!=="
                                                },
                                                "right": {
                                                    "kind": "StringLiteral",
                                                    "fullStart": 906,
                                                    "fullEnd": 915,
                                                    "start": 906,
                                                    "end": 915,
                                                    "fullWidth": 9,
                                                    "width": 9,
                                                    "text": "\"instart\"",
                                                    "value": "instart",
                                                    "valueText": "instart"
                                                }
                                            },
                                            "closeParenToken": {
                                                "kind": "CloseParenToken",
                                                "fullStart": 915,
                                                "fullEnd": 917,
                                                "start": 915,
                                                "end": 916,
                                                "fullWidth": 2,
                                                "width": 1,
                                                "text": ")",
                                                "value": ")",
                                                "valueText": ")",
                                                "hasTrailingTrivia": true,
                                                "trailingTrivia": [
                                                    {
                                                        "kind": "WhitespaceTrivia",
                                                        "text": " "
                                                    }
                                                ]
                                            },
                                            "statement": {
                                                "kind": "Block",
                                                "fullStart": 917,
                                                "fullEnd": 988,
                                                "start": 917,
                                                "end": 987,
                                                "fullWidth": 71,
                                                "width": 70,
                                                "openBraceToken": {
                                                    "kind": "OpenBraceToken",
                                                    "fullStart": 917,
                                                    "fullEnd": 919,
                                                    "start": 917,
                                                    "end": 918,
                                                    "fullWidth": 2,
                                                    "width": 1,
                                                    "text": "{",
                                                    "value": "{",
                                                    "valueText": "{",
                                                    "hasTrailingTrivia": true,
                                                    "hasTrailingNewLine": true,
                                                    "trailingTrivia": [
                                                        {
                                                            "kind": "NewLineTrivia",
                                                            "text": "\n"
                                                        }
                                                    ]
                                                },
                                                "statements": [
                                                    {
                                                        "kind": "ExpressionStatement",
                                                        "fullStart": 919,
                                                        "fullEnd": 980,
                                                        "start": 927,
                                                        "end": 979,
                                                        "fullWidth": 61,
                                                        "width": 52,
                                                        "expression": {
                                                            "kind": "InvocationExpression",
                                                            "fullStart": 919,
                                                            "fullEnd": 978,
                                                            "start": 927,
                                                            "end": 978,
                                                            "fullWidth": 59,
                                                            "width": 51,
                                                            "expression": {
                                                                "kind": "IdentifierName",
                                                                "fullStart": 919,
                                                                "fullEnd": 933,
                                                                "start": 927,
                                                                "end": 933,
                                                                "fullWidth": 14,
                                                                "width": 6,
                                                                "text": "$ERROR",
                                                                "value": "$ERROR",
                                                                "valueText": "$ERROR",
                                                                "hasLeadingTrivia": true,
                                                                "leadingTrivia": [
                                                                    {
                                                                        "kind": "WhitespaceTrivia",
                                                                        "text": "        "
                                                                    }
                                                                ]
                                                            },
                                                            "argumentList": {
                                                                "kind": "ArgumentList",
                                                                "fullStart": 933,
                                                                "fullEnd": 978,
                                                                "start": 933,
                                                                "end": 978,
                                                                "fullWidth": 45,
                                                                "width": 45,
                                                                "openParenToken": {
                                                                    "kind": "OpenParenToken",
                                                                    "fullStart": 933,
                                                                    "fullEnd": 934,
                                                                    "start": 933,
                                                                    "end": 934,
                                                                    "fullWidth": 1,
                                                                    "width": 1,
                                                                    "text": "(",
                                                                    "value": "(",
                                                                    "valueText": "("
                                                                },
                                                                "arguments": [
                                                                    {
                                                                        "kind": "AddExpression",
                                                                        "fullStart": 934,
                                                                        "fullEnd": 977,
                                                                        "start": 934,
                                                                        "end": 977,
                                                                        "fullWidth": 43,
                                                                        "width": 43,
                                                                        "left": {
                                                                            "kind": "StringLiteral",
                                                                            "fullStart": 934,
                                                                            "fullEnd": 975,
                                                                            "start": 934,
                                                                            "end": 975,
                                                                            "fullWidth": 41,
                                                                            "width": 41,
                                                                            "text": "'#1.1: Exception === \"instart\". Actual: '",
                                                                            "value": "#1.1: Exception === \"instart\". Actual: ",
                                                                            "valueText": "#1.1: Exception === \"instart\". Actual: "
                                                                        },
                                                                        "operatorToken": {
                                                                            "kind": "PlusToken",
                                                                            "fullStart": 975,
                                                                            "fullEnd": 976,
                                                                            "start": 975,
                                                                            "end": 976,
                                                                            "fullWidth": 1,
                                                                            "width": 1,
                                                                            "text": "+",
                                                                            "value": "+",
                                                                            "valueText": "+"
                                                                        },
                                                                        "right": {
                                                                            "kind": "IdentifierName",
                                                                            "fullStart": 976,
                                                                            "fullEnd": 977,
                                                                            "start": 976,
                                                                            "end": 977,
                                                                            "fullWidth": 1,
                                                                            "width": 1,
                                                                            "text": "e",
                                                                            "value": "e",
                                                                            "valueText": "e"
                                                                        }
                                                                    }
                                                                ],
                                                                "closeParenToken": {
                                                                    "kind": "CloseParenToken",
                                                                    "fullStart": 977,
                                                                    "fullEnd": 978,
                                                                    "start": 977,
                                                                    "end": 978,
                                                                    "fullWidth": 1,
                                                                    "width": 1,
                                                                    "text": ")",
                                                                    "value": ")",
                                                                    "valueText": ")"
                                                                }
                                                            }
                                                        },
                                                        "semicolonToken": {
                                                            "kind": "SemicolonToken",
                                                            "fullStart": 978,
                                                            "fullEnd": 980,
                                                            "start": 978,
                                                            "end": 979,
                                                            "fullWidth": 2,
                                                            "width": 1,
                                                            "text": ";",
                                                            "value": ";",
                                                            "valueText": ";",
                                                            "hasTrailingTrivia": true,
                                                            "hasTrailingNewLine": true,
                                                            "trailingTrivia": [
                                                                {
                                                                    "kind": "NewLineTrivia",
                                                                    "text": "\n"
                                                                }
                                                            ]
                                                        }
                                                    }
                                                ],
                                                "closeBraceToken": {
                                                    "kind": "CloseBraceToken",
                                                    "fullStart": 980,
                                                    "fullEnd": 988,
                                                    "start": 986,
                                                    "end": 987,
                                                    "fullWidth": 8,
                                                    "width": 1,
                                                    "text": "}",
                                                    "value": "}",
                                                    "valueText": "}",
                                                    "hasLeadingTrivia": true,
                                                    "hasTrailingTrivia": true,
                                                    "hasTrailingNewLine": true,
                                                    "leadingTrivia": [
                                                        {
                                                            "kind": "WhitespaceTrivia",
                                                            "text": "      "
                                                        }
                                                    ],
                                                    "trailingTrivia": [
                                                        {
                                                            "kind": "NewLineTrivia",
                                                            "text": "\n"
                                                        }
                                                    ]
                                                }
                                            }
                                        }
                                    ],
                                    "closeBraceToken": {
                                        "kind": "CloseBraceToken",
                                        "fullStart": 988,
                                        "fullEnd": 994,
                                        "start": 992,
                                        "end": 993,
                                        "fullWidth": 6,
                                        "width": 1,
                                        "text": "}",
                                        "value": "}",
                                        "valueText": "}",
                                        "hasLeadingTrivia": true,
                                        "hasTrailingTrivia": true,
                                        "hasTrailingNewLine": true,
                                        "leadingTrivia": [
                                            {
                                                "kind": "WhitespaceTrivia",
                                                "text": "    "
                                            }
                                        ],
                                        "trailingTrivia": [
                                            {
                                                "kind": "NewLineTrivia",
                                                "text": "\n"
                                            }
                                        ]
                                    }
                                }
                            }
                        }
                    ],
                    "closeBraceToken": {
                        "kind": "CloseBraceToken",
                        "fullStart": 994,
                        "fullEnd": 996,
                        "start": 994,
                        "end": 995,
                        "fullWidth": 2,
                        "width": 1,
                        "text": "}",
                        "value": "}",
                        "valueText": "}",
                        "hasTrailingTrivia": true,
                        "hasTrailingNewLine": true,
                        "trailingTrivia": [
                            {
                                "kind": "NewLineTrivia",
                                "text": "\n"
                            }
                        ]
                    }
                }
            }
        ],
        "endOfFileToken": {
            "kind": "EndOfFileToken",
            "fullStart": 996,
            "fullEnd": 1079,
            "start": 1079,
            "end": 1079,
            "fullWidth": 83,
            "width": 0,
            "text": "",
            "hasLeadingTrivia": true,
            "hasLeadingComment": true,
            "hasLeadingNewLine": true,
            "leadingTrivia": [
                {
                    "kind": "SingleLineCommentTrivia",
                    "text": "//"
                },
                {
                    "kind": "NewLineTrivia",
                    "text": "\n"
                },
                {
                    "kind": "SingleLineCommentTrivia",
                    "text": "//////////////////////////////////////////////////////////////////////////////"
                },
                {
                    "kind": "NewLineTrivia",
                    "text": "\n"
                },
                {
                    "kind": "NewLineTrivia",
                    "text": "\n"
                }
            ]
        }
    },
    "lineMap": {
        "lineStarts": [
            0,
            61,
            132,
            133,
            137,
            176,
            179,
            236,
            299,
            393,
            465,
            469,
            470,
            555,
            606,
            648,
            649,
            728,
            738,
            751,
            761,
            797,
            874,
            892,
            919,
            980,
            988,
            994,
            996,
            999,
            1078,
            1079
        ],
        "length": 1079
    }
}<|MERGE_RESOLUTION|>--- conflicted
+++ resolved
@@ -94,12 +94,8 @@
                             "start": 474,
                             "end": 553,
                             "fullWidth": 79,
-<<<<<<< HEAD
                             "width": 79,
-                            "identifier": {
-=======
                             "propertyName": {
->>>>>>> 85e84683
                                 "kind": "IdentifierName",
                                 "fullStart": 474,
                                 "fullEnd": 480,
@@ -658,12 +654,8 @@
                             "start": 559,
                             "end": 604,
                             "fullWidth": 45,
-<<<<<<< HEAD
                             "width": 45,
-                            "identifier": {
-=======
                             "propertyName": {
->>>>>>> 85e84683
                                 "kind": "IdentifierName",
                                 "fullStart": 559,
                                 "fullEnd": 566,
@@ -997,12 +989,8 @@
                             "start": 610,
                             "end": 646,
                             "fullWidth": 36,
-<<<<<<< HEAD
                             "width": 36,
-                            "identifier": {
-=======
                             "propertyName": {
->>>>>>> 85e84683
                                 "kind": "IdentifierName",
                                 "fullStart": 610,
                                 "fullEnd": 616,
@@ -1384,12 +1372,8 @@
                                                     "start": 771,
                                                     "end": 795,
                                                     "fullWidth": 24,
-<<<<<<< HEAD
                                                     "width": 24,
-                                                    "identifier": {
-=======
                                                     "propertyName": {
->>>>>>> 85e84683
                                                         "kind": "IdentifierName",
                                                         "fullStart": 771,
                                                         "fullEnd": 773,
