{
    "isDeclaration": false,
    "languageVersion": "EcmaScript5",
    "parseOptions": {
        "allowAutomaticSemicolonInsertion": true
    },
    "sourceUnit": {
        "kind": "SourceUnit",
        "fullStart": 0,
        "fullEnd": 825,
        "start": 350,
        "end": 825,
        "fullWidth": 825,
        "width": 475,
        "moduleElements": [
            {
                "kind": "VariableStatement",
                "fullStart": 0,
                "fullEnd": 404,
                "start": 350,
                "end": 403,
                "fullWidth": 404,
                "width": 53,
                "modifiers": [],
                "variableDeclaration": {
                    "kind": "VariableDeclaration",
                    "fullStart": 0,
                    "fullEnd": 402,
                    "start": 350,
                    "end": 402,
                    "fullWidth": 402,
                    "width": 52,
                    "varKeyword": {
                        "kind": "VarKeyword",
                        "fullStart": 0,
                        "fullEnd": 354,
                        "start": 350,
                        "end": 353,
                        "fullWidth": 354,
                        "width": 3,
                        "text": "var",
                        "value": "var",
                        "valueText": "var",
                        "hasLeadingTrivia": true,
                        "hasLeadingComment": true,
                        "hasLeadingNewLine": true,
                        "hasTrailingTrivia": true,
                        "leadingTrivia": [
                            {
                                "kind": "SingleLineCommentTrivia",
                                "text": "// Copyright 2009 the Sputnik authors.  All rights reserved."
                            },
                            {
                                "kind": "NewLineTrivia",
                                "text": "\n"
                            },
                            {
                                "kind": "SingleLineCommentTrivia",
                                "text": "// This code is governed by the BSD license found in the LICENSE file."
                            },
                            {
                                "kind": "NewLineTrivia",
                                "text": "\n"
                            },
                            {
                                "kind": "NewLineTrivia",
                                "text": "\n"
                            },
                            {
                                "kind": "MultiLineCommentTrivia",
                                "text": "/**\n * String.prototype.slice (start, end) returns a string value(not object)\n *\n * @path ch15/15.5/15.5.4/15.5.4.13/S15.5.4.13_A2_T7.js\n * @description start is tested_string.length, end is tested_string.length\n */"
                            },
                            {
                                "kind": "NewLineTrivia",
                                "text": "\n"
                            },
                            {
                                "kind": "NewLineTrivia",
                                "text": "\n"
                            }
                        ],
                        "trailingTrivia": [
                            {
                                "kind": "WhitespaceTrivia",
                                "text": " "
                            }
                        ]
                    },
                    "variableDeclarators": [
                        {
                            "kind": "VariableDeclarator",
                            "fullStart": 354,
                            "fullEnd": 402,
                            "start": 354,
                            "end": 402,
                            "fullWidth": 48,
<<<<<<< HEAD
                            "width": 48,
                            "identifier": {
=======
                            "propertyName": {
>>>>>>> 85e84683
                                "kind": "IdentifierName",
                                "fullStart": 354,
                                "fullEnd": 363,
                                "start": 354,
                                "end": 362,
                                "fullWidth": 9,
                                "width": 8,
                                "text": "__string",
                                "value": "__string",
                                "valueText": "__string",
                                "hasTrailingTrivia": true,
                                "trailingTrivia": [
                                    {
                                        "kind": "WhitespaceTrivia",
                                        "text": " "
                                    }
                                ]
                            },
                            "equalsValueClause": {
                                "kind": "EqualsValueClause",
                                "fullStart": 363,
                                "fullEnd": 402,
                                "start": 363,
                                "end": 402,
                                "fullWidth": 39,
                                "width": 39,
                                "equalsToken": {
                                    "kind": "EqualsToken",
                                    "fullStart": 363,
                                    "fullEnd": 365,
                                    "start": 363,
                                    "end": 364,
                                    "fullWidth": 2,
                                    "width": 1,
                                    "text": "=",
                                    "value": "=",
                                    "valueText": "=",
                                    "hasTrailingTrivia": true,
                                    "trailingTrivia": [
                                        {
                                            "kind": "WhitespaceTrivia",
                                            "text": " "
                                        }
                                    ]
                                },
                                "value": {
                                    "kind": "ObjectCreationExpression",
                                    "fullStart": 365,
                                    "fullEnd": 402,
                                    "start": 365,
                                    "end": 402,
                                    "fullWidth": 37,
                                    "width": 37,
                                    "newKeyword": {
                                        "kind": "NewKeyword",
                                        "fullStart": 365,
                                        "fullEnd": 369,
                                        "start": 365,
                                        "end": 368,
                                        "fullWidth": 4,
                                        "width": 3,
                                        "text": "new",
                                        "value": "new",
                                        "valueText": "new",
                                        "hasTrailingTrivia": true,
                                        "trailingTrivia": [
                                            {
                                                "kind": "WhitespaceTrivia",
                                                "text": " "
                                            }
                                        ]
                                    },
                                    "expression": {
                                        "kind": "IdentifierName",
                                        "fullStart": 369,
                                        "fullEnd": 375,
                                        "start": 369,
                                        "end": 375,
                                        "fullWidth": 6,
                                        "width": 6,
                                        "text": "String",
                                        "value": "String",
                                        "valueText": "String"
                                    },
                                    "argumentList": {
                                        "kind": "ArgumentList",
                                        "fullStart": 375,
                                        "fullEnd": 402,
                                        "start": 375,
                                        "end": 402,
                                        "fullWidth": 27,
                                        "width": 27,
                                        "openParenToken": {
                                            "kind": "OpenParenToken",
                                            "fullStart": 375,
                                            "fullEnd": 376,
                                            "start": 375,
                                            "end": 376,
                                            "fullWidth": 1,
                                            "width": 1,
                                            "text": "(",
                                            "value": "(",
                                            "valueText": "("
                                        },
                                        "arguments": [
                                            {
                                                "kind": "StringLiteral",
                                                "fullStart": 376,
                                                "fullEnd": 401,
                                                "start": 376,
                                                "end": 401,
                                                "fullWidth": 25,
                                                "width": 25,
                                                "text": "\"this is a string object\"",
                                                "value": "this is a string object",
                                                "valueText": "this is a string object"
                                            }
                                        ],
                                        "closeParenToken": {
                                            "kind": "CloseParenToken",
                                            "fullStart": 401,
                                            "fullEnd": 402,
                                            "start": 401,
                                            "end": 402,
                                            "fullWidth": 1,
                                            "width": 1,
                                            "text": ")",
                                            "value": ")",
                                            "valueText": ")"
                                        }
                                    }
                                }
                            }
                        }
                    ]
                },
                "semicolonToken": {
                    "kind": "SemicolonToken",
                    "fullStart": 402,
                    "fullEnd": 404,
                    "start": 402,
                    "end": 403,
                    "fullWidth": 2,
                    "width": 1,
                    "text": ";",
                    "value": ";",
                    "valueText": ";",
                    "hasTrailingTrivia": true,
                    "hasTrailingNewLine": true,
                    "trailingTrivia": [
                        {
                            "kind": "NewLineTrivia",
                            "text": "\n"
                        }
                    ]
                }
            },
            {
                "kind": "IfStatement",
                "fullStart": 404,
                "fullEnd": 742,
                "start": 494,
                "end": 741,
                "fullWidth": 338,
                "width": 247,
                "ifKeyword": {
                    "kind": "IfKeyword",
                    "fullStart": 404,
                    "fullEnd": 497,
                    "start": 494,
                    "end": 496,
                    "fullWidth": 93,
                    "width": 2,
                    "text": "if",
                    "value": "if",
                    "valueText": "if",
                    "hasLeadingTrivia": true,
                    "hasLeadingComment": true,
                    "hasLeadingNewLine": true,
                    "hasTrailingTrivia": true,
                    "leadingTrivia": [
                        {
                            "kind": "NewLineTrivia",
                            "text": "\n"
                        },
                        {
                            "kind": "SingleLineCommentTrivia",
                            "text": "//////////////////////////////////////////////////////////////////////////////"
                        },
                        {
                            "kind": "NewLineTrivia",
                            "text": "\n"
                        },
                        {
                            "kind": "SingleLineCommentTrivia",
                            "text": "//CHECK#1"
                        },
                        {
                            "kind": "NewLineTrivia",
                            "text": "\n"
                        }
                    ],
                    "trailingTrivia": [
                        {
                            "kind": "WhitespaceTrivia",
                            "text": " "
                        }
                    ]
                },
                "openParenToken": {
                    "kind": "OpenParenToken",
                    "fullStart": 497,
                    "fullEnd": 498,
                    "start": 497,
                    "end": 498,
                    "fullWidth": 1,
                    "width": 1,
                    "text": "(",
                    "value": "(",
                    "valueText": "("
                },
                "condition": {
                    "kind": "NotEqualsExpression",
                    "fullStart": 498,
                    "fullEnd": 553,
                    "start": 498,
                    "end": 553,
                    "fullWidth": 55,
                    "width": 55,
                    "left": {
                        "kind": "InvocationExpression",
                        "fullStart": 498,
                        "fullEnd": 547,
                        "start": 498,
                        "end": 546,
                        "fullWidth": 49,
                        "width": 48,
                        "expression": {
                            "kind": "MemberAccessExpression",
                            "fullStart": 498,
                            "fullEnd": 512,
                            "start": 498,
                            "end": 512,
                            "fullWidth": 14,
                            "width": 14,
                            "expression": {
                                "kind": "IdentifierName",
                                "fullStart": 498,
                                "fullEnd": 506,
                                "start": 498,
                                "end": 506,
                                "fullWidth": 8,
                                "width": 8,
                                "text": "__string",
                                "value": "__string",
                                "valueText": "__string"
                            },
                            "dotToken": {
                                "kind": "DotToken",
                                "fullStart": 506,
                                "fullEnd": 507,
                                "start": 506,
                                "end": 507,
                                "fullWidth": 1,
                                "width": 1,
                                "text": ".",
                                "value": ".",
                                "valueText": "."
                            },
                            "name": {
                                "kind": "IdentifierName",
                                "fullStart": 507,
                                "fullEnd": 512,
                                "start": 507,
                                "end": 512,
                                "fullWidth": 5,
                                "width": 5,
                                "text": "slice",
                                "value": "slice",
                                "valueText": "slice"
                            }
                        },
                        "argumentList": {
                            "kind": "ArgumentList",
                            "fullStart": 512,
                            "fullEnd": 547,
                            "start": 512,
                            "end": 546,
                            "fullWidth": 35,
                            "width": 34,
                            "openParenToken": {
                                "kind": "OpenParenToken",
                                "fullStart": 512,
                                "fullEnd": 513,
                                "start": 512,
                                "end": 513,
                                "fullWidth": 1,
                                "width": 1,
                                "text": "(",
                                "value": "(",
                                "valueText": "("
                            },
                            "arguments": [
                                {
                                    "kind": "MemberAccessExpression",
                                    "fullStart": 513,
                                    "fullEnd": 528,
                                    "start": 513,
                                    "end": 528,
                                    "fullWidth": 15,
                                    "width": 15,
                                    "expression": {
                                        "kind": "IdentifierName",
                                        "fullStart": 513,
                                        "fullEnd": 521,
                                        "start": 513,
                                        "end": 521,
                                        "fullWidth": 8,
                                        "width": 8,
                                        "text": "__string",
                                        "value": "__string",
                                        "valueText": "__string"
                                    },
                                    "dotToken": {
                                        "kind": "DotToken",
                                        "fullStart": 521,
                                        "fullEnd": 522,
                                        "start": 521,
                                        "end": 522,
                                        "fullWidth": 1,
                                        "width": 1,
                                        "text": ".",
                                        "value": ".",
                                        "valueText": "."
                                    },
                                    "name": {
                                        "kind": "IdentifierName",
                                        "fullStart": 522,
                                        "fullEnd": 528,
                                        "start": 522,
                                        "end": 528,
                                        "fullWidth": 6,
                                        "width": 6,
                                        "text": "length",
                                        "value": "length",
                                        "valueText": "length"
                                    }
                                },
                                {
                                    "kind": "CommaToken",
                                    "fullStart": 528,
                                    "fullEnd": 530,
                                    "start": 528,
                                    "end": 529,
                                    "fullWidth": 2,
                                    "width": 1,
                                    "text": ",",
                                    "value": ",",
                                    "valueText": ",",
                                    "hasTrailingTrivia": true,
                                    "trailingTrivia": [
                                        {
                                            "kind": "WhitespaceTrivia",
                                            "text": " "
                                        }
                                    ]
                                },
                                {
                                    "kind": "MemberAccessExpression",
                                    "fullStart": 530,
                                    "fullEnd": 545,
                                    "start": 530,
                                    "end": 545,
                                    "fullWidth": 15,
                                    "width": 15,
                                    "expression": {
                                        "kind": "IdentifierName",
                                        "fullStart": 530,
                                        "fullEnd": 538,
                                        "start": 530,
                                        "end": 538,
                                        "fullWidth": 8,
                                        "width": 8,
                                        "text": "__string",
                                        "value": "__string",
                                        "valueText": "__string"
                                    },
                                    "dotToken": {
                                        "kind": "DotToken",
                                        "fullStart": 538,
                                        "fullEnd": 539,
                                        "start": 538,
                                        "end": 539,
                                        "fullWidth": 1,
                                        "width": 1,
                                        "text": ".",
                                        "value": ".",
                                        "valueText": "."
                                    },
                                    "name": {
                                        "kind": "IdentifierName",
                                        "fullStart": 539,
                                        "fullEnd": 545,
                                        "start": 539,
                                        "end": 545,
                                        "fullWidth": 6,
                                        "width": 6,
                                        "text": "length",
                                        "value": "length",
                                        "valueText": "length"
                                    }
                                }
                            ],
                            "closeParenToken": {
                                "kind": "CloseParenToken",
                                "fullStart": 545,
                                "fullEnd": 547,
                                "start": 545,
                                "end": 546,
                                "fullWidth": 2,
                                "width": 1,
                                "text": ")",
                                "value": ")",
                                "valueText": ")",
                                "hasTrailingTrivia": true,
                                "trailingTrivia": [
                                    {
                                        "kind": "WhitespaceTrivia",
                                        "text": " "
                                    }
                                ]
                            }
                        }
                    },
                    "operatorToken": {
                        "kind": "ExclamationEqualsEqualsToken",
                        "fullStart": 547,
                        "fullEnd": 551,
                        "start": 547,
                        "end": 550,
                        "fullWidth": 4,
                        "width": 3,
                        "text": "!==",
                        "value": "!==",
                        "valueText": "!==",
                        "hasTrailingTrivia": true,
                        "trailingTrivia": [
                            {
                                "kind": "WhitespaceTrivia",
                                "text": " "
                            }
                        ]
                    },
                    "right": {
                        "kind": "StringLiteral",
                        "fullStart": 551,
                        "fullEnd": 553,
                        "start": 551,
                        "end": 553,
                        "fullWidth": 2,
                        "width": 2,
                        "text": "\"\"",
                        "value": "",
                        "valueText": ""
                    }
                },
                "closeParenToken": {
                    "kind": "CloseParenToken",
                    "fullStart": 553,
                    "fullEnd": 555,
                    "start": 553,
                    "end": 554,
                    "fullWidth": 2,
                    "width": 1,
                    "text": ")",
                    "value": ")",
                    "valueText": ")",
                    "hasTrailingTrivia": true,
                    "trailingTrivia": [
                        {
                            "kind": "WhitespaceTrivia",
                            "text": " "
                        }
                    ]
                },
                "statement": {
                    "kind": "Block",
                    "fullStart": 555,
                    "fullEnd": 742,
                    "start": 555,
                    "end": 741,
                    "fullWidth": 187,
                    "width": 186,
                    "openBraceToken": {
                        "kind": "OpenBraceToken",
                        "fullStart": 555,
                        "fullEnd": 557,
                        "start": 555,
                        "end": 556,
                        "fullWidth": 2,
                        "width": 1,
                        "text": "{",
                        "value": "{",
                        "valueText": "{",
                        "hasTrailingTrivia": true,
                        "hasTrailingNewLine": true,
                        "trailingTrivia": [
                            {
                                "kind": "NewLineTrivia",
                                "text": "\n"
                            }
                        ]
                    },
                    "statements": [
                        {
                            "kind": "ExpressionStatement",
                            "fullStart": 557,
                            "fullEnd": 740,
                            "start": 559,
                            "end": 739,
                            "fullWidth": 183,
                            "width": 180,
                            "expression": {
                                "kind": "InvocationExpression",
                                "fullStart": 557,
                                "fullEnd": 738,
                                "start": 559,
                                "end": 738,
                                "fullWidth": 181,
                                "width": 179,
                                "expression": {
                                    "kind": "IdentifierName",
                                    "fullStart": 557,
                                    "fullEnd": 565,
                                    "start": 559,
                                    "end": 565,
                                    "fullWidth": 8,
                                    "width": 6,
                                    "text": "$ERROR",
                                    "value": "$ERROR",
                                    "valueText": "$ERROR",
                                    "hasLeadingTrivia": true,
                                    "leadingTrivia": [
                                        {
                                            "kind": "WhitespaceTrivia",
                                            "text": "  "
                                        }
                                    ]
                                },
                                "argumentList": {
                                    "kind": "ArgumentList",
                                    "fullStart": 565,
                                    "fullEnd": 738,
                                    "start": 565,
                                    "end": 738,
                                    "fullWidth": 173,
                                    "width": 173,
                                    "openParenToken": {
                                        "kind": "OpenParenToken",
                                        "fullStart": 565,
                                        "fullEnd": 566,
                                        "start": 565,
                                        "end": 566,
                                        "fullWidth": 1,
                                        "width": 1,
                                        "text": "(",
                                        "value": "(",
                                        "valueText": "("
                                    },
                                    "arguments": [
                                        {
                                            "kind": "AddExpression",
                                            "fullStart": 566,
                                            "fullEnd": 737,
                                            "start": 566,
                                            "end": 736,
                                            "fullWidth": 171,
                                            "width": 170,
                                            "left": {
                                                "kind": "StringLiteral",
                                                "fullStart": 566,
                                                "fullEnd": 687,
                                                "start": 566,
                                                "end": 687,
                                                "fullWidth": 121,
                                                "width": 121,
                                                "text": "'#1: __string = new String(\"this is a string object\"); __string.slice(__string.length, __string.length) === \"\". Actual: '",
                                                "value": "#1: __string = new String(\"this is a string object\"); __string.slice(__string.length, __string.length) === \"\". Actual: ",
                                                "valueText": "#1: __string = new String(\"this is a string object\"); __string.slice(__string.length, __string.length) === \"\". Actual: "
                                            },
                                            "operatorToken": {
                                                "kind": "PlusToken",
                                                "fullStart": 687,
                                                "fullEnd": 688,
                                                "start": 687,
                                                "end": 688,
                                                "fullWidth": 1,
                                                "width": 1,
                                                "text": "+",
                                                "value": "+",
                                                "valueText": "+"
                                            },
                                            "right": {
                                                "kind": "InvocationExpression",
                                                "fullStart": 688,
                                                "fullEnd": 737,
                                                "start": 688,
                                                "end": 736,
                                                "fullWidth": 49,
                                                "width": 48,
                                                "expression": {
                                                    "kind": "MemberAccessExpression",
                                                    "fullStart": 688,
                                                    "fullEnd": 702,
                                                    "start": 688,
                                                    "end": 702,
                                                    "fullWidth": 14,
                                                    "width": 14,
                                                    "expression": {
                                                        "kind": "IdentifierName",
                                                        "fullStart": 688,
                                                        "fullEnd": 696,
                                                        "start": 688,
                                                        "end": 696,
                                                        "fullWidth": 8,
                                                        "width": 8,
                                                        "text": "__string",
                                                        "value": "__string",
                                                        "valueText": "__string"
                                                    },
                                                    "dotToken": {
                                                        "kind": "DotToken",
                                                        "fullStart": 696,
                                                        "fullEnd": 697,
                                                        "start": 696,
                                                        "end": 697,
                                                        "fullWidth": 1,
                                                        "width": 1,
                                                        "text": ".",
                                                        "value": ".",
                                                        "valueText": "."
                                                    },
                                                    "name": {
                                                        "kind": "IdentifierName",
                                                        "fullStart": 697,
                                                        "fullEnd": 702,
                                                        "start": 697,
                                                        "end": 702,
                                                        "fullWidth": 5,
                                                        "width": 5,
                                                        "text": "slice",
                                                        "value": "slice",
                                                        "valueText": "slice"
                                                    }
                                                },
                                                "argumentList": {
                                                    "kind": "ArgumentList",
                                                    "fullStart": 702,
                                                    "fullEnd": 737,
                                                    "start": 702,
                                                    "end": 736,
                                                    "fullWidth": 35,
                                                    "width": 34,
                                                    "openParenToken": {
                                                        "kind": "OpenParenToken",
                                                        "fullStart": 702,
                                                        "fullEnd": 703,
                                                        "start": 702,
                                                        "end": 703,
                                                        "fullWidth": 1,
                                                        "width": 1,
                                                        "text": "(",
                                                        "value": "(",
                                                        "valueText": "("
                                                    },
                                                    "arguments": [
                                                        {
                                                            "kind": "MemberAccessExpression",
                                                            "fullStart": 703,
                                                            "fullEnd": 718,
                                                            "start": 703,
                                                            "end": 718,
                                                            "fullWidth": 15,
                                                            "width": 15,
                                                            "expression": {
                                                                "kind": "IdentifierName",
                                                                "fullStart": 703,
                                                                "fullEnd": 711,
                                                                "start": 703,
                                                                "end": 711,
                                                                "fullWidth": 8,
                                                                "width": 8,
                                                                "text": "__string",
                                                                "value": "__string",
                                                                "valueText": "__string"
                                                            },
                                                            "dotToken": {
                                                                "kind": "DotToken",
                                                                "fullStart": 711,
                                                                "fullEnd": 712,
                                                                "start": 711,
                                                                "end": 712,
                                                                "fullWidth": 1,
                                                                "width": 1,
                                                                "text": ".",
                                                                "value": ".",
                                                                "valueText": "."
                                                            },
                                                            "name": {
                                                                "kind": "IdentifierName",
                                                                "fullStart": 712,
                                                                "fullEnd": 718,
                                                                "start": 712,
                                                                "end": 718,
                                                                "fullWidth": 6,
                                                                "width": 6,
                                                                "text": "length",
                                                                "value": "length",
                                                                "valueText": "length"
                                                            }
                                                        },
                                                        {
                                                            "kind": "CommaToken",
                                                            "fullStart": 718,
                                                            "fullEnd": 720,
                                                            "start": 718,
                                                            "end": 719,
                                                            "fullWidth": 2,
                                                            "width": 1,
                                                            "text": ",",
                                                            "value": ",",
                                                            "valueText": ",",
                                                            "hasTrailingTrivia": true,
                                                            "trailingTrivia": [
                                                                {
                                                                    "kind": "WhitespaceTrivia",
                                                                    "text": " "
                                                                }
                                                            ]
                                                        },
                                                        {
                                                            "kind": "MemberAccessExpression",
                                                            "fullStart": 720,
                                                            "fullEnd": 735,
                                                            "start": 720,
                                                            "end": 735,
                                                            "fullWidth": 15,
                                                            "width": 15,
                                                            "expression": {
                                                                "kind": "IdentifierName",
                                                                "fullStart": 720,
                                                                "fullEnd": 728,
                                                                "start": 720,
                                                                "end": 728,
                                                                "fullWidth": 8,
                                                                "width": 8,
                                                                "text": "__string",
                                                                "value": "__string",
                                                                "valueText": "__string"
                                                            },
                                                            "dotToken": {
                                                                "kind": "DotToken",
                                                                "fullStart": 728,
                                                                "fullEnd": 729,
                                                                "start": 728,
                                                                "end": 729,
                                                                "fullWidth": 1,
                                                                "width": 1,
                                                                "text": ".",
                                                                "value": ".",
                                                                "valueText": "."
                                                            },
                                                            "name": {
                                                                "kind": "IdentifierName",
                                                                "fullStart": 729,
                                                                "fullEnd": 735,
                                                                "start": 729,
                                                                "end": 735,
                                                                "fullWidth": 6,
                                                                "width": 6,
                                                                "text": "length",
                                                                "value": "length",
                                                                "valueText": "length"
                                                            }
                                                        }
                                                    ],
                                                    "closeParenToken": {
                                                        "kind": "CloseParenToken",
                                                        "fullStart": 735,
                                                        "fullEnd": 737,
                                                        "start": 735,
                                                        "end": 736,
                                                        "fullWidth": 2,
                                                        "width": 1,
                                                        "text": ")",
                                                        "value": ")",
                                                        "valueText": ")",
                                                        "hasTrailingTrivia": true,
                                                        "trailingTrivia": [
                                                            {
                                                                "kind": "WhitespaceTrivia",
                                                                "text": " "
                                                            }
                                                        ]
                                                    }
                                                }
                                            }
                                        }
                                    ],
                                    "closeParenToken": {
                                        "kind": "CloseParenToken",
                                        "fullStart": 737,
                                        "fullEnd": 738,
                                        "start": 737,
                                        "end": 738,
                                        "fullWidth": 1,
                                        "width": 1,
                                        "text": ")",
                                        "value": ")",
                                        "valueText": ")"
                                    }
                                }
                            },
                            "semicolonToken": {
                                "kind": "SemicolonToken",
                                "fullStart": 738,
                                "fullEnd": 740,
                                "start": 738,
                                "end": 739,
                                "fullWidth": 2,
                                "width": 1,
                                "text": ";",
                                "value": ";",
                                "valueText": ";",
                                "hasTrailingTrivia": true,
                                "hasTrailingNewLine": true,
                                "trailingTrivia": [
                                    {
                                        "kind": "NewLineTrivia",
                                        "text": "\n"
                                    }
                                ]
                            }
                        }
                    ],
                    "closeBraceToken": {
                        "kind": "CloseBraceToken",
                        "fullStart": 740,
                        "fullEnd": 742,
                        "start": 740,
                        "end": 741,
                        "fullWidth": 2,
                        "width": 1,
                        "text": "}",
                        "value": "}",
                        "valueText": "}",
                        "hasTrailingTrivia": true,
                        "hasTrailingNewLine": true,
                        "trailingTrivia": [
                            {
                                "kind": "NewLineTrivia",
                                "text": "\n"
                            }
                        ]
                    }
                }
            }
        ],
        "endOfFileToken": {
            "kind": "EndOfFileToken",
            "fullStart": 742,
            "fullEnd": 825,
            "start": 825,
            "end": 825,
            "fullWidth": 83,
            "width": 0,
            "text": "",
            "hasLeadingTrivia": true,
            "hasLeadingComment": true,
            "hasLeadingNewLine": true,
            "leadingTrivia": [
                {
                    "kind": "SingleLineCommentTrivia",
                    "text": "//"
                },
                {
                    "kind": "NewLineTrivia",
                    "text": "\n"
                },
                {
                    "kind": "SingleLineCommentTrivia",
                    "text": "//////////////////////////////////////////////////////////////////////////////"
                },
                {
                    "kind": "NewLineTrivia",
                    "text": "\n"
                },
                {
                    "kind": "NewLineTrivia",
                    "text": "\n"
                }
            ]
        }
    },
    "lineMap": {
        "lineStarts": [
            0,
            61,
            132,
            133,
            137,
            211,
            214,
            270,
            345,
            349,
            350,
            404,
            405,
            484,
            494,
            557,
            740,
            742,
            745,
            824,
            825
        ],
        "length": 825
    }
}<|MERGE_RESOLUTION|>--- conflicted
+++ resolved
@@ -94,12 +94,8 @@
                             "start": 354,
                             "end": 402,
                             "fullWidth": 48,
-<<<<<<< HEAD
                             "width": 48,
-                            "identifier": {
-=======
                             "propertyName": {
->>>>>>> 85e84683
                                 "kind": "IdentifierName",
                                 "fullStart": 354,
                                 "fullEnd": 363,
