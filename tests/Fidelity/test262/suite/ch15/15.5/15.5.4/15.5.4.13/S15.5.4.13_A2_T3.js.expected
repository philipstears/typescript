{
    "isDeclaration": false,
    "languageVersion": "EcmaScript5",
    "parseOptions": {
        "allowAutomaticSemicolonInsertion": true
    },
    "sourceUnit": {
        "kind": "SourceUnit",
        "fullStart": 0,
        "fullEnd": 669,
        "start": 327,
        "end": 669,
        "fullWidth": 669,
        "width": 342,
        "moduleElements": [
            {
                "kind": "VariableStatement",
                "fullStart": 0,
                "fullEnd": 358,
                "start": 327,
                "end": 357,
                "fullWidth": 358,
                "width": 30,
                "modifiers": [],
                "variableDeclaration": {
                    "kind": "VariableDeclaration",
                    "fullStart": 0,
                    "fullEnd": 356,
                    "start": 327,
                    "end": 356,
                    "fullWidth": 356,
                    "width": 29,
                    "varKeyword": {
                        "kind": "VarKeyword",
                        "fullStart": 0,
                        "fullEnd": 331,
                        "start": 327,
                        "end": 330,
                        "fullWidth": 331,
                        "width": 3,
                        "text": "var",
                        "value": "var",
                        "valueText": "var",
                        "hasLeadingTrivia": true,
                        "hasLeadingComment": true,
                        "hasLeadingNewLine": true,
                        "hasTrailingTrivia": true,
                        "leadingTrivia": [
                            {
                                "kind": "SingleLineCommentTrivia",
                                "text": "// Copyright 2009 the Sputnik authors.  All rights reserved."
                            },
                            {
                                "kind": "NewLineTrivia",
                                "text": "\n"
                            },
                            {
                                "kind": "SingleLineCommentTrivia",
                                "text": "// This code is governed by the BSD license found in the LICENSE file."
                            },
                            {
                                "kind": "NewLineTrivia",
                                "text": "\n"
                            },
                            {
                                "kind": "NewLineTrivia",
                                "text": "\n"
                            },
                            {
                                "kind": "MultiLineCommentTrivia",
                                "text": "/**\n * String.prototype.slice (start, end) returns a string value(not object)\n *\n * @path ch15/15.5/15.5.4/15.5.4.13/S15.5.4.13_A2_T3.js\n * @description Call slice from empty String object\n */"
                            },
                            {
                                "kind": "NewLineTrivia",
                                "text": "\n"
                            },
                            {
                                "kind": "NewLineTrivia",
                                "text": "\n"
                            }
                        ],
                        "trailingTrivia": [
                            {
                                "kind": "WhitespaceTrivia",
                                "text": " "
                            }
                        ]
                    },
                    "variableDeclarators": [
                        {
                            "kind": "VariableDeclarator",
                            "fullStart": 331,
                            "fullEnd": 356,
                            "start": 331,
                            "end": 356,
                            "fullWidth": 25,
<<<<<<< HEAD
                            "width": 25,
                            "identifier": {
=======
                            "propertyName": {
>>>>>>> 85e84683
                                "kind": "IdentifierName",
                                "fullStart": 331,
                                "fullEnd": 340,
                                "start": 331,
                                "end": 339,
                                "fullWidth": 9,
                                "width": 8,
                                "text": "__string",
                                "value": "__string",
                                "valueText": "__string",
                                "hasTrailingTrivia": true,
                                "trailingTrivia": [
                                    {
                                        "kind": "WhitespaceTrivia",
                                        "text": " "
                                    }
                                ]
                            },
                            "equalsValueClause": {
                                "kind": "EqualsValueClause",
                                "fullStart": 340,
                                "fullEnd": 356,
                                "start": 340,
                                "end": 356,
                                "fullWidth": 16,
                                "width": 16,
                                "equalsToken": {
                                    "kind": "EqualsToken",
                                    "fullStart": 340,
                                    "fullEnd": 342,
                                    "start": 340,
                                    "end": 341,
                                    "fullWidth": 2,
                                    "width": 1,
                                    "text": "=",
                                    "value": "=",
                                    "valueText": "=",
                                    "hasTrailingTrivia": true,
                                    "trailingTrivia": [
                                        {
                                            "kind": "WhitespaceTrivia",
                                            "text": " "
                                        }
                                    ]
                                },
                                "value": {
                                    "kind": "ObjectCreationExpression",
                                    "fullStart": 342,
                                    "fullEnd": 356,
                                    "start": 342,
                                    "end": 356,
                                    "fullWidth": 14,
                                    "width": 14,
                                    "newKeyword": {
                                        "kind": "NewKeyword",
                                        "fullStart": 342,
                                        "fullEnd": 346,
                                        "start": 342,
                                        "end": 345,
                                        "fullWidth": 4,
                                        "width": 3,
                                        "text": "new",
                                        "value": "new",
                                        "valueText": "new",
                                        "hasTrailingTrivia": true,
                                        "trailingTrivia": [
                                            {
                                                "kind": "WhitespaceTrivia",
                                                "text": " "
                                            }
                                        ]
                                    },
                                    "expression": {
                                        "kind": "IdentifierName",
                                        "fullStart": 346,
                                        "fullEnd": 352,
                                        "start": 346,
                                        "end": 352,
                                        "fullWidth": 6,
                                        "width": 6,
                                        "text": "String",
                                        "value": "String",
                                        "valueText": "String"
                                    },
                                    "argumentList": {
                                        "kind": "ArgumentList",
                                        "fullStart": 352,
                                        "fullEnd": 356,
                                        "start": 352,
                                        "end": 356,
                                        "fullWidth": 4,
                                        "width": 4,
                                        "openParenToken": {
                                            "kind": "OpenParenToken",
                                            "fullStart": 352,
                                            "fullEnd": 353,
                                            "start": 352,
                                            "end": 353,
                                            "fullWidth": 1,
                                            "width": 1,
                                            "text": "(",
                                            "value": "(",
                                            "valueText": "("
                                        },
                                        "arguments": [
                                            {
                                                "kind": "StringLiteral",
                                                "fullStart": 353,
                                                "fullEnd": 355,
                                                "start": 353,
                                                "end": 355,
                                                "fullWidth": 2,
                                                "width": 2,
                                                "text": "\"\"",
                                                "value": "",
                                                "valueText": ""
                                            }
                                        ],
                                        "closeParenToken": {
                                            "kind": "CloseParenToken",
                                            "fullStart": 355,
                                            "fullEnd": 356,
                                            "start": 355,
                                            "end": 356,
                                            "fullWidth": 1,
                                            "width": 1,
                                            "text": ")",
                                            "value": ")",
                                            "valueText": ")"
                                        }
                                    }
                                }
                            }
                        }
                    ]
                },
                "semicolonToken": {
                    "kind": "SemicolonToken",
                    "fullStart": 356,
                    "fullEnd": 358,
                    "start": 356,
                    "end": 357,
                    "fullWidth": 2,
                    "width": 1,
                    "text": ";",
                    "value": ";",
                    "valueText": ";",
                    "hasTrailingTrivia": true,
                    "hasTrailingNewLine": true,
                    "trailingTrivia": [
                        {
                            "kind": "NewLineTrivia",
                            "text": "\n"
                        }
                    ]
                }
            },
            {
                "kind": "IfStatement",
                "fullStart": 358,
                "fullEnd": 586,
                "start": 448,
                "end": 585,
                "fullWidth": 228,
                "width": 137,
                "ifKeyword": {
                    "kind": "IfKeyword",
                    "fullStart": 358,
                    "fullEnd": 451,
                    "start": 448,
                    "end": 450,
                    "fullWidth": 93,
                    "width": 2,
                    "text": "if",
                    "value": "if",
                    "valueText": "if",
                    "hasLeadingTrivia": true,
                    "hasLeadingComment": true,
                    "hasLeadingNewLine": true,
                    "hasTrailingTrivia": true,
                    "leadingTrivia": [
                        {
                            "kind": "NewLineTrivia",
                            "text": "\n"
                        },
                        {
                            "kind": "SingleLineCommentTrivia",
                            "text": "//////////////////////////////////////////////////////////////////////////////"
                        },
                        {
                            "kind": "NewLineTrivia",
                            "text": "\n"
                        },
                        {
                            "kind": "SingleLineCommentTrivia",
                            "text": "//CHECK#1"
                        },
                        {
                            "kind": "NewLineTrivia",
                            "text": "\n"
                        }
                    ],
                    "trailingTrivia": [
                        {
                            "kind": "WhitespaceTrivia",
                            "text": " "
                        }
                    ]
                },
                "openParenToken": {
                    "kind": "OpenParenToken",
                    "fullStart": 451,
                    "fullEnd": 452,
                    "start": 451,
                    "end": 452,
                    "fullWidth": 1,
                    "width": 1,
                    "text": "(",
                    "value": "(",
                    "valueText": "("
                },
                "condition": {
                    "kind": "NotEqualsExpression",
                    "fullStart": 452,
                    "fullEnd": 478,
                    "start": 452,
                    "end": 478,
                    "fullWidth": 26,
                    "width": 26,
                    "left": {
                        "kind": "InvocationExpression",
                        "fullStart": 452,
                        "fullEnd": 472,
                        "start": 452,
                        "end": 471,
                        "fullWidth": 20,
                        "width": 19,
                        "expression": {
                            "kind": "MemberAccessExpression",
                            "fullStart": 452,
                            "fullEnd": 466,
                            "start": 452,
                            "end": 466,
                            "fullWidth": 14,
                            "width": 14,
                            "expression": {
                                "kind": "IdentifierName",
                                "fullStart": 452,
                                "fullEnd": 460,
                                "start": 452,
                                "end": 460,
                                "fullWidth": 8,
                                "width": 8,
                                "text": "__string",
                                "value": "__string",
                                "valueText": "__string"
                            },
                            "dotToken": {
                                "kind": "DotToken",
                                "fullStart": 460,
                                "fullEnd": 461,
                                "start": 460,
                                "end": 461,
                                "fullWidth": 1,
                                "width": 1,
                                "text": ".",
                                "value": ".",
                                "valueText": "."
                            },
                            "name": {
                                "kind": "IdentifierName",
                                "fullStart": 461,
                                "fullEnd": 466,
                                "start": 461,
                                "end": 466,
                                "fullWidth": 5,
                                "width": 5,
                                "text": "slice",
                                "value": "slice",
                                "valueText": "slice"
                            }
                        },
                        "argumentList": {
                            "kind": "ArgumentList",
                            "fullStart": 466,
                            "fullEnd": 472,
                            "start": 466,
                            "end": 471,
                            "fullWidth": 6,
                            "width": 5,
                            "openParenToken": {
                                "kind": "OpenParenToken",
                                "fullStart": 466,
                                "fullEnd": 467,
                                "start": 466,
                                "end": 467,
                                "fullWidth": 1,
                                "width": 1,
                                "text": "(",
                                "value": "(",
                                "valueText": "("
                            },
                            "arguments": [
                                {
                                    "kind": "NumericLiteral",
                                    "fullStart": 467,
                                    "fullEnd": 468,
                                    "start": 467,
                                    "end": 468,
                                    "fullWidth": 1,
                                    "width": 1,
                                    "text": "1",
                                    "value": 1,
                                    "valueText": "1"
                                },
                                {
                                    "kind": "CommaToken",
                                    "fullStart": 468,
                                    "fullEnd": 469,
                                    "start": 468,
                                    "end": 469,
                                    "fullWidth": 1,
                                    "width": 1,
                                    "text": ",",
                                    "value": ",",
                                    "valueText": ","
                                },
                                {
                                    "kind": "NumericLiteral",
                                    "fullStart": 469,
                                    "fullEnd": 470,
                                    "start": 469,
                                    "end": 470,
                                    "fullWidth": 1,
                                    "width": 1,
                                    "text": "0",
                                    "value": 0,
                                    "valueText": "0"
                                }
                            ],
                            "closeParenToken": {
                                "kind": "CloseParenToken",
                                "fullStart": 470,
                                "fullEnd": 472,
                                "start": 470,
                                "end": 471,
                                "fullWidth": 2,
                                "width": 1,
                                "text": ")",
                                "value": ")",
                                "valueText": ")",
                                "hasTrailingTrivia": true,
                                "trailingTrivia": [
                                    {
                                        "kind": "WhitespaceTrivia",
                                        "text": " "
                                    }
                                ]
                            }
                        }
                    },
                    "operatorToken": {
                        "kind": "ExclamationEqualsEqualsToken",
                        "fullStart": 472,
                        "fullEnd": 476,
                        "start": 472,
                        "end": 475,
                        "fullWidth": 4,
                        "width": 3,
                        "text": "!==",
                        "value": "!==",
                        "valueText": "!==",
                        "hasTrailingTrivia": true,
                        "trailingTrivia": [
                            {
                                "kind": "WhitespaceTrivia",
                                "text": " "
                            }
                        ]
                    },
                    "right": {
                        "kind": "StringLiteral",
                        "fullStart": 476,
                        "fullEnd": 478,
                        "start": 476,
                        "end": 478,
                        "fullWidth": 2,
                        "width": 2,
                        "text": "\"\"",
                        "value": "",
                        "valueText": ""
                    }
                },
                "closeParenToken": {
                    "kind": "CloseParenToken",
                    "fullStart": 478,
                    "fullEnd": 480,
                    "start": 478,
                    "end": 479,
                    "fullWidth": 2,
                    "width": 1,
                    "text": ")",
                    "value": ")",
                    "valueText": ")",
                    "hasTrailingTrivia": true,
                    "trailingTrivia": [
                        {
                            "kind": "WhitespaceTrivia",
                            "text": " "
                        }
                    ]
                },
                "statement": {
                    "kind": "Block",
                    "fullStart": 480,
                    "fullEnd": 586,
                    "start": 480,
                    "end": 585,
                    "fullWidth": 106,
                    "width": 105,
                    "openBraceToken": {
                        "kind": "OpenBraceToken",
                        "fullStart": 480,
                        "fullEnd": 482,
                        "start": 480,
                        "end": 481,
                        "fullWidth": 2,
                        "width": 1,
                        "text": "{",
                        "value": "{",
                        "valueText": "{",
                        "hasTrailingTrivia": true,
                        "hasTrailingNewLine": true,
                        "trailingTrivia": [
                            {
                                "kind": "NewLineTrivia",
                                "text": "\n"
                            }
                        ]
                    },
                    "statements": [
                        {
                            "kind": "ExpressionStatement",
                            "fullStart": 482,
                            "fullEnd": 584,
                            "start": 484,
                            "end": 583,
                            "fullWidth": 102,
                            "width": 99,
                            "expression": {
                                "kind": "InvocationExpression",
                                "fullStart": 482,
                                "fullEnd": 582,
                                "start": 484,
                                "end": 582,
                                "fullWidth": 100,
                                "width": 98,
                                "expression": {
                                    "kind": "IdentifierName",
                                    "fullStart": 482,
                                    "fullEnd": 490,
                                    "start": 484,
                                    "end": 490,
                                    "fullWidth": 8,
                                    "width": 6,
                                    "text": "$ERROR",
                                    "value": "$ERROR",
                                    "valueText": "$ERROR",
                                    "hasLeadingTrivia": true,
                                    "leadingTrivia": [
                                        {
                                            "kind": "WhitespaceTrivia",
                                            "text": "  "
                                        }
                                    ]
                                },
                                "argumentList": {
                                    "kind": "ArgumentList",
                                    "fullStart": 490,
                                    "fullEnd": 582,
                                    "start": 490,
                                    "end": 582,
                                    "fullWidth": 92,
                                    "width": 92,
                                    "openParenToken": {
                                        "kind": "OpenParenToken",
                                        "fullStart": 490,
                                        "fullEnd": 491,
                                        "start": 490,
                                        "end": 491,
                                        "fullWidth": 1,
                                        "width": 1,
                                        "text": "(",
                                        "value": "(",
                                        "valueText": "("
                                    },
                                    "arguments": [
                                        {
                                            "kind": "AddExpression",
                                            "fullStart": 491,
                                            "fullEnd": 581,
                                            "start": 491,
                                            "end": 580,
                                            "fullWidth": 90,
                                            "width": 89,
                                            "left": {
                                                "kind": "StringLiteral",
                                                "fullStart": 491,
                                                "fullEnd": 560,
                                                "start": 491,
                                                "end": 560,
                                                "fullWidth": 69,
                                                "width": 69,
                                                "text": "'#1: __string = new String(\"\"); __string.slice(1,0) === \"\". Actual: '",
                                                "value": "#1: __string = new String(\"\"); __string.slice(1,0) === \"\". Actual: ",
                                                "valueText": "#1: __string = new String(\"\"); __string.slice(1,0) === \"\". Actual: "
                                            },
                                            "operatorToken": {
                                                "kind": "PlusToken",
                                                "fullStart": 560,
                                                "fullEnd": 561,
                                                "start": 560,
                                                "end": 561,
                                                "fullWidth": 1,
                                                "width": 1,
                                                "text": "+",
                                                "value": "+",
                                                "valueText": "+"
                                            },
                                            "right": {
                                                "kind": "InvocationExpression",
                                                "fullStart": 561,
                                                "fullEnd": 581,
                                                "start": 561,
                                                "end": 580,
                                                "fullWidth": 20,
                                                "width": 19,
                                                "expression": {
                                                    "kind": "MemberAccessExpression",
                                                    "fullStart": 561,
                                                    "fullEnd": 575,
                                                    "start": 561,
                                                    "end": 575,
                                                    "fullWidth": 14,
                                                    "width": 14,
                                                    "expression": {
                                                        "kind": "IdentifierName",
                                                        "fullStart": 561,
                                                        "fullEnd": 569,
                                                        "start": 561,
                                                        "end": 569,
                                                        "fullWidth": 8,
                                                        "width": 8,
                                                        "text": "__string",
                                                        "value": "__string",
                                                        "valueText": "__string"
                                                    },
                                                    "dotToken": {
                                                        "kind": "DotToken",
                                                        "fullStart": 569,
                                                        "fullEnd": 570,
                                                        "start": 569,
                                                        "end": 570,
                                                        "fullWidth": 1,
                                                        "width": 1,
                                                        "text": ".",
                                                        "value": ".",
                                                        "valueText": "."
                                                    },
                                                    "name": {
                                                        "kind": "IdentifierName",
                                                        "fullStart": 570,
                                                        "fullEnd": 575,
                                                        "start": 570,
                                                        "end": 575,
                                                        "fullWidth": 5,
                                                        "width": 5,
                                                        "text": "slice",
                                                        "value": "slice",
                                                        "valueText": "slice"
                                                    }
                                                },
                                                "argumentList": {
                                                    "kind": "ArgumentList",
                                                    "fullStart": 575,
                                                    "fullEnd": 581,
                                                    "start": 575,
                                                    "end": 580,
                                                    "fullWidth": 6,
                                                    "width": 5,
                                                    "openParenToken": {
                                                        "kind": "OpenParenToken",
                                                        "fullStart": 575,
                                                        "fullEnd": 576,
                                                        "start": 575,
                                                        "end": 576,
                                                        "fullWidth": 1,
                                                        "width": 1,
                                                        "text": "(",
                                                        "value": "(",
                                                        "valueText": "("
                                                    },
                                                    "arguments": [
                                                        {
                                                            "kind": "NumericLiteral",
                                                            "fullStart": 576,
                                                            "fullEnd": 577,
                                                            "start": 576,
                                                            "end": 577,
                                                            "fullWidth": 1,
                                                            "width": 1,
                                                            "text": "1",
                                                            "value": 1,
                                                            "valueText": "1"
                                                        },
                                                        {
                                                            "kind": "CommaToken",
                                                            "fullStart": 577,
                                                            "fullEnd": 578,
                                                            "start": 577,
                                                            "end": 578,
                                                            "fullWidth": 1,
                                                            "width": 1,
                                                            "text": ",",
                                                            "value": ",",
                                                            "valueText": ","
                                                        },
                                                        {
                                                            "kind": "NumericLiteral",
                                                            "fullStart": 578,
                                                            "fullEnd": 579,
                                                            "start": 578,
                                                            "end": 579,
                                                            "fullWidth": 1,
                                                            "width": 1,
                                                            "text": "0",
                                                            "value": 0,
                                                            "valueText": "0"
                                                        }
                                                    ],
                                                    "closeParenToken": {
                                                        "kind": "CloseParenToken",
                                                        "fullStart": 579,
                                                        "fullEnd": 581,
                                                        "start": 579,
                                                        "end": 580,
                                                        "fullWidth": 2,
                                                        "width": 1,
                                                        "text": ")",
                                                        "value": ")",
                                                        "valueText": ")",
                                                        "hasTrailingTrivia": true,
                                                        "trailingTrivia": [
                                                            {
                                                                "kind": "WhitespaceTrivia",
                                                                "text": " "
                                                            }
                                                        ]
                                                    }
                                                }
                                            }
                                        }
                                    ],
                                    "closeParenToken": {
                                        "kind": "CloseParenToken",
                                        "fullStart": 581,
                                        "fullEnd": 582,
                                        "start": 581,
                                        "end": 582,
                                        "fullWidth": 1,
                                        "width": 1,
                                        "text": ")",
                                        "value": ")",
                                        "valueText": ")"
                                    }
                                }
                            },
                            "semicolonToken": {
                                "kind": "SemicolonToken",
                                "fullStart": 582,
                                "fullEnd": 584,
                                "start": 582,
                                "end": 583,
                                "fullWidth": 2,
                                "width": 1,
                                "text": ";",
                                "value": ";",
                                "valueText": ";",
                                "hasTrailingTrivia": true,
                                "hasTrailingNewLine": true,
                                "trailingTrivia": [
                                    {
                                        "kind": "NewLineTrivia",
                                        "text": "\n"
                                    }
                                ]
                            }
                        }
                    ],
                    "closeBraceToken": {
                        "kind": "CloseBraceToken",
                        "fullStart": 584,
                        "fullEnd": 586,
                        "start": 584,
                        "end": 585,
                        "fullWidth": 2,
                        "width": 1,
                        "text": "}",
                        "value": "}",
                        "valueText": "}",
                        "hasTrailingTrivia": true,
                        "hasTrailingNewLine": true,
                        "trailingTrivia": [
                            {
                                "kind": "NewLineTrivia",
                                "text": "\n"
                            }
                        ]
                    }
                }
            }
        ],
        "endOfFileToken": {
            "kind": "EndOfFileToken",
            "fullStart": 586,
            "fullEnd": 669,
            "start": 669,
            "end": 669,
            "fullWidth": 83,
            "width": 0,
            "text": "",
            "hasLeadingTrivia": true,
            "hasLeadingComment": true,
            "hasLeadingNewLine": true,
            "leadingTrivia": [
                {
                    "kind": "SingleLineCommentTrivia",
                    "text": "//"
                },
                {
                    "kind": "NewLineTrivia",
                    "text": "\n"
                },
                {
                    "kind": "SingleLineCommentTrivia",
                    "text": "//////////////////////////////////////////////////////////////////////////////"
                },
                {
                    "kind": "NewLineTrivia",
                    "text": "\n"
                },
                {
                    "kind": "NewLineTrivia",
                    "text": "\n"
                }
            ]
        }
    },
    "lineMap": {
        "lineStarts": [
            0,
            61,
            132,
            133,
            137,
            211,
            214,
            270,
            322,
            326,
            327,
            358,
            359,
            438,
            448,
            482,
            584,
            586,
            589,
            668,
            669
        ],
        "length": 669
    }
}<|MERGE_RESOLUTION|>--- conflicted
+++ resolved
@@ -94,12 +94,8 @@
                             "start": 331,
                             "end": 356,
                             "fullWidth": 25,
-<<<<<<< HEAD
                             "width": 25,
-                            "identifier": {
-=======
                             "propertyName": {
->>>>>>> 85e84683
                                 "kind": "IdentifierName",
                                 "fullStart": 331,
                                 "fullEnd": 340,
