{
    "isDeclaration": false,
    "languageVersion": "EcmaScript5",
    "parseOptions": {
        "allowAutomaticSemicolonInsertion": true
    },
    "sourceUnit": {
        "kind": "SourceUnit",
        "fullStart": 0,
        "fullEnd": 872,
        "start": 340,
        "end": 872,
        "fullWidth": 872,
        "width": 532,
        "moduleElements": [
            {
                "kind": "VariableStatement",
                "fullStart": 0,
                "fullEnd": 370,
                "start": 340,
                "end": 369,
                "fullWidth": 370,
                "width": 29,
                "modifiers": [],
                "variableDeclaration": {
                    "kind": "VariableDeclaration",
                    "fullStart": 0,
                    "fullEnd": 368,
                    "start": 340,
                    "end": 368,
                    "fullWidth": 368,
                    "width": 28,
                    "varKeyword": {
                        "kind": "VarKeyword",
                        "fullStart": 0,
                        "fullEnd": 344,
                        "start": 340,
                        "end": 343,
                        "fullWidth": 344,
                        "width": 3,
                        "text": "var",
                        "value": "var",
                        "valueText": "var",
                        "hasLeadingTrivia": true,
                        "hasLeadingComment": true,
                        "hasLeadingNewLine": true,
                        "hasTrailingTrivia": true,
                        "leadingTrivia": [
                            {
                                "kind": "SingleLineCommentTrivia",
                                "text": "// Copyright 2009 the Sputnik authors.  All rights reserved."
                            },
                            {
                                "kind": "NewLineTrivia",
                                "text": "\n"
                            },
                            {
                                "kind": "SingleLineCommentTrivia",
                                "text": "// This code is governed by the BSD license found in the LICENSE file."
                            },
                            {
                                "kind": "NewLineTrivia",
                                "text": "\n"
                            },
                            {
                                "kind": "NewLineTrivia",
                                "text": "\n"
                            },
                            {
                                "kind": "MultiLineCommentTrivia",
                                "text": "/**\n * String.prototype.slice (start, end)\n *\n * @path ch15/15.5/15.5.4/15.5.4.13/S15.5.4.13_A1_T2.js\n * @description Arguments are function call and x, and instance is Boolean. x is undefined variable\n */"
                            },
                            {
                                "kind": "NewLineTrivia",
                                "text": "\n"
                            },
                            {
                                "kind": "NewLineTrivia",
                                "text": "\n"
                            }
                        ],
                        "trailingTrivia": [
                            {
                                "kind": "WhitespaceTrivia",
                                "text": " "
                            }
                        ]
                    },
                    "variableDeclarators": [
                        {
                            "kind": "VariableDeclarator",
                            "fullStart": 344,
                            "fullEnd": 368,
                            "start": 344,
                            "end": 368,
                            "fullWidth": 24,
<<<<<<< HEAD
                            "width": 24,
                            "identifier": {
=======
                            "propertyName": {
>>>>>>> 85e84683
                                "kind": "IdentifierName",
                                "fullStart": 344,
                                "fullEnd": 355,
                                "start": 344,
                                "end": 354,
                                "fullWidth": 11,
                                "width": 10,
                                "text": "__instance",
                                "value": "__instance",
                                "valueText": "__instance",
                                "hasTrailingTrivia": true,
                                "trailingTrivia": [
                                    {
                                        "kind": "WhitespaceTrivia",
                                        "text": " "
                                    }
                                ]
                            },
                            "equalsValueClause": {
                                "kind": "EqualsValueClause",
                                "fullStart": 355,
                                "fullEnd": 368,
                                "start": 355,
                                "end": 368,
                                "fullWidth": 13,
                                "width": 13,
                                "equalsToken": {
                                    "kind": "EqualsToken",
                                    "fullStart": 355,
                                    "fullEnd": 357,
                                    "start": 355,
                                    "end": 356,
                                    "fullWidth": 2,
                                    "width": 1,
                                    "text": "=",
                                    "value": "=",
                                    "valueText": "=",
                                    "hasTrailingTrivia": true,
                                    "trailingTrivia": [
                                        {
                                            "kind": "WhitespaceTrivia",
                                            "text": " "
                                        }
                                    ]
                                },
                                "value": {
                                    "kind": "ObjectCreationExpression",
                                    "fullStart": 357,
                                    "fullEnd": 368,
                                    "start": 357,
                                    "end": 368,
                                    "fullWidth": 11,
                                    "width": 11,
                                    "newKeyword": {
                                        "kind": "NewKeyword",
                                        "fullStart": 357,
                                        "fullEnd": 361,
                                        "start": 357,
                                        "end": 360,
                                        "fullWidth": 4,
                                        "width": 3,
                                        "text": "new",
                                        "value": "new",
                                        "valueText": "new",
                                        "hasTrailingTrivia": true,
                                        "trailingTrivia": [
                                            {
                                                "kind": "WhitespaceTrivia",
                                                "text": " "
                                            }
                                        ]
                                    },
                                    "expression": {
                                        "kind": "IdentifierName",
                                        "fullStart": 361,
                                        "fullEnd": 368,
                                        "start": 361,
                                        "end": 368,
                                        "fullWidth": 7,
                                        "width": 7,
                                        "text": "Boolean",
                                        "value": "Boolean",
                                        "valueText": "Boolean"
                                    }
                                }
                            }
                        }
                    ]
                },
                "semicolonToken": {
                    "kind": "SemicolonToken",
                    "fullStart": 368,
                    "fullEnd": 370,
                    "start": 368,
                    "end": 369,
                    "fullWidth": 2,
                    "width": 1,
                    "text": ";",
                    "value": ";",
                    "valueText": ";",
                    "hasTrailingTrivia": true,
                    "hasTrailingNewLine": true,
                    "trailingTrivia": [
                        {
                            "kind": "NewLineTrivia",
                            "text": "\n"
                        }
                    ]
                }
            },
            {
                "kind": "ExpressionStatement",
                "fullStart": 370,
                "fullEnd": 414,
                "start": 371,
                "end": 413,
                "fullWidth": 44,
                "width": 42,
                "expression": {
                    "kind": "AssignmentExpression",
                    "fullStart": 370,
                    "fullEnd": 412,
                    "start": 371,
                    "end": 412,
                    "fullWidth": 42,
                    "width": 41,
                    "left": {
                        "kind": "MemberAccessExpression",
                        "fullStart": 370,
                        "fullEnd": 388,
                        "start": 371,
                        "end": 387,
                        "fullWidth": 18,
                        "width": 16,
                        "expression": {
                            "kind": "IdentifierName",
                            "fullStart": 370,
                            "fullEnd": 381,
                            "start": 371,
                            "end": 381,
                            "fullWidth": 11,
                            "width": 10,
                            "text": "__instance",
                            "value": "__instance",
                            "valueText": "__instance",
                            "hasLeadingTrivia": true,
                            "hasLeadingNewLine": true,
                            "leadingTrivia": [
                                {
                                    "kind": "NewLineTrivia",
                                    "text": "\n"
                                }
                            ]
                        },
                        "dotToken": {
                            "kind": "DotToken",
                            "fullStart": 381,
                            "fullEnd": 382,
                            "start": 381,
                            "end": 382,
                            "fullWidth": 1,
                            "width": 1,
                            "text": ".",
                            "value": ".",
                            "valueText": "."
                        },
                        "name": {
                            "kind": "IdentifierName",
                            "fullStart": 382,
                            "fullEnd": 388,
                            "start": 382,
                            "end": 387,
                            "fullWidth": 6,
                            "width": 5,
                            "text": "slice",
                            "value": "slice",
                            "valueText": "slice",
                            "hasTrailingTrivia": true,
                            "trailingTrivia": [
                                {
                                    "kind": "WhitespaceTrivia",
                                    "text": " "
                                }
                            ]
                        }
                    },
                    "operatorToken": {
                        "kind": "EqualsToken",
                        "fullStart": 388,
                        "fullEnd": 390,
                        "start": 388,
                        "end": 389,
                        "fullWidth": 2,
                        "width": 1,
                        "text": "=",
                        "value": "=",
                        "valueText": "=",
                        "hasTrailingTrivia": true,
                        "trailingTrivia": [
                            {
                                "kind": "WhitespaceTrivia",
                                "text": " "
                            }
                        ]
                    },
                    "right": {
                        "kind": "MemberAccessExpression",
                        "fullStart": 390,
                        "fullEnd": 412,
                        "start": 390,
                        "end": 412,
                        "fullWidth": 22,
                        "width": 22,
                        "expression": {
                            "kind": "MemberAccessExpression",
                            "fullStart": 390,
                            "fullEnd": 406,
                            "start": 390,
                            "end": 406,
                            "fullWidth": 16,
                            "width": 16,
                            "expression": {
                                "kind": "IdentifierName",
                                "fullStart": 390,
                                "fullEnd": 396,
                                "start": 390,
                                "end": 396,
                                "fullWidth": 6,
                                "width": 6,
                                "text": "String",
                                "value": "String",
                                "valueText": "String"
                            },
                            "dotToken": {
                                "kind": "DotToken",
                                "fullStart": 396,
                                "fullEnd": 397,
                                "start": 396,
                                "end": 397,
                                "fullWidth": 1,
                                "width": 1,
                                "text": ".",
                                "value": ".",
                                "valueText": "."
                            },
                            "name": {
                                "kind": "IdentifierName",
                                "fullStart": 397,
                                "fullEnd": 406,
                                "start": 397,
                                "end": 406,
                                "fullWidth": 9,
                                "width": 9,
                                "text": "prototype",
                                "value": "prototype",
                                "valueText": "prototype"
                            }
                        },
                        "dotToken": {
                            "kind": "DotToken",
                            "fullStart": 406,
                            "fullEnd": 407,
                            "start": 406,
                            "end": 407,
                            "fullWidth": 1,
                            "width": 1,
                            "text": ".",
                            "value": ".",
                            "valueText": "."
                        },
                        "name": {
                            "kind": "IdentifierName",
                            "fullStart": 407,
                            "fullEnd": 412,
                            "start": 407,
                            "end": 412,
                            "fullWidth": 5,
                            "width": 5,
                            "text": "slice",
                            "value": "slice",
                            "valueText": "slice"
                        }
                    }
                },
                "semicolonToken": {
                    "kind": "SemicolonToken",
                    "fullStart": 412,
                    "fullEnd": 414,
                    "start": 412,
                    "end": 413,
                    "fullWidth": 2,
                    "width": 1,
                    "text": ";",
                    "value": ";",
                    "valueText": ";",
                    "hasTrailingTrivia": true,
                    "hasTrailingNewLine": true,
                    "trailingTrivia": [
                        {
                            "kind": "NewLineTrivia",
                            "text": "\n"
                        }
                    ]
                }
            },
            {
                "kind": "IfStatement",
                "fullStart": 414,
                "fullEnd": 781,
                "start": 504,
                "end": 780,
                "fullWidth": 367,
                "width": 276,
                "ifKeyword": {
                    "kind": "IfKeyword",
                    "fullStart": 414,
                    "fullEnd": 507,
                    "start": 504,
                    "end": 506,
                    "fullWidth": 93,
                    "width": 2,
                    "text": "if",
                    "value": "if",
                    "valueText": "if",
                    "hasLeadingTrivia": true,
                    "hasLeadingComment": true,
                    "hasLeadingNewLine": true,
                    "hasTrailingTrivia": true,
                    "leadingTrivia": [
                        {
                            "kind": "NewLineTrivia",
                            "text": "\n"
                        },
                        {
                            "kind": "SingleLineCommentTrivia",
                            "text": "//////////////////////////////////////////////////////////////////////////////"
                        },
                        {
                            "kind": "NewLineTrivia",
                            "text": "\n"
                        },
                        {
                            "kind": "SingleLineCommentTrivia",
                            "text": "//CHECK#1"
                        },
                        {
                            "kind": "NewLineTrivia",
                            "text": "\n"
                        }
                    ],
                    "trailingTrivia": [
                        {
                            "kind": "WhitespaceTrivia",
                            "text": " "
                        }
                    ]
                },
                "openParenToken": {
                    "kind": "OpenParenToken",
                    "fullStart": 507,
                    "fullEnd": 508,
                    "start": 507,
                    "end": 508,
                    "fullWidth": 1,
                    "width": 1,
                    "text": "(",
                    "value": "(",
                    "valueText": "("
                },
                "condition": {
                    "kind": "NotEqualsExpression",
                    "fullStart": 508,
                    "fullEnd": 565,
                    "start": 508,
                    "end": 565,
                    "fullWidth": 57,
                    "width": 57,
                    "left": {
                        "kind": "InvocationExpression",
                        "fullStart": 508,
                        "fullEnd": 555,
                        "start": 508,
                        "end": 554,
                        "fullWidth": 47,
                        "width": 46,
                        "expression": {
                            "kind": "MemberAccessExpression",
                            "fullStart": 508,
                            "fullEnd": 524,
                            "start": 508,
                            "end": 524,
                            "fullWidth": 16,
                            "width": 16,
                            "expression": {
                                "kind": "IdentifierName",
                                "fullStart": 508,
                                "fullEnd": 518,
                                "start": 508,
                                "end": 518,
                                "fullWidth": 10,
                                "width": 10,
                                "text": "__instance",
                                "value": "__instance",
                                "valueText": "__instance"
                            },
                            "dotToken": {
                                "kind": "DotToken",
                                "fullStart": 518,
                                "fullEnd": 519,
                                "start": 518,
                                "end": 519,
                                "fullWidth": 1,
                                "width": 1,
                                "text": ".",
                                "value": ".",
                                "valueText": "."
                            },
                            "name": {
                                "kind": "IdentifierName",
                                "fullStart": 519,
                                "fullEnd": 524,
                                "start": 519,
                                "end": 524,
                                "fullWidth": 5,
                                "width": 5,
                                "text": "slice",
                                "value": "slice",
                                "valueText": "slice"
                            }
                        },
                        "argumentList": {
                            "kind": "ArgumentList",
                            "fullStart": 524,
                            "fullEnd": 555,
                            "start": 524,
                            "end": 554,
                            "fullWidth": 31,
                            "width": 30,
                            "openParenToken": {
                                "kind": "OpenParenToken",
                                "fullStart": 524,
                                "fullEnd": 525,
                                "start": 524,
                                "end": 525,
                                "fullWidth": 1,
                                "width": 1,
                                "text": "(",
                                "value": "(",
                                "valueText": "("
                            },
                            "arguments": [
                                {
                                    "kind": "InvocationExpression",
                                    "fullStart": 525,
                                    "fullEnd": 551,
                                    "start": 525,
                                    "end": 551,
                                    "fullWidth": 26,
                                    "width": 26,
                                    "expression": {
                                        "kind": "FunctionExpression",
                                        "fullStart": 525,
                                        "fullEnd": 549,
                                        "start": 525,
                                        "end": 549,
                                        "fullWidth": 24,
                                        "width": 24,
                                        "functionKeyword": {
                                            "kind": "FunctionKeyword",
                                            "fullStart": 525,
                                            "fullEnd": 533,
                                            "start": 525,
                                            "end": 533,
                                            "fullWidth": 8,
                                            "width": 8,
                                            "text": "function",
                                            "value": "function",
                                            "valueText": "function"
                                        },
                                        "callSignature": {
                                            "kind": "CallSignature",
                                            "fullStart": 533,
                                            "fullEnd": 535,
                                            "start": 533,
                                            "end": 535,
                                            "fullWidth": 2,
                                            "width": 2,
                                            "parameterList": {
                                                "kind": "ParameterList",
                                                "fullStart": 533,
                                                "fullEnd": 535,
                                                "start": 533,
                                                "end": 535,
                                                "fullWidth": 2,
                                                "width": 2,
                                                "openParenToken": {
                                                    "kind": "OpenParenToken",
                                                    "fullStart": 533,
                                                    "fullEnd": 534,
                                                    "start": 533,
                                                    "end": 534,
                                                    "fullWidth": 1,
                                                    "width": 1,
                                                    "text": "(",
                                                    "value": "(",
                                                    "valueText": "("
                                                },
                                                "parameters": [],
                                                "closeParenToken": {
                                                    "kind": "CloseParenToken",
                                                    "fullStart": 534,
                                                    "fullEnd": 535,
                                                    "start": 534,
                                                    "end": 535,
                                                    "fullWidth": 1,
                                                    "width": 1,
                                                    "text": ")",
                                                    "value": ")",
                                                    "valueText": ")"
                                                }
                                            }
                                        },
                                        "block": {
                                            "kind": "Block",
                                            "fullStart": 535,
                                            "fullEnd": 549,
                                            "start": 535,
                                            "end": 549,
                                            "fullWidth": 14,
                                            "width": 14,
                                            "openBraceToken": {
                                                "kind": "OpenBraceToken",
                                                "fullStart": 535,
                                                "fullEnd": 536,
                                                "start": 535,
                                                "end": 536,
                                                "fullWidth": 1,
                                                "width": 1,
                                                "text": "{",
                                                "value": "{",
                                                "valueText": "{"
                                            },
                                            "statements": [
                                                {
                                                    "kind": "ReturnStatement",
                                                    "fullStart": 536,
                                                    "fullEnd": 548,
                                                    "start": 536,
                                                    "end": 548,
                                                    "fullWidth": 12,
                                                    "width": 12,
                                                    "returnKeyword": {
                                                        "kind": "ReturnKeyword",
                                                        "fullStart": 536,
                                                        "fullEnd": 543,
                                                        "start": 536,
                                                        "end": 542,
                                                        "fullWidth": 7,
                                                        "width": 6,
                                                        "text": "return",
                                                        "value": "return",
                                                        "valueText": "return",
                                                        "hasTrailingTrivia": true,
                                                        "trailingTrivia": [
                                                            {
                                                                "kind": "WhitespaceTrivia",
                                                                "text": " "
                                                            }
                                                        ]
                                                    },
                                                    "expression": {
                                                        "kind": "TrueKeyword",
                                                        "fullStart": 543,
                                                        "fullEnd": 547,
                                                        "start": 543,
                                                        "end": 547,
                                                        "fullWidth": 4,
                                                        "width": 4,
                                                        "text": "true",
                                                        "value": true,
                                                        "valueText": "true"
                                                    },
                                                    "semicolonToken": {
                                                        "kind": "SemicolonToken",
                                                        "fullStart": 547,
                                                        "fullEnd": 548,
                                                        "start": 547,
                                                        "end": 548,
                                                        "fullWidth": 1,
                                                        "width": 1,
                                                        "text": ";",
                                                        "value": ";",
                                                        "valueText": ";"
                                                    }
                                                }
                                            ],
                                            "closeBraceToken": {
                                                "kind": "CloseBraceToken",
                                                "fullStart": 548,
                                                "fullEnd": 549,
                                                "start": 548,
                                                "end": 549,
                                                "fullWidth": 1,
                                                "width": 1,
                                                "text": "}",
                                                "value": "}",
                                                "valueText": "}"
                                            }
                                        }
                                    },
                                    "argumentList": {
                                        "kind": "ArgumentList",
                                        "fullStart": 549,
                                        "fullEnd": 551,
                                        "start": 549,
                                        "end": 551,
                                        "fullWidth": 2,
                                        "width": 2,
                                        "openParenToken": {
                                            "kind": "OpenParenToken",
                                            "fullStart": 549,
                                            "fullEnd": 550,
                                            "start": 549,
                                            "end": 550,
                                            "fullWidth": 1,
                                            "width": 1,
                                            "text": "(",
                                            "value": "(",
                                            "valueText": "("
                                        },
                                        "arguments": [],
                                        "closeParenToken": {
                                            "kind": "CloseParenToken",
                                            "fullStart": 550,
                                            "fullEnd": 551,
                                            "start": 550,
                                            "end": 551,
                                            "fullWidth": 1,
                                            "width": 1,
                                            "text": ")",
                                            "value": ")",
                                            "valueText": ")"
                                        }
                                    }
                                },
                                {
                                    "kind": "CommaToken",
                                    "fullStart": 551,
                                    "fullEnd": 552,
                                    "start": 551,
                                    "end": 552,
                                    "fullWidth": 1,
                                    "width": 1,
                                    "text": ",",
                                    "value": ",",
                                    "valueText": ","
                                },
                                {
                                    "kind": "IdentifierName",
                                    "fullStart": 552,
                                    "fullEnd": 553,
                                    "start": 552,
                                    "end": 553,
                                    "fullWidth": 1,
                                    "width": 1,
                                    "text": "x",
                                    "value": "x",
                                    "valueText": "x"
                                }
                            ],
                            "closeParenToken": {
                                "kind": "CloseParenToken",
                                "fullStart": 553,
                                "fullEnd": 555,
                                "start": 553,
                                "end": 554,
                                "fullWidth": 2,
                                "width": 1,
                                "text": ")",
                                "value": ")",
                                "valueText": ")",
                                "hasTrailingTrivia": true,
                                "trailingTrivia": [
                                    {
                                        "kind": "WhitespaceTrivia",
                                        "text": " "
                                    }
                                ]
                            }
                        }
                    },
                    "operatorToken": {
                        "kind": "ExclamationEqualsEqualsToken",
                        "fullStart": 555,
                        "fullEnd": 559,
                        "start": 555,
                        "end": 558,
                        "fullWidth": 4,
                        "width": 3,
                        "text": "!==",
                        "value": "!==",
                        "valueText": "!==",
                        "hasTrailingTrivia": true,
                        "trailingTrivia": [
                            {
                                "kind": "WhitespaceTrivia",
                                "text": " "
                            }
                        ]
                    },
                    "right": {
                        "kind": "StringLiteral",
                        "fullStart": 559,
                        "fullEnd": 565,
                        "start": 559,
                        "end": 565,
                        "fullWidth": 6,
                        "width": 6,
                        "text": "\"alse\"",
                        "value": "alse",
                        "valueText": "alse"
                    }
                },
                "closeParenToken": {
                    "kind": "CloseParenToken",
                    "fullStart": 565,
                    "fullEnd": 567,
                    "start": 565,
                    "end": 566,
                    "fullWidth": 2,
                    "width": 1,
                    "text": ")",
                    "value": ")",
                    "valueText": ")",
                    "hasTrailingTrivia": true,
                    "trailingTrivia": [
                        {
                            "kind": "WhitespaceTrivia",
                            "text": " "
                        }
                    ]
                },
                "statement": {
                    "kind": "Block",
                    "fullStart": 567,
                    "fullEnd": 781,
                    "start": 567,
                    "end": 780,
                    "fullWidth": 214,
                    "width": 213,
                    "openBraceToken": {
                        "kind": "OpenBraceToken",
                        "fullStart": 567,
                        "fullEnd": 569,
                        "start": 567,
                        "end": 568,
                        "fullWidth": 2,
                        "width": 1,
                        "text": "{",
                        "value": "{",
                        "valueText": "{",
                        "hasTrailingTrivia": true,
                        "hasTrailingNewLine": true,
                        "trailingTrivia": [
                            {
                                "kind": "NewLineTrivia",
                                "text": "\n"
                            }
                        ]
                    },
                    "statements": [
                        {
                            "kind": "ExpressionStatement",
                            "fullStart": 569,
                            "fullEnd": 779,
                            "start": 571,
                            "end": 778,
                            "fullWidth": 210,
                            "width": 207,
                            "expression": {
                                "kind": "InvocationExpression",
                                "fullStart": 569,
                                "fullEnd": 777,
                                "start": 571,
                                "end": 777,
                                "fullWidth": 208,
                                "width": 206,
                                "expression": {
                                    "kind": "IdentifierName",
                                    "fullStart": 569,
                                    "fullEnd": 577,
                                    "start": 571,
                                    "end": 577,
                                    "fullWidth": 8,
                                    "width": 6,
                                    "text": "$ERROR",
                                    "value": "$ERROR",
                                    "valueText": "$ERROR",
                                    "hasLeadingTrivia": true,
                                    "leadingTrivia": [
                                        {
                                            "kind": "WhitespaceTrivia",
                                            "text": "  "
                                        }
                                    ]
                                },
                                "argumentList": {
                                    "kind": "ArgumentList",
                                    "fullStart": 577,
                                    "fullEnd": 777,
                                    "start": 577,
                                    "end": 777,
                                    "fullWidth": 200,
                                    "width": 200,
                                    "openParenToken": {
                                        "kind": "OpenParenToken",
                                        "fullStart": 577,
                                        "fullEnd": 578,
                                        "start": 577,
                                        "end": 578,
                                        "fullWidth": 1,
                                        "width": 1,
                                        "text": "(",
                                        "value": "(",
                                        "valueText": "("
                                    },
                                    "arguments": [
                                        {
                                            "kind": "AddExpression",
                                            "fullStart": 578,
                                            "fullEnd": 776,
                                            "start": 578,
                                            "end": 775,
                                            "fullWidth": 198,
                                            "width": 197,
                                            "left": {
                                                "kind": "StringLiteral",
                                                "fullStart": 578,
                                                "fullEnd": 728,
                                                "start": 578,
                                                "end": 728,
                                                "fullWidth": 150,
                                                "width": 150,
                                                "text": "'#1: var x; __instance = new Boolean; __instance.slice = String.prototype.slice;  __instance.slice(function(){return true;}(),x) === \"alse\". Actual: '",
                                                "value": "#1: var x; __instance = new Boolean; __instance.slice = String.prototype.slice;  __instance.slice(function(){return true;}(),x) === \"alse\". Actual: ",
                                                "valueText": "#1: var x; __instance = new Boolean; __instance.slice = String.prototype.slice;  __instance.slice(function(){return true;}(),x) === \"alse\". Actual: "
                                            },
                                            "operatorToken": {
                                                "kind": "PlusToken",
                                                "fullStart": 728,
                                                "fullEnd": 729,
                                                "start": 728,
                                                "end": 729,
                                                "fullWidth": 1,
                                                "width": 1,
                                                "text": "+",
                                                "value": "+",
                                                "valueText": "+"
                                            },
                                            "right": {
                                                "kind": "InvocationExpression",
                                                "fullStart": 729,
                                                "fullEnd": 776,
                                                "start": 729,
                                                "end": 775,
                                                "fullWidth": 47,
                                                "width": 46,
                                                "expression": {
                                                    "kind": "MemberAccessExpression",
                                                    "fullStart": 729,
                                                    "fullEnd": 745,
                                                    "start": 729,
                                                    "end": 745,
                                                    "fullWidth": 16,
                                                    "width": 16,
                                                    "expression": {
                                                        "kind": "IdentifierName",
                                                        "fullStart": 729,
                                                        "fullEnd": 739,
                                                        "start": 729,
                                                        "end": 739,
                                                        "fullWidth": 10,
                                                        "width": 10,
                                                        "text": "__instance",
                                                        "value": "__instance",
                                                        "valueText": "__instance"
                                                    },
                                                    "dotToken": {
                                                        "kind": "DotToken",
                                                        "fullStart": 739,
                                                        "fullEnd": 740,
                                                        "start": 739,
                                                        "end": 740,
                                                        "fullWidth": 1,
                                                        "width": 1,
                                                        "text": ".",
                                                        "value": ".",
                                                        "valueText": "."
                                                    },
                                                    "name": {
                                                        "kind": "IdentifierName",
                                                        "fullStart": 740,
                                                        "fullEnd": 745,
                                                        "start": 740,
                                                        "end": 745,
                                                        "fullWidth": 5,
                                                        "width": 5,
                                                        "text": "slice",
                                                        "value": "slice",
                                                        "valueText": "slice"
                                                    }
                                                },
                                                "argumentList": {
                                                    "kind": "ArgumentList",
                                                    "fullStart": 745,
                                                    "fullEnd": 776,
                                                    "start": 745,
                                                    "end": 775,
                                                    "fullWidth": 31,
                                                    "width": 30,
                                                    "openParenToken": {
                                                        "kind": "OpenParenToken",
                                                        "fullStart": 745,
                                                        "fullEnd": 746,
                                                        "start": 745,
                                                        "end": 746,
                                                        "fullWidth": 1,
                                                        "width": 1,
                                                        "text": "(",
                                                        "value": "(",
                                                        "valueText": "("
                                                    },
                                                    "arguments": [
                                                        {
                                                            "kind": "InvocationExpression",
                                                            "fullStart": 746,
                                                            "fullEnd": 772,
                                                            "start": 746,
                                                            "end": 772,
                                                            "fullWidth": 26,
                                                            "width": 26,
                                                            "expression": {
                                                                "kind": "FunctionExpression",
                                                                "fullStart": 746,
                                                                "fullEnd": 770,
                                                                "start": 746,
                                                                "end": 770,
                                                                "fullWidth": 24,
                                                                "width": 24,
                                                                "functionKeyword": {
                                                                    "kind": "FunctionKeyword",
                                                                    "fullStart": 746,
                                                                    "fullEnd": 754,
                                                                    "start": 746,
                                                                    "end": 754,
                                                                    "fullWidth": 8,
                                                                    "width": 8,
                                                                    "text": "function",
                                                                    "value": "function",
                                                                    "valueText": "function"
                                                                },
                                                                "callSignature": {
                                                                    "kind": "CallSignature",
                                                                    "fullStart": 754,
                                                                    "fullEnd": 756,
                                                                    "start": 754,
                                                                    "end": 756,
                                                                    "fullWidth": 2,
                                                                    "width": 2,
                                                                    "parameterList": {
                                                                        "kind": "ParameterList",
                                                                        "fullStart": 754,
                                                                        "fullEnd": 756,
                                                                        "start": 754,
                                                                        "end": 756,
                                                                        "fullWidth": 2,
                                                                        "width": 2,
                                                                        "openParenToken": {
                                                                            "kind": "OpenParenToken",
                                                                            "fullStart": 754,
                                                                            "fullEnd": 755,
                                                                            "start": 754,
                                                                            "end": 755,
                                                                            "fullWidth": 1,
                                                                            "width": 1,
                                                                            "text": "(",
                                                                            "value": "(",
                                                                            "valueText": "("
                                                                        },
                                                                        "parameters": [],
                                                                        "closeParenToken": {
                                                                            "kind": "CloseParenToken",
                                                                            "fullStart": 755,
                                                                            "fullEnd": 756,
                                                                            "start": 755,
                                                                            "end": 756,
                                                                            "fullWidth": 1,
                                                                            "width": 1,
                                                                            "text": ")",
                                                                            "value": ")",
                                                                            "valueText": ")"
                                                                        }
                                                                    }
                                                                },
                                                                "block": {
                                                                    "kind": "Block",
                                                                    "fullStart": 756,
                                                                    "fullEnd": 770,
                                                                    "start": 756,
                                                                    "end": 770,
                                                                    "fullWidth": 14,
                                                                    "width": 14,
                                                                    "openBraceToken": {
                                                                        "kind": "OpenBraceToken",
                                                                        "fullStart": 756,
                                                                        "fullEnd": 757,
                                                                        "start": 756,
                                                                        "end": 757,
                                                                        "fullWidth": 1,
                                                                        "width": 1,
                                                                        "text": "{",
                                                                        "value": "{",
                                                                        "valueText": "{"
                                                                    },
                                                                    "statements": [
                                                                        {
                                                                            "kind": "ReturnStatement",
                                                                            "fullStart": 757,
                                                                            "fullEnd": 769,
                                                                            "start": 757,
                                                                            "end": 769,
                                                                            "fullWidth": 12,
                                                                            "width": 12,
                                                                            "returnKeyword": {
                                                                                "kind": "ReturnKeyword",
                                                                                "fullStart": 757,
                                                                                "fullEnd": 764,
                                                                                "start": 757,
                                                                                "end": 763,
                                                                                "fullWidth": 7,
                                                                                "width": 6,
                                                                                "text": "return",
                                                                                "value": "return",
                                                                                "valueText": "return",
                                                                                "hasTrailingTrivia": true,
                                                                                "trailingTrivia": [
                                                                                    {
                                                                                        "kind": "WhitespaceTrivia",
                                                                                        "text": " "
                                                                                    }
                                                                                ]
                                                                            },
                                                                            "expression": {
                                                                                "kind": "TrueKeyword",
                                                                                "fullStart": 764,
                                                                                "fullEnd": 768,
                                                                                "start": 764,
                                                                                "end": 768,
                                                                                "fullWidth": 4,
                                                                                "width": 4,
                                                                                "text": "true",
                                                                                "value": true,
                                                                                "valueText": "true"
                                                                            },
                                                                            "semicolonToken": {
                                                                                "kind": "SemicolonToken",
                                                                                "fullStart": 768,
                                                                                "fullEnd": 769,
                                                                                "start": 768,
                                                                                "end": 769,
                                                                                "fullWidth": 1,
                                                                                "width": 1,
                                                                                "text": ";",
                                                                                "value": ";",
                                                                                "valueText": ";"
                                                                            }
                                                                        }
                                                                    ],
                                                                    "closeBraceToken": {
                                                                        "kind": "CloseBraceToken",
                                                                        "fullStart": 769,
                                                                        "fullEnd": 770,
                                                                        "start": 769,
                                                                        "end": 770,
                                                                        "fullWidth": 1,
                                                                        "width": 1,
                                                                        "text": "}",
                                                                        "value": "}",
                                                                        "valueText": "}"
                                                                    }
                                                                }
                                                            },
                                                            "argumentList": {
                                                                "kind": "ArgumentList",
                                                                "fullStart": 770,
                                                                "fullEnd": 772,
                                                                "start": 770,
                                                                "end": 772,
                                                                "fullWidth": 2,
                                                                "width": 2,
                                                                "openParenToken": {
                                                                    "kind": "OpenParenToken",
                                                                    "fullStart": 770,
                                                                    "fullEnd": 771,
                                                                    "start": 770,
                                                                    "end": 771,
                                                                    "fullWidth": 1,
                                                                    "width": 1,
                                                                    "text": "(",
                                                                    "value": "(",
                                                                    "valueText": "("
                                                                },
                                                                "arguments": [],
                                                                "closeParenToken": {
                                                                    "kind": "CloseParenToken",
                                                                    "fullStart": 771,
                                                                    "fullEnd": 772,
                                                                    "start": 771,
                                                                    "end": 772,
                                                                    "fullWidth": 1,
                                                                    "width": 1,
                                                                    "text": ")",
                                                                    "value": ")",
                                                                    "valueText": ")"
                                                                }
                                                            }
                                                        },
                                                        {
                                                            "kind": "CommaToken",
                                                            "fullStart": 772,
                                                            "fullEnd": 773,
                                                            "start": 772,
                                                            "end": 773,
                                                            "fullWidth": 1,
                                                            "width": 1,
                                                            "text": ",",
                                                            "value": ",",
                                                            "valueText": ","
                                                        },
                                                        {
                                                            "kind": "IdentifierName",
                                                            "fullStart": 773,
                                                            "fullEnd": 774,
                                                            "start": 773,
                                                            "end": 774,
                                                            "fullWidth": 1,
                                                            "width": 1,
                                                            "text": "x",
                                                            "value": "x",
                                                            "valueText": "x"
                                                        }
                                                    ],
                                                    "closeParenToken": {
                                                        "kind": "CloseParenToken",
                                                        "fullStart": 774,
                                                        "fullEnd": 776,
                                                        "start": 774,
                                                        "end": 775,
                                                        "fullWidth": 2,
                                                        "width": 1,
                                                        "text": ")",
                                                        "value": ")",
                                                        "valueText": ")",
                                                        "hasTrailingTrivia": true,
                                                        "trailingTrivia": [
                                                            {
                                                                "kind": "WhitespaceTrivia",
                                                                "text": " "
                                                            }
                                                        ]
                                                    }
                                                }
                                            }
                                        }
                                    ],
                                    "closeParenToken": {
                                        "kind": "CloseParenToken",
                                        "fullStart": 776,
                                        "fullEnd": 777,
                                        "start": 776,
                                        "end": 777,
                                        "fullWidth": 1,
                                        "width": 1,
                                        "text": ")",
                                        "value": ")",
                                        "valueText": ")"
                                    }
                                }
                            },
                            "semicolonToken": {
                                "kind": "SemicolonToken",
                                "fullStart": 777,
                                "fullEnd": 779,
                                "start": 777,
                                "end": 778,
                                "fullWidth": 2,
                                "width": 1,
                                "text": ";",
                                "value": ";",
                                "valueText": ";",
                                "hasTrailingTrivia": true,
                                "hasTrailingNewLine": true,
                                "trailingTrivia": [
                                    {
                                        "kind": "NewLineTrivia",
                                        "text": "\n"
                                    }
                                ]
                            }
                        }
                    ],
                    "closeBraceToken": {
                        "kind": "CloseBraceToken",
                        "fullStart": 779,
                        "fullEnd": 781,
                        "start": 779,
                        "end": 780,
                        "fullWidth": 2,
                        "width": 1,
                        "text": "}",
                        "value": "}",
                        "valueText": "}",
                        "hasTrailingTrivia": true,
                        "hasTrailingNewLine": true,
                        "trailingTrivia": [
                            {
                                "kind": "NewLineTrivia",
                                "text": "\n"
                            }
                        ]
                    }
                }
            },
            {
                "kind": "VariableStatement",
                "fullStart": 781,
                "fullEnd": 871,
                "start": 864,
                "end": 870,
                "fullWidth": 90,
                "width": 6,
                "modifiers": [],
                "variableDeclaration": {
                    "kind": "VariableDeclaration",
                    "fullStart": 781,
                    "fullEnd": 869,
                    "start": 864,
                    "end": 869,
                    "fullWidth": 88,
                    "width": 5,
                    "varKeyword": {
                        "kind": "VarKeyword",
                        "fullStart": 781,
                        "fullEnd": 868,
                        "start": 864,
                        "end": 867,
                        "fullWidth": 87,
                        "width": 3,
                        "text": "var",
                        "value": "var",
                        "valueText": "var",
                        "hasLeadingTrivia": true,
                        "hasLeadingComment": true,
                        "hasLeadingNewLine": true,
                        "hasTrailingTrivia": true,
                        "leadingTrivia": [
                            {
                                "kind": "SingleLineCommentTrivia",
                                "text": "//"
                            },
                            {
                                "kind": "NewLineTrivia",
                                "text": "\n"
                            },
                            {
                                "kind": "SingleLineCommentTrivia",
                                "text": "//////////////////////////////////////////////////////////////////////////////"
                            },
                            {
                                "kind": "NewLineTrivia",
                                "text": "\n"
                            },
                            {
                                "kind": "NewLineTrivia",
                                "text": "\n"
                            }
                        ],
                        "trailingTrivia": [
                            {
                                "kind": "WhitespaceTrivia",
                                "text": " "
                            }
                        ]
                    },
                    "variableDeclarators": [
                        {
                            "kind": "VariableDeclarator",
                            "fullStart": 868,
                            "fullEnd": 869,
                            "start": 868,
                            "end": 869,
                            "fullWidth": 1,
<<<<<<< HEAD
                            "width": 1,
                            "identifier": {
=======
                            "propertyName": {
>>>>>>> 85e84683
                                "kind": "IdentifierName",
                                "fullStart": 868,
                                "fullEnd": 869,
                                "start": 868,
                                "end": 869,
                                "fullWidth": 1,
                                "width": 1,
                                "text": "x",
                                "value": "x",
                                "valueText": "x"
                            }
                        }
                    ]
                },
                "semicolonToken": {
                    "kind": "SemicolonToken",
                    "fullStart": 869,
                    "fullEnd": 871,
                    "start": 869,
                    "end": 870,
                    "fullWidth": 2,
                    "width": 1,
                    "text": ";",
                    "value": ";",
                    "valueText": ";",
                    "hasTrailingTrivia": true,
                    "hasTrailingNewLine": true,
                    "trailingTrivia": [
                        {
                            "kind": "NewLineTrivia",
                            "text": "\n"
                        }
                    ]
                }
            }
        ],
        "endOfFileToken": {
            "kind": "EndOfFileToken",
            "fullStart": 871,
            "fullEnd": 872,
            "start": 872,
            "end": 872,
            "fullWidth": 1,
            "width": 0,
            "text": "",
            "hasLeadingTrivia": true,
            "hasLeadingNewLine": true,
            "leadingTrivia": [
                {
                    "kind": "NewLineTrivia",
                    "text": "\n"
                }
            ]
        }
    },
    "lineMap": {
        "lineStarts": [
            0,
            61,
            132,
            133,
            137,
            176,
            179,
            235,
            335,
            339,
            340,
            370,
            371,
            414,
            415,
            494,
            504,
            569,
            779,
            781,
            784,
            863,
            864,
            871,
            872
        ],
        "length": 872
    }
}<|MERGE_RESOLUTION|>--- conflicted
+++ resolved
@@ -94,12 +94,8 @@
                             "start": 344,
                             "end": 368,
                             "fullWidth": 24,
-<<<<<<< HEAD
                             "width": 24,
-                            "identifier": {
-=======
                             "propertyName": {
->>>>>>> 85e84683
                                 "kind": "IdentifierName",
                                 "fullStart": 344,
                                 "fullEnd": 355,
@@ -1402,12 +1398,8 @@
                             "start": 868,
                             "end": 869,
                             "fullWidth": 1,
-<<<<<<< HEAD
                             "width": 1,
-                            "identifier": {
-=======
                             "propertyName": {
->>>>>>> 85e84683
                                 "kind": "IdentifierName",
                                 "fullStart": 868,
                                 "fullEnd": 869,
