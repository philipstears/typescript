--- conflicted
+++ resolved
@@ -94,12 +94,8 @@
                             "start": 320,
                             "end": 368,
                             "fullWidth": 48,
-<<<<<<< HEAD
                             "width": 48,
-                            "identifier": {
-=======
                             "propertyName": {
->>>>>>> 85e84683
                                 "kind": "IdentifierName",
                                 "fullStart": 320,
                                 "fullEnd": 329,
