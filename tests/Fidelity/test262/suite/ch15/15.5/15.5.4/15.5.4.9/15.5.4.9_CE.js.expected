--- conflicted
+++ resolved
@@ -110,12 +110,8 @@
                             "start": 465,
                             "end": 1612,
                             "fullWidth": 1147,
-<<<<<<< HEAD
                             "width": 1147,
-                            "identifier": {
-=======
                             "propertyName": {
->>>>>>> 85e84683
                                 "kind": "IdentifierName",
                                 "fullStart": 465,
                                 "fullEnd": 471,
@@ -3009,12 +3005,8 @@
                             "start": 1619,
                             "end": 1620,
                             "fullWidth": 1,
-<<<<<<< HEAD
                             "width": 1,
-                            "identifier": {
-=======
                             "propertyName": {
->>>>>>> 85e84683
                                 "kind": "IdentifierName",
                                 "fullStart": 1619,
                                 "fullEnd": 1620,
@@ -3410,12 +3402,8 @@
                                         "start": 1667,
                                         "end": 1682,
                                         "fullWidth": 15,
-<<<<<<< HEAD
                                         "width": 15,
-                                        "identifier": {
-=======
                                         "propertyName": {
->>>>>>> 85e84683
                                             "kind": "IdentifierName",
                                             "fullStart": 1667,
                                             "fullEnd": 1672,
@@ -4909,12 +4897,8 @@
                                         "start": 1920,
                                         "end": 1931,
                                         "fullWidth": 11,
-<<<<<<< HEAD
                                         "width": 11,
-                                        "identifier": {
-=======
                                         "propertyName": {
->>>>>>> 85e84683
                                             "kind": "IdentifierName",
                                             "fullStart": 1920,
                                             "fullEnd": 1927,
@@ -5048,12 +5032,8 @@
                                         "start": 1941,
                                         "end": 1959,
                                         "fullWidth": 18,
-<<<<<<< HEAD
                                         "width": 18,
-                                        "identifier": {
-=======
                                         "propertyName": {
->>>>>>> 85e84683
                                             "kind": "IdentifierName",
                                             "fullStart": 1941,
                                             "fullEnd": 1948,
@@ -5187,12 +5167,8 @@
                                         "start": 1969,
                                         "end": 1970,
                                         "fullWidth": 1,
-<<<<<<< HEAD
                                         "width": 1,
-                                        "identifier": {
-=======
                                         "propertyName": {
->>>>>>> 85e84683
                                             "kind": "IdentifierName",
                                             "fullStart": 1969,
                                             "fullEnd": 1970,
@@ -5595,12 +5571,8 @@
                                                     "start": 2021,
                                                     "end": 2055,
                                                     "fullWidth": 34,
-<<<<<<< HEAD
                                                     "width": 34,
-                                                    "identifier": {
-=======
                                                     "propertyName": {
->>>>>>> 85e84683
                                                         "kind": "IdentifierName",
                                                         "fullStart": 2021,
                                                         "fullEnd": 2025,
