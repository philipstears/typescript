{
    "isDeclaration": false,
    "languageVersion": "EcmaScript5",
    "parseOptions": {
        "allowAutomaticSemicolonInsertion": true
    },
    "sourceUnit": {
        "kind": "SourceUnit",
        "fullStart": 0,
        "fullEnd": 2158,
        "start": 461,
        "end": 2158,
        "fullWidth": 2158,
        "width": 1697,
        "moduleElements": [
            {
                "kind": "VariableStatement",
                "fullStart": 0,
                "fullEnd": 1614,
                "start": 461,
                "end": 1613,
                "fullWidth": 1614,
                "width": 1152,
                "modifiers": [],
                "variableDeclaration": {
                    "kind": "VariableDeclaration",
                    "fullStart": 0,
                    "fullEnd": 1612,
                    "start": 461,
                    "end": 1612,
                    "fullWidth": 1612,
                    "width": 1151,
                    "varKeyword": {
                        "kind": "VarKeyword",
                        "fullStart": 0,
                        "fullEnd": 465,
                        "start": 461,
                        "end": 464,
                        "fullWidth": 465,
                        "width": 3,
                        "text": "var",
                        "value": "var",
                        "valueText": "var",
                        "hasLeadingTrivia": true,
                        "hasLeadingComment": true,
                        "hasLeadingNewLine": true,
                        "hasTrailingTrivia": true,
                        "leadingTrivia": [
                            {
                                "kind": "SingleLineCommentTrivia",
                                "text": "// Copyright 2012 Norbert Lindenberg. All rights reserved."
                            },
                            {
                                "kind": "NewLineTrivia",
                                "text": "\n"
                            },
                            {
                                "kind": "SingleLineCommentTrivia",
                                "text": "// Copyright 2012 Mozilla Corporation. All rights reserved."
                            },
                            {
                                "kind": "NewLineTrivia",
                                "text": "\n"
                            },
                            {
                                "kind": "SingleLineCommentTrivia",
                                "text": "// This code is governed by the license found in the LICENSE file."
                            },
                            {
                                "kind": "NewLineTrivia",
                                "text": "\n"
                            },
                            {
                                "kind": "NewLineTrivia",
                                "text": "\n"
                            },
                            {
                                "kind": "MultiLineCommentTrivia",
                                "text": "/**\n * @description Tests that String.prototype.localeCompare\n *     returns 0 when comparing Strings that are considered canonically equivalent\n *     by the Unicode standard.\n * @author Norbert Lindenberg\n */"
                            },
                            {
                                "kind": "NewLineTrivia",
                                "text": "\n"
                            },
                            {
                                "kind": "NewLineTrivia",
                                "text": "\n"
                            },
                            {
                                "kind": "SingleLineCommentTrivia",
                                "text": "// pairs with characters not in Unicode 3.0 are commented out"
                            },
                            {
                                "kind": "NewLineTrivia",
                                "text": "\n"
                            }
                        ],
                        "trailingTrivia": [
                            {
                                "kind": "WhitespaceTrivia",
                                "text": " "
                            }
                        ]
                    },
                    "variableDeclarators": [
                        {
                            "kind": "VariableDeclarator",
                            "fullStart": 465,
                            "fullEnd": 1612,
                            "start": 465,
                            "end": 1612,
                            "fullWidth": 1147,
                            "width": 1147,
                            "identifier": {
                                "kind": "IdentifierName",
                                "fullStart": 465,
                                "fullEnd": 471,
                                "start": 465,
                                "end": 470,
                                "fullWidth": 6,
                                "width": 5,
                                "text": "pairs",
                                "value": "pairs",
                                "valueText": "pairs",
                                "hasTrailingTrivia": true,
                                "trailingTrivia": [
                                    {
                                        "kind": "WhitespaceTrivia",
                                        "text": " "
                                    }
                                ]
                            },
                            "equalsValueClause": {
                                "kind": "EqualsValueClause",
                                "fullStart": 471,
                                "fullEnd": 1612,
                                "start": 471,
                                "end": 1612,
                                "fullWidth": 1141,
                                "width": 1141,
                                "equalsToken": {
                                    "kind": "EqualsToken",
                                    "fullStart": 471,
                                    "fullEnd": 473,
                                    "start": 471,
                                    "end": 472,
                                    "fullWidth": 2,
                                    "width": 1,
                                    "text": "=",
                                    "value": "=",
                                    "valueText": "=",
                                    "hasTrailingTrivia": true,
                                    "trailingTrivia": [
                                        {
                                            "kind": "WhitespaceTrivia",
                                            "text": " "
                                        }
                                    ]
                                },
                                "value": {
                                    "kind": "ArrayLiteralExpression",
                                    "fullStart": 473,
                                    "fullEnd": 1612,
                                    "start": 473,
                                    "end": 1612,
                                    "fullWidth": 1139,
                                    "width": 1139,
                                    "openBracketToken": {
                                        "kind": "OpenBracketToken",
                                        "fullStart": 473,
                                        "fullEnd": 475,
                                        "start": 473,
                                        "end": 474,
                                        "fullWidth": 2,
                                        "width": 1,
                                        "text": "[",
                                        "value": "[",
                                        "valueText": "[",
                                        "hasTrailingTrivia": true,
                                        "hasTrailingNewLine": true,
                                        "trailingTrivia": [
                                            {
                                                "kind": "NewLineTrivia",
                                                "text": "\n"
                                            }
                                        ]
                                    },
                                    "expressions": [
                                        {
                                            "kind": "ArrayLiteralExpression",
                                            "fullStart": 475,
                                            "fullEnd": 556,
                                            "start": 540,
                                            "end": 556,
                                            "fullWidth": 81,
                                            "width": 16,
                                            "openBracketToken": {
                                                "kind": "OpenBracketToken",
                                                "fullStart": 475,
                                                "fullEnd": 541,
                                                "start": 540,
                                                "end": 541,
                                                "fullWidth": 66,
                                                "width": 1,
                                                "text": "[",
                                                "value": "[",
                                                "valueText": "[",
                                                "hasLeadingTrivia": true,
                                                "hasLeadingComment": true,
                                                "hasLeadingNewLine": true,
                                                "leadingTrivia": [
                                                    {
                                                        "kind": "WhitespaceTrivia",
                                                        "text": "    "
                                                    },
                                                    {
                                                        "kind": "SingleLineCommentTrivia",
                                                        "text": "// example from Unicode 5.0, section 3.7, definition D70"
                                                    },
                                                    {
                                                        "kind": "NewLineTrivia",
                                                        "text": "\n"
                                                    },
                                                    {
                                                        "kind": "WhitespaceTrivia",
                                                        "text": "    "
                                                    }
                                                ]
                                            },
                                            "expressions": [
                                                {
                                                    "kind": "StringLiteral",
                                                    "fullStart": 541,
                                                    "fullEnd": 550,
                                                    "start": 541,
                                                    "end": 550,
                                                    "fullWidth": 9,
                                                    "width": 9,
                                                    "text": "\"o\\u0308\"",
                                                    "value": "ö",
                                                    "valueText": "ö"
                                                },
                                                {
                                                    "kind": "CommaToken",
                                                    "fullStart": 550,
                                                    "fullEnd": 552,
                                                    "start": 550,
                                                    "end": 551,
                                                    "fullWidth": 2,
                                                    "width": 1,
                                                    "text": ",",
                                                    "value": ",",
                                                    "valueText": ",",
                                                    "hasTrailingTrivia": true,
                                                    "trailingTrivia": [
                                                        {
                                                            "kind": "WhitespaceTrivia",
                                                            "text": " "
                                                        }
                                                    ]
                                                },
                                                {
                                                    "kind": "StringLiteral",
                                                    "fullStart": 552,
                                                    "fullEnd": 555,
                                                    "start": 552,
                                                    "end": 555,
                                                    "fullWidth": 3,
                                                    "width": 3,
                                                    "text": "\"ö\"",
                                                    "value": "ö",
                                                    "valueText": "ö"
                                                }
                                            ],
                                            "closeBracketToken": {
                                                "kind": "CloseBracketToken",
                                                "fullStart": 555,
                                                "fullEnd": 556,
                                                "start": 555,
                                                "end": 556,
                                                "fullWidth": 1,
                                                "width": 1,
                                                "text": "]",
                                                "value": "]",
                                                "valueText": "]"
                                            }
                                        },
                                        {
                                            "kind": "CommaToken",
                                            "fullStart": 556,
                                            "fullEnd": 558,
                                            "start": 556,
                                            "end": 557,
                                            "fullWidth": 2,
                                            "width": 1,
                                            "text": ",",
                                            "value": ",",
                                            "valueText": ",",
                                            "hasTrailingTrivia": true,
                                            "hasTrailingNewLine": true,
                                            "trailingTrivia": [
                                                {
                                                    "kind": "NewLineTrivia",
                                                    "text": "\n"
                                                }
                                            ]
                                        },
                                        {
                                            "kind": "ArrayLiteralExpression",
                                            "fullStart": 558,
                                            "fullEnd": 637,
                                            "start": 609,
                                            "end": 637,
                                            "fullWidth": 79,
                                            "width": 28,
                                            "openBracketToken": {
                                                "kind": "OpenBracketToken",
                                                "fullStart": 558,
                                                "fullEnd": 610,
                                                "start": 609,
                                                "end": 610,
                                                "fullWidth": 52,
                                                "width": 1,
                                                "text": "[",
                                                "value": "[",
                                                "valueText": "[",
                                                "hasLeadingTrivia": true,
                                                "hasLeadingComment": true,
                                                "hasLeadingNewLine": true,
                                                "leadingTrivia": [
                                                    {
                                                        "kind": "WhitespaceTrivia",
                                                        "text": "    "
                                                    },
                                                    {
                                                        "kind": "SingleLineCommentTrivia",
                                                        "text": "// examples from Unicode 5.0, chapter 3.11"
                                                    },
                                                    {
                                                        "kind": "NewLineTrivia",
                                                        "text": "\n"
                                                    },
                                                    {
                                                        "kind": "WhitespaceTrivia",
                                                        "text": "    "
                                                    }
                                                ]
                                            },
                                            "expressions": [
                                                {
                                                    "kind": "StringLiteral",
                                                    "fullStart": 610,
                                                    "fullEnd": 619,
                                                    "start": 610,
                                                    "end": 619,
                                                    "fullWidth": 9,
                                                    "width": 9,
                                                    "text": "\"ä\\u0323\"",
                                                    "value": "ạ̈",
                                                    "valueText": "ạ̈"
                                                },
                                                {
                                                    "kind": "CommaToken",
                                                    "fullStart": 619,
                                                    "fullEnd": 621,
                                                    "start": 619,
                                                    "end": 620,
                                                    "fullWidth": 2,
                                                    "width": 1,
                                                    "text": ",",
                                                    "value": ",",
                                                    "valueText": ",",
                                                    "hasTrailingTrivia": true,
                                                    "trailingTrivia": [
                                                        {
                                                            "kind": "WhitespaceTrivia",
                                                            "text": " "
                                                        }
                                                    ]
                                                },
                                                {
                                                    "kind": "StringLiteral",
                                                    "fullStart": 621,
                                                    "fullEnd": 636,
                                                    "start": 621,
                                                    "end": 636,
                                                    "fullWidth": 15,
                                                    "width": 15,
                                                    "text": "\"a\\u0323\\u0308\"",
                                                    "value": "ạ̈",
                                                    "valueText": "ạ̈"
                                                }
                                            ],
                                            "closeBracketToken": {
                                                "kind": "CloseBracketToken",
                                                "fullStart": 636,
                                                "fullEnd": 637,
                                                "start": 636,
                                                "end": 637,
                                                "fullWidth": 1,
                                                "width": 1,
                                                "text": "]",
                                                "value": "]",
                                                "valueText": "]"
                                            }
                                        },
                                        {
                                            "kind": "CommaToken",
                                            "fullStart": 637,
                                            "fullEnd": 639,
                                            "start": 637,
                                            "end": 638,
                                            "fullWidth": 2,
                                            "width": 1,
                                            "text": ",",
                                            "value": ",",
                                            "valueText": ",",
                                            "hasTrailingTrivia": true,
                                            "hasTrailingNewLine": true,
                                            "trailingTrivia": [
                                                {
                                                    "kind": "NewLineTrivia",
                                                    "text": "\n"
                                                }
                                            ]
                                        },
                                        {
                                            "kind": "ArrayLiteralExpression",
                                            "fullStart": 639,
                                            "fullEnd": 677,
                                            "start": 643,
                                            "end": 677,
                                            "fullWidth": 38,
                                            "width": 34,
                                            "openBracketToken": {
                                                "kind": "OpenBracketToken",
                                                "fullStart": 639,
                                                "fullEnd": 644,
                                                "start": 643,
                                                "end": 644,
                                                "fullWidth": 5,
                                                "width": 1,
                                                "text": "[",
                                                "value": "[",
                                                "valueText": "[",
                                                "hasLeadingTrivia": true,
                                                "leadingTrivia": [
                                                    {
                                                        "kind": "WhitespaceTrivia",
                                                        "text": "    "
                                                    }
                                                ]
                                            },
                                            "expressions": [
                                                {
                                                    "kind": "StringLiteral",
                                                    "fullStart": 644,
                                                    "fullEnd": 659,
                                                    "start": 644,
                                                    "end": 659,
                                                    "fullWidth": 15,
                                                    "width": 15,
                                                    "text": "\"a\\u0308\\u0323\"",
                                                    "value": "ạ̈",
                                                    "valueText": "ạ̈"
                                                },
                                                {
                                                    "kind": "CommaToken",
                                                    "fullStart": 659,
                                                    "fullEnd": 661,
                                                    "start": 659,
                                                    "end": 660,
                                                    "fullWidth": 2,
                                                    "width": 1,
                                                    "text": ",",
                                                    "value": ",",
                                                    "valueText": ",",
                                                    "hasTrailingTrivia": true,
                                                    "trailingTrivia": [
                                                        {
                                                            "kind": "WhitespaceTrivia",
                                                            "text": " "
                                                        }
                                                    ]
                                                },
                                                {
                                                    "kind": "StringLiteral",
                                                    "fullStart": 661,
                                                    "fullEnd": 676,
                                                    "start": 661,
                                                    "end": 676,
                                                    "fullWidth": 15,
                                                    "width": 15,
                                                    "text": "\"a\\u0323\\u0308\"",
                                                    "value": "ạ̈",
                                                    "valueText": "ạ̈"
                                                }
                                            ],
                                            "closeBracketToken": {
                                                "kind": "CloseBracketToken",
                                                "fullStart": 676,
                                                "fullEnd": 677,
                                                "start": 676,
                                                "end": 677,
                                                "fullWidth": 1,
                                                "width": 1,
                                                "text": "]",
                                                "value": "]",
                                                "valueText": "]"
                                            }
                                        },
                                        {
                                            "kind": "CommaToken",
                                            "fullStart": 677,
                                            "fullEnd": 679,
                                            "start": 677,
                                            "end": 678,
                                            "fullWidth": 2,
                                            "width": 1,
                                            "text": ",",
                                            "value": ",",
                                            "valueText": ",",
                                            "hasTrailingTrivia": true,
                                            "hasTrailingNewLine": true,
                                            "trailingTrivia": [
                                                {
                                                    "kind": "NewLineTrivia",
                                                    "text": "\n"
                                                }
                                            ]
                                        },
                                        {
                                            "kind": "ArrayLiteralExpression",
                                            "fullStart": 679,
                                            "fullEnd": 711,
                                            "start": 683,
                                            "end": 711,
                                            "fullWidth": 32,
                                            "width": 28,
                                            "openBracketToken": {
                                                "kind": "OpenBracketToken",
                                                "fullStart": 679,
                                                "fullEnd": 684,
                                                "start": 683,
                                                "end": 684,
                                                "fullWidth": 5,
                                                "width": 1,
                                                "text": "[",
                                                "value": "[",
                                                "valueText": "[",
                                                "hasLeadingTrivia": true,
                                                "leadingTrivia": [
                                                    {
                                                        "kind": "WhitespaceTrivia",
                                                        "text": "    "
                                                    }
                                                ]
                                            },
                                            "expressions": [
                                                {
                                                    "kind": "StringLiteral",
                                                    "fullStart": 684,
                                                    "fullEnd": 693,
                                                    "start": 684,
                                                    "end": 693,
                                                    "fullWidth": 9,
                                                    "width": 9,
                                                    "text": "\"ạ\\u0308\"",
                                                    "value": "ạ̈",
                                                    "valueText": "ạ̈"
                                                },
                                                {
                                                    "kind": "CommaToken",
                                                    "fullStart": 693,
                                                    "fullEnd": 695,
                                                    "start": 693,
                                                    "end": 694,
                                                    "fullWidth": 2,
                                                    "width": 1,
                                                    "text": ",",
                                                    "value": ",",
                                                    "valueText": ",",
                                                    "hasTrailingTrivia": true,
                                                    "trailingTrivia": [
                                                        {
                                                            "kind": "WhitespaceTrivia",
                                                            "text": " "
                                                        }
                                                    ]
                                                },
                                                {
                                                    "kind": "StringLiteral",
                                                    "fullStart": 695,
                                                    "fullEnd": 710,
                                                    "start": 695,
                                                    "end": 710,
                                                    "fullWidth": 15,
                                                    "width": 15,
                                                    "text": "\"a\\u0323\\u0308\"",
                                                    "value": "ạ̈",
                                                    "valueText": "ạ̈"
                                                }
                                            ],
                                            "closeBracketToken": {
                                                "kind": "CloseBracketToken",
                                                "fullStart": 710,
                                                "fullEnd": 711,
                                                "start": 710,
                                                "end": 711,
                                                "fullWidth": 1,
                                                "width": 1,
                                                "text": "]",
                                                "value": "]",
                                                "valueText": "]"
                                            }
                                        },
                                        {
                                            "kind": "CommaToken",
                                            "fullStart": 711,
                                            "fullEnd": 713,
                                            "start": 711,
                                            "end": 712,
                                            "fullWidth": 2,
                                            "width": 1,
                                            "text": ",",
                                            "value": ",",
                                            "valueText": ",",
                                            "hasTrailingTrivia": true,
                                            "hasTrailingNewLine": true,
                                            "trailingTrivia": [
                                                {
                                                    "kind": "NewLineTrivia",
                                                    "text": "\n"
                                                }
                                            ]
                                        },
                                        {
                                            "kind": "ArrayLiteralExpression",
                                            "fullStart": 713,
                                            "fullEnd": 745,
                                            "start": 717,
                                            "end": 745,
                                            "fullWidth": 32,
                                            "width": 28,
                                            "openBracketToken": {
                                                "kind": "OpenBracketToken",
                                                "fullStart": 713,
                                                "fullEnd": 718,
                                                "start": 717,
                                                "end": 718,
                                                "fullWidth": 5,
                                                "width": 1,
                                                "text": "[",
                                                "value": "[",
                                                "valueText": "[",
                                                "hasLeadingTrivia": true,
                                                "leadingTrivia": [
                                                    {
                                                        "kind": "WhitespaceTrivia",
                                                        "text": "    "
                                                    }
                                                ]
                                            },
                                            "expressions": [
                                                {
                                                    "kind": "StringLiteral",
                                                    "fullStart": 718,
                                                    "fullEnd": 727,
                                                    "start": 718,
                                                    "end": 727,
                                                    "fullWidth": 9,
                                                    "width": 9,
                                                    "text": "\"ä\\u0306\"",
                                                    "value": "ä̆",
                                                    "valueText": "ä̆"
                                                },
                                                {
                                                    "kind": "CommaToken",
                                                    "fullStart": 727,
                                                    "fullEnd": 729,
                                                    "start": 727,
                                                    "end": 728,
                                                    "fullWidth": 2,
                                                    "width": 1,
                                                    "text": ",",
                                                    "value": ",",
                                                    "valueText": ",",
                                                    "hasTrailingTrivia": true,
                                                    "trailingTrivia": [
                                                        {
                                                            "kind": "WhitespaceTrivia",
                                                            "text": " "
                                                        }
                                                    ]
                                                },
                                                {
                                                    "kind": "StringLiteral",
                                                    "fullStart": 729,
                                                    "fullEnd": 744,
                                                    "start": 729,
                                                    "end": 744,
                                                    "fullWidth": 15,
                                                    "width": 15,
                                                    "text": "\"a\\u0308\\u0306\"",
                                                    "value": "ä̆",
                                                    "valueText": "ä̆"
                                                }
                                            ],
                                            "closeBracketToken": {
                                                "kind": "CloseBracketToken",
                                                "fullStart": 744,
                                                "fullEnd": 745,
                                                "start": 744,
                                                "end": 745,
                                                "fullWidth": 1,
                                                "width": 1,
                                                "text": "]",
                                                "value": "]",
                                                "valueText": "]"
                                            }
                                        },
                                        {
                                            "kind": "CommaToken",
                                            "fullStart": 745,
                                            "fullEnd": 747,
                                            "start": 745,
                                            "end": 746,
                                            "fullWidth": 2,
                                            "width": 1,
                                            "text": ",",
                                            "value": ",",
                                            "valueText": ",",
                                            "hasTrailingTrivia": true,
                                            "hasTrailingNewLine": true,
                                            "trailingTrivia": [
                                                {
                                                    "kind": "NewLineTrivia",
                                                    "text": "\n"
                                                }
                                            ]
                                        },
                                        {
                                            "kind": "ArrayLiteralExpression",
                                            "fullStart": 747,
                                            "fullEnd": 779,
                                            "start": 751,
                                            "end": 779,
                                            "fullWidth": 32,
                                            "width": 28,
                                            "openBracketToken": {
                                                "kind": "OpenBracketToken",
                                                "fullStart": 747,
                                                "fullEnd": 752,
                                                "start": 751,
                                                "end": 752,
                                                "fullWidth": 5,
                                                "width": 1,
                                                "text": "[",
                                                "value": "[",
                                                "valueText": "[",
                                                "hasLeadingTrivia": true,
                                                "leadingTrivia": [
                                                    {
                                                        "kind": "WhitespaceTrivia",
                                                        "text": "    "
                                                    }
                                                ]
                                            },
                                            "expressions": [
                                                {
                                                    "kind": "StringLiteral",
                                                    "fullStart": 752,
                                                    "fullEnd": 761,
                                                    "start": 752,
                                                    "end": 761,
                                                    "fullWidth": 9,
                                                    "width": 9,
                                                    "text": "\"ă\\u0308\"",
                                                    "value": "ă̈",
                                                    "valueText": "ă̈"
                                                },
                                                {
                                                    "kind": "CommaToken",
                                                    "fullStart": 761,
                                                    "fullEnd": 763,
                                                    "start": 761,
                                                    "end": 762,
                                                    "fullWidth": 2,
                                                    "width": 1,
                                                    "text": ",",
                                                    "value": ",",
                                                    "valueText": ",",
                                                    "hasTrailingTrivia": true,
                                                    "trailingTrivia": [
                                                        {
                                                            "kind": "WhitespaceTrivia",
                                                            "text": " "
                                                        }
                                                    ]
                                                },
                                                {
                                                    "kind": "StringLiteral",
                                                    "fullStart": 763,
                                                    "fullEnd": 778,
                                                    "start": 763,
                                                    "end": 778,
                                                    "fullWidth": 15,
                                                    "width": 15,
                                                    "text": "\"a\\u0306\\u0308\"",
                                                    "value": "ă̈",
                                                    "valueText": "ă̈"
                                                }
                                            ],
                                            "closeBracketToken": {
                                                "kind": "CloseBracketToken",
                                                "fullStart": 778,
                                                "fullEnd": 779,
                                                "start": 778,
                                                "end": 779,
                                                "fullWidth": 1,
                                                "width": 1,
                                                "text": "]",
                                                "value": "]",
                                                "valueText": "]"
                                            }
                                        },
                                        {
                                            "kind": "CommaToken",
                                            "fullStart": 779,
                                            "fullEnd": 781,
                                            "start": 779,
                                            "end": 780,
                                            "fullWidth": 2,
                                            "width": 1,
                                            "text": ",",
                                            "value": ",",
                                            "valueText": ",",
                                            "hasTrailingTrivia": true,
                                            "hasTrailingNewLine": true,
                                            "trailingTrivia": [
                                                {
                                                    "kind": "NewLineTrivia",
                                                    "text": "\n"
                                                }
                                            ]
                                        },
                                        {
                                            "kind": "ArrayLiteralExpression",
                                            "fullStart": 781,
                                            "fullEnd": 858,
                                            "start": 831,
                                            "end": 858,
                                            "fullWidth": 77,
                                            "width": 27,
                                            "openBracketToken": {
                                                "kind": "OpenBracketToken",
                                                "fullStart": 781,
                                                "fullEnd": 832,
                                                "start": 831,
                                                "end": 832,
                                                "fullWidth": 51,
                                                "width": 1,
                                                "text": "[",
                                                "value": "[",
                                                "valueText": "[",
                                                "hasLeadingTrivia": true,
                                                "hasLeadingComment": true,
                                                "hasLeadingNewLine": true,
                                                "leadingTrivia": [
                                                    {
                                                        "kind": "WhitespaceTrivia",
                                                        "text": "    "
                                                    },
                                                    {
                                                        "kind": "SingleLineCommentTrivia",
                                                        "text": "// example from Unicode 5.0, chapter 3.12"
                                                    },
                                                    {
                                                        "kind": "NewLineTrivia",
                                                        "text": "\n"
                                                    },
                                                    {
                                                        "kind": "WhitespaceTrivia",
                                                        "text": "    "
                                                    }
                                                ]
                                            },
                                            "expressions": [
                                                {
                                                    "kind": "StringLiteral",
                                                    "fullStart": 832,
                                                    "fullEnd": 852,
                                                    "start": 832,
                                                    "end": 852,
                                                    "fullWidth": 20,
                                                    "width": 20,
                                                    "text": "\"\\u1111\\u1171\\u11B6\"",
                                                    "value": "퓛",
                                                    "valueText": "퓛"
                                                },
                                                {
                                                    "kind": "CommaToken",
                                                    "fullStart": 852,
                                                    "fullEnd": 854,
                                                    "start": 852,
                                                    "end": 853,
                                                    "fullWidth": 2,
                                                    "width": 1,
                                                    "text": ",",
                                                    "value": ",",
                                                    "valueText": ",",
                                                    "hasTrailingTrivia": true,
                                                    "trailingTrivia": [
                                                        {
                                                            "kind": "WhitespaceTrivia",
                                                            "text": " "
                                                        }
                                                    ]
                                                },
                                                {
                                                    "kind": "StringLiteral",
                                                    "fullStart": 854,
                                                    "fullEnd": 857,
                                                    "start": 854,
                                                    "end": 857,
                                                    "fullWidth": 3,
                                                    "width": 3,
                                                    "text": "\"퓛\"",
                                                    "value": "퓛",
                                                    "valueText": "퓛"
                                                }
                                            ],
                                            "closeBracketToken": {
                                                "kind": "CloseBracketToken",
                                                "fullStart": 857,
                                                "fullEnd": 858,
                                                "start": 857,
                                                "end": 858,
                                                "fullWidth": 1,
                                                "width": 1,
                                                "text": "]",
                                                "value": "]",
                                                "valueText": "]"
                                            }
                                        },
                                        {
                                            "kind": "CommaToken",
                                            "fullStart": 858,
                                            "fullEnd": 860,
                                            "start": 858,
                                            "end": 859,
                                            "fullWidth": 2,
                                            "width": 1,
                                            "text": ",",
                                            "value": ",",
                                            "valueText": ",",
                                            "hasTrailingTrivia": true,
                                            "hasTrailingNewLine": true,
                                            "trailingTrivia": [
                                                {
                                                    "kind": "NewLineTrivia",
                                                    "text": "\n"
                                                }
                                            ]
                                        },
                                        {
                                            "kind": "ArrayLiteralExpression",
                                            "fullStart": 860,
                                            "fullEnd": 931,
                                            "start": 921,
                                            "end": 931,
                                            "fullWidth": 71,
                                            "width": 10,
                                            "openBracketToken": {
                                                "kind": "OpenBracketToken",
                                                "fullStart": 860,
                                                "fullEnd": 922,
                                                "start": 921,
                                                "end": 922,
                                                "fullWidth": 62,
                                                "width": 1,
                                                "text": "[",
                                                "value": "[",
                                                "valueText": "[",
                                                "hasLeadingTrivia": true,
                                                "hasLeadingComment": true,
                                                "hasLeadingNewLine": true,
                                                "leadingTrivia": [
                                                    {
                                                        "kind": "WhitespaceTrivia",
                                                        "text": "    "
                                                    },
                                                    {
                                                        "kind": "SingleLineCommentTrivia",
                                                        "text": "// examples from UTS 10, Unicode Collation Algorithm"
                                                    },
                                                    {
                                                        "kind": "NewLineTrivia",
                                                        "text": "\n"
                                                    },
                                                    {
                                                        "kind": "WhitespaceTrivia",
                                                        "text": "    "
                                                    }
                                                ]
                                            },
                                            "expressions": [
                                                {
                                                    "kind": "StringLiteral",
                                                    "fullStart": 922,
                                                    "fullEnd": 925,
                                                    "start": 922,
                                                    "end": 925,
                                                    "fullWidth": 3,
                                                    "width": 3,
                                                    "text": "\"Å\"",
                                                    "value": "Å",
                                                    "valueText": "Å"
                                                },
                                                {
                                                    "kind": "CommaToken",
                                                    "fullStart": 925,
                                                    "fullEnd": 927,
                                                    "start": 925,
                                                    "end": 926,
                                                    "fullWidth": 2,
                                                    "width": 1,
                                                    "text": ",",
                                                    "value": ",",
                                                    "valueText": ",",
                                                    "hasTrailingTrivia": true,
                                                    "trailingTrivia": [
                                                        {
                                                            "kind": "WhitespaceTrivia",
                                                            "text": " "
                                                        }
                                                    ]
                                                },
                                                {
                                                    "kind": "StringLiteral",
                                                    "fullStart": 927,
                                                    "fullEnd": 930,
                                                    "start": 927,
                                                    "end": 930,
                                                    "fullWidth": 3,
                                                    "width": 3,
                                                    "text": "\"Å\"",
                                                    "value": "Å",
                                                    "valueText": "Å"
                                                }
                                            ],
                                            "closeBracketToken": {
                                                "kind": "CloseBracketToken",
                                                "fullStart": 930,
                                                "fullEnd": 931,
                                                "start": 930,
                                                "end": 931,
                                                "fullWidth": 1,
                                                "width": 1,
                                                "text": "]",
                                                "value": "]",
                                                "valueText": "]"
                                            }
                                        },
                                        {
                                            "kind": "CommaToken",
                                            "fullStart": 931,
                                            "fullEnd": 933,
                                            "start": 931,
                                            "end": 932,
                                            "fullWidth": 2,
                                            "width": 1,
                                            "text": ",",
                                            "value": ",",
                                            "valueText": ",",
                                            "hasTrailingTrivia": true,
                                            "hasTrailingNewLine": true,
                                            "trailingTrivia": [
                                                {
                                                    "kind": "NewLineTrivia",
                                                    "text": "\n"
                                                }
                                            ]
                                        },
                                        {
                                            "kind": "ArrayLiteralExpression",
                                            "fullStart": 933,
                                            "fullEnd": 953,
                                            "start": 937,
                                            "end": 953,
                                            "fullWidth": 20,
                                            "width": 16,
                                            "openBracketToken": {
                                                "kind": "OpenBracketToken",
                                                "fullStart": 933,
                                                "fullEnd": 938,
                                                "start": 937,
                                                "end": 938,
                                                "fullWidth": 5,
                                                "width": 1,
                                                "text": "[",
                                                "value": "[",
                                                "valueText": "[",
                                                "hasLeadingTrivia": true,
                                                "leadingTrivia": [
                                                    {
                                                        "kind": "WhitespaceTrivia",
                                                        "text": "    "
                                                    }
                                                ]
                                            },
                                            "expressions": [
                                                {
                                                    "kind": "StringLiteral",
                                                    "fullStart": 938,
                                                    "fullEnd": 941,
                                                    "start": 938,
                                                    "end": 941,
                                                    "fullWidth": 3,
                                                    "width": 3,
                                                    "text": "\"Å\"",
                                                    "value": "Å",
                                                    "valueText": "Å"
                                                },
                                                {
                                                    "kind": "CommaToken",
                                                    "fullStart": 941,
                                                    "fullEnd": 943,
                                                    "start": 941,
                                                    "end": 942,
                                                    "fullWidth": 2,
                                                    "width": 1,
                                                    "text": ",",
                                                    "value": ",",
                                                    "valueText": ",",
                                                    "hasTrailingTrivia": true,
                                                    "trailingTrivia": [
                                                        {
                                                            "kind": "WhitespaceTrivia",
                                                            "text": " "
                                                        }
                                                    ]
                                                },
                                                {
                                                    "kind": "StringLiteral",
                                                    "fullStart": 943,
                                                    "fullEnd": 952,
                                                    "start": 943,
                                                    "end": 952,
                                                    "fullWidth": 9,
                                                    "width": 9,
                                                    "text": "\"A\\u030A\"",
                                                    "value": "Å",
                                                    "valueText": "Å"
                                                }
                                            ],
                                            "closeBracketToken": {
                                                "kind": "CloseBracketToken",
                                                "fullStart": 952,
                                                "fullEnd": 953,
                                                "start": 952,
                                                "end": 953,
                                                "fullWidth": 1,
                                                "width": 1,
                                                "text": "]",
                                                "value": "]",
                                                "valueText": "]"
                                            }
                                        },
                                        {
                                            "kind": "CommaToken",
                                            "fullStart": 953,
                                            "fullEnd": 955,
                                            "start": 953,
                                            "end": 954,
                                            "fullWidth": 2,
                                            "width": 1,
                                            "text": ",",
                                            "value": ",",
                                            "valueText": ",",
                                            "hasTrailingTrivia": true,
                                            "hasTrailingNewLine": true,
                                            "trailingTrivia": [
                                                {
                                                    "kind": "NewLineTrivia",
                                                    "text": "\n"
                                                }
                                            ]
                                        },
                                        {
                                            "kind": "ArrayLiteralExpression",
                                            "fullStart": 955,
                                            "fullEnd": 993,
                                            "start": 959,
                                            "end": 993,
                                            "fullWidth": 38,
                                            "width": 34,
                                            "openBracketToken": {
                                                "kind": "OpenBracketToken",
                                                "fullStart": 955,
                                                "fullEnd": 960,
                                                "start": 959,
                                                "end": 960,
                                                "fullWidth": 5,
                                                "width": 1,
                                                "text": "[",
                                                "value": "[",
                                                "valueText": "[",
                                                "hasLeadingTrivia": true,
                                                "leadingTrivia": [
                                                    {
                                                        "kind": "WhitespaceTrivia",
                                                        "text": "    "
                                                    }
                                                ]
                                            },
                                            "expressions": [
                                                {
                                                    "kind": "StringLiteral",
                                                    "fullStart": 960,
                                                    "fullEnd": 975,
                                                    "start": 960,
                                                    "end": 975,
                                                    "fullWidth": 15,
                                                    "width": 15,
                                                    "text": "\"x\\u031B\\u0323\"",
                                                    "value": "x̛̣",
                                                    "valueText": "x̛̣"
                                                },
                                                {
                                                    "kind": "CommaToken",
                                                    "fullStart": 975,
                                                    "fullEnd": 977,
                                                    "start": 975,
                                                    "end": 976,
                                                    "fullWidth": 2,
                                                    "width": 1,
                                                    "text": ",",
                                                    "value": ",",
                                                    "valueText": ",",
                                                    "hasTrailingTrivia": true,
                                                    "trailingTrivia": [
                                                        {
                                                            "kind": "WhitespaceTrivia",
                                                            "text": " "
                                                        }
                                                    ]
                                                },
                                                {
                                                    "kind": "StringLiteral",
                                                    "fullStart": 977,
                                                    "fullEnd": 992,
                                                    "start": 977,
                                                    "end": 992,
                                                    "fullWidth": 15,
                                                    "width": 15,
                                                    "text": "\"x\\u0323\\u031B\"",
                                                    "value": "x̛̣",
                                                    "valueText": "x̛̣"
                                                }
                                            ],
                                            "closeBracketToken": {
                                                "kind": "CloseBracketToken",
                                                "fullStart": 992,
                                                "fullEnd": 993,
                                                "start": 992,
                                                "end": 993,
                                                "fullWidth": 1,
                                                "width": 1,
                                                "text": "]",
                                                "value": "]",
                                                "valueText": "]"
                                            }
                                        },
                                        {
                                            "kind": "CommaToken",
                                            "fullStart": 993,
                                            "fullEnd": 995,
                                            "start": 993,
                                            "end": 994,
                                            "fullWidth": 2,
                                            "width": 1,
                                            "text": ",",
                                            "value": ",",
                                            "valueText": ",",
                                            "hasTrailingTrivia": true,
                                            "hasTrailingNewLine": true,
                                            "trailingTrivia": [
                                                {
                                                    "kind": "NewLineTrivia",
                                                    "text": "\n"
                                                }
                                            ]
                                        },
                                        {
                                            "kind": "ArrayLiteralExpression",
                                            "fullStart": 995,
                                            "fullEnd": 1015,
                                            "start": 999,
                                            "end": 1015,
                                            "fullWidth": 20,
                                            "width": 16,
                                            "openBracketToken": {
                                                "kind": "OpenBracketToken",
                                                "fullStart": 995,
                                                "fullEnd": 1000,
                                                "start": 999,
                                                "end": 1000,
                                                "fullWidth": 5,
                                                "width": 1,
                                                "text": "[",
                                                "value": "[",
                                                "valueText": "[",
                                                "hasLeadingTrivia": true,
                                                "leadingTrivia": [
                                                    {
                                                        "kind": "WhitespaceTrivia",
                                                        "text": "    "
                                                    }
                                                ]
                                            },
                                            "expressions": [
                                                {
                                                    "kind": "StringLiteral",
                                                    "fullStart": 1000,
                                                    "fullEnd": 1003,
                                                    "start": 1000,
                                                    "end": 1003,
                                                    "fullWidth": 3,
                                                    "width": 3,
                                                    "text": "\"ự\"",
                                                    "value": "ự",
                                                    "valueText": "ự"
                                                },
                                                {
                                                    "kind": "CommaToken",
                                                    "fullStart": 1003,
                                                    "fullEnd": 1005,
                                                    "start": 1003,
                                                    "end": 1004,
                                                    "fullWidth": 2,
                                                    "width": 1,
                                                    "text": ",",
                                                    "value": ",",
                                                    "valueText": ",",
                                                    "hasTrailingTrivia": true,
                                                    "trailingTrivia": [
                                                        {
                                                            "kind": "WhitespaceTrivia",
                                                            "text": " "
                                                        }
                                                    ]
                                                },
                                                {
                                                    "kind": "StringLiteral",
                                                    "fullStart": 1005,
                                                    "fullEnd": 1014,
                                                    "start": 1005,
                                                    "end": 1014,
                                                    "fullWidth": 9,
                                                    "width": 9,
                                                    "text": "\"ụ\\u031B\"",
                                                    "value": "ự",
                                                    "valueText": "ự"
                                                }
                                            ],
                                            "closeBracketToken": {
                                                "kind": "CloseBracketToken",
                                                "fullStart": 1014,
                                                "fullEnd": 1015,
                                                "start": 1014,
                                                "end": 1015,
                                                "fullWidth": 1,
                                                "width": 1,
                                                "text": "]",
                                                "value": "]",
                                                "valueText": "]"
                                            }
                                        },
                                        {
                                            "kind": "CommaToken",
                                            "fullStart": 1015,
                                            "fullEnd": 1017,
                                            "start": 1015,
                                            "end": 1016,
                                            "fullWidth": 2,
                                            "width": 1,
                                            "text": ",",
                                            "value": ",",
                                            "valueText": ",",
                                            "hasTrailingTrivia": true,
                                            "hasTrailingNewLine": true,
                                            "trailingTrivia": [
                                                {
                                                    "kind": "NewLineTrivia",
                                                    "text": "\n"
                                                }
                                            ]
                                        },
                                        {
                                            "kind": "ArrayLiteralExpression",
                                            "fullStart": 1017,
                                            "fullEnd": 1043,
                                            "start": 1021,
                                            "end": 1043,
                                            "fullWidth": 26,
                                            "width": 22,
                                            "openBracketToken": {
                                                "kind": "OpenBracketToken",
                                                "fullStart": 1017,
                                                "fullEnd": 1022,
                                                "start": 1021,
                                                "end": 1022,
                                                "fullWidth": 5,
                                                "width": 1,
                                                "text": "[",
                                                "value": "[",
                                                "valueText": "[",
                                                "hasLeadingTrivia": true,
                                                "leadingTrivia": [
                                                    {
                                                        "kind": "WhitespaceTrivia",
                                                        "text": "    "
                                                    }
                                                ]
                                            },
                                            "expressions": [
                                                {
                                                    "kind": "StringLiteral",
                                                    "fullStart": 1022,
                                                    "fullEnd": 1025,
                                                    "start": 1022,
                                                    "end": 1025,
                                                    "fullWidth": 3,
                                                    "width": 3,
                                                    "text": "\"ự\"",
                                                    "value": "ự",
                                                    "valueText": "ự"
                                                },
                                                {
                                                    "kind": "CommaToken",
                                                    "fullStart": 1025,
                                                    "fullEnd": 1027,
                                                    "start": 1025,
                                                    "end": 1026,
                                                    "fullWidth": 2,
                                                    "width": 1,
                                                    "text": ",",
                                                    "value": ",",
                                                    "valueText": ",",
                                                    "hasTrailingTrivia": true,
                                                    "trailingTrivia": [
                                                        {
                                                            "kind": "WhitespaceTrivia",
                                                            "text": " "
                                                        }
                                                    ]
                                                },
                                                {
                                                    "kind": "StringLiteral",
                                                    "fullStart": 1027,
                                                    "fullEnd": 1042,
                                                    "start": 1027,
                                                    "end": 1042,
                                                    "fullWidth": 15,
                                                    "width": 15,
                                                    "text": "\"u\\u031B\\u0323\"",
                                                    "value": "ự",
                                                    "valueText": "ự"
                                                }
                                            ],
                                            "closeBracketToken": {
                                                "kind": "CloseBracketToken",
                                                "fullStart": 1042,
                                                "fullEnd": 1043,
                                                "start": 1042,
                                                "end": 1043,
                                                "fullWidth": 1,
                                                "width": 1,
                                                "text": "]",
                                                "value": "]",
                                                "valueText": "]"
                                            }
                                        },
                                        {
                                            "kind": "CommaToken",
                                            "fullStart": 1043,
                                            "fullEnd": 1045,
                                            "start": 1043,
                                            "end": 1044,
                                            "fullWidth": 2,
                                            "width": 1,
                                            "text": ",",
                                            "value": ",",
                                            "valueText": ",",
                                            "hasTrailingTrivia": true,
                                            "hasTrailingNewLine": true,
                                            "trailingTrivia": [
                                                {
                                                    "kind": "NewLineTrivia",
                                                    "text": "\n"
                                                }
                                            ]
                                        },
                                        {
                                            "kind": "ArrayLiteralExpression",
                                            "fullStart": 1045,
                                            "fullEnd": 1065,
                                            "start": 1049,
                                            "end": 1065,
                                            "fullWidth": 20,
                                            "width": 16,
                                            "openBracketToken": {
                                                "kind": "OpenBracketToken",
                                                "fullStart": 1045,
                                                "fullEnd": 1050,
                                                "start": 1049,
                                                "end": 1050,
                                                "fullWidth": 5,
                                                "width": 1,
                                                "text": "[",
                                                "value": "[",
                                                "valueText": "[",
                                                "hasLeadingTrivia": true,
                                                "leadingTrivia": [
                                                    {
                                                        "kind": "WhitespaceTrivia",
                                                        "text": "    "
                                                    }
                                                ]
                                            },
                                            "expressions": [
                                                {
                                                    "kind": "StringLiteral",
                                                    "fullStart": 1050,
                                                    "fullEnd": 1053,
                                                    "start": 1050,
                                                    "end": 1053,
                                                    "fullWidth": 3,
                                                    "width": 3,
                                                    "text": "\"ự\"",
                                                    "value": "ự",
                                                    "valueText": "ự"
                                                },
                                                {
                                                    "kind": "CommaToken",
                                                    "fullStart": 1053,
                                                    "fullEnd": 1055,
                                                    "start": 1053,
                                                    "end": 1054,
                                                    "fullWidth": 2,
                                                    "width": 1,
                                                    "text": ",",
                                                    "value": ",",
                                                    "valueText": ",",
                                                    "hasTrailingTrivia": true,
                                                    "trailingTrivia": [
                                                        {
                                                            "kind": "WhitespaceTrivia",
                                                            "text": " "
                                                        }
                                                    ]
                                                },
                                                {
                                                    "kind": "StringLiteral",
                                                    "fullStart": 1055,
                                                    "fullEnd": 1064,
                                                    "start": 1055,
                                                    "end": 1064,
                                                    "fullWidth": 9,
                                                    "width": 9,
                                                    "text": "\"ư\\u0323\"",
                                                    "value": "ự",
                                                    "valueText": "ự"
                                                }
                                            ],
                                            "closeBracketToken": {
                                                "kind": "CloseBracketToken",
                                                "fullStart": 1064,
                                                "fullEnd": 1065,
                                                "start": 1064,
                                                "end": 1065,
                                                "fullWidth": 1,
                                                "width": 1,
                                                "text": "]",
                                                "value": "]",
                                                "valueText": "]"
                                            }
                                        },
                                        {
                                            "kind": "CommaToken",
                                            "fullStart": 1065,
                                            "fullEnd": 1067,
                                            "start": 1065,
                                            "end": 1066,
                                            "fullWidth": 2,
                                            "width": 1,
                                            "text": ",",
                                            "value": ",",
                                            "valueText": ",",
                                            "hasTrailingTrivia": true,
                                            "hasTrailingNewLine": true,
                                            "trailingTrivia": [
                                                {
                                                    "kind": "NewLineTrivia",
                                                    "text": "\n"
                                                }
                                            ]
                                        },
                                        {
                                            "kind": "ArrayLiteralExpression",
                                            "fullStart": 1067,
                                            "fullEnd": 1093,
                                            "start": 1071,
                                            "end": 1093,
                                            "fullWidth": 26,
                                            "width": 22,
                                            "openBracketToken": {
                                                "kind": "OpenBracketToken",
                                                "fullStart": 1067,
                                                "fullEnd": 1072,
                                                "start": 1071,
                                                "end": 1072,
                                                "fullWidth": 5,
                                                "width": 1,
                                                "text": "[",
                                                "value": "[",
                                                "valueText": "[",
                                                "hasLeadingTrivia": true,
                                                "leadingTrivia": [
                                                    {
                                                        "kind": "WhitespaceTrivia",
                                                        "text": "    "
                                                    }
                                                ]
                                            },
                                            "expressions": [
                                                {
                                                    "kind": "StringLiteral",
                                                    "fullStart": 1072,
                                                    "fullEnd": 1075,
                                                    "start": 1072,
                                                    "end": 1075,
                                                    "fullWidth": 3,
                                                    "width": 3,
                                                    "text": "\"ự\"",
                                                    "value": "ự",
                                                    "valueText": "ự"
                                                },
                                                {
                                                    "kind": "CommaToken",
                                                    "fullStart": 1075,
                                                    "fullEnd": 1077,
                                                    "start": 1075,
                                                    "end": 1076,
                                                    "fullWidth": 2,
                                                    "width": 1,
                                                    "text": ",",
                                                    "value": ",",
                                                    "valueText": ",",
                                                    "hasTrailingTrivia": true,
                                                    "trailingTrivia": [
                                                        {
                                                            "kind": "WhitespaceTrivia",
                                                            "text": " "
                                                        }
                                                    ]
                                                },
                                                {
                                                    "kind": "StringLiteral",
                                                    "fullStart": 1077,
                                                    "fullEnd": 1092,
                                                    "start": 1077,
                                                    "end": 1092,
                                                    "fullWidth": 15,
                                                    "width": 15,
                                                    "text": "\"u\\u0323\\u031B\"",
                                                    "value": "ự",
                                                    "valueText": "ự"
                                                }
                                            ],
                                            "closeBracketToken": {
                                                "kind": "CloseBracketToken",
                                                "fullStart": 1092,
                                                "fullEnd": 1093,
                                                "start": 1092,
                                                "end": 1093,
                                                "fullWidth": 1,
                                                "width": 1,
                                                "text": "]",
                                                "value": "]",
                                                "valueText": "]"
                                            }
                                        },
                                        {
                                            "kind": "CommaToken",
                                            "fullStart": 1093,
                                            "fullEnd": 1095,
                                            "start": 1093,
                                            "end": 1094,
                                            "fullWidth": 2,
                                            "width": 1,
                                            "text": ",",
                                            "value": ",",
                                            "valueText": ",",
                                            "hasTrailingTrivia": true,
                                            "hasTrailingNewLine": true,
                                            "trailingTrivia": [
                                                {
                                                    "kind": "NewLineTrivia",
                                                    "text": "\n"
                                                }
                                            ]
                                        },
                                        {
                                            "kind": "ArrayLiteralExpression",
                                            "fullStart": 1095,
                                            "fullEnd": 1172,
                                            "start": 1156,
                                            "end": 1172,
                                            "fullWidth": 77,
                                            "width": 16,
                                            "openBracketToken": {
                                                "kind": "OpenBracketToken",
                                                "fullStart": 1095,
                                                "fullEnd": 1157,
                                                "start": 1156,
                                                "end": 1157,
                                                "fullWidth": 62,
                                                "width": 1,
                                                "text": "[",
                                                "value": "[",
                                                "valueText": "[",
                                                "hasLeadingTrivia": true,
                                                "hasLeadingComment": true,
                                                "hasLeadingNewLine": true,
                                                "leadingTrivia": [
                                                    {
                                                        "kind": "WhitespaceTrivia",
                                                        "text": "    "
                                                    },
                                                    {
                                                        "kind": "SingleLineCommentTrivia",
                                                        "text": "// examples from UAX 15, Unicode Normalization Forms"
                                                    },
                                                    {
                                                        "kind": "NewLineTrivia",
                                                        "text": "\n"
                                                    },
                                                    {
                                                        "kind": "WhitespaceTrivia",
                                                        "text": "    "
                                                    }
                                                ]
                                            },
                                            "expressions": [
                                                {
                                                    "kind": "StringLiteral",
                                                    "fullStart": 1157,
                                                    "fullEnd": 1160,
                                                    "start": 1157,
                                                    "end": 1160,
                                                    "fullWidth": 3,
                                                    "width": 3,
                                                    "text": "\"Ç\"",
                                                    "value": "Ç",
                                                    "valueText": "Ç"
                                                },
                                                {
                                                    "kind": "CommaToken",
                                                    "fullStart": 1160,
                                                    "fullEnd": 1162,
                                                    "start": 1160,
                                                    "end": 1161,
                                                    "fullWidth": 2,
                                                    "width": 1,
                                                    "text": ",",
                                                    "value": ",",
                                                    "valueText": ",",
                                                    "hasTrailingTrivia": true,
                                                    "trailingTrivia": [
                                                        {
                                                            "kind": "WhitespaceTrivia",
                                                            "text": " "
                                                        }
                                                    ]
                                                },
                                                {
                                                    "kind": "StringLiteral",
                                                    "fullStart": 1162,
                                                    "fullEnd": 1171,
                                                    "start": 1162,
                                                    "end": 1171,
                                                    "fullWidth": 9,
                                                    "width": 9,
                                                    "text": "\"C\\u0327\"",
                                                    "value": "Ç",
                                                    "valueText": "Ç"
                                                }
                                            ],
                                            "closeBracketToken": {
                                                "kind": "CloseBracketToken",
                                                "fullStart": 1171,
                                                "fullEnd": 1172,
                                                "start": 1171,
                                                "end": 1172,
                                                "fullWidth": 1,
                                                "width": 1,
                                                "text": "]",
                                                "value": "]",
                                                "valueText": "]"
                                            }
                                        },
                                        {
                                            "kind": "CommaToken",
                                            "fullStart": 1172,
                                            "fullEnd": 1174,
                                            "start": 1172,
                                            "end": 1173,
                                            "fullWidth": 2,
                                            "width": 1,
                                            "text": ",",
                                            "value": ",",
                                            "valueText": ",",
                                            "hasTrailingTrivia": true,
                                            "hasTrailingNewLine": true,
                                            "trailingTrivia": [
                                                {
                                                    "kind": "NewLineTrivia",
                                                    "text": "\n"
                                                }
                                            ]
                                        },
                                        {
                                            "kind": "ArrayLiteralExpression",
                                            "fullStart": 1174,
                                            "fullEnd": 1212,
                                            "start": 1178,
                                            "end": 1212,
                                            "fullWidth": 38,
                                            "width": 34,
                                            "openBracketToken": {
                                                "kind": "OpenBracketToken",
                                                "fullStart": 1174,
                                                "fullEnd": 1179,
                                                "start": 1178,
                                                "end": 1179,
                                                "fullWidth": 5,
                                                "width": 1,
                                                "text": "[",
                                                "value": "[",
                                                "valueText": "[",
                                                "hasLeadingTrivia": true,
                                                "leadingTrivia": [
                                                    {
                                                        "kind": "WhitespaceTrivia",
                                                        "text": "    "
                                                    }
                                                ]
                                            },
                                            "expressions": [
                                                {
                                                    "kind": "StringLiteral",
                                                    "fullStart": 1179,
                                                    "fullEnd": 1194,
                                                    "start": 1179,
                                                    "end": 1194,
                                                    "fullWidth": 15,
                                                    "width": 15,
                                                    "text": "\"q\\u0307\\u0323\"",
                                                    "value": "q̣̇",
                                                    "valueText": "q̣̇"
                                                },
                                                {
                                                    "kind": "CommaToken",
                                                    "fullStart": 1194,
                                                    "fullEnd": 1196,
                                                    "start": 1194,
                                                    "end": 1195,
                                                    "fullWidth": 2,
                                                    "width": 1,
                                                    "text": ",",
                                                    "value": ",",
                                                    "valueText": ",",
                                                    "hasTrailingTrivia": true,
                                                    "trailingTrivia": [
                                                        {
                                                            "kind": "WhitespaceTrivia",
                                                            "text": " "
                                                        }
                                                    ]
                                                },
                                                {
                                                    "kind": "StringLiteral",
                                                    "fullStart": 1196,
                                                    "fullEnd": 1211,
                                                    "start": 1196,
                                                    "end": 1211,
                                                    "fullWidth": 15,
                                                    "width": 15,
                                                    "text": "\"q\\u0323\\u0307\"",
                                                    "value": "q̣̇",
                                                    "valueText": "q̣̇"
                                                }
                                            ],
                                            "closeBracketToken": {
                                                "kind": "CloseBracketToken",
                                                "fullStart": 1211,
                                                "fullEnd": 1212,
                                                "start": 1211,
                                                "end": 1212,
                                                "fullWidth": 1,
                                                "width": 1,
                                                "text": "]",
                                                "value": "]",
                                                "valueText": "]"
                                            }
                                        },
                                        {
                                            "kind": "CommaToken",
                                            "fullStart": 1212,
                                            "fullEnd": 1214,
                                            "start": 1212,
                                            "end": 1213,
                                            "fullWidth": 2,
                                            "width": 1,
                                            "text": ",",
                                            "value": ",",
                                            "valueText": ",",
                                            "hasTrailingTrivia": true,
                                            "hasTrailingNewLine": true,
                                            "trailingTrivia": [
                                                {
                                                    "kind": "NewLineTrivia",
                                                    "text": "\n"
                                                }
                                            ]
                                        },
                                        {
                                            "kind": "ArrayLiteralExpression",
                                            "fullStart": 1214,
                                            "fullEnd": 1239,
                                            "start": 1218,
                                            "end": 1239,
                                            "fullWidth": 25,
                                            "width": 21,
                                            "openBracketToken": {
                                                "kind": "OpenBracketToken",
                                                "fullStart": 1214,
                                                "fullEnd": 1219,
                                                "start": 1218,
                                                "end": 1219,
                                                "fullWidth": 5,
                                                "width": 1,
                                                "text": "[",
                                                "value": "[",
                                                "valueText": "[",
                                                "hasLeadingTrivia": true,
                                                "leadingTrivia": [
                                                    {
                                                        "kind": "WhitespaceTrivia",
                                                        "text": "    "
                                                    }
                                                ]
                                            },
                                            "expressions": [
                                                {
                                                    "kind": "StringLiteral",
                                                    "fullStart": 1219,
                                                    "fullEnd": 1222,
                                                    "start": 1219,
                                                    "end": 1222,
                                                    "fullWidth": 3,
                                                    "width": 3,
                                                    "text": "\"가\"",
                                                    "value": "가",
                                                    "valueText": "가"
                                                },
                                                {
                                                    "kind": "CommaToken",
                                                    "fullStart": 1222,
                                                    "fullEnd": 1224,
                                                    "start": 1222,
                                                    "end": 1223,
                                                    "fullWidth": 2,
                                                    "width": 1,
                                                    "text": ",",
                                                    "value": ",",
                                                    "valueText": ",",
                                                    "hasTrailingTrivia": true,
                                                    "trailingTrivia": [
                                                        {
                                                            "kind": "WhitespaceTrivia",
                                                            "text": " "
                                                        }
                                                    ]
                                                },
                                                {
                                                    "kind": "StringLiteral",
                                                    "fullStart": 1224,
                                                    "fullEnd": 1238,
                                                    "start": 1224,
                                                    "end": 1238,
                                                    "fullWidth": 14,
                                                    "width": 14,
                                                    "text": "\"\\u1100\\u1161\"",
                                                    "value": "가",
                                                    "valueText": "가"
                                                }
                                            ],
                                            "closeBracketToken": {
                                                "kind": "CloseBracketToken",
                                                "fullStart": 1238,
                                                "fullEnd": 1239,
                                                "start": 1238,
                                                "end": 1239,
                                                "fullWidth": 1,
                                                "width": 1,
                                                "text": "]",
                                                "value": "]",
                                                "valueText": "]"
                                            }
                                        },
                                        {
                                            "kind": "CommaToken",
                                            "fullStart": 1239,
                                            "fullEnd": 1241,
                                            "start": 1239,
                                            "end": 1240,
                                            "fullWidth": 2,
                                            "width": 1,
                                            "text": ",",
                                            "value": ",",
                                            "valueText": ",",
                                            "hasTrailingTrivia": true,
                                            "hasTrailingNewLine": true,
                                            "trailingTrivia": [
                                                {
                                                    "kind": "NewLineTrivia",
                                                    "text": "\n"
                                                }
                                            ]
                                        },
                                        {
                                            "kind": "ArrayLiteralExpression",
                                            "fullStart": 1241,
                                            "fullEnd": 1261,
                                            "start": 1245,
                                            "end": 1261,
                                            "fullWidth": 20,
                                            "width": 16,
                                            "openBracketToken": {
                                                "kind": "OpenBracketToken",
                                                "fullStart": 1241,
                                                "fullEnd": 1246,
                                                "start": 1245,
                                                "end": 1246,
                                                "fullWidth": 5,
                                                "width": 1,
                                                "text": "[",
                                                "value": "[",
                                                "valueText": "[",
                                                "hasLeadingTrivia": true,
                                                "leadingTrivia": [
                                                    {
                                                        "kind": "WhitespaceTrivia",
                                                        "text": "    "
                                                    }
                                                ]
                                            },
                                            "expressions": [
                                                {
                                                    "kind": "StringLiteral",
                                                    "fullStart": 1246,
                                                    "fullEnd": 1249,
                                                    "start": 1246,
                                                    "end": 1249,
                                                    "fullWidth": 3,
                                                    "width": 3,
                                                    "text": "\"Å\"",
                                                    "value": "Å",
                                                    "valueText": "Å"
                                                },
                                                {
                                                    "kind": "CommaToken",
                                                    "fullStart": 1249,
                                                    "fullEnd": 1251,
                                                    "start": 1249,
                                                    "end": 1250,
                                                    "fullWidth": 2,
                                                    "width": 1,
                                                    "text": ",",
                                                    "value": ",",
                                                    "valueText": ",",
                                                    "hasTrailingTrivia": true,
                                                    "trailingTrivia": [
                                                        {
                                                            "kind": "WhitespaceTrivia",
                                                            "text": " "
                                                        }
                                                    ]
                                                },
                                                {
                                                    "kind": "StringLiteral",
                                                    "fullStart": 1251,
                                                    "fullEnd": 1260,
                                                    "start": 1251,
                                                    "end": 1260,
                                                    "fullWidth": 9,
                                                    "width": 9,
                                                    "text": "\"A\\u030A\"",
                                                    "value": "Å",
                                                    "valueText": "Å"
                                                }
                                            ],
                                            "closeBracketToken": {
                                                "kind": "CloseBracketToken",
                                                "fullStart": 1260,
                                                "fullEnd": 1261,
                                                "start": 1260,
                                                "end": 1261,
                                                "fullWidth": 1,
                                                "width": 1,
                                                "text": "]",
                                                "value": "]",
                                                "valueText": "]"
                                            }
                                        },
                                        {
                                            "kind": "CommaToken",
                                            "fullStart": 1261,
                                            "fullEnd": 1263,
                                            "start": 1261,
                                            "end": 1262,
                                            "fullWidth": 2,
                                            "width": 1,
                                            "text": ",",
                                            "value": ",",
                                            "valueText": ",",
                                            "hasTrailingTrivia": true,
                                            "hasTrailingNewLine": true,
                                            "trailingTrivia": [
                                                {
                                                    "kind": "NewLineTrivia",
                                                    "text": "\n"
                                                }
                                            ]
                                        },
                                        {
                                            "kind": "ArrayLiteralExpression",
                                            "fullStart": 1263,
                                            "fullEnd": 1277,
                                            "start": 1267,
                                            "end": 1277,
                                            "fullWidth": 14,
                                            "width": 10,
                                            "openBracketToken": {
                                                "kind": "OpenBracketToken",
                                                "fullStart": 1263,
                                                "fullEnd": 1268,
                                                "start": 1267,
                                                "end": 1268,
                                                "fullWidth": 5,
                                                "width": 1,
                                                "text": "[",
                                                "value": "[",
                                                "valueText": "[",
                                                "hasLeadingTrivia": true,
                                                "leadingTrivia": [
                                                    {
                                                        "kind": "WhitespaceTrivia",
                                                        "text": "    "
                                                    }
                                                ]
                                            },
                                            "expressions": [
                                                {
                                                    "kind": "StringLiteral",
                                                    "fullStart": 1268,
                                                    "fullEnd": 1271,
                                                    "start": 1268,
                                                    "end": 1271,
                                                    "fullWidth": 3,
                                                    "width": 3,
                                                    "text": "\"Ω\"",
                                                    "value": "Ω",
                                                    "valueText": "Ω"
                                                },
                                                {
                                                    "kind": "CommaToken",
                                                    "fullStart": 1271,
                                                    "fullEnd": 1273,
                                                    "start": 1271,
                                                    "end": 1272,
                                                    "fullWidth": 2,
                                                    "width": 1,
                                                    "text": ",",
                                                    "value": ",",
                                                    "valueText": ",",
                                                    "hasTrailingTrivia": true,
                                                    "trailingTrivia": [
                                                        {
                                                            "kind": "WhitespaceTrivia",
                                                            "text": " "
                                                        }
                                                    ]
                                                },
                                                {
                                                    "kind": "StringLiteral",
                                                    "fullStart": 1273,
                                                    "fullEnd": 1276,
                                                    "start": 1273,
                                                    "end": 1276,
                                                    "fullWidth": 3,
                                                    "width": 3,
                                                    "text": "\"Ω\"",
                                                    "value": "Ω",
                                                    "valueText": "Ω"
                                                }
                                            ],
                                            "closeBracketToken": {
                                                "kind": "CloseBracketToken",
                                                "fullStart": 1276,
                                                "fullEnd": 1277,
                                                "start": 1276,
                                                "end": 1277,
                                                "fullWidth": 1,
                                                "width": 1,
                                                "text": "]",
                                                "value": "]",
                                                "valueText": "]"
                                            }
                                        },
                                        {
                                            "kind": "CommaToken",
                                            "fullStart": 1277,
                                            "fullEnd": 1279,
                                            "start": 1277,
                                            "end": 1278,
                                            "fullWidth": 2,
                                            "width": 1,
                                            "text": ",",
                                            "value": ",",
                                            "valueText": ",",
                                            "hasTrailingTrivia": true,
                                            "hasTrailingNewLine": true,
                                            "trailingTrivia": [
                                                {
                                                    "kind": "NewLineTrivia",
                                                    "text": "\n"
                                                }
                                            ]
                                        },
                                        {
                                            "kind": "ArrayLiteralExpression",
                                            "fullStart": 1279,
                                            "fullEnd": 1299,
                                            "start": 1283,
                                            "end": 1299,
                                            "fullWidth": 20,
                                            "width": 16,
                                            "openBracketToken": {
                                                "kind": "OpenBracketToken",
                                                "fullStart": 1279,
                                                "fullEnd": 1284,
                                                "start": 1283,
                                                "end": 1284,
                                                "fullWidth": 5,
                                                "width": 1,
                                                "text": "[",
                                                "value": "[",
                                                "valueText": "[",
                                                "hasLeadingTrivia": true,
                                                "leadingTrivia": [
                                                    {
                                                        "kind": "WhitespaceTrivia",
                                                        "text": "    "
                                                    }
                                                ]
                                            },
                                            "expressions": [
                                                {
                                                    "kind": "StringLiteral",
                                                    "fullStart": 1284,
                                                    "fullEnd": 1287,
                                                    "start": 1284,
                                                    "end": 1287,
                                                    "fullWidth": 3,
                                                    "width": 3,
                                                    "text": "\"Å\"",
                                                    "value": "Å",
                                                    "valueText": "Å"
                                                },
                                                {
                                                    "kind": "CommaToken",
                                                    "fullStart": 1287,
                                                    "fullEnd": 1289,
                                                    "start": 1287,
                                                    "end": 1288,
                                                    "fullWidth": 2,
                                                    "width": 1,
                                                    "text": ",",
                                                    "value": ",",
                                                    "valueText": ",",
                                                    "hasTrailingTrivia": true,
                                                    "trailingTrivia": [
                                                        {
                                                            "kind": "WhitespaceTrivia",
                                                            "text": " "
                                                        }
                                                    ]
                                                },
                                                {
                                                    "kind": "StringLiteral",
                                                    "fullStart": 1289,
                                                    "fullEnd": 1298,
                                                    "start": 1289,
                                                    "end": 1298,
                                                    "fullWidth": 9,
                                                    "width": 9,
                                                    "text": "\"A\\u030A\"",
                                                    "value": "Å",
                                                    "valueText": "Å"
                                                }
                                            ],
                                            "closeBracketToken": {
                                                "kind": "CloseBracketToken",
                                                "fullStart": 1298,
                                                "fullEnd": 1299,
                                                "start": 1298,
                                                "end": 1299,
                                                "fullWidth": 1,
                                                "width": 1,
                                                "text": "]",
                                                "value": "]",
                                                "valueText": "]"
                                            }
                                        },
                                        {
                                            "kind": "CommaToken",
                                            "fullStart": 1299,
                                            "fullEnd": 1301,
                                            "start": 1299,
                                            "end": 1300,
                                            "fullWidth": 2,
                                            "width": 1,
                                            "text": ",",
                                            "value": ",",
                                            "valueText": ",",
                                            "hasTrailingTrivia": true,
                                            "hasTrailingNewLine": true,
                                            "trailingTrivia": [
                                                {
                                                    "kind": "NewLineTrivia",
                                                    "text": "\n"
                                                }
                                            ]
                                        },
                                        {
                                            "kind": "ArrayLiteralExpression",
                                            "fullStart": 1301,
                                            "fullEnd": 1321,
                                            "start": 1305,
                                            "end": 1321,
                                            "fullWidth": 20,
                                            "width": 16,
                                            "openBracketToken": {
                                                "kind": "OpenBracketToken",
                                                "fullStart": 1301,
                                                "fullEnd": 1306,
                                                "start": 1305,
                                                "end": 1306,
                                                "fullWidth": 5,
                                                "width": 1,
                                                "text": "[",
                                                "value": "[",
                                                "valueText": "[",
                                                "hasLeadingTrivia": true,
                                                "leadingTrivia": [
                                                    {
                                                        "kind": "WhitespaceTrivia",
                                                        "text": "    "
                                                    }
                                                ]
                                            },
                                            "expressions": [
                                                {
                                                    "kind": "StringLiteral",
                                                    "fullStart": 1306,
                                                    "fullEnd": 1309,
                                                    "start": 1306,
                                                    "end": 1309,
                                                    "fullWidth": 3,
                                                    "width": 3,
                                                    "text": "\"ô\"",
                                                    "value": "ô",
                                                    "valueText": "ô"
                                                },
                                                {
                                                    "kind": "CommaToken",
                                                    "fullStart": 1309,
                                                    "fullEnd": 1311,
                                                    "start": 1309,
                                                    "end": 1310,
                                                    "fullWidth": 2,
                                                    "width": 1,
                                                    "text": ",",
                                                    "value": ",",
                                                    "valueText": ",",
                                                    "hasTrailingTrivia": true,
                                                    "trailingTrivia": [
                                                        {
                                                            "kind": "WhitespaceTrivia",
                                                            "text": " "
                                                        }
                                                    ]
                                                },
                                                {
                                                    "kind": "StringLiteral",
                                                    "fullStart": 1311,
                                                    "fullEnd": 1320,
                                                    "start": 1311,
                                                    "end": 1320,
                                                    "fullWidth": 9,
                                                    "width": 9,
                                                    "text": "\"o\\u0302\"",
                                                    "value": "ô",
                                                    "valueText": "ô"
                                                }
                                            ],
                                            "closeBracketToken": {
                                                "kind": "CloseBracketToken",
                                                "fullStart": 1320,
                                                "fullEnd": 1321,
                                                "start": 1320,
                                                "end": 1321,
                                                "fullWidth": 1,
                                                "width": 1,
                                                "text": "]",
                                                "value": "]",
                                                "valueText": "]"
                                            }
                                        },
                                        {
                                            "kind": "CommaToken",
                                            "fullStart": 1321,
                                            "fullEnd": 1323,
                                            "start": 1321,
                                            "end": 1322,
                                            "fullWidth": 2,
                                            "width": 1,
                                            "text": ",",
                                            "value": ",",
                                            "valueText": ",",
                                            "hasTrailingTrivia": true,
                                            "hasTrailingNewLine": true,
                                            "trailingTrivia": [
                                                {
                                                    "kind": "NewLineTrivia",
                                                    "text": "\n"
                                                }
                                            ]
                                        },
                                        {
                                            "kind": "ArrayLiteralExpression",
                                            "fullStart": 1323,
                                            "fullEnd": 1349,
                                            "start": 1327,
                                            "end": 1349,
                                            "fullWidth": 26,
                                            "width": 22,
                                            "openBracketToken": {
                                                "kind": "OpenBracketToken",
                                                "fullStart": 1323,
                                                "fullEnd": 1328,
                                                "start": 1327,
                                                "end": 1328,
                                                "fullWidth": 5,
                                                "width": 1,
                                                "text": "[",
                                                "value": "[",
                                                "valueText": "[",
                                                "hasLeadingTrivia": true,
                                                "leadingTrivia": [
                                                    {
                                                        "kind": "WhitespaceTrivia",
                                                        "text": "    "
                                                    }
                                                ]
                                            },
                                            "expressions": [
                                                {
                                                    "kind": "StringLiteral",
                                                    "fullStart": 1328,
                                                    "fullEnd": 1331,
                                                    "start": 1328,
                                                    "end": 1331,
                                                    "fullWidth": 3,
                                                    "width": 3,
                                                    "text": "\"ṩ\"",
                                                    "value": "ṩ",
                                                    "valueText": "ṩ"
                                                },
                                                {
                                                    "kind": "CommaToken",
                                                    "fullStart": 1331,
                                                    "fullEnd": 1333,
                                                    "start": 1331,
                                                    "end": 1332,
                                                    "fullWidth": 2,
                                                    "width": 1,
                                                    "text": ",",
                                                    "value": ",",
                                                    "valueText": ",",
                                                    "hasTrailingTrivia": true,
                                                    "trailingTrivia": [
                                                        {
                                                            "kind": "WhitespaceTrivia",
                                                            "text": " "
                                                        }
                                                    ]
                                                },
                                                {
                                                    "kind": "StringLiteral",
                                                    "fullStart": 1333,
                                                    "fullEnd": 1348,
                                                    "start": 1333,
                                                    "end": 1348,
                                                    "fullWidth": 15,
                                                    "width": 15,
                                                    "text": "\"s\\u0323\\u0307\"",
                                                    "value": "ṩ",
                                                    "valueText": "ṩ"
                                                }
                                            ],
                                            "closeBracketToken": {
                                                "kind": "CloseBracketToken",
                                                "fullStart": 1348,
                                                "fullEnd": 1349,
                                                "start": 1348,
                                                "end": 1349,
                                                "fullWidth": 1,
                                                "width": 1,
                                                "text": "]",
                                                "value": "]",
                                                "valueText": "]"
                                            }
                                        },
                                        {
                                            "kind": "CommaToken",
                                            "fullStart": 1349,
                                            "fullEnd": 1351,
                                            "start": 1349,
                                            "end": 1350,
                                            "fullWidth": 2,
                                            "width": 1,
                                            "text": ",",
                                            "value": ",",
                                            "valueText": ",",
                                            "hasTrailingTrivia": true,
                                            "hasTrailingNewLine": true,
                                            "trailingTrivia": [
                                                {
                                                    "kind": "NewLineTrivia",
                                                    "text": "\n"
                                                }
                                            ]
                                        },
                                        {
                                            "kind": "ArrayLiteralExpression",
                                            "fullStart": 1351,
                                            "fullEnd": 1383,
                                            "start": 1355,
                                            "end": 1383,
                                            "fullWidth": 32,
                                            "width": 28,
                                            "openBracketToken": {
                                                "kind": "OpenBracketToken",
                                                "fullStart": 1351,
                                                "fullEnd": 1356,
                                                "start": 1355,
                                                "end": 1356,
                                                "fullWidth": 5,
                                                "width": 1,
                                                "text": "[",
                                                "value": "[",
                                                "valueText": "[",
                                                "hasLeadingTrivia": true,
                                                "leadingTrivia": [
                                                    {
                                                        "kind": "WhitespaceTrivia",
                                                        "text": "    "
                                                    }
                                                ]
                                            },
                                            "expressions": [
                                                {
                                                    "kind": "StringLiteral",
                                                    "fullStart": 1356,
                                                    "fullEnd": 1365,
                                                    "start": 1356,
                                                    "end": 1365,
                                                    "fullWidth": 9,
                                                    "width": 9,
                                                    "text": "\"ḋ\\u0323\"",
                                                    "value": "ḍ̇",
                                                    "valueText": "ḍ̇"
                                                },
                                                {
                                                    "kind": "CommaToken",
                                                    "fullStart": 1365,
                                                    "fullEnd": 1367,
                                                    "start": 1365,
                                                    "end": 1366,
                                                    "fullWidth": 2,
                                                    "width": 1,
                                                    "text": ",",
                                                    "value": ",",
                                                    "valueText": ",",
                                                    "hasTrailingTrivia": true,
                                                    "trailingTrivia": [
                                                        {
                                                            "kind": "WhitespaceTrivia",
                                                            "text": " "
                                                        }
                                                    ]
                                                },
                                                {
                                                    "kind": "StringLiteral",
                                                    "fullStart": 1367,
                                                    "fullEnd": 1382,
                                                    "start": 1367,
                                                    "end": 1382,
                                                    "fullWidth": 15,
                                                    "width": 15,
                                                    "text": "\"d\\u0323\\u0307\"",
                                                    "value": "ḍ̇",
                                                    "valueText": "ḍ̇"
                                                }
                                            ],
                                            "closeBracketToken": {
                                                "kind": "CloseBracketToken",
                                                "fullStart": 1382,
                                                "fullEnd": 1383,
                                                "start": 1382,
                                                "end": 1383,
                                                "fullWidth": 1,
                                                "width": 1,
                                                "text": "]",
                                                "value": "]",
                                                "valueText": "]"
                                            }
                                        },
                                        {
                                            "kind": "CommaToken",
                                            "fullStart": 1383,
                                            "fullEnd": 1385,
                                            "start": 1383,
                                            "end": 1384,
                                            "fullWidth": 2,
                                            "width": 1,
                                            "text": ",",
                                            "value": ",",
                                            "valueText": ",",
                                            "hasTrailingTrivia": true,
                                            "hasTrailingNewLine": true,
                                            "trailingTrivia": [
                                                {
                                                    "kind": "NewLineTrivia",
                                                    "text": "\n"
                                                }
                                            ]
                                        },
                                        {
                                            "kind": "ArrayLiteralExpression",
                                            "fullStart": 1385,
                                            "fullEnd": 1411,
                                            "start": 1389,
                                            "end": 1411,
                                            "fullWidth": 26,
                                            "width": 22,
                                            "openBracketToken": {
                                                "kind": "OpenBracketToken",
                                                "fullStart": 1385,
                                                "fullEnd": 1390,
                                                "start": 1389,
                                                "end": 1390,
                                                "fullWidth": 5,
                                                "width": 1,
                                                "text": "[",
                                                "value": "[",
                                                "valueText": "[",
                                                "hasLeadingTrivia": true,
                                                "leadingTrivia": [
                                                    {
                                                        "kind": "WhitespaceTrivia",
                                                        "text": "    "
                                                    }
                                                ]
                                            },
                                            "expressions": [
                                                {
                                                    "kind": "StringLiteral",
                                                    "fullStart": 1390,
                                                    "fullEnd": 1399,
                                                    "start": 1390,
                                                    "end": 1399,
                                                    "fullWidth": 9,
                                                    "width": 9,
                                                    "text": "\"ḋ\\u0323\"",
                                                    "value": "ḍ̇",
                                                    "valueText": "ḍ̇"
                                                },
                                                {
                                                    "kind": "CommaToken",
                                                    "fullStart": 1399,
                                                    "fullEnd": 1401,
                                                    "start": 1399,
                                                    "end": 1400,
                                                    "fullWidth": 2,
                                                    "width": 1,
                                                    "text": ",",
                                                    "value": ",",
                                                    "valueText": ",",
                                                    "hasTrailingTrivia": true,
                                                    "trailingTrivia": [
                                                        {
                                                            "kind": "WhitespaceTrivia",
                                                            "text": " "
                                                        }
                                                    ]
                                                },
                                                {
                                                    "kind": "StringLiteral",
                                                    "fullStart": 1401,
                                                    "fullEnd": 1410,
                                                    "start": 1401,
                                                    "end": 1410,
                                                    "fullWidth": 9,
                                                    "width": 9,
                                                    "text": "\"ḍ\\u0307\"",
                                                    "value": "ḍ̇",
                                                    "valueText": "ḍ̇"
                                                }
                                            ],
                                            "closeBracketToken": {
                                                "kind": "CloseBracketToken",
                                                "fullStart": 1410,
                                                "fullEnd": 1411,
                                                "start": 1410,
                                                "end": 1411,
                                                "fullWidth": 1,
                                                "width": 1,
                                                "text": "]",
                                                "value": "]",
                                                "valueText": "]"
                                            }
                                        },
                                        {
                                            "kind": "CommaToken",
                                            "fullStart": 1411,
                                            "fullEnd": 1413,
                                            "start": 1411,
                                            "end": 1412,
                                            "fullWidth": 2,
                                            "width": 1,
                                            "text": ",",
                                            "value": ",",
                                            "valueText": ",",
                                            "hasTrailingTrivia": true,
                                            "hasTrailingNewLine": true,
                                            "trailingTrivia": [
                                                {
                                                    "kind": "NewLineTrivia",
                                                    "text": "\n"
                                                }
                                            ]
                                        },
                                        {
                                            "kind": "ArrayLiteralExpression",
                                            "fullStart": 1413,
                                            "fullEnd": 1451,
                                            "start": 1417,
                                            "end": 1451,
                                            "fullWidth": 38,
                                            "width": 34,
                                            "openBracketToken": {
                                                "kind": "OpenBracketToken",
                                                "fullStart": 1413,
                                                "fullEnd": 1418,
                                                "start": 1417,
                                                "end": 1418,
                                                "fullWidth": 5,
                                                "width": 1,
                                                "text": "[",
                                                "value": "[",
                                                "valueText": "[",
                                                "hasLeadingTrivia": true,
                                                "leadingTrivia": [
                                                    {
                                                        "kind": "WhitespaceTrivia",
                                                        "text": "    "
                                                    }
                                                ]
                                            },
                                            "expressions": [
                                                {
                                                    "kind": "StringLiteral",
                                                    "fullStart": 1418,
                                                    "fullEnd": 1433,
                                                    "start": 1418,
                                                    "end": 1433,
                                                    "fullWidth": 15,
                                                    "width": 15,
                                                    "text": "\"q\\u0307\\u0323\"",
                                                    "value": "q̣̇",
                                                    "valueText": "q̣̇"
                                                },
                                                {
                                                    "kind": "CommaToken",
                                                    "fullStart": 1433,
                                                    "fullEnd": 1435,
                                                    "start": 1433,
                                                    "end": 1434,
                                                    "fullWidth": 2,
                                                    "width": 1,
                                                    "text": ",",
                                                    "value": ",",
                                                    "valueText": ",",
                                                    "hasTrailingTrivia": true,
                                                    "trailingTrivia": [
                                                        {
                                                            "kind": "WhitespaceTrivia",
                                                            "text": " "
                                                        }
                                                    ]
                                                },
                                                {
                                                    "kind": "StringLiteral",
                                                    "fullStart": 1435,
                                                    "fullEnd": 1450,
                                                    "start": 1435,
                                                    "end": 1450,
                                                    "fullWidth": 15,
                                                    "width": 15,
                                                    "text": "\"q\\u0323\\u0307\"",
                                                    "value": "q̣̇",
                                                    "valueText": "q̣̇"
                                                }
                                            ],
                                            "closeBracketToken": {
                                                "kind": "CloseBracketToken",
                                                "fullStart": 1450,
                                                "fullEnd": 1451,
                                                "start": 1450,
                                                "end": 1451,
                                                "fullWidth": 1,
                                                "width": 1,
                                                "text": "]",
                                                "value": "]",
                                                "valueText": "]"
                                            }
                                        },
                                        {
                                            "kind": "CommaToken",
                                            "fullStart": 1451,
                                            "fullEnd": 1453,
                                            "start": 1451,
                                            "end": 1452,
                                            "fullWidth": 2,
                                            "width": 1,
                                            "text": ",",
                                            "value": ",",
                                            "valueText": ",",
                                            "hasTrailingTrivia": true,
                                            "hasTrailingNewLine": true,
                                            "trailingTrivia": [
                                                {
                                                    "kind": "NewLineTrivia",
                                                    "text": "\n"
                                                }
                                            ]
                                        }
                                    ],
                                    "closeBracketToken": {
                                        "kind": "CloseBracketToken",
                                        "fullStart": 1453,
                                        "fullEnd": 1612,
                                        "start": 1611,
                                        "end": 1612,
                                        "fullWidth": 159,
                                        "width": 1,
                                        "text": "]",
                                        "value": "]",
                                        "valueText": "]",
                                        "hasLeadingTrivia": true,
                                        "hasLeadingComment": true,
                                        "hasLeadingNewLine": true,
                                        "leadingTrivia": [
                                            {
                                                "kind": "WhitespaceTrivia",
                                                "text": "    "
                                            },
                                            {
                                                "kind": "SingleLineCommentTrivia",
                                                "text": "// examples involving supplementary characters from UCD NormalizationTest.txt"
                                            },
                                            {
                                                "kind": "NewLineTrivia",
                                                "text": "\n"
                                            },
                                            {
                                                "kind": "SingleLineCommentTrivia",
                                                "text": "//  [\"\\uD834\\uDD5E\", \"\\uD834\\uDD57\\uD834\\uDD65\"],"
                                            },
                                            {
                                                "kind": "NewLineTrivia",
                                                "text": "\n"
                                            },
                                            {
                                                "kind": "SingleLineCommentTrivia",
                                                "text": "//  [\"\\uD87E\\uDC2B\", \"北\"]"
                                            },
                                            {
                                                "kind": "NewLineTrivia",
                                                "text": "\n"
                                            }
                                        ]
                                    }
                                }
                            }
                        }
                    ]
                },
                "semicolonToken": {
                    "kind": "SemicolonToken",
                    "fullStart": 1612,
                    "fullEnd": 1614,
                    "start": 1612,
                    "end": 1613,
                    "fullWidth": 2,
                    "width": 1,
                    "text": ";",
                    "value": ";",
                    "valueText": ";",
                    "hasTrailingTrivia": true,
                    "hasTrailingNewLine": true,
                    "trailingTrivia": [
                        {
                            "kind": "NewLineTrivia",
                            "text": "\n"
                        }
                    ]
                }
            },
            {
                "kind": "VariableStatement",
                "fullStart": 1614,
                "fullEnd": 1622,
                "start": 1615,
                "end": 1621,
                "fullWidth": 8,
                "width": 6,
                "modifiers": [],
                "variableDeclaration": {
                    "kind": "VariableDeclaration",
                    "fullStart": 1614,
                    "fullEnd": 1620,
                    "start": 1615,
                    "end": 1620,
                    "fullWidth": 6,
                    "width": 5,
                    "varKeyword": {
                        "kind": "VarKeyword",
                        "fullStart": 1614,
                        "fullEnd": 1619,
                        "start": 1615,
                        "end": 1618,
                        "fullWidth": 5,
                        "width": 3,
                        "text": "var",
                        "value": "var",
                        "valueText": "var",
                        "hasLeadingTrivia": true,
                        "hasLeadingNewLine": true,
                        "hasTrailingTrivia": true,
                        "leadingTrivia": [
                            {
                                "kind": "NewLineTrivia",
                                "text": "\n"
                            }
                        ],
                        "trailingTrivia": [
                            {
                                "kind": "WhitespaceTrivia",
                                "text": " "
                            }
                        ]
                    },
                    "variableDeclarators": [
                        {
                            "kind": "VariableDeclarator",
                            "fullStart": 1619,
                            "fullEnd": 1620,
                            "start": 1619,
                            "end": 1620,
                            "fullWidth": 1,
                            "width": 1,
                            "identifier": {
                                "kind": "IdentifierName",
                                "fullStart": 1619,
                                "fullEnd": 1620,
                                "start": 1619,
                                "end": 1620,
                                "fullWidth": 1,
                                "width": 1,
                                "text": "i",
                                "value": "i",
                                "valueText": "i"
                            }
                        }
                    ]
                },
                "semicolonToken": {
                    "kind": "SemicolonToken",
                    "fullStart": 1620,
                    "fullEnd": 1622,
                    "start": 1620,
                    "end": 1621,
                    "fullWidth": 2,
                    "width": 1,
                    "text": ";",
                    "value": ";",
                    "valueText": ";",
                    "hasTrailingTrivia": true,
                    "hasTrailingNewLine": true,
                    "trailingTrivia": [
                        {
                            "kind": "NewLineTrivia",
                            "text": "\n"
                        }
                    ]
                }
            },
            {
                "kind": "ForStatement",
                "fullStart": 1622,
                "fullEnd": 1893,
                "start": 1622,
                "end": 1892,
                "fullWidth": 271,
                "width": 270,
                "forKeyword": {
                    "kind": "ForKeyword",
                    "fullStart": 1622,
                    "fullEnd": 1626,
                    "start": 1622,
                    "end": 1625,
                    "fullWidth": 4,
                    "width": 3,
                    "text": "for",
                    "value": "for",
                    "valueText": "for",
                    "hasTrailingTrivia": true,
                    "trailingTrivia": [
                        {
                            "kind": "WhitespaceTrivia",
                            "text": " "
                        }
                    ]
                },
                "openParenToken": {
                    "kind": "OpenParenToken",
                    "fullStart": 1626,
                    "fullEnd": 1627,
                    "start": 1626,
                    "end": 1627,
                    "fullWidth": 1,
                    "width": 1,
                    "text": "(",
                    "value": "(",
                    "valueText": "("
                },
                "initializer": {
                    "kind": "AssignmentExpression",
                    "fullStart": 1627,
                    "fullEnd": 1632,
                    "start": 1627,
                    "end": 1632,
                    "fullWidth": 5,
                    "width": 5,
                    "left": {
                        "kind": "IdentifierName",
                        "fullStart": 1627,
                        "fullEnd": 1629,
                        "start": 1627,
                        "end": 1628,
                        "fullWidth": 2,
                        "width": 1,
                        "text": "i",
                        "value": "i",
                        "valueText": "i",
                        "hasTrailingTrivia": true,
                        "trailingTrivia": [
                            {
                                "kind": "WhitespaceTrivia",
                                "text": " "
                            }
                        ]
                    },
                    "operatorToken": {
                        "kind": "EqualsToken",
                        "fullStart": 1629,
                        "fullEnd": 1631,
                        "start": 1629,
                        "end": 1630,
                        "fullWidth": 2,
                        "width": 1,
                        "text": "=",
                        "value": "=",
                        "valueText": "=",
                        "hasTrailingTrivia": true,
                        "trailingTrivia": [
                            {
                                "kind": "WhitespaceTrivia",
                                "text": " "
                            }
                        ]
                    },
                    "right": {
                        "kind": "NumericLiteral",
                        "fullStart": 1631,
                        "fullEnd": 1632,
                        "start": 1631,
                        "end": 1632,
                        "fullWidth": 1,
                        "width": 1,
                        "text": "0",
                        "value": 0,
                        "valueText": "0"
                    }
                },
                "firstSemicolonToken": {
                    "kind": "SemicolonToken",
                    "fullStart": 1632,
                    "fullEnd": 1634,
                    "start": 1632,
                    "end": 1633,
                    "fullWidth": 2,
                    "width": 1,
                    "text": ";",
                    "value": ";",
                    "valueText": ";",
                    "hasTrailingTrivia": true,
                    "trailingTrivia": [
                        {
                            "kind": "WhitespaceTrivia",
                            "text": " "
                        }
                    ]
                },
                "condition": {
                    "kind": "LessThanExpression",
                    "fullStart": 1634,
                    "fullEnd": 1650,
                    "start": 1634,
                    "end": 1650,
                    "fullWidth": 16,
                    "width": 16,
                    "left": {
                        "kind": "IdentifierName",
                        "fullStart": 1634,
                        "fullEnd": 1636,
                        "start": 1634,
                        "end": 1635,
                        "fullWidth": 2,
                        "width": 1,
                        "text": "i",
                        "value": "i",
                        "valueText": "i",
                        "hasTrailingTrivia": true,
                        "trailingTrivia": [
                            {
                                "kind": "WhitespaceTrivia",
                                "text": " "
                            }
                        ]
                    },
                    "operatorToken": {
                        "kind": "LessThanToken",
                        "fullStart": 1636,
                        "fullEnd": 1638,
                        "start": 1636,
                        "end": 1637,
                        "fullWidth": 2,
                        "width": 1,
                        "text": "<",
                        "value": "<",
                        "valueText": "<",
                        "hasTrailingTrivia": true,
                        "trailingTrivia": [
                            {
                                "kind": "WhitespaceTrivia",
                                "text": " "
                            }
                        ]
                    },
                    "right": {
                        "kind": "MemberAccessExpression",
                        "fullStart": 1638,
                        "fullEnd": 1650,
                        "start": 1638,
                        "end": 1650,
                        "fullWidth": 12,
                        "width": 12,
                        "expression": {
                            "kind": "IdentifierName",
                            "fullStart": 1638,
                            "fullEnd": 1643,
                            "start": 1638,
                            "end": 1643,
                            "fullWidth": 5,
                            "width": 5,
                            "text": "pairs",
                            "value": "pairs",
                            "valueText": "pairs"
                        },
                        "dotToken": {
                            "kind": "DotToken",
                            "fullStart": 1643,
                            "fullEnd": 1644,
                            "start": 1643,
                            "end": 1644,
                            "fullWidth": 1,
                            "width": 1,
                            "text": ".",
                            "value": ".",
                            "valueText": "."
                        },
                        "name": {
                            "kind": "IdentifierName",
                            "fullStart": 1644,
                            "fullEnd": 1650,
                            "start": 1644,
                            "end": 1650,
                            "fullWidth": 6,
                            "width": 6,
                            "text": "length",
                            "value": "length",
                            "valueText": "length"
                        }
                    }
                },
                "secondSemicolonToken": {
                    "kind": "SemicolonToken",
                    "fullStart": 1650,
                    "fullEnd": 1652,
                    "start": 1650,
                    "end": 1651,
                    "fullWidth": 2,
                    "width": 1,
                    "text": ";",
                    "value": ";",
                    "valueText": ";",
                    "hasTrailingTrivia": true,
                    "trailingTrivia": [
                        {
                            "kind": "WhitespaceTrivia",
                            "text": " "
                        }
                    ]
                },
                "incrementor": {
                    "kind": "PostIncrementExpression",
                    "fullStart": 1652,
                    "fullEnd": 1655,
                    "start": 1652,
                    "end": 1655,
                    "fullWidth": 3,
                    "width": 3,
                    "operand": {
                        "kind": "IdentifierName",
                        "fullStart": 1652,
                        "fullEnd": 1653,
                        "start": 1652,
                        "end": 1653,
                        "fullWidth": 1,
                        "width": 1,
                        "text": "i",
                        "value": "i",
                        "valueText": "i"
                    },
                    "operatorToken": {
                        "kind": "PlusPlusToken",
                        "fullStart": 1653,
                        "fullEnd": 1655,
                        "start": 1653,
                        "end": 1655,
                        "fullWidth": 2,
                        "width": 2,
                        "text": "++",
                        "value": "++",
                        "valueText": "++"
                    }
                },
                "closeParenToken": {
                    "kind": "CloseParenToken",
                    "fullStart": 1655,
                    "fullEnd": 1657,
                    "start": 1655,
                    "end": 1656,
                    "fullWidth": 2,
                    "width": 1,
                    "text": ")",
                    "value": ")",
                    "valueText": ")",
                    "hasTrailingTrivia": true,
                    "trailingTrivia": [
                        {
                            "kind": "WhitespaceTrivia",
                            "text": " "
                        }
                    ]
                },
                "statement": {
                    "kind": "Block",
                    "fullStart": 1657,
                    "fullEnd": 1893,
                    "start": 1657,
                    "end": 1892,
                    "fullWidth": 236,
                    "width": 235,
                    "openBraceToken": {
                        "kind": "OpenBraceToken",
                        "fullStart": 1657,
                        "fullEnd": 1659,
                        "start": 1657,
                        "end": 1658,
                        "fullWidth": 2,
                        "width": 1,
                        "text": "{",
                        "value": "{",
                        "valueText": "{",
                        "hasTrailingTrivia": true,
                        "hasTrailingNewLine": true,
                        "trailingTrivia": [
                            {
                                "kind": "NewLineTrivia",
                                "text": "\n"
                            }
                        ]
                    },
                    "statements": [
                        {
                            "kind": "VariableStatement",
                            "fullStart": 1659,
                            "fullEnd": 1684,
                            "start": 1663,
                            "end": 1683,
                            "fullWidth": 25,
                            "width": 20,
                            "modifiers": [],
                            "variableDeclaration": {
                                "kind": "VariableDeclaration",
                                "fullStart": 1659,
                                "fullEnd": 1682,
                                "start": 1663,
                                "end": 1682,
                                "fullWidth": 23,
                                "width": 19,
                                "varKeyword": {
                                    "kind": "VarKeyword",
                                    "fullStart": 1659,
                                    "fullEnd": 1667,
                                    "start": 1663,
                                    "end": 1666,
                                    "fullWidth": 8,
                                    "width": 3,
                                    "text": "var",
                                    "value": "var",
                                    "valueText": "var",
                                    "hasLeadingTrivia": true,
                                    "hasTrailingTrivia": true,
                                    "leadingTrivia": [
                                        {
                                            "kind": "WhitespaceTrivia",
                                            "text": "    "
                                        }
                                    ],
                                    "trailingTrivia": [
                                        {
                                            "kind": "WhitespaceTrivia",
                                            "text": " "
                                        }
                                    ]
                                },
                                "variableDeclarators": [
                                    {
                                        "kind": "VariableDeclarator",
                                        "fullStart": 1667,
                                        "fullEnd": 1682,
                                        "start": 1667,
                                        "end": 1682,
                                        "fullWidth": 15,
                                        "width": 15,
                                        "identifier": {
                                            "kind": "IdentifierName",
                                            "fullStart": 1667,
                                            "fullEnd": 1672,
                                            "start": 1667,
                                            "end": 1671,
                                            "fullWidth": 5,
                                            "width": 4,
                                            "text": "pair",
                                            "value": "pair",
                                            "valueText": "pair",
                                            "hasTrailingTrivia": true,
                                            "trailingTrivia": [
                                                {
                                                    "kind": "WhitespaceTrivia",
                                                    "text": " "
                                                }
                                            ]
                                        },
                                        "equalsValueClause": {
                                            "kind": "EqualsValueClause",
                                            "fullStart": 1672,
                                            "fullEnd": 1682,
                                            "start": 1672,
                                            "end": 1682,
                                            "fullWidth": 10,
                                            "width": 10,
                                            "equalsToken": {
                                                "kind": "EqualsToken",
                                                "fullStart": 1672,
                                                "fullEnd": 1674,
                                                "start": 1672,
                                                "end": 1673,
                                                "fullWidth": 2,
                                                "width": 1,
                                                "text": "=",
                                                "value": "=",
                                                "valueText": "=",
                                                "hasTrailingTrivia": true,
                                                "trailingTrivia": [
                                                    {
                                                        "kind": "WhitespaceTrivia",
                                                        "text": " "
                                                    }
                                                ]
                                            },
                                            "value": {
                                                "kind": "ElementAccessExpression",
                                                "fullStart": 1674,
                                                "fullEnd": 1682,
                                                "start": 1674,
                                                "end": 1682,
                                                "fullWidth": 8,
                                                "width": 8,
                                                "expression": {
                                                    "kind": "IdentifierName",
                                                    "fullStart": 1674,
                                                    "fullEnd": 1679,
                                                    "start": 1674,
                                                    "end": 1679,
                                                    "fullWidth": 5,
                                                    "width": 5,
                                                    "text": "pairs",
                                                    "value": "pairs",
                                                    "valueText": "pairs"
                                                },
                                                "openBracketToken": {
                                                    "kind": "OpenBracketToken",
                                                    "fullStart": 1679,
                                                    "fullEnd": 1680,
                                                    "start": 1679,
                                                    "end": 1680,
                                                    "fullWidth": 1,
                                                    "width": 1,
                                                    "text": "[",
                                                    "value": "[",
                                                    "valueText": "["
                                                },
                                                "argumentExpression": {
                                                    "kind": "IdentifierName",
                                                    "fullStart": 1680,
                                                    "fullEnd": 1681,
                                                    "start": 1680,
                                                    "end": 1681,
                                                    "fullWidth": 1,
                                                    "width": 1,
                                                    "text": "i",
                                                    "value": "i",
                                                    "valueText": "i"
                                                },
                                                "closeBracketToken": {
                                                    "kind": "CloseBracketToken",
                                                    "fullStart": 1681,
                                                    "fullEnd": 1682,
                                                    "start": 1681,
                                                    "end": 1682,
                                                    "fullWidth": 1,
                                                    "width": 1,
                                                    "text": "]",
                                                    "value": "]",
                                                    "valueText": "]"
                                                }
                                            }
                                        }
                                    }
                                ]
                            },
                            "semicolonToken": {
                                "kind": "SemicolonToken",
                                "fullStart": 1682,
                                "fullEnd": 1684,
                                "start": 1682,
                                "end": 1683,
                                "fullWidth": 2,
                                "width": 1,
                                "text": ";",
                                "value": ";",
                                "valueText": ";",
                                "hasTrailingTrivia": true,
                                "hasTrailingNewLine": true,
                                "trailingTrivia": [
                                    {
                                        "kind": "NewLineTrivia",
                                        "text": "\n"
                                    }
                                ]
                            }
                        },
                        {
                            "kind": "IfStatement",
                            "fullStart": 1684,
                            "fullEnd": 1891,
                            "start": 1688,
                            "end": 1890,
                            "fullWidth": 207,
                            "width": 202,
                            "ifKeyword": {
                                "kind": "IfKeyword",
                                "fullStart": 1684,
                                "fullEnd": 1691,
                                "start": 1688,
                                "end": 1690,
                                "fullWidth": 7,
                                "width": 2,
                                "text": "if",
                                "value": "if",
                                "valueText": "if",
                                "hasLeadingTrivia": true,
                                "hasTrailingTrivia": true,
                                "leadingTrivia": [
                                    {
                                        "kind": "WhitespaceTrivia",
                                        "text": "    "
                                    }
                                ],
                                "trailingTrivia": [
                                    {
                                        "kind": "WhitespaceTrivia",
                                        "text": " "
                                    }
                                ]
                            },
                            "openParenToken": {
                                "kind": "OpenParenToken",
                                "fullStart": 1691,
                                "fullEnd": 1692,
                                "start": 1691,
                                "end": 1692,
                                "fullWidth": 1,
                                "width": 1,
                                "text": "(",
                                "value": "(",
                                "valueText": "("
                            },
                            "condition": {
                                "kind": "NotEqualsExpression",
                                "fullStart": 1692,
                                "fullEnd": 1728,
                                "start": 1692,
                                "end": 1728,
                                "fullWidth": 36,
                                "width": 36,
                                "left": {
                                    "kind": "InvocationExpression",
                                    "fullStart": 1692,
                                    "fullEnd": 1723,
                                    "start": 1692,
                                    "end": 1722,
                                    "fullWidth": 31,
                                    "width": 30,
                                    "expression": {
                                        "kind": "MemberAccessExpression",
                                        "fullStart": 1692,
                                        "fullEnd": 1713,
                                        "start": 1692,
                                        "end": 1713,
                                        "fullWidth": 21,
                                        "width": 21,
                                        "expression": {
                                            "kind": "ElementAccessExpression",
                                            "fullStart": 1692,
                                            "fullEnd": 1699,
                                            "start": 1692,
                                            "end": 1699,
                                            "fullWidth": 7,
                                            "width": 7,
                                            "expression": {
                                                "kind": "IdentifierName",
                                                "fullStart": 1692,
                                                "fullEnd": 1696,
                                                "start": 1692,
                                                "end": 1696,
                                                "fullWidth": 4,
                                                "width": 4,
                                                "text": "pair",
                                                "value": "pair",
                                                "valueText": "pair"
                                            },
                                            "openBracketToken": {
                                                "kind": "OpenBracketToken",
                                                "fullStart": 1696,
                                                "fullEnd": 1697,
                                                "start": 1696,
                                                "end": 1697,
                                                "fullWidth": 1,
                                                "width": 1,
                                                "text": "[",
                                                "value": "[",
                                                "valueText": "["
                                            },
                                            "argumentExpression": {
                                                "kind": "NumericLiteral",
                                                "fullStart": 1697,
                                                "fullEnd": 1698,
                                                "start": 1697,
                                                "end": 1698,
                                                "fullWidth": 1,
                                                "width": 1,
                                                "text": "0",
                                                "value": 0,
                                                "valueText": "0"
                                            },
                                            "closeBracketToken": {
                                                "kind": "CloseBracketToken",
                                                "fullStart": 1698,
                                                "fullEnd": 1699,
                                                "start": 1698,
                                                "end": 1699,
                                                "fullWidth": 1,
                                                "width": 1,
                                                "text": "]",
                                                "value": "]",
                                                "valueText": "]"
                                            }
                                        },
                                        "dotToken": {
                                            "kind": "DotToken",
                                            "fullStart": 1699,
                                            "fullEnd": 1700,
                                            "start": 1699,
                                            "end": 1700,
                                            "fullWidth": 1,
                                            "width": 1,
                                            "text": ".",
                                            "value": ".",
                                            "valueText": "."
                                        },
                                        "name": {
                                            "kind": "IdentifierName",
                                            "fullStart": 1700,
                                            "fullEnd": 1713,
                                            "start": 1700,
                                            "end": 1713,
                                            "fullWidth": 13,
                                            "width": 13,
                                            "text": "localeCompare",
                                            "value": "localeCompare",
                                            "valueText": "localeCompare"
                                        }
                                    },
                                    "argumentList": {
                                        "kind": "ArgumentList",
                                        "fullStart": 1713,
                                        "fullEnd": 1723,
                                        "start": 1713,
                                        "end": 1722,
                                        "fullWidth": 10,
                                        "width": 9,
                                        "openParenToken": {
                                            "kind": "OpenParenToken",
                                            "fullStart": 1713,
                                            "fullEnd": 1714,
                                            "start": 1713,
                                            "end": 1714,
                                            "fullWidth": 1,
                                            "width": 1,
                                            "text": "(",
                                            "value": "(",
                                            "valueText": "("
                                        },
                                        "arguments": [
                                            {
                                                "kind": "ElementAccessExpression",
                                                "fullStart": 1714,
                                                "fullEnd": 1721,
                                                "start": 1714,
                                                "end": 1721,
                                                "fullWidth": 7,
                                                "width": 7,
                                                "expression": {
                                                    "kind": "IdentifierName",
                                                    "fullStart": 1714,
                                                    "fullEnd": 1718,
                                                    "start": 1714,
                                                    "end": 1718,
                                                    "fullWidth": 4,
                                                    "width": 4,
                                                    "text": "pair",
                                                    "value": "pair",
                                                    "valueText": "pair"
                                                },
                                                "openBracketToken": {
                                                    "kind": "OpenBracketToken",
                                                    "fullStart": 1718,
                                                    "fullEnd": 1719,
                                                    "start": 1718,
                                                    "end": 1719,
                                                    "fullWidth": 1,
                                                    "width": 1,
                                                    "text": "[",
                                                    "value": "[",
                                                    "valueText": "["
                                                },
                                                "argumentExpression": {
                                                    "kind": "NumericLiteral",
                                                    "fullStart": 1719,
                                                    "fullEnd": 1720,
                                                    "start": 1719,
                                                    "end": 1720,
                                                    "fullWidth": 1,
                                                    "width": 1,
                                                    "text": "1",
                                                    "value": 1,
                                                    "valueText": "1"
                                                },
                                                "closeBracketToken": {
                                                    "kind": "CloseBracketToken",
                                                    "fullStart": 1720,
                                                    "fullEnd": 1721,
                                                    "start": 1720,
                                                    "end": 1721,
                                                    "fullWidth": 1,
                                                    "width": 1,
                                                    "text": "]",
                                                    "value": "]",
                                                    "valueText": "]"
                                                }
                                            }
                                        ],
                                        "closeParenToken": {
                                            "kind": "CloseParenToken",
                                            "fullStart": 1721,
                                            "fullEnd": 1723,
                                            "start": 1721,
                                            "end": 1722,
                                            "fullWidth": 2,
                                            "width": 1,
                                            "text": ")",
                                            "value": ")",
                                            "valueText": ")",
                                            "hasTrailingTrivia": true,
                                            "trailingTrivia": [
                                                {
                                                    "kind": "WhitespaceTrivia",
                                                    "text": " "
                                                }
                                            ]
                                        }
                                    }
                                },
                                "operatorToken": {
                                    "kind": "ExclamationEqualsEqualsToken",
                                    "fullStart": 1723,
                                    "fullEnd": 1727,
                                    "start": 1723,
                                    "end": 1726,
                                    "fullWidth": 4,
                                    "width": 3,
                                    "text": "!==",
                                    "value": "!==",
                                    "valueText": "!==",
                                    "hasTrailingTrivia": true,
                                    "trailingTrivia": [
                                        {
                                            "kind": "WhitespaceTrivia",
                                            "text": " "
                                        }
                                    ]
                                },
                                "right": {
                                    "kind": "NumericLiteral",
                                    "fullStart": 1727,
                                    "fullEnd": 1728,
                                    "start": 1727,
                                    "end": 1728,
                                    "fullWidth": 1,
                                    "width": 1,
                                    "text": "0",
                                    "value": 0,
                                    "valueText": "0"
                                }
                            },
                            "closeParenToken": {
                                "kind": "CloseParenToken",
                                "fullStart": 1728,
                                "fullEnd": 1730,
                                "start": 1728,
                                "end": 1729,
                                "fullWidth": 2,
                                "width": 1,
                                "text": ")",
                                "value": ")",
                                "valueText": ")",
                                "hasTrailingTrivia": true,
                                "trailingTrivia": [
                                    {
                                        "kind": "WhitespaceTrivia",
                                        "text": " "
                                    }
                                ]
                            },
                            "statement": {
                                "kind": "Block",
                                "fullStart": 1730,
                                "fullEnd": 1891,
                                "start": 1730,
                                "end": 1890,
                                "fullWidth": 161,
                                "width": 160,
                                "openBraceToken": {
                                    "kind": "OpenBraceToken",
                                    "fullStart": 1730,
                                    "fullEnd": 1732,
                                    "start": 1730,
                                    "end": 1731,
                                    "fullWidth": 2,
                                    "width": 1,
                                    "text": "{",
                                    "value": "{",
                                    "valueText": "{",
                                    "hasTrailingTrivia": true,
                                    "hasTrailingNewLine": true,
                                    "trailingTrivia": [
                                        {
                                            "kind": "NewLineTrivia",
                                            "text": "\n"
                                        }
                                    ]
                                },
                                "statements": [
                                    {
                                        "kind": "ExpressionStatement",
                                        "fullStart": 1732,
                                        "fullEnd": 1885,
                                        "start": 1740,
                                        "end": 1884,
                                        "fullWidth": 153,
                                        "width": 144,
                                        "expression": {
                                            "kind": "InvocationExpression",
                                            "fullStart": 1732,
                                            "fullEnd": 1883,
                                            "start": 1740,
                                            "end": 1883,
                                            "fullWidth": 151,
                                            "width": 143,
                                            "expression": {
                                                "kind": "IdentifierName",
                                                "fullStart": 1732,
                                                "fullEnd": 1746,
                                                "start": 1740,
                                                "end": 1746,
                                                "fullWidth": 14,
                                                "width": 6,
                                                "text": "$ERROR",
                                                "value": "$ERROR",
                                                "valueText": "$ERROR",
                                                "hasLeadingTrivia": true,
                                                "leadingTrivia": [
                                                    {
                                                        "kind": "WhitespaceTrivia",
                                                        "text": "        "
                                                    }
                                                ]
                                            },
                                            "argumentList": {
                                                "kind": "ArgumentList",
                                                "fullStart": 1746,
                                                "fullEnd": 1883,
                                                "start": 1746,
                                                "end": 1883,
                                                "fullWidth": 137,
                                                "width": 137,
                                                "openParenToken": {
                                                    "kind": "OpenParenToken",
                                                    "fullStart": 1746,
                                                    "fullEnd": 1747,
                                                    "start": 1746,
                                                    "end": 1747,
                                                    "fullWidth": 1,
                                                    "width": 1,
                                                    "text": "(",
                                                    "value": "(",
                                                    "valueText": "("
                                                },
                                                "arguments": [
                                                    {
                                                        "kind": "AddExpression",
                                                        "fullStart": 1747,
                                                        "fullEnd": 1882,
                                                        "start": 1747,
                                                        "end": 1882,
                                                        "fullWidth": 135,
                                                        "width": 135,
                                                        "left": {
                                                            "kind": "AddExpression",
                                                            "fullStart": 1747,
                                                            "fullEnd": 1876,
                                                            "start": 1747,
                                                            "end": 1875,
                                                            "fullWidth": 129,
                                                            "width": 128,
                                                            "left": {
                                                                "kind": "AddExpression",
                                                                "fullStart": 1747,
                                                                "fullEnd": 1861,
                                                                "start": 1747,
                                                                "end": 1860,
                                                                "fullWidth": 114,
                                                                "width": 113,
                                                                "left": {
                                                                    "kind": "AddExpression",
                                                                    "fullStart": 1747,
                                                                    "fullEnd": 1854,
                                                                    "start": 1747,
                                                                    "end": 1853,
                                                                    "fullWidth": 107,
                                                                    "width": 106,
                                                                    "left": {
                                                                        "kind": "AddExpression",
                                                                        "fullStart": 1747,
                                                                        "fullEnd": 1844,
                                                                        "start": 1747,
                                                                        "end": 1843,
                                                                        "fullWidth": 97,
                                                                        "width": 96,
                                                                        "left": {
                                                                            "kind": "AddExpression",
                                                                            "fullStart": 1747,
                                                                            "fullEnd": 1823,
                                                                            "start": 1747,
                                                                            "end": 1822,
                                                                            "fullWidth": 76,
                                                                            "width": 75,
                                                                            "left": {
                                                                                "kind": "AddExpression",
                                                                                "fullStart": 1747,
                                                                                "fullEnd": 1808,
                                                                                "start": 1747,
                                                                                "end": 1807,
                                                                                "fullWidth": 61,
                                                                                "width": 60,
                                                                                "left": {
                                                                                    "kind": "AddExpression",
                                                                                    "fullStart": 1747,
                                                                                    "fullEnd": 1801,
                                                                                    "start": 1747,
                                                                                    "end": 1800,
                                                                                    "fullWidth": 54,
                                                                                    "width": 53,
                                                                                    "left": {
                                                                                        "kind": "StringLiteral",
                                                                                        "fullStart": 1747,
                                                                                        "fullEnd": 1791,
                                                                                        "start": 1747,
                                                                                        "end": 1790,
                                                                                        "fullWidth": 44,
                                                                                        "width": 43,
                                                                                        "text": "\"String.prototype.localeCompare considers \"",
                                                                                        "value": "String.prototype.localeCompare considers ",
                                                                                        "valueText": "String.prototype.localeCompare considers ",
                                                                                        "hasTrailingTrivia": true,
                                                                                        "trailingTrivia": [
                                                                                            {
                                                                                                "kind": "WhitespaceTrivia",
                                                                                                "text": " "
                                                                                            }
                                                                                        ]
                                                                                    },
                                                                                    "operatorToken": {
                                                                                        "kind": "PlusToken",
                                                                                        "fullStart": 1791,
                                                                                        "fullEnd": 1793,
                                                                                        "start": 1791,
                                                                                        "end": 1792,
                                                                                        "fullWidth": 2,
                                                                                        "width": 1,
                                                                                        "text": "+",
                                                                                        "value": "+",
                                                                                        "valueText": "+",
                                                                                        "hasTrailingTrivia": true,
                                                                                        "trailingTrivia": [
                                                                                            {
                                                                                                "kind": "WhitespaceTrivia",
                                                                                                "text": " "
                                                                                            }
                                                                                        ]
                                                                                    },
                                                                                    "right": {
                                                                                        "kind": "ElementAccessExpression",
                                                                                        "fullStart": 1793,
                                                                                        "fullEnd": 1801,
                                                                                        "start": 1793,
                                                                                        "end": 1800,
                                                                                        "fullWidth": 8,
                                                                                        "width": 7,
                                                                                        "expression": {
                                                                                            "kind": "IdentifierName",
                                                                                            "fullStart": 1793,
                                                                                            "fullEnd": 1797,
                                                                                            "start": 1793,
                                                                                            "end": 1797,
                                                                                            "fullWidth": 4,
                                                                                            "width": 4,
                                                                                            "text": "pair",
                                                                                            "value": "pair",
                                                                                            "valueText": "pair"
                                                                                        },
                                                                                        "openBracketToken": {
                                                                                            "kind": "OpenBracketToken",
                                                                                            "fullStart": 1797,
                                                                                            "fullEnd": 1798,
                                                                                            "start": 1797,
                                                                                            "end": 1798,
                                                                                            "fullWidth": 1,
                                                                                            "width": 1,
                                                                                            "text": "[",
                                                                                            "value": "[",
                                                                                            "valueText": "["
                                                                                        },
                                                                                        "argumentExpression": {
                                                                                            "kind": "NumericLiteral",
                                                                                            "fullStart": 1798,
                                                                                            "fullEnd": 1799,
                                                                                            "start": 1798,
                                                                                            "end": 1799,
                                                                                            "fullWidth": 1,
                                                                                            "width": 1,
                                                                                            "text": "0",
                                                                                            "value": 0,
                                                                                            "valueText": "0"
                                                                                        },
                                                                                        "closeBracketToken": {
                                                                                            "kind": "CloseBracketToken",
                                                                                            "fullStart": 1799,
                                                                                            "fullEnd": 1801,
                                                                                            "start": 1799,
                                                                                            "end": 1800,
                                                                                            "fullWidth": 2,
                                                                                            "width": 1,
                                                                                            "text": "]",
                                                                                            "value": "]",
                                                                                            "valueText": "]",
                                                                                            "hasTrailingTrivia": true,
                                                                                            "trailingTrivia": [
                                                                                                {
                                                                                                    "kind": "WhitespaceTrivia",
                                                                                                    "text": " "
                                                                                                }
                                                                                            ]
                                                                                        }
                                                                                    }
                                                                                },
                                                                                "operatorToken": {
                                                                                    "kind": "PlusToken",
                                                                                    "fullStart": 1801,
                                                                                    "fullEnd": 1803,
                                                                                    "start": 1801,
                                                                                    "end": 1802,
                                                                                    "fullWidth": 2,
                                                                                    "width": 1,
                                                                                    "text": "+",
                                                                                    "value": "+",
                                                                                    "valueText": "+",
                                                                                    "hasTrailingTrivia": true,
                                                                                    "trailingTrivia": [
                                                                                        {
                                                                                            "kind": "WhitespaceTrivia",
                                                                                            "text": " "
                                                                                        }
                                                                                    ]
                                                                                },
                                                                                "right": {
                                                                                    "kind": "StringLiteral",
                                                                                    "fullStart": 1803,
                                                                                    "fullEnd": 1808,
                                                                                    "start": 1803,
                                                                                    "end": 1807,
                                                                                    "fullWidth": 5,
                                                                                    "width": 4,
                                                                                    "text": "\" (\"",
                                                                                    "value": " (",
                                                                                    "valueText": " (",
                                                                                    "hasTrailingTrivia": true,
                                                                                    "trailingTrivia": [
                                                                                        {
                                                                                            "kind": "WhitespaceTrivia",
                                                                                            "text": " "
                                                                                        }
                                                                                    ]
                                                                                }
                                                                            },
                                                                            "operatorToken": {
                                                                                "kind": "PlusToken",
                                                                                "fullStart": 1808,
                                                                                "fullEnd": 1810,
                                                                                "start": 1808,
                                                                                "end": 1809,
                                                                                "fullWidth": 2,
                                                                                "width": 1,
                                                                                "text": "+",
                                                                                "value": "+",
                                                                                "valueText": "+",
                                                                                "hasTrailingTrivia": true,
                                                                                "trailingTrivia": [
                                                                                    {
                                                                                        "kind": "WhitespaceTrivia",
                                                                                        "text": " "
                                                                                    }
                                                                                ]
                                                                            },
                                                                            "right": {
                                                                                "kind": "InvocationExpression",
                                                                                "fullStart": 1810,
                                                                                "fullEnd": 1823,
                                                                                "start": 1810,
                                                                                "end": 1822,
                                                                                "fullWidth": 13,
                                                                                "width": 12,
                                                                                "expression": {
                                                                                    "kind": "IdentifierName",
                                                                                    "fullStart": 1810,
                                                                                    "fullEnd": 1813,
                                                                                    "start": 1810,
                                                                                    "end": 1813,
                                                                                    "fullWidth": 3,
                                                                                    "width": 3,
                                                                                    "text": "toU",
                                                                                    "value": "toU",
                                                                                    "valueText": "toU"
                                                                                },
                                                                                "argumentList": {
                                                                                    "kind": "ArgumentList",
                                                                                    "fullStart": 1813,
                                                                                    "fullEnd": 1823,
                                                                                    "start": 1813,
                                                                                    "end": 1822,
                                                                                    "fullWidth": 10,
                                                                                    "width": 9,
                                                                                    "openParenToken": {
                                                                                        "kind": "OpenParenToken",
                                                                                        "fullStart": 1813,
                                                                                        "fullEnd": 1814,
                                                                                        "start": 1813,
                                                                                        "end": 1814,
                                                                                        "fullWidth": 1,
                                                                                        "width": 1,
                                                                                        "text": "(",
                                                                                        "value": "(",
                                                                                        "valueText": "("
                                                                                    },
                                                                                    "arguments": [
                                                                                        {
                                                                                            "kind": "ElementAccessExpression",
                                                                                            "fullStart": 1814,
                                                                                            "fullEnd": 1821,
                                                                                            "start": 1814,
                                                                                            "end": 1821,
                                                                                            "fullWidth": 7,
                                                                                            "width": 7,
                                                                                            "expression": {
                                                                                                "kind": "IdentifierName",
                                                                                                "fullStart": 1814,
                                                                                                "fullEnd": 1818,
                                                                                                "start": 1814,
                                                                                                "end": 1818,
                                                                                                "fullWidth": 4,
                                                                                                "width": 4,
                                                                                                "text": "pair",
                                                                                                "value": "pair",
                                                                                                "valueText": "pair"
                                                                                            },
                                                                                            "openBracketToken": {
                                                                                                "kind": "OpenBracketToken",
                                                                                                "fullStart": 1818,
                                                                                                "fullEnd": 1819,
                                                                                                "start": 1818,
                                                                                                "end": 1819,
                                                                                                "fullWidth": 1,
                                                                                                "width": 1,
                                                                                                "text": "[",
                                                                                                "value": "[",
                                                                                                "valueText": "["
                                                                                            },
                                                                                            "argumentExpression": {
                                                                                                "kind": "NumericLiteral",
                                                                                                "fullStart": 1819,
                                                                                                "fullEnd": 1820,
                                                                                                "start": 1819,
                                                                                                "end": 1820,
                                                                                                "fullWidth": 1,
                                                                                                "width": 1,
                                                                                                "text": "0",
                                                                                                "value": 0,
                                                                                                "valueText": "0"
                                                                                            },
                                                                                            "closeBracketToken": {
                                                                                                "kind": "CloseBracketToken",
                                                                                                "fullStart": 1820,
                                                                                                "fullEnd": 1821,
                                                                                                "start": 1820,
                                                                                                "end": 1821,
                                                                                                "fullWidth": 1,
                                                                                                "width": 1,
                                                                                                "text": "]",
                                                                                                "value": "]",
                                                                                                "valueText": "]"
                                                                                            }
                                                                                        }
                                                                                    ],
                                                                                    "closeParenToken": {
                                                                                        "kind": "CloseParenToken",
                                                                                        "fullStart": 1821,
                                                                                        "fullEnd": 1823,
                                                                                        "start": 1821,
                                                                                        "end": 1822,
                                                                                        "fullWidth": 2,
                                                                                        "width": 1,
                                                                                        "text": ")",
                                                                                        "value": ")",
                                                                                        "valueText": ")",
                                                                                        "hasTrailingTrivia": true,
                                                                                        "trailingTrivia": [
                                                                                            {
                                                                                                "kind": "WhitespaceTrivia",
                                                                                                "text": " "
                                                                                            }
                                                                                        ]
                                                                                    }
                                                                                }
                                                                            }
                                                                        },
                                                                        "operatorToken": {
                                                                            "kind": "PlusToken",
                                                                            "fullStart": 1823,
                                                                            "fullEnd": 1825,
                                                                            "start": 1823,
                                                                            "end": 1824,
                                                                            "fullWidth": 2,
                                                                            "width": 1,
                                                                            "text": "+",
                                                                            "value": "+",
                                                                            "valueText": "+",
                                                                            "hasTrailingTrivia": true,
                                                                            "hasTrailingNewLine": true,
                                                                            "trailingTrivia": [
                                                                                {
                                                                                    "kind": "NewLineTrivia",
                                                                                    "text": "\n"
                                                                                }
                                                                            ]
                                                                        },
                                                                        "right": {
                                                                            "kind": "StringLiteral",
                                                                            "fullStart": 1825,
                                                                            "fullEnd": 1844,
                                                                            "start": 1837,
                                                                            "end": 1843,
                                                                            "fullWidth": 19,
                                                                            "width": 6,
                                                                            "text": "\") ≠ \"",
                                                                            "value": ") ≠ ",
                                                                            "valueText": ") ≠ ",
                                                                            "hasLeadingTrivia": true,
                                                                            "hasTrailingTrivia": true,
                                                                            "leadingTrivia": [
                                                                                {
                                                                                    "kind": "WhitespaceTrivia",
                                                                                    "text": "            "
                                                                                }
                                                                            ],
                                                                            "trailingTrivia": [
                                                                                {
                                                                                    "kind": "WhitespaceTrivia",
                                                                                    "text": " "
                                                                                }
                                                                            ]
                                                                        }
                                                                    },
                                                                    "operatorToken": {
                                                                        "kind": "PlusToken",
                                                                        "fullStart": 1844,
                                                                        "fullEnd": 1846,
                                                                        "start": 1844,
                                                                        "end": 1845,
                                                                        "fullWidth": 2,
                                                                        "width": 1,
                                                                        "text": "+",
                                                                        "value": "+",
                                                                        "valueText": "+",
                                                                        "hasTrailingTrivia": true,
                                                                        "trailingTrivia": [
                                                                            {
                                                                                "kind": "WhitespaceTrivia",
                                                                                "text": " "
                                                                            }
                                                                        ]
                                                                    },
                                                                    "right": {
                                                                        "kind": "ElementAccessExpression",
                                                                        "fullStart": 1846,
                                                                        "fullEnd": 1854,
                                                                        "start": 1846,
                                                                        "end": 1853,
                                                                        "fullWidth": 8,
                                                                        "width": 7,
                                                                        "expression": {
                                                                            "kind": "IdentifierName",
                                                                            "fullStart": 1846,
                                                                            "fullEnd": 1850,
                                                                            "start": 1846,
                                                                            "end": 1850,
                                                                            "fullWidth": 4,
                                                                            "width": 4,
                                                                            "text": "pair",
                                                                            "value": "pair",
                                                                            "valueText": "pair"
                                                                        },
                                                                        "openBracketToken": {
                                                                            "kind": "OpenBracketToken",
                                                                            "fullStart": 1850,
                                                                            "fullEnd": 1851,
                                                                            "start": 1850,
                                                                            "end": 1851,
                                                                            "fullWidth": 1,
                                                                            "width": 1,
                                                                            "text": "[",
                                                                            "value": "[",
                                                                            "valueText": "["
                                                                        },
                                                                        "argumentExpression": {
                                                                            "kind": "NumericLiteral",
                                                                            "fullStart": 1851,
                                                                            "fullEnd": 1852,
                                                                            "start": 1851,
                                                                            "end": 1852,
                                                                            "fullWidth": 1,
                                                                            "width": 1,
                                                                            "text": "1",
                                                                            "value": 1,
                                                                            "valueText": "1"
                                                                        },
                                                                        "closeBracketToken": {
                                                                            "kind": "CloseBracketToken",
                                                                            "fullStart": 1852,
                                                                            "fullEnd": 1854,
                                                                            "start": 1852,
                                                                            "end": 1853,
                                                                            "fullWidth": 2,
                                                                            "width": 1,
                                                                            "text": "]",
                                                                            "value": "]",
                                                                            "valueText": "]",
                                                                            "hasTrailingTrivia": true,
                                                                            "trailingTrivia": [
                                                                                {
                                                                                    "kind": "WhitespaceTrivia",
                                                                                    "text": " "
                                                                                }
                                                                            ]
                                                                        }
                                                                    }
                                                                },
                                                                "operatorToken": {
                                                                    "kind": "PlusToken",
                                                                    "fullStart": 1854,
                                                                    "fullEnd": 1856,
                                                                    "start": 1854,
                                                                    "end": 1855,
                                                                    "fullWidth": 2,
                                                                    "width": 1,
                                                                    "text": "+",
                                                                    "value": "+",
                                                                    "valueText": "+",
                                                                    "hasTrailingTrivia": true,
                                                                    "trailingTrivia": [
                                                                        {
                                                                            "kind": "WhitespaceTrivia",
                                                                            "text": " "
                                                                        }
                                                                    ]
                                                                },
                                                                "right": {
                                                                    "kind": "StringLiteral",
                                                                    "fullStart": 1856,
                                                                    "fullEnd": 1861,
                                                                    "start": 1856,
                                                                    "end": 1860,
                                                                    "fullWidth": 5,
                                                                    "width": 4,
                                                                    "text": "\" (\"",
                                                                    "value": " (",
                                                                    "valueText": " (",
                                                                    "hasTrailingTrivia": true,
                                                                    "trailingTrivia": [
                                                                        {
                                                                            "kind": "WhitespaceTrivia",
                                                                            "text": " "
                                                                        }
                                                                    ]
                                                                }
                                                            },
                                                            "operatorToken": {
                                                                "kind": "PlusToken",
                                                                "fullStart": 1861,
                                                                "fullEnd": 1863,
                                                                "start": 1861,
                                                                "end": 1862,
                                                                "fullWidth": 2,
                                                                "width": 1,
                                                                "text": "+",
                                                                "value": "+",
                                                                "valueText": "+",
                                                                "hasTrailingTrivia": true,
                                                                "trailingTrivia": [
                                                                    {
                                                                        "kind": "WhitespaceTrivia",
                                                                        "text": " "
                                                                    }
                                                                ]
                                                            },
                                                            "right": {
                                                                "kind": "InvocationExpression",
                                                                "fullStart": 1863,
                                                                "fullEnd": 1876,
                                                                "start": 1863,
                                                                "end": 1875,
                                                                "fullWidth": 13,
                                                                "width": 12,
                                                                "expression": {
                                                                    "kind": "IdentifierName",
                                                                    "fullStart": 1863,
                                                                    "fullEnd": 1866,
                                                                    "start": 1863,
                                                                    "end": 1866,
                                                                    "fullWidth": 3,
                                                                    "width": 3,
                                                                    "text": "toU",
                                                                    "value": "toU",
                                                                    "valueText": "toU"
                                                                },
                                                                "argumentList": {
                                                                    "kind": "ArgumentList",
                                                                    "fullStart": 1866,
                                                                    "fullEnd": 1876,
                                                                    "start": 1866,
                                                                    "end": 1875,
                                                                    "fullWidth": 10,
                                                                    "width": 9,
                                                                    "openParenToken": {
                                                                        "kind": "OpenParenToken",
                                                                        "fullStart": 1866,
                                                                        "fullEnd": 1867,
                                                                        "start": 1866,
                                                                        "end": 1867,
                                                                        "fullWidth": 1,
                                                                        "width": 1,
                                                                        "text": "(",
                                                                        "value": "(",
                                                                        "valueText": "("
                                                                    },
                                                                    "arguments": [
                                                                        {
                                                                            "kind": "ElementAccessExpression",
                                                                            "fullStart": 1867,
                                                                            "fullEnd": 1874,
                                                                            "start": 1867,
                                                                            "end": 1874,
                                                                            "fullWidth": 7,
                                                                            "width": 7,
                                                                            "expression": {
                                                                                "kind": "IdentifierName",
                                                                                "fullStart": 1867,
                                                                                "fullEnd": 1871,
                                                                                "start": 1867,
                                                                                "end": 1871,
                                                                                "fullWidth": 4,
                                                                                "width": 4,
                                                                                "text": "pair",
                                                                                "value": "pair",
                                                                                "valueText": "pair"
                                                                            },
                                                                            "openBracketToken": {
                                                                                "kind": "OpenBracketToken",
                                                                                "fullStart": 1871,
                                                                                "fullEnd": 1872,
                                                                                "start": 1871,
                                                                                "end": 1872,
                                                                                "fullWidth": 1,
                                                                                "width": 1,
                                                                                "text": "[",
                                                                                "value": "[",
                                                                                "valueText": "["
                                                                            },
                                                                            "argumentExpression": {
                                                                                "kind": "NumericLiteral",
                                                                                "fullStart": 1872,
                                                                                "fullEnd": 1873,
                                                                                "start": 1872,
                                                                                "end": 1873,
                                                                                "fullWidth": 1,
                                                                                "width": 1,
                                                                                "text": "1",
                                                                                "value": 1,
                                                                                "valueText": "1"
                                                                            },
                                                                            "closeBracketToken": {
                                                                                "kind": "CloseBracketToken",
                                                                                "fullStart": 1873,
                                                                                "fullEnd": 1874,
                                                                                "start": 1873,
                                                                                "end": 1874,
                                                                                "fullWidth": 1,
                                                                                "width": 1,
                                                                                "text": "]",
                                                                                "value": "]",
                                                                                "valueText": "]"
                                                                            }
                                                                        }
                                                                    ],
                                                                    "closeParenToken": {
                                                                        "kind": "CloseParenToken",
                                                                        "fullStart": 1874,
                                                                        "fullEnd": 1876,
                                                                        "start": 1874,
                                                                        "end": 1875,
                                                                        "fullWidth": 2,
                                                                        "width": 1,
                                                                        "text": ")",
                                                                        "value": ")",
                                                                        "valueText": ")",
                                                                        "hasTrailingTrivia": true,
                                                                        "trailingTrivia": [
                                                                            {
                                                                                "kind": "WhitespaceTrivia",
                                                                                "text": " "
                                                                            }
                                                                        ]
                                                                    }
                                                                }
                                                            }
                                                        },
                                                        "operatorToken": {
                                                            "kind": "PlusToken",
                                                            "fullStart": 1876,
                                                            "fullEnd": 1878,
                                                            "start": 1876,
                                                            "end": 1877,
                                                            "fullWidth": 2,
                                                            "width": 1,
                                                            "text": "+",
                                                            "value": "+",
                                                            "valueText": "+",
                                                            "hasTrailingTrivia": true,
                                                            "trailingTrivia": [
                                                                {
                                                                    "kind": "WhitespaceTrivia",
                                                                    "text": " "
                                                                }
                                                            ]
                                                        },
                                                        "right": {
                                                            "kind": "StringLiteral",
                                                            "fullStart": 1878,
                                                            "fullEnd": 1882,
                                                            "start": 1878,
                                                            "end": 1882,
                                                            "fullWidth": 4,
                                                            "width": 4,
                                                            "text": "\").\"",
                                                            "value": ").",
                                                            "valueText": ")."
                                                        }
                                                    }
                                                ],
                                                "closeParenToken": {
                                                    "kind": "CloseParenToken",
                                                    "fullStart": 1882,
                                                    "fullEnd": 1883,
                                                    "start": 1882,
                                                    "end": 1883,
                                                    "fullWidth": 1,
                                                    "width": 1,
                                                    "text": ")",
                                                    "value": ")",
                                                    "valueText": ")"
                                                }
                                            }
                                        },
                                        "semicolonToken": {
                                            "kind": "SemicolonToken",
                                            "fullStart": 1883,
                                            "fullEnd": 1885,
                                            "start": 1883,
                                            "end": 1884,
                                            "fullWidth": 2,
                                            "width": 1,
                                            "text": ";",
                                            "value": ";",
                                            "valueText": ";",
                                            "hasTrailingTrivia": true,
                                            "hasTrailingNewLine": true,
                                            "trailingTrivia": [
                                                {
                                                    "kind": "NewLineTrivia",
                                                    "text": "\n"
                                                }
                                            ]
                                        }
                                    }
                                ],
                                "closeBraceToken": {
                                    "kind": "CloseBraceToken",
                                    "fullStart": 1885,
                                    "fullEnd": 1891,
                                    "start": 1889,
                                    "end": 1890,
                                    "fullWidth": 6,
                                    "width": 1,
                                    "text": "}",
                                    "value": "}",
                                    "valueText": "}",
                                    "hasLeadingTrivia": true,
                                    "hasTrailingTrivia": true,
                                    "hasTrailingNewLine": true,
                                    "leadingTrivia": [
                                        {
                                            "kind": "WhitespaceTrivia",
                                            "text": "    "
                                        }
                                    ],
                                    "trailingTrivia": [
                                        {
                                            "kind": "NewLineTrivia",
                                            "text": "\n"
                                        }
                                    ]
                                }
                            }
                        }
                    ],
                    "closeBraceToken": {
                        "kind": "CloseBraceToken",
                        "fullStart": 1891,
                        "fullEnd": 1893,
                        "start": 1891,
                        "end": 1892,
                        "fullWidth": 2,
                        "width": 1,
                        "text": "}",
                        "value": "}",
                        "valueText": "}",
                        "hasTrailingTrivia": true,
                        "hasTrailingNewLine": true,
                        "trailingTrivia": [
                            {
                                "kind": "NewLineTrivia",
                                "text": "\n"
                            }
                        ]
                    }
                }
            },
            {
                "kind": "FunctionDeclaration",
                "fullStart": 1893,
                "fullEnd": 2157,
                "start": 1894,
                "end": 2156,
                "fullWidth": 264,
                "width": 262,
                "modifiers": [],
                "functionKeyword": {
                    "kind": "FunctionKeyword",
                    "fullStart": 1893,
                    "fullEnd": 1903,
                    "start": 1894,
                    "end": 1902,
                    "fullWidth": 10,
                    "width": 8,
                    "text": "function",
                    "value": "function",
                    "valueText": "function",
                    "hasLeadingTrivia": true,
                    "hasLeadingNewLine": true,
                    "hasTrailingTrivia": true,
                    "leadingTrivia": [
                        {
                            "kind": "NewLineTrivia",
                            "text": "\n"
                        }
                    ],
                    "trailingTrivia": [
                        {
                            "kind": "WhitespaceTrivia",
                            "text": " "
                        }
                    ]
                },
                "identifier": {
                    "kind": "IdentifierName",
                    "fullStart": 1903,
                    "fullEnd": 1906,
                    "start": 1903,
                    "end": 1906,
                    "fullWidth": 3,
                    "width": 3,
                    "text": "toU",
                    "value": "toU",
                    "valueText": "toU"
                },
                "callSignature": {
                    "kind": "CallSignature",
                    "fullStart": 1906,
                    "fullEnd": 1910,
                    "start": 1906,
                    "end": 1909,
                    "fullWidth": 4,
                    "width": 3,
                    "parameterList": {
                        "kind": "ParameterList",
                        "fullStart": 1906,
                        "fullEnd": 1910,
                        "start": 1906,
                        "end": 1909,
                        "fullWidth": 4,
                        "width": 3,
                        "openParenToken": {
                            "kind": "OpenParenToken",
                            "fullStart": 1906,
                            "fullEnd": 1907,
                            "start": 1906,
                            "end": 1907,
                            "fullWidth": 1,
                            "width": 1,
                            "text": "(",
                            "value": "(",
                            "valueText": "("
                        },
                        "parameters": [
                            {
                                "kind": "Parameter",
                                "fullStart": 1907,
                                "fullEnd": 1908,
                                "start": 1907,
                                "end": 1908,
                                "fullWidth": 1,
<<<<<<< HEAD
                                "width": 1,
=======
                                "modifiers": [],
>>>>>>> e3c38734
                                "identifier": {
                                    "kind": "IdentifierName",
                                    "fullStart": 1907,
                                    "fullEnd": 1908,
                                    "start": 1907,
                                    "end": 1908,
                                    "fullWidth": 1,
                                    "width": 1,
                                    "text": "s",
                                    "value": "s",
                                    "valueText": "s"
                                }
                            }
                        ],
                        "closeParenToken": {
                            "kind": "CloseParenToken",
                            "fullStart": 1908,
                            "fullEnd": 1910,
                            "start": 1908,
                            "end": 1909,
                            "fullWidth": 2,
                            "width": 1,
                            "text": ")",
                            "value": ")",
                            "valueText": ")",
                            "hasTrailingTrivia": true,
                            "trailingTrivia": [
                                {
                                    "kind": "WhitespaceTrivia",
                                    "text": " "
                                }
                            ]
                        }
                    }
                },
                "block": {
                    "kind": "Block",
                    "fullStart": 1910,
                    "fullEnd": 2157,
                    "start": 1910,
                    "end": 2156,
                    "fullWidth": 247,
                    "width": 246,
                    "openBraceToken": {
                        "kind": "OpenBraceToken",
                        "fullStart": 1910,
                        "fullEnd": 1912,
                        "start": 1910,
                        "end": 1911,
                        "fullWidth": 2,
                        "width": 1,
                        "text": "{",
                        "value": "{",
                        "valueText": "{",
                        "hasTrailingTrivia": true,
                        "hasTrailingNewLine": true,
                        "trailingTrivia": [
                            {
                                "kind": "NewLineTrivia",
                                "text": "\n"
                            }
                        ]
                    },
                    "statements": [
                        {
                            "kind": "VariableStatement",
                            "fullStart": 1912,
                            "fullEnd": 1933,
                            "start": 1916,
                            "end": 1932,
                            "fullWidth": 21,
                            "width": 16,
                            "modifiers": [],
                            "variableDeclaration": {
                                "kind": "VariableDeclaration",
                                "fullStart": 1912,
                                "fullEnd": 1931,
                                "start": 1916,
                                "end": 1931,
                                "fullWidth": 19,
                                "width": 15,
                                "varKeyword": {
                                    "kind": "VarKeyword",
                                    "fullStart": 1912,
                                    "fullEnd": 1920,
                                    "start": 1916,
                                    "end": 1919,
                                    "fullWidth": 8,
                                    "width": 3,
                                    "text": "var",
                                    "value": "var",
                                    "valueText": "var",
                                    "hasLeadingTrivia": true,
                                    "hasTrailingTrivia": true,
                                    "leadingTrivia": [
                                        {
                                            "kind": "WhitespaceTrivia",
                                            "text": "    "
                                        }
                                    ],
                                    "trailingTrivia": [
                                        {
                                            "kind": "WhitespaceTrivia",
                                            "text": " "
                                        }
                                    ]
                                },
                                "variableDeclarators": [
                                    {
                                        "kind": "VariableDeclarator",
                                        "fullStart": 1920,
                                        "fullEnd": 1931,
                                        "start": 1920,
                                        "end": 1931,
                                        "fullWidth": 11,
                                        "width": 11,
                                        "identifier": {
                                            "kind": "IdentifierName",
                                            "fullStart": 1920,
                                            "fullEnd": 1927,
                                            "start": 1920,
                                            "end": 1926,
                                            "fullWidth": 7,
                                            "width": 6,
                                            "text": "result",
                                            "value": "result",
                                            "valueText": "result",
                                            "hasTrailingTrivia": true,
                                            "trailingTrivia": [
                                                {
                                                    "kind": "WhitespaceTrivia",
                                                    "text": " "
                                                }
                                            ]
                                        },
                                        "equalsValueClause": {
                                            "kind": "EqualsValueClause",
                                            "fullStart": 1927,
                                            "fullEnd": 1931,
                                            "start": 1927,
                                            "end": 1931,
                                            "fullWidth": 4,
                                            "width": 4,
                                            "equalsToken": {
                                                "kind": "EqualsToken",
                                                "fullStart": 1927,
                                                "fullEnd": 1929,
                                                "start": 1927,
                                                "end": 1928,
                                                "fullWidth": 2,
                                                "width": 1,
                                                "text": "=",
                                                "value": "=",
                                                "valueText": "=",
                                                "hasTrailingTrivia": true,
                                                "trailingTrivia": [
                                                    {
                                                        "kind": "WhitespaceTrivia",
                                                        "text": " "
                                                    }
                                                ]
                                            },
                                            "value": {
                                                "kind": "StringLiteral",
                                                "fullStart": 1929,
                                                "fullEnd": 1931,
                                                "start": 1929,
                                                "end": 1931,
                                                "fullWidth": 2,
                                                "width": 2,
                                                "text": "\"\"",
                                                "value": "",
                                                "valueText": ""
                                            }
                                        }
                                    }
                                ]
                            },
                            "semicolonToken": {
                                "kind": "SemicolonToken",
                                "fullStart": 1931,
                                "fullEnd": 1933,
                                "start": 1931,
                                "end": 1932,
                                "fullWidth": 2,
                                "width": 1,
                                "text": ";",
                                "value": ";",
                                "valueText": ";",
                                "hasTrailingTrivia": true,
                                "hasTrailingNewLine": true,
                                "trailingTrivia": [
                                    {
                                        "kind": "NewLineTrivia",
                                        "text": "\n"
                                    }
                                ]
                            }
                        },
                        {
                            "kind": "VariableStatement",
                            "fullStart": 1933,
                            "fullEnd": 1961,
                            "start": 1937,
                            "end": 1960,
                            "fullWidth": 28,
                            "width": 23,
                            "modifiers": [],
                            "variableDeclaration": {
                                "kind": "VariableDeclaration",
                                "fullStart": 1933,
                                "fullEnd": 1959,
                                "start": 1937,
                                "end": 1959,
                                "fullWidth": 26,
                                "width": 22,
                                "varKeyword": {
                                    "kind": "VarKeyword",
                                    "fullStart": 1933,
                                    "fullEnd": 1941,
                                    "start": 1937,
                                    "end": 1940,
                                    "fullWidth": 8,
                                    "width": 3,
                                    "text": "var",
                                    "value": "var",
                                    "valueText": "var",
                                    "hasLeadingTrivia": true,
                                    "hasTrailingTrivia": true,
                                    "leadingTrivia": [
                                        {
                                            "kind": "WhitespaceTrivia",
                                            "text": "    "
                                        }
                                    ],
                                    "trailingTrivia": [
                                        {
                                            "kind": "WhitespaceTrivia",
                                            "text": " "
                                        }
                                    ]
                                },
                                "variableDeclarators": [
                                    {
                                        "kind": "VariableDeclarator",
                                        "fullStart": 1941,
                                        "fullEnd": 1959,
                                        "start": 1941,
                                        "end": 1959,
                                        "fullWidth": 18,
                                        "width": 18,
                                        "identifier": {
                                            "kind": "IdentifierName",
                                            "fullStart": 1941,
                                            "fullEnd": 1948,
                                            "start": 1941,
                                            "end": 1947,
                                            "fullWidth": 7,
                                            "width": 6,
                                            "text": "escape",
                                            "value": "escape",
                                            "valueText": "escape",
                                            "hasTrailingTrivia": true,
                                            "trailingTrivia": [
                                                {
                                                    "kind": "WhitespaceTrivia",
                                                    "text": " "
                                                }
                                            ]
                                        },
                                        "equalsValueClause": {
                                            "kind": "EqualsValueClause",
                                            "fullStart": 1948,
                                            "fullEnd": 1959,
                                            "start": 1948,
                                            "end": 1959,
                                            "fullWidth": 11,
                                            "width": 11,
                                            "equalsToken": {
                                                "kind": "EqualsToken",
                                                "fullStart": 1948,
                                                "fullEnd": 1950,
                                                "start": 1948,
                                                "end": 1949,
                                                "fullWidth": 2,
                                                "width": 1,
                                                "text": "=",
                                                "value": "=",
                                                "valueText": "=",
                                                "hasTrailingTrivia": true,
                                                "trailingTrivia": [
                                                    {
                                                        "kind": "WhitespaceTrivia",
                                                        "text": " "
                                                    }
                                                ]
                                            },
                                            "value": {
                                                "kind": "StringLiteral",
                                                "fullStart": 1950,
                                                "fullEnd": 1959,
                                                "start": 1950,
                                                "end": 1959,
                                                "fullWidth": 9,
                                                "width": 9,
                                                "text": "\"\\\\u0000\"",
                                                "value": "\\u0000",
                                                "valueText": "\\u0000"
                                            }
                                        }
                                    }
                                ]
                            },
                            "semicolonToken": {
                                "kind": "SemicolonToken",
                                "fullStart": 1959,
                                "fullEnd": 1961,
                                "start": 1959,
                                "end": 1960,
                                "fullWidth": 2,
                                "width": 1,
                                "text": ";",
                                "value": ";",
                                "valueText": ";",
                                "hasTrailingTrivia": true,
                                "hasTrailingNewLine": true,
                                "trailingTrivia": [
                                    {
                                        "kind": "NewLineTrivia",
                                        "text": "\n"
                                    }
                                ]
                            }
                        },
                        {
                            "kind": "VariableStatement",
                            "fullStart": 1961,
                            "fullEnd": 1972,
                            "start": 1965,
                            "end": 1971,
                            "fullWidth": 11,
                            "width": 6,
                            "modifiers": [],
                            "variableDeclaration": {
                                "kind": "VariableDeclaration",
                                "fullStart": 1961,
                                "fullEnd": 1970,
                                "start": 1965,
                                "end": 1970,
                                "fullWidth": 9,
                                "width": 5,
                                "varKeyword": {
                                    "kind": "VarKeyword",
                                    "fullStart": 1961,
                                    "fullEnd": 1969,
                                    "start": 1965,
                                    "end": 1968,
                                    "fullWidth": 8,
                                    "width": 3,
                                    "text": "var",
                                    "value": "var",
                                    "valueText": "var",
                                    "hasLeadingTrivia": true,
                                    "hasTrailingTrivia": true,
                                    "leadingTrivia": [
                                        {
                                            "kind": "WhitespaceTrivia",
                                            "text": "    "
                                        }
                                    ],
                                    "trailingTrivia": [
                                        {
                                            "kind": "WhitespaceTrivia",
                                            "text": " "
                                        }
                                    ]
                                },
                                "variableDeclarators": [
                                    {
                                        "kind": "VariableDeclarator",
                                        "fullStart": 1969,
                                        "fullEnd": 1970,
                                        "start": 1969,
                                        "end": 1970,
                                        "fullWidth": 1,
                                        "width": 1,
                                        "identifier": {
                                            "kind": "IdentifierName",
                                            "fullStart": 1969,
                                            "fullEnd": 1970,
                                            "start": 1969,
                                            "end": 1970,
                                            "fullWidth": 1,
                                            "width": 1,
                                            "text": "i",
                                            "value": "i",
                                            "valueText": "i"
                                        }
                                    }
                                ]
                            },
                            "semicolonToken": {
                                "kind": "SemicolonToken",
                                "fullStart": 1970,
                                "fullEnd": 1972,
                                "start": 1970,
                                "end": 1971,
                                "fullWidth": 2,
                                "width": 1,
                                "text": ";",
                                "value": ";",
                                "valueText": ";",
                                "hasTrailingTrivia": true,
                                "hasTrailingNewLine": true,
                                "trailingTrivia": [
                                    {
                                        "kind": "NewLineTrivia",
                                        "text": "\n"
                                    }
                                ]
                            }
                        },
                        {
                            "kind": "ForStatement",
                            "fullStart": 1972,
                            "fullEnd": 2136,
                            "start": 1976,
                            "end": 2135,
                            "fullWidth": 164,
                            "width": 159,
                            "forKeyword": {
                                "kind": "ForKeyword",
                                "fullStart": 1972,
                                "fullEnd": 1980,
                                "start": 1976,
                                "end": 1979,
                                "fullWidth": 8,
                                "width": 3,
                                "text": "for",
                                "value": "for",
                                "valueText": "for",
                                "hasLeadingTrivia": true,
                                "hasTrailingTrivia": true,
                                "leadingTrivia": [
                                    {
                                        "kind": "WhitespaceTrivia",
                                        "text": "    "
                                    }
                                ],
                                "trailingTrivia": [
                                    {
                                        "kind": "WhitespaceTrivia",
                                        "text": " "
                                    }
                                ]
                            },
                            "openParenToken": {
                                "kind": "OpenParenToken",
                                "fullStart": 1980,
                                "fullEnd": 1981,
                                "start": 1980,
                                "end": 1981,
                                "fullWidth": 1,
                                "width": 1,
                                "text": "(",
                                "value": "(",
                                "valueText": "("
                            },
                            "initializer": {
                                "kind": "AssignmentExpression",
                                "fullStart": 1981,
                                "fullEnd": 1986,
                                "start": 1981,
                                "end": 1986,
                                "fullWidth": 5,
                                "width": 5,
                                "left": {
                                    "kind": "IdentifierName",
                                    "fullStart": 1981,
                                    "fullEnd": 1983,
                                    "start": 1981,
                                    "end": 1982,
                                    "fullWidth": 2,
                                    "width": 1,
                                    "text": "i",
                                    "value": "i",
                                    "valueText": "i",
                                    "hasTrailingTrivia": true,
                                    "trailingTrivia": [
                                        {
                                            "kind": "WhitespaceTrivia",
                                            "text": " "
                                        }
                                    ]
                                },
                                "operatorToken": {
                                    "kind": "EqualsToken",
                                    "fullStart": 1983,
                                    "fullEnd": 1985,
                                    "start": 1983,
                                    "end": 1984,
                                    "fullWidth": 2,
                                    "width": 1,
                                    "text": "=",
                                    "value": "=",
                                    "valueText": "=",
                                    "hasTrailingTrivia": true,
                                    "trailingTrivia": [
                                        {
                                            "kind": "WhitespaceTrivia",
                                            "text": " "
                                        }
                                    ]
                                },
                                "right": {
                                    "kind": "NumericLiteral",
                                    "fullStart": 1985,
                                    "fullEnd": 1986,
                                    "start": 1985,
                                    "end": 1986,
                                    "fullWidth": 1,
                                    "width": 1,
                                    "text": "0",
                                    "value": 0,
                                    "valueText": "0"
                                }
                            },
                            "firstSemicolonToken": {
                                "kind": "SemicolonToken",
                                "fullStart": 1986,
                                "fullEnd": 1988,
                                "start": 1986,
                                "end": 1987,
                                "fullWidth": 2,
                                "width": 1,
                                "text": ";",
                                "value": ";",
                                "valueText": ";",
                                "hasTrailingTrivia": true,
                                "trailingTrivia": [
                                    {
                                        "kind": "WhitespaceTrivia",
                                        "text": " "
                                    }
                                ]
                            },
                            "condition": {
                                "kind": "LessThanExpression",
                                "fullStart": 1988,
                                "fullEnd": 2000,
                                "start": 1988,
                                "end": 2000,
                                "fullWidth": 12,
                                "width": 12,
                                "left": {
                                    "kind": "IdentifierName",
                                    "fullStart": 1988,
                                    "fullEnd": 1990,
                                    "start": 1988,
                                    "end": 1989,
                                    "fullWidth": 2,
                                    "width": 1,
                                    "text": "i",
                                    "value": "i",
                                    "valueText": "i",
                                    "hasTrailingTrivia": true,
                                    "trailingTrivia": [
                                        {
                                            "kind": "WhitespaceTrivia",
                                            "text": " "
                                        }
                                    ]
                                },
                                "operatorToken": {
                                    "kind": "LessThanToken",
                                    "fullStart": 1990,
                                    "fullEnd": 1992,
                                    "start": 1990,
                                    "end": 1991,
                                    "fullWidth": 2,
                                    "width": 1,
                                    "text": "<",
                                    "value": "<",
                                    "valueText": "<",
                                    "hasTrailingTrivia": true,
                                    "trailingTrivia": [
                                        {
                                            "kind": "WhitespaceTrivia",
                                            "text": " "
                                        }
                                    ]
                                },
                                "right": {
                                    "kind": "MemberAccessExpression",
                                    "fullStart": 1992,
                                    "fullEnd": 2000,
                                    "start": 1992,
                                    "end": 2000,
                                    "fullWidth": 8,
                                    "width": 8,
                                    "expression": {
                                        "kind": "IdentifierName",
                                        "fullStart": 1992,
                                        "fullEnd": 1993,
                                        "start": 1992,
                                        "end": 1993,
                                        "fullWidth": 1,
                                        "width": 1,
                                        "text": "s",
                                        "value": "s",
                                        "valueText": "s"
                                    },
                                    "dotToken": {
                                        "kind": "DotToken",
                                        "fullStart": 1993,
                                        "fullEnd": 1994,
                                        "start": 1993,
                                        "end": 1994,
                                        "fullWidth": 1,
                                        "width": 1,
                                        "text": ".",
                                        "value": ".",
                                        "valueText": "."
                                    },
                                    "name": {
                                        "kind": "IdentifierName",
                                        "fullStart": 1994,
                                        "fullEnd": 2000,
                                        "start": 1994,
                                        "end": 2000,
                                        "fullWidth": 6,
                                        "width": 6,
                                        "text": "length",
                                        "value": "length",
                                        "valueText": "length"
                                    }
                                }
                            },
                            "secondSemicolonToken": {
                                "kind": "SemicolonToken",
                                "fullStart": 2000,
                                "fullEnd": 2002,
                                "start": 2000,
                                "end": 2001,
                                "fullWidth": 2,
                                "width": 1,
                                "text": ";",
                                "value": ";",
                                "valueText": ";",
                                "hasTrailingTrivia": true,
                                "trailingTrivia": [
                                    {
                                        "kind": "WhitespaceTrivia",
                                        "text": " "
                                    }
                                ]
                            },
                            "incrementor": {
                                "kind": "PostIncrementExpression",
                                "fullStart": 2002,
                                "fullEnd": 2005,
                                "start": 2002,
                                "end": 2005,
                                "fullWidth": 3,
                                "width": 3,
                                "operand": {
                                    "kind": "IdentifierName",
                                    "fullStart": 2002,
                                    "fullEnd": 2003,
                                    "start": 2002,
                                    "end": 2003,
                                    "fullWidth": 1,
                                    "width": 1,
                                    "text": "i",
                                    "value": "i",
                                    "valueText": "i"
                                },
                                "operatorToken": {
                                    "kind": "PlusPlusToken",
                                    "fullStart": 2003,
                                    "fullEnd": 2005,
                                    "start": 2003,
                                    "end": 2005,
                                    "fullWidth": 2,
                                    "width": 2,
                                    "text": "++",
                                    "value": "++",
                                    "valueText": "++"
                                }
                            },
                            "closeParenToken": {
                                "kind": "CloseParenToken",
                                "fullStart": 2005,
                                "fullEnd": 2007,
                                "start": 2005,
                                "end": 2006,
                                "fullWidth": 2,
                                "width": 1,
                                "text": ")",
                                "value": ")",
                                "valueText": ")",
                                "hasTrailingTrivia": true,
                                "trailingTrivia": [
                                    {
                                        "kind": "WhitespaceTrivia",
                                        "text": " "
                                    }
                                ]
                            },
                            "statement": {
                                "kind": "Block",
                                "fullStart": 2007,
                                "fullEnd": 2136,
                                "start": 2007,
                                "end": 2135,
                                "fullWidth": 129,
                                "width": 128,
                                "openBraceToken": {
                                    "kind": "OpenBraceToken",
                                    "fullStart": 2007,
                                    "fullEnd": 2009,
                                    "start": 2007,
                                    "end": 2008,
                                    "fullWidth": 2,
                                    "width": 1,
                                    "text": "{",
                                    "value": "{",
                                    "valueText": "{",
                                    "hasTrailingTrivia": true,
                                    "hasTrailingNewLine": true,
                                    "trailingTrivia": [
                                        {
                                            "kind": "NewLineTrivia",
                                            "text": "\n"
                                        }
                                    ]
                                },
                                "statements": [
                                    {
                                        "kind": "VariableStatement",
                                        "fullStart": 2009,
                                        "fullEnd": 2057,
                                        "start": 2017,
                                        "end": 2056,
                                        "fullWidth": 48,
                                        "width": 39,
                                        "modifiers": [],
                                        "variableDeclaration": {
                                            "kind": "VariableDeclaration",
                                            "fullStart": 2009,
                                            "fullEnd": 2055,
                                            "start": 2017,
                                            "end": 2055,
                                            "fullWidth": 46,
                                            "width": 38,
                                            "varKeyword": {
                                                "kind": "VarKeyword",
                                                "fullStart": 2009,
                                                "fullEnd": 2021,
                                                "start": 2017,
                                                "end": 2020,
                                                "fullWidth": 12,
                                                "width": 3,
                                                "text": "var",
                                                "value": "var",
                                                "valueText": "var",
                                                "hasLeadingTrivia": true,
                                                "hasTrailingTrivia": true,
                                                "leadingTrivia": [
                                                    {
                                                        "kind": "WhitespaceTrivia",
                                                        "text": "        "
                                                    }
                                                ],
                                                "trailingTrivia": [
                                                    {
                                                        "kind": "WhitespaceTrivia",
                                                        "text": " "
                                                    }
                                                ]
                                            },
                                            "variableDeclarators": [
                                                {
                                                    "kind": "VariableDeclarator",
                                                    "fullStart": 2021,
                                                    "fullEnd": 2055,
                                                    "start": 2021,
                                                    "end": 2055,
                                                    "fullWidth": 34,
                                                    "width": 34,
                                                    "identifier": {
                                                        "kind": "IdentifierName",
                                                        "fullStart": 2021,
                                                        "fullEnd": 2025,
                                                        "start": 2021,
                                                        "end": 2024,
                                                        "fullWidth": 4,
                                                        "width": 3,
                                                        "text": "hex",
                                                        "value": "hex",
                                                        "valueText": "hex",
                                                        "hasTrailingTrivia": true,
                                                        "trailingTrivia": [
                                                            {
                                                                "kind": "WhitespaceTrivia",
                                                                "text": " "
                                                            }
                                                        ]
                                                    },
                                                    "equalsValueClause": {
                                                        "kind": "EqualsValueClause",
                                                        "fullStart": 2025,
                                                        "fullEnd": 2055,
                                                        "start": 2025,
                                                        "end": 2055,
                                                        "fullWidth": 30,
                                                        "width": 30,
                                                        "equalsToken": {
                                                            "kind": "EqualsToken",
                                                            "fullStart": 2025,
                                                            "fullEnd": 2027,
                                                            "start": 2025,
                                                            "end": 2026,
                                                            "fullWidth": 2,
                                                            "width": 1,
                                                            "text": "=",
                                                            "value": "=",
                                                            "valueText": "=",
                                                            "hasTrailingTrivia": true,
                                                            "trailingTrivia": [
                                                                {
                                                                    "kind": "WhitespaceTrivia",
                                                                    "text": " "
                                                                }
                                                            ]
                                                        },
                                                        "value": {
                                                            "kind": "InvocationExpression",
                                                            "fullStart": 2027,
                                                            "fullEnd": 2055,
                                                            "start": 2027,
                                                            "end": 2055,
                                                            "fullWidth": 28,
                                                            "width": 28,
                                                            "expression": {
                                                                "kind": "MemberAccessExpression",
                                                                "fullStart": 2027,
                                                                "fullEnd": 2051,
                                                                "start": 2027,
                                                                "end": 2051,
                                                                "fullWidth": 24,
                                                                "width": 24,
                                                                "expression": {
                                                                    "kind": "InvocationExpression",
                                                                    "fullStart": 2027,
                                                                    "fullEnd": 2042,
                                                                    "start": 2027,
                                                                    "end": 2042,
                                                                    "fullWidth": 15,
                                                                    "width": 15,
                                                                    "expression": {
                                                                        "kind": "MemberAccessExpression",
                                                                        "fullStart": 2027,
                                                                        "fullEnd": 2039,
                                                                        "start": 2027,
                                                                        "end": 2039,
                                                                        "fullWidth": 12,
                                                                        "width": 12,
                                                                        "expression": {
                                                                            "kind": "IdentifierName",
                                                                            "fullStart": 2027,
                                                                            "fullEnd": 2028,
                                                                            "start": 2027,
                                                                            "end": 2028,
                                                                            "fullWidth": 1,
                                                                            "width": 1,
                                                                            "text": "s",
                                                                            "value": "s",
                                                                            "valueText": "s"
                                                                        },
                                                                        "dotToken": {
                                                                            "kind": "DotToken",
                                                                            "fullStart": 2028,
                                                                            "fullEnd": 2029,
                                                                            "start": 2028,
                                                                            "end": 2029,
                                                                            "fullWidth": 1,
                                                                            "width": 1,
                                                                            "text": ".",
                                                                            "value": ".",
                                                                            "valueText": "."
                                                                        },
                                                                        "name": {
                                                                            "kind": "IdentifierName",
                                                                            "fullStart": 2029,
                                                                            "fullEnd": 2039,
                                                                            "start": 2029,
                                                                            "end": 2039,
                                                                            "fullWidth": 10,
                                                                            "width": 10,
                                                                            "text": "charCodeAt",
                                                                            "value": "charCodeAt",
                                                                            "valueText": "charCodeAt"
                                                                        }
                                                                    },
                                                                    "argumentList": {
                                                                        "kind": "ArgumentList",
                                                                        "fullStart": 2039,
                                                                        "fullEnd": 2042,
                                                                        "start": 2039,
                                                                        "end": 2042,
                                                                        "fullWidth": 3,
                                                                        "width": 3,
                                                                        "openParenToken": {
                                                                            "kind": "OpenParenToken",
                                                                            "fullStart": 2039,
                                                                            "fullEnd": 2040,
                                                                            "start": 2039,
                                                                            "end": 2040,
                                                                            "fullWidth": 1,
                                                                            "width": 1,
                                                                            "text": "(",
                                                                            "value": "(",
                                                                            "valueText": "("
                                                                        },
                                                                        "arguments": [
                                                                            {
                                                                                "kind": "IdentifierName",
                                                                                "fullStart": 2040,
                                                                                "fullEnd": 2041,
                                                                                "start": 2040,
                                                                                "end": 2041,
                                                                                "fullWidth": 1,
                                                                                "width": 1,
                                                                                "text": "i",
                                                                                "value": "i",
                                                                                "valueText": "i"
                                                                            }
                                                                        ],
                                                                        "closeParenToken": {
                                                                            "kind": "CloseParenToken",
                                                                            "fullStart": 2041,
                                                                            "fullEnd": 2042,
                                                                            "start": 2041,
                                                                            "end": 2042,
                                                                            "fullWidth": 1,
                                                                            "width": 1,
                                                                            "text": ")",
                                                                            "value": ")",
                                                                            "valueText": ")"
                                                                        }
                                                                    }
                                                                },
                                                                "dotToken": {
                                                                    "kind": "DotToken",
                                                                    "fullStart": 2042,
                                                                    "fullEnd": 2043,
                                                                    "start": 2042,
                                                                    "end": 2043,
                                                                    "fullWidth": 1,
                                                                    "width": 1,
                                                                    "text": ".",
                                                                    "value": ".",
                                                                    "valueText": "."
                                                                },
                                                                "name": {
                                                                    "kind": "IdentifierName",
                                                                    "fullStart": 2043,
                                                                    "fullEnd": 2051,
                                                                    "start": 2043,
                                                                    "end": 2051,
                                                                    "fullWidth": 8,
                                                                    "width": 8,
                                                                    "text": "toString",
                                                                    "value": "toString",
                                                                    "valueText": "toString"
                                                                }
                                                            },
                                                            "argumentList": {
                                                                "kind": "ArgumentList",
                                                                "fullStart": 2051,
                                                                "fullEnd": 2055,
                                                                "start": 2051,
                                                                "end": 2055,
                                                                "fullWidth": 4,
                                                                "width": 4,
                                                                "openParenToken": {
                                                                    "kind": "OpenParenToken",
                                                                    "fullStart": 2051,
                                                                    "fullEnd": 2052,
                                                                    "start": 2051,
                                                                    "end": 2052,
                                                                    "fullWidth": 1,
                                                                    "width": 1,
                                                                    "text": "(",
                                                                    "value": "(",
                                                                    "valueText": "("
                                                                },
                                                                "arguments": [
                                                                    {
                                                                        "kind": "NumericLiteral",
                                                                        "fullStart": 2052,
                                                                        "fullEnd": 2054,
                                                                        "start": 2052,
                                                                        "end": 2054,
                                                                        "fullWidth": 2,
                                                                        "width": 2,
                                                                        "text": "16",
                                                                        "value": 16,
                                                                        "valueText": "16"
                                                                    }
                                                                ],
                                                                "closeParenToken": {
                                                                    "kind": "CloseParenToken",
                                                                    "fullStart": 2054,
                                                                    "fullEnd": 2055,
                                                                    "start": 2054,
                                                                    "end": 2055,
                                                                    "fullWidth": 1,
                                                                    "width": 1,
                                                                    "text": ")",
                                                                    "value": ")",
                                                                    "valueText": ")"
                                                                }
                                                            }
                                                        }
                                                    }
                                                }
                                            ]
                                        },
                                        "semicolonToken": {
                                            "kind": "SemicolonToken",
                                            "fullStart": 2055,
                                            "fullEnd": 2057,
                                            "start": 2055,
                                            "end": 2056,
                                            "fullWidth": 2,
                                            "width": 1,
                                            "text": ";",
                                            "value": ";",
                                            "valueText": ";",
                                            "hasTrailingTrivia": true,
                                            "hasTrailingNewLine": true,
                                            "trailingTrivia": [
                                                {
                                                    "kind": "NewLineTrivia",
                                                    "text": "\n"
                                                }
                                            ]
                                        }
                                    },
                                    {
                                        "kind": "ExpressionStatement",
                                        "fullStart": 2057,
                                        "fullEnd": 2130,
                                        "start": 2065,
                                        "end": 2129,
                                        "fullWidth": 73,
                                        "width": 64,
                                        "expression": {
                                            "kind": "AddAssignmentExpression",
                                            "fullStart": 2057,
                                            "fullEnd": 2128,
                                            "start": 2065,
                                            "end": 2128,
                                            "fullWidth": 71,
                                            "width": 63,
                                            "left": {
                                                "kind": "IdentifierName",
                                                "fullStart": 2057,
                                                "fullEnd": 2072,
                                                "start": 2065,
                                                "end": 2071,
                                                "fullWidth": 15,
                                                "width": 6,
                                                "text": "result",
                                                "value": "result",
                                                "valueText": "result",
                                                "hasLeadingTrivia": true,
                                                "hasTrailingTrivia": true,
                                                "leadingTrivia": [
                                                    {
                                                        "kind": "WhitespaceTrivia",
                                                        "text": "        "
                                                    }
                                                ],
                                                "trailingTrivia": [
                                                    {
                                                        "kind": "WhitespaceTrivia",
                                                        "text": " "
                                                    }
                                                ]
                                            },
                                            "operatorToken": {
                                                "kind": "PlusEqualsToken",
                                                "fullStart": 2072,
                                                "fullEnd": 2075,
                                                "start": 2072,
                                                "end": 2074,
                                                "fullWidth": 3,
                                                "width": 2,
                                                "text": "+=",
                                                "value": "+=",
                                                "valueText": "+=",
                                                "hasTrailingTrivia": true,
                                                "trailingTrivia": [
                                                    {
                                                        "kind": "WhitespaceTrivia",
                                                        "text": " "
                                                    }
                                                ]
                                            },
                                            "right": {
                                                "kind": "AddExpression",
                                                "fullStart": 2075,
                                                "fullEnd": 2128,
                                                "start": 2075,
                                                "end": 2128,
                                                "fullWidth": 53,
                                                "width": 53,
                                                "left": {
                                                    "kind": "InvocationExpression",
                                                    "fullStart": 2075,
                                                    "fullEnd": 2123,
                                                    "start": 2075,
                                                    "end": 2122,
                                                    "fullWidth": 48,
                                                    "width": 47,
                                                    "expression": {
                                                        "kind": "MemberAccessExpression",
                                                        "fullStart": 2075,
                                                        "fullEnd": 2091,
                                                        "start": 2075,
                                                        "end": 2091,
                                                        "fullWidth": 16,
                                                        "width": 16,
                                                        "expression": {
                                                            "kind": "IdentifierName",
                                                            "fullStart": 2075,
                                                            "fullEnd": 2081,
                                                            "start": 2075,
                                                            "end": 2081,
                                                            "fullWidth": 6,
                                                            "width": 6,
                                                            "text": "escape",
                                                            "value": "escape",
                                                            "valueText": "escape"
                                                        },
                                                        "dotToken": {
                                                            "kind": "DotToken",
                                                            "fullStart": 2081,
                                                            "fullEnd": 2082,
                                                            "start": 2081,
                                                            "end": 2082,
                                                            "fullWidth": 1,
                                                            "width": 1,
                                                            "text": ".",
                                                            "value": ".",
                                                            "valueText": "."
                                                        },
                                                        "name": {
                                                            "kind": "IdentifierName",
                                                            "fullStart": 2082,
                                                            "fullEnd": 2091,
                                                            "start": 2082,
                                                            "end": 2091,
                                                            "fullWidth": 9,
                                                            "width": 9,
                                                            "text": "substring",
                                                            "value": "substring",
                                                            "valueText": "substring"
                                                        }
                                                    },
                                                    "argumentList": {
                                                        "kind": "ArgumentList",
                                                        "fullStart": 2091,
                                                        "fullEnd": 2123,
                                                        "start": 2091,
                                                        "end": 2122,
                                                        "fullWidth": 32,
                                                        "width": 31,
                                                        "openParenToken": {
                                                            "kind": "OpenParenToken",
                                                            "fullStart": 2091,
                                                            "fullEnd": 2092,
                                                            "start": 2091,
                                                            "end": 2092,
                                                            "fullWidth": 1,
                                                            "width": 1,
                                                            "text": "(",
                                                            "value": "(",
                                                            "valueText": "("
                                                        },
                                                        "arguments": [
                                                            {
                                                                "kind": "NumericLiteral",
                                                                "fullStart": 2092,
                                                                "fullEnd": 2093,
                                                                "start": 2092,
                                                                "end": 2093,
                                                                "fullWidth": 1,
                                                                "width": 1,
                                                                "text": "0",
                                                                "value": 0,
                                                                "valueText": "0"
                                                            },
                                                            {
                                                                "kind": "CommaToken",
                                                                "fullStart": 2093,
                                                                "fullEnd": 2095,
                                                                "start": 2093,
                                                                "end": 2094,
                                                                "fullWidth": 2,
                                                                "width": 1,
                                                                "text": ",",
                                                                "value": ",",
                                                                "valueText": ",",
                                                                "hasTrailingTrivia": true,
                                                                "trailingTrivia": [
                                                                    {
                                                                        "kind": "WhitespaceTrivia",
                                                                        "text": " "
                                                                    }
                                                                ]
                                                            },
                                                            {
                                                                "kind": "SubtractExpression",
                                                                "fullStart": 2095,
                                                                "fullEnd": 2121,
                                                                "start": 2095,
                                                                "end": 2121,
                                                                "fullWidth": 26,
                                                                "width": 26,
                                                                "left": {
                                                                    "kind": "MemberAccessExpression",
                                                                    "fullStart": 2095,
                                                                    "fullEnd": 2109,
                                                                    "start": 2095,
                                                                    "end": 2108,
                                                                    "fullWidth": 14,
                                                                    "width": 13,
                                                                    "expression": {
                                                                        "kind": "IdentifierName",
                                                                        "fullStart": 2095,
                                                                        "fullEnd": 2101,
                                                                        "start": 2095,
                                                                        "end": 2101,
                                                                        "fullWidth": 6,
                                                                        "width": 6,
                                                                        "text": "escape",
                                                                        "value": "escape",
                                                                        "valueText": "escape"
                                                                    },
                                                                    "dotToken": {
                                                                        "kind": "DotToken",
                                                                        "fullStart": 2101,
                                                                        "fullEnd": 2102,
                                                                        "start": 2101,
                                                                        "end": 2102,
                                                                        "fullWidth": 1,
                                                                        "width": 1,
                                                                        "text": ".",
                                                                        "value": ".",
                                                                        "valueText": "."
                                                                    },
                                                                    "name": {
                                                                        "kind": "IdentifierName",
                                                                        "fullStart": 2102,
                                                                        "fullEnd": 2109,
                                                                        "start": 2102,
                                                                        "end": 2108,
                                                                        "fullWidth": 7,
                                                                        "width": 6,
                                                                        "text": "length",
                                                                        "value": "length",
                                                                        "valueText": "length",
                                                                        "hasTrailingTrivia": true,
                                                                        "trailingTrivia": [
                                                                            {
                                                                                "kind": "WhitespaceTrivia",
                                                                                "text": " "
                                                                            }
                                                                        ]
                                                                    }
                                                                },
                                                                "operatorToken": {
                                                                    "kind": "MinusToken",
                                                                    "fullStart": 2109,
                                                                    "fullEnd": 2111,
                                                                    "start": 2109,
                                                                    "end": 2110,
                                                                    "fullWidth": 2,
                                                                    "width": 1,
                                                                    "text": "-",
                                                                    "value": "-",
                                                                    "valueText": "-",
                                                                    "hasTrailingTrivia": true,
                                                                    "trailingTrivia": [
                                                                        {
                                                                            "kind": "WhitespaceTrivia",
                                                                            "text": " "
                                                                        }
                                                                    ]
                                                                },
                                                                "right": {
                                                                    "kind": "MemberAccessExpression",
                                                                    "fullStart": 2111,
                                                                    "fullEnd": 2121,
                                                                    "start": 2111,
                                                                    "end": 2121,
                                                                    "fullWidth": 10,
                                                                    "width": 10,
                                                                    "expression": {
                                                                        "kind": "IdentifierName",
                                                                        "fullStart": 2111,
                                                                        "fullEnd": 2114,
                                                                        "start": 2111,
                                                                        "end": 2114,
                                                                        "fullWidth": 3,
                                                                        "width": 3,
                                                                        "text": "hex",
                                                                        "value": "hex",
                                                                        "valueText": "hex"
                                                                    },
                                                                    "dotToken": {
                                                                        "kind": "DotToken",
                                                                        "fullStart": 2114,
                                                                        "fullEnd": 2115,
                                                                        "start": 2114,
                                                                        "end": 2115,
                                                                        "fullWidth": 1,
                                                                        "width": 1,
                                                                        "text": ".",
                                                                        "value": ".",
                                                                        "valueText": "."
                                                                    },
                                                                    "name": {
                                                                        "kind": "IdentifierName",
                                                                        "fullStart": 2115,
                                                                        "fullEnd": 2121,
                                                                        "start": 2115,
                                                                        "end": 2121,
                                                                        "fullWidth": 6,
                                                                        "width": 6,
                                                                        "text": "length",
                                                                        "value": "length",
                                                                        "valueText": "length"
                                                                    }
                                                                }
                                                            }
                                                        ],
                                                        "closeParenToken": {
                                                            "kind": "CloseParenToken",
                                                            "fullStart": 2121,
                                                            "fullEnd": 2123,
                                                            "start": 2121,
                                                            "end": 2122,
                                                            "fullWidth": 2,
                                                            "width": 1,
                                                            "text": ")",
                                                            "value": ")",
                                                            "valueText": ")",
                                                            "hasTrailingTrivia": true,
                                                            "trailingTrivia": [
                                                                {
                                                                    "kind": "WhitespaceTrivia",
                                                                    "text": " "
                                                                }
                                                            ]
                                                        }
                                                    }
                                                },
                                                "operatorToken": {
                                                    "kind": "PlusToken",
                                                    "fullStart": 2123,
                                                    "fullEnd": 2125,
                                                    "start": 2123,
                                                    "end": 2124,
                                                    "fullWidth": 2,
                                                    "width": 1,
                                                    "text": "+",
                                                    "value": "+",
                                                    "valueText": "+",
                                                    "hasTrailingTrivia": true,
                                                    "trailingTrivia": [
                                                        {
                                                            "kind": "WhitespaceTrivia",
                                                            "text": " "
                                                        }
                                                    ]
                                                },
                                                "right": {
                                                    "kind": "IdentifierName",
                                                    "fullStart": 2125,
                                                    "fullEnd": 2128,
                                                    "start": 2125,
                                                    "end": 2128,
                                                    "fullWidth": 3,
                                                    "width": 3,
                                                    "text": "hex",
                                                    "value": "hex",
                                                    "valueText": "hex"
                                                }
                                            }
                                        },
                                        "semicolonToken": {
                                            "kind": "SemicolonToken",
                                            "fullStart": 2128,
                                            "fullEnd": 2130,
                                            "start": 2128,
                                            "end": 2129,
                                            "fullWidth": 2,
                                            "width": 1,
                                            "text": ";",
                                            "value": ";",
                                            "valueText": ";",
                                            "hasTrailingTrivia": true,
                                            "hasTrailingNewLine": true,
                                            "trailingTrivia": [
                                                {
                                                    "kind": "NewLineTrivia",
                                                    "text": "\n"
                                                }
                                            ]
                                        }
                                    }
                                ],
                                "closeBraceToken": {
                                    "kind": "CloseBraceToken",
                                    "fullStart": 2130,
                                    "fullEnd": 2136,
                                    "start": 2134,
                                    "end": 2135,
                                    "fullWidth": 6,
                                    "width": 1,
                                    "text": "}",
                                    "value": "}",
                                    "valueText": "}",
                                    "hasLeadingTrivia": true,
                                    "hasTrailingTrivia": true,
                                    "hasTrailingNewLine": true,
                                    "leadingTrivia": [
                                        {
                                            "kind": "WhitespaceTrivia",
                                            "text": "    "
                                        }
                                    ],
                                    "trailingTrivia": [
                                        {
                                            "kind": "NewLineTrivia",
                                            "text": "\n"
                                        }
                                    ]
                                }
                            }
                        },
                        {
                            "kind": "ReturnStatement",
                            "fullStart": 2136,
                            "fullEnd": 2155,
                            "start": 2140,
                            "end": 2154,
                            "fullWidth": 19,
                            "width": 14,
                            "returnKeyword": {
                                "kind": "ReturnKeyword",
                                "fullStart": 2136,
                                "fullEnd": 2147,
                                "start": 2140,
                                "end": 2146,
                                "fullWidth": 11,
                                "width": 6,
                                "text": "return",
                                "value": "return",
                                "valueText": "return",
                                "hasLeadingTrivia": true,
                                "hasTrailingTrivia": true,
                                "leadingTrivia": [
                                    {
                                        "kind": "WhitespaceTrivia",
                                        "text": "    "
                                    }
                                ],
                                "trailingTrivia": [
                                    {
                                        "kind": "WhitespaceTrivia",
                                        "text": " "
                                    }
                                ]
                            },
                            "expression": {
                                "kind": "IdentifierName",
                                "fullStart": 2147,
                                "fullEnd": 2153,
                                "start": 2147,
                                "end": 2153,
                                "fullWidth": 6,
                                "width": 6,
                                "text": "result",
                                "value": "result",
                                "valueText": "result"
                            },
                            "semicolonToken": {
                                "kind": "SemicolonToken",
                                "fullStart": 2153,
                                "fullEnd": 2155,
                                "start": 2153,
                                "end": 2154,
                                "fullWidth": 2,
                                "width": 1,
                                "text": ";",
                                "value": ";",
                                "valueText": ";",
                                "hasTrailingTrivia": true,
                                "hasTrailingNewLine": true,
                                "trailingTrivia": [
                                    {
                                        "kind": "NewLineTrivia",
                                        "text": "\n"
                                    }
                                ]
                            }
                        }
                    ],
                    "closeBraceToken": {
                        "kind": "CloseBraceToken",
                        "fullStart": 2155,
                        "fullEnd": 2157,
                        "start": 2155,
                        "end": 2156,
                        "fullWidth": 2,
                        "width": 1,
                        "text": "}",
                        "value": "}",
                        "valueText": "}",
                        "hasTrailingTrivia": true,
                        "hasTrailingNewLine": true,
                        "trailingTrivia": [
                            {
                                "kind": "NewLineTrivia",
                                "text": "\n"
                            }
                        ]
                    }
                }
            }
        ],
        "endOfFileToken": {
            "kind": "EndOfFileToken",
            "fullStart": 2157,
            "fullEnd": 2158,
            "start": 2158,
            "end": 2158,
            "fullWidth": 1,
            "width": 0,
            "text": "",
            "hasLeadingTrivia": true,
            "hasLeadingNewLine": true,
            "leadingTrivia": [
                {
                    "kind": "NewLineTrivia",
                    "text": "\n"
                }
            ]
        }
    },
    "lineMap": {
        "lineStarts": [
            0,
            59,
            119,
            186,
            187,
            191,
            249,
            332,
            364,
            394,
            398,
            399,
            461,
            475,
            536,
            558,
            605,
            639,
            679,
            713,
            747,
            781,
            827,
            860,
            917,
            933,
            955,
            995,
            1017,
            1045,
            1067,
            1095,
            1152,
            1174,
            1214,
            1241,
            1263,
            1279,
            1301,
            1323,
            1351,
            1385,
            1413,
            1453,
            1535,
            1585,
            1611,
            1614,
            1615,
            1622,
            1659,
            1684,
            1732,
            1825,
            1885,
            1891,
            1893,
            1894,
            1912,
            1933,
            1961,
            1972,
            2009,
            2057,
            2130,
            2136,
            2155,
            2157,
            2158
        ],
        "length": 2158
    }
}<|MERGE_RESOLUTION|>--- conflicted
+++ resolved
@@ -4780,11 +4780,8 @@
                                 "start": 1907,
                                 "end": 1908,
                                 "fullWidth": 1,
-<<<<<<< HEAD
                                 "width": 1,
-=======
                                 "modifiers": [],
->>>>>>> e3c38734
                                 "identifier": {
                                     "kind": "IdentifierName",
                                     "fullStart": 1907,
