{
    "isDeclaration": false,
    "languageVersion": "EcmaScript5",
    "parseOptions": {
        "allowAutomaticSemicolonInsertion": true
    },
    "sourceUnit": {
        "kind": "SourceUnit",
        "fullStart": 0,
        "fullEnd": 1349,
        "start": 460,
        "end": 1349,
        "fullWidth": 1349,
        "width": 889,
        "moduleElements": [
            {
                "kind": "IfStatement",
                "fullStart": 0,
                "fullEnd": 681,
                "start": 460,
                "end": 680,
                "fullWidth": 681,
                "width": 220,
                "ifKeyword": {
                    "kind": "IfKeyword",
                    "fullStart": 0,
                    "fullEnd": 463,
                    "start": 460,
                    "end": 462,
                    "fullWidth": 463,
                    "width": 2,
                    "text": "if",
                    "value": "if",
                    "valueText": "if",
                    "hasLeadingTrivia": true,
                    "hasLeadingComment": true,
                    "hasLeadingNewLine": true,
                    "hasTrailingTrivia": true,
                    "leadingTrivia": [
                        {
                            "kind": "SingleLineCommentTrivia",
                            "text": "// Copyright 2009 the Sputnik authors.  All rights reserved."
                        },
                        {
                            "kind": "NewLineTrivia",
                            "text": "\n"
                        },
                        {
                            "kind": "SingleLineCommentTrivia",
                            "text": "// This code is governed by the BSD license found in the LICENSE file."
                        },
                        {
                            "kind": "NewLineTrivia",
                            "text": "\n"
                        },
                        {
                            "kind": "NewLineTrivia",
                            "text": "\n"
                        },
                        {
                            "kind": "MultiLineCommentTrivia",
                            "text": "/**\n * The String.prototype.localeCompare.length property has the attribute ReadOnly\n *\n * @path ch15/15.5/15.5.4/15.5.4.9/S15.5.4.9_A10.js\n * @description Checking if varying the String.prototype.localeCompare.length property fails\n */"
                        },
                        {
                            "kind": "NewLineTrivia",
                            "text": "\n"
                        },
                        {
                            "kind": "NewLineTrivia",
                            "text": "\n"
                        },
                        {
                            "kind": "SingleLineCommentTrivia",
                            "text": "//////////////////////////////////////////////////////////////////////////////"
                        },
                        {
                            "kind": "NewLineTrivia",
                            "text": "\n"
                        },
                        {
                            "kind": "SingleLineCommentTrivia",
                            "text": "//CHECK#1"
                        },
                        {
                            "kind": "NewLineTrivia",
                            "text": "\n"
                        }
                    ],
                    "trailingTrivia": [
                        {
                            "kind": "WhitespaceTrivia",
                            "text": " "
                        }
                    ]
                },
                "openParenToken": {
                    "kind": "OpenParenToken",
                    "fullStart": 463,
                    "fullEnd": 464,
                    "start": 463,
                    "end": 464,
                    "fullWidth": 1,
                    "width": 1,
                    "text": "(",
                    "value": "(",
                    "valueText": "("
                },
                "condition": {
                    "kind": "LogicalNotExpression",
                    "fullStart": 464,
                    "fullEnd": 522,
                    "start": 464,
                    "end": 522,
                    "fullWidth": 58,
                    "width": 58,
                    "operatorToken": {
                        "kind": "ExclamationToken",
                        "fullStart": 464,
                        "fullEnd": 465,
                        "start": 464,
                        "end": 465,
                        "fullWidth": 1,
                        "width": 1,
                        "text": "!",
                        "value": "!",
                        "valueText": "!"
                    },
                    "operand": {
                        "kind": "ParenthesizedExpression",
                        "fullStart": 465,
                        "fullEnd": 522,
                        "start": 465,
                        "end": 522,
                        "fullWidth": 57,
                        "width": 57,
                        "openParenToken": {
                            "kind": "OpenParenToken",
                            "fullStart": 465,
                            "fullEnd": 466,
                            "start": 465,
                            "end": 466,
                            "fullWidth": 1,
                            "width": 1,
                            "text": "(",
                            "value": "(",
                            "valueText": "("
                        },
                        "expression": {
                            "kind": "InvocationExpression",
                            "fullStart": 466,
                            "fullEnd": 521,
                            "start": 466,
                            "end": 521,
                            "fullWidth": 55,
                            "width": 55,
                            "expression": {
                                "kind": "MemberAccessExpression",
                                "fullStart": 466,
                                "fullEnd": 511,
                                "start": 466,
                                "end": 511,
                                "fullWidth": 45,
                                "width": 45,
                                "expression": {
                                    "kind": "MemberAccessExpression",
                                    "fullStart": 466,
                                    "fullEnd": 496,
                                    "start": 466,
                                    "end": 496,
                                    "fullWidth": 30,
                                    "width": 30,
                                    "expression": {
                                        "kind": "MemberAccessExpression",
                                        "fullStart": 466,
                                        "fullEnd": 482,
                                        "start": 466,
                                        "end": 482,
                                        "fullWidth": 16,
                                        "width": 16,
                                        "expression": {
                                            "kind": "IdentifierName",
                                            "fullStart": 466,
                                            "fullEnd": 472,
                                            "start": 466,
                                            "end": 472,
                                            "fullWidth": 6,
                                            "width": 6,
                                            "text": "String",
                                            "value": "String",
                                            "valueText": "String"
                                        },
                                        "dotToken": {
                                            "kind": "DotToken",
                                            "fullStart": 472,
                                            "fullEnd": 473,
                                            "start": 472,
                                            "end": 473,
                                            "fullWidth": 1,
                                            "width": 1,
                                            "text": ".",
                                            "value": ".",
                                            "valueText": "."
                                        },
                                        "name": {
                                            "kind": "IdentifierName",
                                            "fullStart": 473,
                                            "fullEnd": 482,
                                            "start": 473,
                                            "end": 482,
                                            "fullWidth": 9,
                                            "width": 9,
                                            "text": "prototype",
                                            "value": "prototype",
                                            "valueText": "prototype"
                                        }
                                    },
                                    "dotToken": {
                                        "kind": "DotToken",
                                        "fullStart": 482,
                                        "fullEnd": 483,
                                        "start": 482,
                                        "end": 483,
                                        "fullWidth": 1,
                                        "width": 1,
                                        "text": ".",
                                        "value": ".",
                                        "valueText": "."
                                    },
                                    "name": {
                                        "kind": "IdentifierName",
                                        "fullStart": 483,
                                        "fullEnd": 496,
                                        "start": 483,
                                        "end": 496,
                                        "fullWidth": 13,
                                        "width": 13,
                                        "text": "localeCompare",
                                        "value": "localeCompare",
                                        "valueText": "localeCompare"
                                    }
                                },
                                "dotToken": {
                                    "kind": "DotToken",
                                    "fullStart": 496,
                                    "fullEnd": 497,
                                    "start": 496,
                                    "end": 497,
                                    "fullWidth": 1,
                                    "width": 1,
                                    "text": ".",
                                    "value": ".",
                                    "valueText": "."
                                },
                                "name": {
                                    "kind": "IdentifierName",
                                    "fullStart": 497,
                                    "fullEnd": 511,
                                    "start": 497,
                                    "end": 511,
                                    "fullWidth": 14,
                                    "width": 14,
                                    "text": "hasOwnProperty",
                                    "value": "hasOwnProperty",
                                    "valueText": "hasOwnProperty"
                                }
                            },
                            "argumentList": {
                                "kind": "ArgumentList",
                                "fullStart": 511,
                                "fullEnd": 521,
                                "start": 511,
                                "end": 521,
                                "fullWidth": 10,
                                "width": 10,
                                "openParenToken": {
                                    "kind": "OpenParenToken",
                                    "fullStart": 511,
                                    "fullEnd": 512,
                                    "start": 511,
                                    "end": 512,
                                    "fullWidth": 1,
                                    "width": 1,
                                    "text": "(",
                                    "value": "(",
                                    "valueText": "("
                                },
                                "arguments": [
                                    {
                                        "kind": "StringLiteral",
                                        "fullStart": 512,
                                        "fullEnd": 520,
                                        "start": 512,
                                        "end": 520,
                                        "fullWidth": 8,
                                        "width": 8,
                                        "text": "'length'",
                                        "value": "length",
                                        "valueText": "length"
                                    }
                                ],
                                "closeParenToken": {
                                    "kind": "CloseParenToken",
                                    "fullStart": 520,
                                    "fullEnd": 521,
                                    "start": 520,
                                    "end": 521,
                                    "fullWidth": 1,
                                    "width": 1,
                                    "text": ")",
                                    "value": ")",
                                    "valueText": ")"
                                }
                            }
                        },
                        "closeParenToken": {
                            "kind": "CloseParenToken",
                            "fullStart": 521,
                            "fullEnd": 522,
                            "start": 521,
                            "end": 522,
                            "fullWidth": 1,
                            "width": 1,
                            "text": ")",
                            "value": ")",
                            "valueText": ")"
                        }
                    }
                },
                "closeParenToken": {
                    "kind": "CloseParenToken",
                    "fullStart": 522,
                    "fullEnd": 524,
                    "start": 522,
                    "end": 523,
                    "fullWidth": 2,
                    "width": 1,
                    "text": ")",
                    "value": ")",
                    "valueText": ")",
                    "hasTrailingTrivia": true,
                    "trailingTrivia": [
                        {
                            "kind": "WhitespaceTrivia",
                            "text": " "
                        }
                    ]
                },
                "statement": {
                    "kind": "Block",
                    "fullStart": 524,
                    "fullEnd": 681,
                    "start": 524,
                    "end": 680,
                    "fullWidth": 157,
                    "width": 156,
                    "openBraceToken": {
                        "kind": "OpenBraceToken",
                        "fullStart": 524,
                        "fullEnd": 526,
                        "start": 524,
                        "end": 525,
                        "fullWidth": 2,
                        "width": 1,
                        "text": "{",
                        "value": "{",
                        "valueText": "{",
                        "hasTrailingTrivia": true,
                        "hasTrailingNewLine": true,
                        "trailingTrivia": [
                            {
                                "kind": "NewLineTrivia",
                                "text": "\n"
                            }
                        ]
                    },
                    "statements": [
                        {
                            "kind": "ExpressionStatement",
                            "fullStart": 526,
                            "fullEnd": 679,
                            "start": 528,
                            "end": 678,
                            "fullWidth": 153,
                            "width": 150,
                            "expression": {
                                "kind": "InvocationExpression",
                                "fullStart": 526,
                                "fullEnd": 677,
                                "start": 528,
                                "end": 677,
                                "fullWidth": 151,
                                "width": 149,
                                "expression": {
                                    "kind": "IdentifierName",
                                    "fullStart": 526,
                                    "fullEnd": 534,
                                    "start": 528,
                                    "end": 534,
                                    "fullWidth": 8,
                                    "width": 6,
                                    "text": "$ERROR",
                                    "value": "$ERROR",
                                    "valueText": "$ERROR",
                                    "hasLeadingTrivia": true,
                                    "leadingTrivia": [
                                        {
                                            "kind": "WhitespaceTrivia",
                                            "text": "  "
                                        }
                                    ]
                                },
                                "argumentList": {
                                    "kind": "ArgumentList",
                                    "fullStart": 534,
                                    "fullEnd": 677,
                                    "start": 534,
                                    "end": 677,
                                    "fullWidth": 143,
                                    "width": 143,
                                    "openParenToken": {
                                        "kind": "OpenParenToken",
                                        "fullStart": 534,
                                        "fullEnd": 535,
                                        "start": 534,
                                        "end": 535,
                                        "fullWidth": 1,
                                        "width": 1,
                                        "text": "(",
                                        "value": "(",
                                        "valueText": "("
                                    },
                                    "arguments": [
                                        {
                                            "kind": "AddExpression",
                                            "fullStart": 535,
                                            "fullEnd": 676,
                                            "start": 535,
                                            "end": 676,
                                            "fullWidth": 141,
                                            "width": 141,
                                            "left": {
                                                "kind": "StringLiteral",
                                                "fullStart": 535,
                                                "fullEnd": 620,
                                                "start": 535,
                                                "end": 620,
                                                "fullWidth": 85,
                                                "width": 85,
                                                "text": "'#1: String.prototype.localeCompare.hasOwnProperty(\\'length\\') return true. Actual: '",
                                                "value": "#1: String.prototype.localeCompare.hasOwnProperty('length') return true. Actual: ",
                                                "valueText": "#1: String.prototype.localeCompare.hasOwnProperty('length') return true. Actual: "
                                            },
                                            "operatorToken": {
                                                "kind": "PlusToken",
                                                "fullStart": 620,
                                                "fullEnd": 621,
                                                "start": 620,
                                                "end": 621,
                                                "fullWidth": 1,
                                                "width": 1,
                                                "text": "+",
                                                "value": "+",
                                                "valueText": "+"
                                            },
                                            "right": {
                                                "kind": "InvocationExpression",
                                                "fullStart": 621,
                                                "fullEnd": 676,
                                                "start": 621,
                                                "end": 676,
                                                "fullWidth": 55,
                                                "width": 55,
                                                "expression": {
                                                    "kind": "MemberAccessExpression",
                                                    "fullStart": 621,
                                                    "fullEnd": 666,
                                                    "start": 621,
                                                    "end": 666,
                                                    "fullWidth": 45,
                                                    "width": 45,
                                                    "expression": {
                                                        "kind": "MemberAccessExpression",
                                                        "fullStart": 621,
                                                        "fullEnd": 651,
                                                        "start": 621,
                                                        "end": 651,
                                                        "fullWidth": 30,
                                                        "width": 30,
                                                        "expression": {
                                                            "kind": "MemberAccessExpression",
                                                            "fullStart": 621,
                                                            "fullEnd": 637,
                                                            "start": 621,
                                                            "end": 637,
                                                            "fullWidth": 16,
                                                            "width": 16,
                                                            "expression": {
                                                                "kind": "IdentifierName",
                                                                "fullStart": 621,
                                                                "fullEnd": 627,
                                                                "start": 621,
                                                                "end": 627,
                                                                "fullWidth": 6,
                                                                "width": 6,
                                                                "text": "String",
                                                                "value": "String",
                                                                "valueText": "String"
                                                            },
                                                            "dotToken": {
                                                                "kind": "DotToken",
                                                                "fullStart": 627,
                                                                "fullEnd": 628,
                                                                "start": 627,
                                                                "end": 628,
                                                                "fullWidth": 1,
                                                                "width": 1,
                                                                "text": ".",
                                                                "value": ".",
                                                                "valueText": "."
                                                            },
                                                            "name": {
                                                                "kind": "IdentifierName",
                                                                "fullStart": 628,
                                                                "fullEnd": 637,
                                                                "start": 628,
                                                                "end": 637,
                                                                "fullWidth": 9,
                                                                "width": 9,
                                                                "text": "prototype",
                                                                "value": "prototype",
                                                                "valueText": "prototype"
                                                            }
                                                        },
                                                        "dotToken": {
                                                            "kind": "DotToken",
                                                            "fullStart": 637,
                                                            "fullEnd": 638,
                                                            "start": 637,
                                                            "end": 638,
                                                            "fullWidth": 1,
                                                            "width": 1,
                                                            "text": ".",
                                                            "value": ".",
                                                            "valueText": "."
                                                        },
                                                        "name": {
                                                            "kind": "IdentifierName",
                                                            "fullStart": 638,
                                                            "fullEnd": 651,
                                                            "start": 638,
                                                            "end": 651,
                                                            "fullWidth": 13,
                                                            "width": 13,
                                                            "text": "localeCompare",
                                                            "value": "localeCompare",
                                                            "valueText": "localeCompare"
                                                        }
                                                    },
                                                    "dotToken": {
                                                        "kind": "DotToken",
                                                        "fullStart": 651,
                                                        "fullEnd": 652,
                                                        "start": 651,
                                                        "end": 652,
                                                        "fullWidth": 1,
                                                        "width": 1,
                                                        "text": ".",
                                                        "value": ".",
                                                        "valueText": "."
                                                    },
                                                    "name": {
                                                        "kind": "IdentifierName",
                                                        "fullStart": 652,
                                                        "fullEnd": 666,
                                                        "start": 652,
                                                        "end": 666,
                                                        "fullWidth": 14,
                                                        "width": 14,
                                                        "text": "hasOwnProperty",
                                                        "value": "hasOwnProperty",
                                                        "valueText": "hasOwnProperty"
                                                    }
                                                },
                                                "argumentList": {
                                                    "kind": "ArgumentList",
                                                    "fullStart": 666,
                                                    "fullEnd": 676,
                                                    "start": 666,
                                                    "end": 676,
                                                    "fullWidth": 10,
                                                    "width": 10,
                                                    "openParenToken": {
                                                        "kind": "OpenParenToken",
                                                        "fullStart": 666,
                                                        "fullEnd": 667,
                                                        "start": 666,
                                                        "end": 667,
                                                        "fullWidth": 1,
                                                        "width": 1,
                                                        "text": "(",
                                                        "value": "(",
                                                        "valueText": "("
                                                    },
                                                    "arguments": [
                                                        {
                                                            "kind": "StringLiteral",
                                                            "fullStart": 667,
                                                            "fullEnd": 675,
                                                            "start": 667,
                                                            "end": 675,
                                                            "fullWidth": 8,
                                                            "width": 8,
                                                            "text": "'length'",
                                                            "value": "length",
                                                            "valueText": "length"
                                                        }
                                                    ],
                                                    "closeParenToken": {
                                                        "kind": "CloseParenToken",
                                                        "fullStart": 675,
                                                        "fullEnd": 676,
                                                        "start": 675,
                                                        "end": 676,
                                                        "fullWidth": 1,
                                                        "width": 1,
                                                        "text": ")",
                                                        "value": ")",
                                                        "valueText": ")"
                                                    }
                                                }
                                            }
                                        }
                                    ],
                                    "closeParenToken": {
                                        "kind": "CloseParenToken",
                                        "fullStart": 676,
                                        "fullEnd": 677,
                                        "start": 676,
                                        "end": 677,
                                        "fullWidth": 1,
                                        "width": 1,
                                        "text": ")",
                                        "value": ")",
                                        "valueText": ")"
                                    }
                                }
                            },
                            "semicolonToken": {
                                "kind": "SemicolonToken",
                                "fullStart": 677,
                                "fullEnd": 679,
                                "start": 677,
                                "end": 678,
                                "fullWidth": 2,
                                "width": 1,
                                "text": ";",
                                "value": ";",
                                "valueText": ";",
                                "hasTrailingTrivia": true,
                                "hasTrailingNewLine": true,
                                "trailingTrivia": [
                                    {
                                        "kind": "NewLineTrivia",
                                        "text": "\n"
                                    }
                                ]
                            }
                        }
                    ],
                    "closeBraceToken": {
                        "kind": "CloseBraceToken",
                        "fullStart": 679,
                        "fullEnd": 681,
                        "start": 679,
                        "end": 680,
                        "fullWidth": 2,
                        "width": 1,
                        "text": "}",
                        "value": "}",
                        "valueText": "}",
                        "hasTrailingTrivia": true,
                        "hasTrailingNewLine": true,
                        "trailingTrivia": [
                            {
                                "kind": "NewLineTrivia",
                                "text": "\n"
                            }
                        ]
                    }
                }
            },
            {
                "kind": "VariableStatement",
                "fullStart": 681,
                "fullEnd": 815,
                "start": 764,
                "end": 814,
                "fullWidth": 134,
                "width": 50,
                "modifiers": [],
                "variableDeclaration": {
                    "kind": "VariableDeclaration",
                    "fullStart": 681,
                    "fullEnd": 813,
                    "start": 764,
                    "end": 813,
                    "fullWidth": 132,
                    "width": 49,
                    "varKeyword": {
                        "kind": "VarKeyword",
                        "fullStart": 681,
                        "fullEnd": 768,
                        "start": 764,
                        "end": 767,
                        "fullWidth": 87,
                        "width": 3,
                        "text": "var",
                        "value": "var",
                        "valueText": "var",
                        "hasLeadingTrivia": true,
                        "hasLeadingComment": true,
                        "hasLeadingNewLine": true,
                        "hasTrailingTrivia": true,
                        "leadingTrivia": [
                            {
                                "kind": "SingleLineCommentTrivia",
                                "text": "//"
                            },
                            {
                                "kind": "NewLineTrivia",
                                "text": "\n"
                            },
                            {
                                "kind": "SingleLineCommentTrivia",
                                "text": "//////////////////////////////////////////////////////////////////////////////"
                            },
                            {
                                "kind": "NewLineTrivia",
                                "text": "\n"
                            },
                            {
                                "kind": "NewLineTrivia",
                                "text": "\n"
                            }
                        ],
                        "trailingTrivia": [
                            {
                                "kind": "WhitespaceTrivia",
                                "text": " "
                            }
                        ]
                    },
                    "variableDeclarators": [
                        {
                            "kind": "VariableDeclarator",
                            "fullStart": 768,
                            "fullEnd": 813,
                            "start": 768,
                            "end": 813,
                            "fullWidth": 45,
<<<<<<< HEAD
                            "width": 45,
                            "identifier": {
=======
                            "propertyName": {
>>>>>>> 85e84683
                                "kind": "IdentifierName",
                                "fullStart": 768,
                                "fullEnd": 774,
                                "start": 768,
                                "end": 773,
                                "fullWidth": 6,
                                "width": 5,
                                "text": "__obj",
                                "value": "__obj",
                                "valueText": "__obj",
                                "hasTrailingTrivia": true,
                                "trailingTrivia": [
                                    {
                                        "kind": "WhitespaceTrivia",
                                        "text": " "
                                    }
                                ]
                            },
                            "equalsValueClause": {
                                "kind": "EqualsValueClause",
                                "fullStart": 774,
                                "fullEnd": 813,
                                "start": 774,
                                "end": 813,
                                "fullWidth": 39,
                                "width": 39,
                                "equalsToken": {
                                    "kind": "EqualsToken",
                                    "fullStart": 774,
                                    "fullEnd": 776,
                                    "start": 774,
                                    "end": 775,
                                    "fullWidth": 2,
                                    "width": 1,
                                    "text": "=",
                                    "value": "=",
                                    "valueText": "=",
                                    "hasTrailingTrivia": true,
                                    "trailingTrivia": [
                                        {
                                            "kind": "WhitespaceTrivia",
                                            "text": " "
                                        }
                                    ]
                                },
                                "value": {
                                    "kind": "MemberAccessExpression",
                                    "fullStart": 776,
                                    "fullEnd": 813,
                                    "start": 776,
                                    "end": 813,
                                    "fullWidth": 37,
                                    "width": 37,
                                    "expression": {
                                        "kind": "MemberAccessExpression",
                                        "fullStart": 776,
                                        "fullEnd": 806,
                                        "start": 776,
                                        "end": 806,
                                        "fullWidth": 30,
                                        "width": 30,
                                        "expression": {
                                            "kind": "MemberAccessExpression",
                                            "fullStart": 776,
                                            "fullEnd": 792,
                                            "start": 776,
                                            "end": 792,
                                            "fullWidth": 16,
                                            "width": 16,
                                            "expression": {
                                                "kind": "IdentifierName",
                                                "fullStart": 776,
                                                "fullEnd": 782,
                                                "start": 776,
                                                "end": 782,
                                                "fullWidth": 6,
                                                "width": 6,
                                                "text": "String",
                                                "value": "String",
                                                "valueText": "String"
                                            },
                                            "dotToken": {
                                                "kind": "DotToken",
                                                "fullStart": 782,
                                                "fullEnd": 783,
                                                "start": 782,
                                                "end": 783,
                                                "fullWidth": 1,
                                                "width": 1,
                                                "text": ".",
                                                "value": ".",
                                                "valueText": "."
                                            },
                                            "name": {
                                                "kind": "IdentifierName",
                                                "fullStart": 783,
                                                "fullEnd": 792,
                                                "start": 783,
                                                "end": 792,
                                                "fullWidth": 9,
                                                "width": 9,
                                                "text": "prototype",
                                                "value": "prototype",
                                                "valueText": "prototype"
                                            }
                                        },
                                        "dotToken": {
                                            "kind": "DotToken",
                                            "fullStart": 792,
                                            "fullEnd": 793,
                                            "start": 792,
                                            "end": 793,
                                            "fullWidth": 1,
                                            "width": 1,
                                            "text": ".",
                                            "value": ".",
                                            "valueText": "."
                                        },
                                        "name": {
                                            "kind": "IdentifierName",
                                            "fullStart": 793,
                                            "fullEnd": 806,
                                            "start": 793,
                                            "end": 806,
                                            "fullWidth": 13,
                                            "width": 13,
                                            "text": "localeCompare",
                                            "value": "localeCompare",
                                            "valueText": "localeCompare"
                                        }
                                    },
                                    "dotToken": {
                                        "kind": "DotToken",
                                        "fullStart": 806,
                                        "fullEnd": 807,
                                        "start": 806,
                                        "end": 807,
                                        "fullWidth": 1,
                                        "width": 1,
                                        "text": ".",
                                        "value": ".",
                                        "valueText": "."
                                    },
                                    "name": {
                                        "kind": "IdentifierName",
                                        "fullStart": 807,
                                        "fullEnd": 813,
                                        "start": 807,
                                        "end": 813,
                                        "fullWidth": 6,
                                        "width": 6,
                                        "text": "length",
                                        "value": "length",
                                        "valueText": "length"
                                    }
                                }
                            }
                        }
                    ]
                },
                "semicolonToken": {
                    "kind": "SemicolonToken",
                    "fullStart": 813,
                    "fullEnd": 815,
                    "start": 813,
                    "end": 814,
                    "fullWidth": 2,
                    "width": 1,
                    "text": ";",
                    "value": ";",
                    "valueText": ";",
                    "hasTrailingTrivia": true,
                    "hasTrailingNewLine": true,
                    "trailingTrivia": [
                        {
                            "kind": "NewLineTrivia",
                            "text": "\n"
                        }
                    ]
                }
            },
            {
                "kind": "ExpressionStatement",
                "fullStart": 815,
                "fullEnd": 887,
                "start": 816,
                "end": 886,
                "fullWidth": 72,
                "width": 70,
                "expression": {
                    "kind": "AssignmentExpression",
                    "fullStart": 815,
                    "fullEnd": 885,
                    "start": 816,
                    "end": 885,
                    "fullWidth": 70,
                    "width": 69,
                    "left": {
                        "kind": "MemberAccessExpression",
                        "fullStart": 815,
                        "fullEnd": 854,
                        "start": 816,
                        "end": 853,
                        "fullWidth": 39,
                        "width": 37,
                        "expression": {
                            "kind": "MemberAccessExpression",
                            "fullStart": 815,
                            "fullEnd": 846,
                            "start": 816,
                            "end": 846,
                            "fullWidth": 31,
                            "width": 30,
                            "expression": {
                                "kind": "MemberAccessExpression",
                                "fullStart": 815,
                                "fullEnd": 832,
                                "start": 816,
                                "end": 832,
                                "fullWidth": 17,
                                "width": 16,
                                "expression": {
                                    "kind": "IdentifierName",
                                    "fullStart": 815,
                                    "fullEnd": 822,
                                    "start": 816,
                                    "end": 822,
                                    "fullWidth": 7,
                                    "width": 6,
                                    "text": "String",
                                    "value": "String",
                                    "valueText": "String",
                                    "hasLeadingTrivia": true,
                                    "hasLeadingNewLine": true,
                                    "leadingTrivia": [
                                        {
                                            "kind": "NewLineTrivia",
                                            "text": "\n"
                                        }
                                    ]
                                },
                                "dotToken": {
                                    "kind": "DotToken",
                                    "fullStart": 822,
                                    "fullEnd": 823,
                                    "start": 822,
                                    "end": 823,
                                    "fullWidth": 1,
                                    "width": 1,
                                    "text": ".",
                                    "value": ".",
                                    "valueText": "."
                                },
                                "name": {
                                    "kind": "IdentifierName",
                                    "fullStart": 823,
                                    "fullEnd": 832,
                                    "start": 823,
                                    "end": 832,
                                    "fullWidth": 9,
                                    "width": 9,
                                    "text": "prototype",
                                    "value": "prototype",
                                    "valueText": "prototype"
                                }
                            },
                            "dotToken": {
                                "kind": "DotToken",
                                "fullStart": 832,
                                "fullEnd": 833,
                                "start": 832,
                                "end": 833,
                                "fullWidth": 1,
                                "width": 1,
                                "text": ".",
                                "value": ".",
                                "valueText": "."
                            },
                            "name": {
                                "kind": "IdentifierName",
                                "fullStart": 833,
                                "fullEnd": 846,
                                "start": 833,
                                "end": 846,
                                "fullWidth": 13,
                                "width": 13,
                                "text": "localeCompare",
                                "value": "localeCompare",
                                "valueText": "localeCompare"
                            }
                        },
                        "dotToken": {
                            "kind": "DotToken",
                            "fullStart": 846,
                            "fullEnd": 847,
                            "start": 846,
                            "end": 847,
                            "fullWidth": 1,
                            "width": 1,
                            "text": ".",
                            "value": ".",
                            "valueText": "."
                        },
                        "name": {
                            "kind": "IdentifierName",
                            "fullStart": 847,
                            "fullEnd": 854,
                            "start": 847,
                            "end": 853,
                            "fullWidth": 7,
                            "width": 6,
                            "text": "length",
                            "value": "length",
                            "valueText": "length",
                            "hasTrailingTrivia": true,
                            "trailingTrivia": [
                                {
                                    "kind": "WhitespaceTrivia",
                                    "text": " "
                                }
                            ]
                        }
                    },
                    "operatorToken": {
                        "kind": "EqualsToken",
                        "fullStart": 854,
                        "fullEnd": 856,
                        "start": 854,
                        "end": 855,
                        "fullWidth": 2,
                        "width": 1,
                        "text": "=",
                        "value": "=",
                        "valueText": "=",
                        "hasTrailingTrivia": true,
                        "trailingTrivia": [
                            {
                                "kind": "WhitespaceTrivia",
                                "text": " "
                            }
                        ]
                    },
                    "right": {
                        "kind": "FunctionExpression",
                        "fullStart": 856,
                        "fullEnd": 885,
                        "start": 856,
                        "end": 885,
                        "fullWidth": 29,
                        "width": 29,
                        "functionKeyword": {
                            "kind": "FunctionKeyword",
                            "fullStart": 856,
                            "fullEnd": 864,
                            "start": 856,
                            "end": 864,
                            "fullWidth": 8,
                            "width": 8,
                            "text": "function",
                            "value": "function",
                            "valueText": "function"
                        },
                        "callSignature": {
                            "kind": "CallSignature",
                            "fullStart": 864,
                            "fullEnd": 866,
                            "start": 864,
                            "end": 866,
                            "fullWidth": 2,
                            "width": 2,
                            "parameterList": {
                                "kind": "ParameterList",
                                "fullStart": 864,
                                "fullEnd": 866,
                                "start": 864,
                                "end": 866,
                                "fullWidth": 2,
                                "width": 2,
                                "openParenToken": {
                                    "kind": "OpenParenToken",
                                    "fullStart": 864,
                                    "fullEnd": 865,
                                    "start": 864,
                                    "end": 865,
                                    "fullWidth": 1,
                                    "width": 1,
                                    "text": "(",
                                    "value": "(",
                                    "valueText": "("
                                },
                                "parameters": [],
                                "closeParenToken": {
                                    "kind": "CloseParenToken",
                                    "fullStart": 865,
                                    "fullEnd": 866,
                                    "start": 865,
                                    "end": 866,
                                    "fullWidth": 1,
                                    "width": 1,
                                    "text": ")",
                                    "value": ")",
                                    "valueText": ")"
                                }
                            }
                        },
                        "block": {
                            "kind": "Block",
                            "fullStart": 866,
                            "fullEnd": 885,
                            "start": 866,
                            "end": 885,
                            "fullWidth": 19,
                            "width": 19,
                            "openBraceToken": {
                                "kind": "OpenBraceToken",
                                "fullStart": 866,
                                "fullEnd": 867,
                                "start": 866,
                                "end": 867,
                                "fullWidth": 1,
                                "width": 1,
                                "text": "{",
                                "value": "{",
                                "valueText": "{"
                            },
                            "statements": [
                                {
                                    "kind": "ReturnStatement",
                                    "fullStart": 867,
                                    "fullEnd": 884,
                                    "start": 867,
                                    "end": 884,
                                    "fullWidth": 17,
                                    "width": 17,
                                    "returnKeyword": {
                                        "kind": "ReturnKeyword",
                                        "fullStart": 867,
                                        "fullEnd": 874,
                                        "start": 867,
                                        "end": 873,
                                        "fullWidth": 7,
                                        "width": 6,
                                        "text": "return",
                                        "value": "return",
                                        "valueText": "return",
                                        "hasTrailingTrivia": true,
                                        "trailingTrivia": [
                                            {
                                                "kind": "WhitespaceTrivia",
                                                "text": " "
                                            }
                                        ]
                                    },
                                    "expression": {
                                        "kind": "StringLiteral",
                                        "fullStart": 874,
                                        "fullEnd": 883,
                                        "start": 874,
                                        "end": 883,
                                        "fullWidth": 9,
                                        "width": 9,
                                        "text": "\"shifted\"",
                                        "value": "shifted",
                                        "valueText": "shifted"
                                    },
                                    "semicolonToken": {
                                        "kind": "SemicolonToken",
                                        "fullStart": 883,
                                        "fullEnd": 884,
                                        "start": 883,
                                        "end": 884,
                                        "fullWidth": 1,
                                        "width": 1,
                                        "text": ";",
                                        "value": ";",
                                        "valueText": ";"
                                    }
                                }
                            ],
                            "closeBraceToken": {
                                "kind": "CloseBraceToken",
                                "fullStart": 884,
                                "fullEnd": 885,
                                "start": 884,
                                "end": 885,
                                "fullWidth": 1,
                                "width": 1,
                                "text": "}",
                                "value": "}",
                                "valueText": "}"
                            }
                        }
                    }
                },
                "semicolonToken": {
                    "kind": "SemicolonToken",
                    "fullStart": 885,
                    "fullEnd": 887,
                    "start": 885,
                    "end": 886,
                    "fullWidth": 2,
                    "width": 1,
                    "text": ";",
                    "value": ";",
                    "valueText": ";",
                    "hasTrailingTrivia": true,
                    "hasTrailingNewLine": true,
                    "trailingTrivia": [
                        {
                            "kind": "NewLineTrivia",
                            "text": "\n"
                        }
                    ]
                }
            },
            {
                "kind": "IfStatement",
                "fullStart": 887,
                "fullEnd": 1266,
                "start": 977,
                "end": 1265,
                "fullWidth": 379,
                "width": 288,
                "ifKeyword": {
                    "kind": "IfKeyword",
                    "fullStart": 887,
                    "fullEnd": 980,
                    "start": 977,
                    "end": 979,
                    "fullWidth": 93,
                    "width": 2,
                    "text": "if",
                    "value": "if",
                    "valueText": "if",
                    "hasLeadingTrivia": true,
                    "hasLeadingComment": true,
                    "hasLeadingNewLine": true,
                    "hasTrailingTrivia": true,
                    "leadingTrivia": [
                        {
                            "kind": "NewLineTrivia",
                            "text": "\n"
                        },
                        {
                            "kind": "SingleLineCommentTrivia",
                            "text": "//////////////////////////////////////////////////////////////////////////////"
                        },
                        {
                            "kind": "NewLineTrivia",
                            "text": "\n"
                        },
                        {
                            "kind": "SingleLineCommentTrivia",
                            "text": "//CHECK#2"
                        },
                        {
                            "kind": "NewLineTrivia",
                            "text": "\n"
                        }
                    ],
                    "trailingTrivia": [
                        {
                            "kind": "WhitespaceTrivia",
                            "text": " "
                        }
                    ]
                },
                "openParenToken": {
                    "kind": "OpenParenToken",
                    "fullStart": 980,
                    "fullEnd": 981,
                    "start": 980,
                    "end": 981,
                    "fullWidth": 1,
                    "width": 1,
                    "text": "(",
                    "value": "(",
                    "valueText": "("
                },
                "condition": {
                    "kind": "NotEqualsExpression",
                    "fullStart": 981,
                    "fullEnd": 1028,
                    "start": 981,
                    "end": 1028,
                    "fullWidth": 47,
                    "width": 47,
                    "left": {
                        "kind": "MemberAccessExpression",
                        "fullStart": 981,
                        "fullEnd": 1019,
                        "start": 981,
                        "end": 1018,
                        "fullWidth": 38,
                        "width": 37,
                        "expression": {
                            "kind": "MemberAccessExpression",
                            "fullStart": 981,
                            "fullEnd": 1011,
                            "start": 981,
                            "end": 1011,
                            "fullWidth": 30,
                            "width": 30,
                            "expression": {
                                "kind": "MemberAccessExpression",
                                "fullStart": 981,
                                "fullEnd": 997,
                                "start": 981,
                                "end": 997,
                                "fullWidth": 16,
                                "width": 16,
                                "expression": {
                                    "kind": "IdentifierName",
                                    "fullStart": 981,
                                    "fullEnd": 987,
                                    "start": 981,
                                    "end": 987,
                                    "fullWidth": 6,
                                    "width": 6,
                                    "text": "String",
                                    "value": "String",
                                    "valueText": "String"
                                },
                                "dotToken": {
                                    "kind": "DotToken",
                                    "fullStart": 987,
                                    "fullEnd": 988,
                                    "start": 987,
                                    "end": 988,
                                    "fullWidth": 1,
                                    "width": 1,
                                    "text": ".",
                                    "value": ".",
                                    "valueText": "."
                                },
                                "name": {
                                    "kind": "IdentifierName",
                                    "fullStart": 988,
                                    "fullEnd": 997,
                                    "start": 988,
                                    "end": 997,
                                    "fullWidth": 9,
                                    "width": 9,
                                    "text": "prototype",
                                    "value": "prototype",
                                    "valueText": "prototype"
                                }
                            },
                            "dotToken": {
                                "kind": "DotToken",
                                "fullStart": 997,
                                "fullEnd": 998,
                                "start": 997,
                                "end": 998,
                                "fullWidth": 1,
                                "width": 1,
                                "text": ".",
                                "value": ".",
                                "valueText": "."
                            },
                            "name": {
                                "kind": "IdentifierName",
                                "fullStart": 998,
                                "fullEnd": 1011,
                                "start": 998,
                                "end": 1011,
                                "fullWidth": 13,
                                "width": 13,
                                "text": "localeCompare",
                                "value": "localeCompare",
                                "valueText": "localeCompare"
                            }
                        },
                        "dotToken": {
                            "kind": "DotToken",
                            "fullStart": 1011,
                            "fullEnd": 1012,
                            "start": 1011,
                            "end": 1012,
                            "fullWidth": 1,
                            "width": 1,
                            "text": ".",
                            "value": ".",
                            "valueText": "."
                        },
                        "name": {
                            "kind": "IdentifierName",
                            "fullStart": 1012,
                            "fullEnd": 1019,
                            "start": 1012,
                            "end": 1018,
                            "fullWidth": 7,
                            "width": 6,
                            "text": "length",
                            "value": "length",
                            "valueText": "length",
                            "hasTrailingTrivia": true,
                            "trailingTrivia": [
                                {
                                    "kind": "WhitespaceTrivia",
                                    "text": " "
                                }
                            ]
                        }
                    },
                    "operatorToken": {
                        "kind": "ExclamationEqualsEqualsToken",
                        "fullStart": 1019,
                        "fullEnd": 1023,
                        "start": 1019,
                        "end": 1022,
                        "fullWidth": 4,
                        "width": 3,
                        "text": "!==",
                        "value": "!==",
                        "valueText": "!==",
                        "hasTrailingTrivia": true,
                        "trailingTrivia": [
                            {
                                "kind": "WhitespaceTrivia",
                                "text": " "
                            }
                        ]
                    },
                    "right": {
                        "kind": "IdentifierName",
                        "fullStart": 1023,
                        "fullEnd": 1028,
                        "start": 1023,
                        "end": 1028,
                        "fullWidth": 5,
                        "width": 5,
                        "text": "__obj",
                        "value": "__obj",
                        "valueText": "__obj"
                    }
                },
                "closeParenToken": {
                    "kind": "CloseParenToken",
                    "fullStart": 1028,
                    "fullEnd": 1030,
                    "start": 1028,
                    "end": 1029,
                    "fullWidth": 2,
                    "width": 1,
                    "text": ")",
                    "value": ")",
                    "valueText": ")",
                    "hasTrailingTrivia": true,
                    "trailingTrivia": [
                        {
                            "kind": "WhitespaceTrivia",
                            "text": " "
                        }
                    ]
                },
                "statement": {
                    "kind": "Block",
                    "fullStart": 1030,
                    "fullEnd": 1266,
                    "start": 1030,
                    "end": 1265,
                    "fullWidth": 236,
                    "width": 235,
                    "openBraceToken": {
                        "kind": "OpenBraceToken",
                        "fullStart": 1030,
                        "fullEnd": 1032,
                        "start": 1030,
                        "end": 1031,
                        "fullWidth": 2,
                        "width": 1,
                        "text": "{",
                        "value": "{",
                        "valueText": "{",
                        "hasTrailingTrivia": true,
                        "hasTrailingNewLine": true,
                        "trailingTrivia": [
                            {
                                "kind": "NewLineTrivia",
                                "text": "\n"
                            }
                        ]
                    },
                    "statements": [
                        {
                            "kind": "ExpressionStatement",
                            "fullStart": 1032,
                            "fullEnd": 1264,
                            "start": 1034,
                            "end": 1263,
                            "fullWidth": 232,
                            "width": 229,
                            "expression": {
                                "kind": "InvocationExpression",
                                "fullStart": 1032,
                                "fullEnd": 1262,
                                "start": 1034,
                                "end": 1262,
                                "fullWidth": 230,
                                "width": 228,
                                "expression": {
                                    "kind": "IdentifierName",
                                    "fullStart": 1032,
                                    "fullEnd": 1040,
                                    "start": 1034,
                                    "end": 1040,
                                    "fullWidth": 8,
                                    "width": 6,
                                    "text": "$ERROR",
                                    "value": "$ERROR",
                                    "valueText": "$ERROR",
                                    "hasLeadingTrivia": true,
                                    "leadingTrivia": [
                                        {
                                            "kind": "WhitespaceTrivia",
                                            "text": "  "
                                        }
                                    ]
                                },
                                "argumentList": {
                                    "kind": "ArgumentList",
                                    "fullStart": 1040,
                                    "fullEnd": 1262,
                                    "start": 1040,
                                    "end": 1262,
                                    "fullWidth": 222,
                                    "width": 222,
                                    "openParenToken": {
                                        "kind": "OpenParenToken",
                                        "fullStart": 1040,
                                        "fullEnd": 1041,
                                        "start": 1040,
                                        "end": 1041,
                                        "fullWidth": 1,
                                        "width": 1,
                                        "text": "(",
                                        "value": "(",
                                        "valueText": "("
                                    },
                                    "arguments": [
                                        {
                                            "kind": "AddExpression",
                                            "fullStart": 1041,
                                            "fullEnd": 1261,
                                            "start": 1041,
                                            "end": 1260,
                                            "fullWidth": 220,
                                            "width": 219,
                                            "left": {
                                                "kind": "StringLiteral",
                                                "fullStart": 1041,
                                                "fullEnd": 1222,
                                                "start": 1041,
                                                "end": 1222,
                                                "fullWidth": 181,
                                                "width": 181,
                                                "text": "'#2: __obj = String.prototype.localeCompare.length; String.prototype.localeCompare.length = function(){return \"shifted\";}; String.prototype.localeCompare.length === __obj. Actual: '",
                                                "value": "#2: __obj = String.prototype.localeCompare.length; String.prototype.localeCompare.length = function(){return \"shifted\";}; String.prototype.localeCompare.length === __obj. Actual: ",
                                                "valueText": "#2: __obj = String.prototype.localeCompare.length; String.prototype.localeCompare.length = function(){return \"shifted\";}; String.prototype.localeCompare.length === __obj. Actual: "
                                            },
                                            "operatorToken": {
                                                "kind": "PlusToken",
                                                "fullStart": 1222,
                                                "fullEnd": 1223,
                                                "start": 1222,
                                                "end": 1223,
                                                "fullWidth": 1,
                                                "width": 1,
                                                "text": "+",
                                                "value": "+",
                                                "valueText": "+"
                                            },
                                            "right": {
                                                "kind": "MemberAccessExpression",
                                                "fullStart": 1223,
                                                "fullEnd": 1261,
                                                "start": 1223,
                                                "end": 1260,
                                                "fullWidth": 38,
                                                "width": 37,
                                                "expression": {
                                                    "kind": "MemberAccessExpression",
                                                    "fullStart": 1223,
                                                    "fullEnd": 1253,
                                                    "start": 1223,
                                                    "end": 1253,
                                                    "fullWidth": 30,
                                                    "width": 30,
                                                    "expression": {
                                                        "kind": "MemberAccessExpression",
                                                        "fullStart": 1223,
                                                        "fullEnd": 1239,
                                                        "start": 1223,
                                                        "end": 1239,
                                                        "fullWidth": 16,
                                                        "width": 16,
                                                        "expression": {
                                                            "kind": "IdentifierName",
                                                            "fullStart": 1223,
                                                            "fullEnd": 1229,
                                                            "start": 1223,
                                                            "end": 1229,
                                                            "fullWidth": 6,
                                                            "width": 6,
                                                            "text": "String",
                                                            "value": "String",
                                                            "valueText": "String"
                                                        },
                                                        "dotToken": {
                                                            "kind": "DotToken",
                                                            "fullStart": 1229,
                                                            "fullEnd": 1230,
                                                            "start": 1229,
                                                            "end": 1230,
                                                            "fullWidth": 1,
                                                            "width": 1,
                                                            "text": ".",
                                                            "value": ".",
                                                            "valueText": "."
                                                        },
                                                        "name": {
                                                            "kind": "IdentifierName",
                                                            "fullStart": 1230,
                                                            "fullEnd": 1239,
                                                            "start": 1230,
                                                            "end": 1239,
                                                            "fullWidth": 9,
                                                            "width": 9,
                                                            "text": "prototype",
                                                            "value": "prototype",
                                                            "valueText": "prototype"
                                                        }
                                                    },
                                                    "dotToken": {
                                                        "kind": "DotToken",
                                                        "fullStart": 1239,
                                                        "fullEnd": 1240,
                                                        "start": 1239,
                                                        "end": 1240,
                                                        "fullWidth": 1,
                                                        "width": 1,
                                                        "text": ".",
                                                        "value": ".",
                                                        "valueText": "."
                                                    },
                                                    "name": {
                                                        "kind": "IdentifierName",
                                                        "fullStart": 1240,
                                                        "fullEnd": 1253,
                                                        "start": 1240,
                                                        "end": 1253,
                                                        "fullWidth": 13,
                                                        "width": 13,
                                                        "text": "localeCompare",
                                                        "value": "localeCompare",
                                                        "valueText": "localeCompare"
                                                    }
                                                },
                                                "dotToken": {
                                                    "kind": "DotToken",
                                                    "fullStart": 1253,
                                                    "fullEnd": 1254,
                                                    "start": 1253,
                                                    "end": 1254,
                                                    "fullWidth": 1,
                                                    "width": 1,
                                                    "text": ".",
                                                    "value": ".",
                                                    "valueText": "."
                                                },
                                                "name": {
                                                    "kind": "IdentifierName",
                                                    "fullStart": 1254,
                                                    "fullEnd": 1261,
                                                    "start": 1254,
                                                    "end": 1260,
                                                    "fullWidth": 7,
                                                    "width": 6,
                                                    "text": "length",
                                                    "value": "length",
                                                    "valueText": "length",
                                                    "hasTrailingTrivia": true,
                                                    "trailingTrivia": [
                                                        {
                                                            "kind": "WhitespaceTrivia",
                                                            "text": " "
                                                        }
                                                    ]
                                                }
                                            }
                                        }
                                    ],
                                    "closeParenToken": {
                                        "kind": "CloseParenToken",
                                        "fullStart": 1261,
                                        "fullEnd": 1262,
                                        "start": 1261,
                                        "end": 1262,
                                        "fullWidth": 1,
                                        "width": 1,
                                        "text": ")",
                                        "value": ")",
                                        "valueText": ")"
                                    }
                                }
                            },
                            "semicolonToken": {
                                "kind": "SemicolonToken",
                                "fullStart": 1262,
                                "fullEnd": 1264,
                                "start": 1262,
                                "end": 1263,
                                "fullWidth": 2,
                                "width": 1,
                                "text": ";",
                                "value": ";",
                                "valueText": ";",
                                "hasTrailingTrivia": true,
                                "hasTrailingNewLine": true,
                                "trailingTrivia": [
                                    {
                                        "kind": "NewLineTrivia",
                                        "text": "\n"
                                    }
                                ]
                            }
                        }
                    ],
                    "closeBraceToken": {
                        "kind": "CloseBraceToken",
                        "fullStart": 1264,
                        "fullEnd": 1266,
                        "start": 1264,
                        "end": 1265,
                        "fullWidth": 2,
                        "width": 1,
                        "text": "}",
                        "value": "}",
                        "valueText": "}",
                        "hasTrailingTrivia": true,
                        "hasTrailingNewLine": true,
                        "trailingTrivia": [
                            {
                                "kind": "NewLineTrivia",
                                "text": "\n"
                            }
                        ]
                    }
                }
            }
        ],
        "endOfFileToken": {
            "kind": "EndOfFileToken",
            "fullStart": 1266,
            "fullEnd": 1349,
            "start": 1349,
            "end": 1349,
            "fullWidth": 83,
            "width": 0,
            "text": "",
            "hasLeadingTrivia": true,
            "hasLeadingComment": true,
            "hasLeadingNewLine": true,
            "leadingTrivia": [
                {
                    "kind": "SingleLineCommentTrivia",
                    "text": "//"
                },
                {
                    "kind": "NewLineTrivia",
                    "text": "\n"
                },
                {
                    "kind": "SingleLineCommentTrivia",
                    "text": "//////////////////////////////////////////////////////////////////////////////"
                },
                {
                    "kind": "NewLineTrivia",
                    "text": "\n"
                },
                {
                    "kind": "NewLineTrivia",
                    "text": "\n"
                }
            ]
        }
    },
    "lineMap": {
        "lineStarts": [
            0,
            61,
            132,
            133,
            137,
            218,
            221,
            273,
            366,
            370,
            371,
            450,
            460,
            526,
            679,
            681,
            684,
            763,
            764,
            815,
            816,
            887,
            888,
            967,
            977,
            1032,
            1264,
            1266,
            1269,
            1348,
            1349
        ],
        "length": 1349
    }
}<|MERGE_RESOLUTION|>--- conflicted
+++ resolved
@@ -758,12 +758,8 @@
                             "start": 768,
                             "end": 813,
                             "fullWidth": 45,
-<<<<<<< HEAD
                             "width": 45,
-                            "identifier": {
-=======
                             "propertyName": {
->>>>>>> 85e84683
                                 "kind": "IdentifierName",
                                 "fullStart": 768,
                                 "fullEnd": 774,
