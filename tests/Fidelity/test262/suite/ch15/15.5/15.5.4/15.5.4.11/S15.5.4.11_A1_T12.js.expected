{
    "isDeclaration": false,
    "languageVersion": "EcmaScript5",
    "parseOptions": {
        "allowAutomaticSemicolonInsertion": true
    },
    "sourceUnit": {
        "kind": "SourceUnit",
        "fullStart": 0,
        "fullEnd": 1168,
        "start": 527,
        "end": 1168,
        "fullWidth": 1168,
        "width": 641,
        "moduleElements": [
            {
                "kind": "VariableStatement",
                "fullStart": 0,
                "fullEnd": 618,
                "start": 527,
                "end": 617,
                "fullWidth": 618,
                "width": 90,
                "modifiers": [],
                "variableDeclaration": {
                    "kind": "VariableDeclaration",
                    "fullStart": 0,
                    "fullEnd": 616,
                    "start": 527,
                    "end": 616,
                    "fullWidth": 616,
                    "width": 89,
                    "varKeyword": {
                        "kind": "VarKeyword",
                        "fullStart": 0,
                        "fullEnd": 531,
                        "start": 527,
                        "end": 530,
                        "fullWidth": 531,
                        "width": 3,
                        "text": "var",
                        "value": "var",
                        "valueText": "var",
                        "hasLeadingTrivia": true,
                        "hasLeadingComment": true,
                        "hasLeadingNewLine": true,
                        "hasTrailingTrivia": true,
                        "leadingTrivia": [
                            {
                                "kind": "SingleLineCommentTrivia",
                                "text": "// Copyright 2009 the Sputnik authors.  All rights reserved."
                            },
                            {
                                "kind": "NewLineTrivia",
                                "text": "\n"
                            },
                            {
                                "kind": "SingleLineCommentTrivia",
                                "text": "// This code is governed by the BSD license found in the LICENSE file."
                            },
                            {
                                "kind": "NewLineTrivia",
                                "text": "\n"
                            },
                            {
                                "kind": "NewLineTrivia",
                                "text": "\n"
                            },
                            {
                                "kind": "MultiLineCommentTrivia",
                                "text": "/**\n * String.prototype.replace (searchValue, replaceValue)\n *\n * @path ch15/15.5/15.5.4/15.5.4.11/S15.5.4.11_A1_T12.js\n * @description Call replace (searchValue, replaceValue) function with objects arguments of String object.\n * First objects have overrided toString and valueOf functions, valueOf throw exception.\n * Second objects have overrided toString function, that throw exception\n */"
                            },
                            {
                                "kind": "NewLineTrivia",
                                "text": "\n"
                            },
                            {
                                "kind": "NewLineTrivia",
                                "text": "\n"
                            }
                        ],
                        "trailingTrivia": [
                            {
                                "kind": "WhitespaceTrivia",
                                "text": " "
                            }
                        ]
                    },
                    "variableDeclarators": [
                        {
                            "kind": "VariableDeclarator",
                            "fullStart": 531,
                            "fullEnd": 616,
                            "start": 531,
                            "end": 616,
                            "fullWidth": 85,
<<<<<<< HEAD
                            "width": 85,
                            "identifier": {
=======
                            "propertyName": {
>>>>>>> 85e84683
                                "kind": "IdentifierName",
                                "fullStart": 531,
                                "fullEnd": 537,
                                "start": 531,
                                "end": 536,
                                "fullWidth": 6,
                                "width": 5,
                                "text": "__obj",
                                "value": "__obj",
                                "valueText": "__obj",
                                "hasTrailingTrivia": true,
                                "trailingTrivia": [
                                    {
                                        "kind": "WhitespaceTrivia",
                                        "text": " "
                                    }
                                ]
                            },
                            "equalsValueClause": {
                                "kind": "EqualsValueClause",
                                "fullStart": 537,
                                "fullEnd": 616,
                                "start": 537,
                                "end": 616,
                                "fullWidth": 79,
                                "width": 79,
                                "equalsToken": {
                                    "kind": "EqualsToken",
                                    "fullStart": 537,
                                    "fullEnd": 539,
                                    "start": 537,
                                    "end": 538,
                                    "fullWidth": 2,
                                    "width": 1,
                                    "text": "=",
                                    "value": "=",
                                    "valueText": "=",
                                    "hasTrailingTrivia": true,
                                    "trailingTrivia": [
                                        {
                                            "kind": "WhitespaceTrivia",
                                            "text": " "
                                        }
                                    ]
                                },
                                "value": {
                                    "kind": "ObjectLiteralExpression",
                                    "fullStart": 539,
                                    "fullEnd": 616,
                                    "start": 539,
                                    "end": 616,
                                    "fullWidth": 77,
                                    "width": 77,
                                    "openBraceToken": {
                                        "kind": "OpenBraceToken",
                                        "fullStart": 539,
                                        "fullEnd": 540,
                                        "start": 539,
                                        "end": 540,
                                        "fullWidth": 1,
                                        "width": 1,
                                        "text": "{",
                                        "value": "{",
                                        "valueText": "{"
                                    },
                                    "propertyAssignments": [
                                        {
                                            "kind": "SimplePropertyAssignment",
                                            "fullStart": 540,
                                            "fullEnd": 571,
                                            "start": 540,
                                            "end": 571,
                                            "fullWidth": 31,
                                            "width": 31,
                                            "propertyName": {
                                                "kind": "IdentifierName",
                                                "fullStart": 540,
                                                "fullEnd": 548,
                                                "start": 540,
                                                "end": 548,
                                                "fullWidth": 8,
                                                "width": 8,
                                                "text": "toString",
                                                "value": "toString",
                                                "valueText": "toString"
                                            },
                                            "colonToken": {
                                                "kind": "ColonToken",
                                                "fullStart": 548,
                                                "fullEnd": 549,
                                                "start": 548,
                                                "end": 549,
                                                "fullWidth": 1,
                                                "width": 1,
                                                "text": ":",
                                                "value": ":",
                                                "valueText": ":"
                                            },
                                            "expression": {
                                                "kind": "FunctionExpression",
                                                "fullStart": 549,
                                                "fullEnd": 571,
                                                "start": 549,
                                                "end": 571,
                                                "fullWidth": 22,
                                                "width": 22,
                                                "functionKeyword": {
                                                    "kind": "FunctionKeyword",
                                                    "fullStart": 549,
                                                    "fullEnd": 557,
                                                    "start": 549,
                                                    "end": 557,
                                                    "fullWidth": 8,
                                                    "width": 8,
                                                    "text": "function",
                                                    "value": "function",
                                                    "valueText": "function"
                                                },
                                                "callSignature": {
                                                    "kind": "CallSignature",
                                                    "fullStart": 557,
                                                    "fullEnd": 559,
                                                    "start": 557,
                                                    "end": 559,
                                                    "fullWidth": 2,
                                                    "width": 2,
                                                    "parameterList": {
                                                        "kind": "ParameterList",
                                                        "fullStart": 557,
                                                        "fullEnd": 559,
                                                        "start": 557,
                                                        "end": 559,
                                                        "fullWidth": 2,
                                                        "width": 2,
                                                        "openParenToken": {
                                                            "kind": "OpenParenToken",
                                                            "fullStart": 557,
                                                            "fullEnd": 558,
                                                            "start": 557,
                                                            "end": 558,
                                                            "fullWidth": 1,
                                                            "width": 1,
                                                            "text": "(",
                                                            "value": "(",
                                                            "valueText": "("
                                                        },
                                                        "parameters": [],
                                                        "closeParenToken": {
                                                            "kind": "CloseParenToken",
                                                            "fullStart": 558,
                                                            "fullEnd": 559,
                                                            "start": 558,
                                                            "end": 559,
                                                            "fullWidth": 1,
                                                            "width": 1,
                                                            "text": ")",
                                                            "value": ")",
                                                            "valueText": ")"
                                                        }
                                                    }
                                                },
                                                "block": {
                                                    "kind": "Block",
                                                    "fullStart": 559,
                                                    "fullEnd": 571,
                                                    "start": 559,
                                                    "end": 571,
                                                    "fullWidth": 12,
                                                    "width": 12,
                                                    "openBraceToken": {
                                                        "kind": "OpenBraceToken",
                                                        "fullStart": 559,
                                                        "fullEnd": 560,
                                                        "start": 559,
                                                        "end": 560,
                                                        "fullWidth": 1,
                                                        "width": 1,
                                                        "text": "{",
                                                        "value": "{",
                                                        "valueText": "{"
                                                    },
                                                    "statements": [
                                                        {
                                                            "kind": "ReturnStatement",
                                                            "fullStart": 560,
                                                            "fullEnd": 570,
                                                            "start": 560,
                                                            "end": 570,
                                                            "fullWidth": 10,
                                                            "width": 10,
                                                            "returnKeyword": {
                                                                "kind": "ReturnKeyword",
                                                                "fullStart": 560,
                                                                "fullEnd": 567,
                                                                "start": 560,
                                                                "end": 566,
                                                                "fullWidth": 7,
                                                                "width": 6,
                                                                "text": "return",
                                                                "value": "return",
                                                                "valueText": "return",
                                                                "hasTrailingTrivia": true,
                                                                "trailingTrivia": [
                                                                    {
                                                                        "kind": "WhitespaceTrivia",
                                                                        "text": " "
                                                                    }
                                                                ]
                                                            },
                                                            "expression": {
                                                                "kind": "ObjectLiteralExpression",
                                                                "fullStart": 567,
                                                                "fullEnd": 569,
                                                                "start": 567,
                                                                "end": 569,
                                                                "fullWidth": 2,
                                                                "width": 2,
                                                                "openBraceToken": {
                                                                    "kind": "OpenBraceToken",
                                                                    "fullStart": 567,
                                                                    "fullEnd": 568,
                                                                    "start": 567,
                                                                    "end": 568,
                                                                    "fullWidth": 1,
                                                                    "width": 1,
                                                                    "text": "{",
                                                                    "value": "{",
                                                                    "valueText": "{"
                                                                },
                                                                "propertyAssignments": [],
                                                                "closeBraceToken": {
                                                                    "kind": "CloseBraceToken",
                                                                    "fullStart": 568,
                                                                    "fullEnd": 569,
                                                                    "start": 568,
                                                                    "end": 569,
                                                                    "fullWidth": 1,
                                                                    "width": 1,
                                                                    "text": "}",
                                                                    "value": "}",
                                                                    "valueText": "}"
                                                                }
                                                            },
                                                            "semicolonToken": {
                                                                "kind": "SemicolonToken",
                                                                "fullStart": 569,
                                                                "fullEnd": 570,
                                                                "start": 569,
                                                                "end": 570,
                                                                "fullWidth": 1,
                                                                "width": 1,
                                                                "text": ";",
                                                                "value": ";",
                                                                "valueText": ";"
                                                            }
                                                        }
                                                    ],
                                                    "closeBraceToken": {
                                                        "kind": "CloseBraceToken",
                                                        "fullStart": 570,
                                                        "fullEnd": 571,
                                                        "start": 570,
                                                        "end": 571,
                                                        "fullWidth": 1,
                                                        "width": 1,
                                                        "text": "}",
                                                        "value": "}",
                                                        "valueText": "}"
                                                    }
                                                }
                                            }
                                        },
                                        {
                                            "kind": "CommaToken",
                                            "fullStart": 571,
                                            "fullEnd": 573,
                                            "start": 571,
                                            "end": 572,
                                            "fullWidth": 2,
                                            "width": 1,
                                            "text": ",",
                                            "value": ",",
                                            "valueText": ",",
                                            "hasTrailingTrivia": true,
                                            "trailingTrivia": [
                                                {
                                                    "kind": "WhitespaceTrivia",
                                                    "text": " "
                                                }
                                            ]
                                        },
                                        {
                                            "kind": "SimplePropertyAssignment",
                                            "fullStart": 573,
                                            "fullEnd": 615,
                                            "start": 573,
                                            "end": 615,
                                            "fullWidth": 42,
                                            "width": 42,
                                            "propertyName": {
                                                "kind": "IdentifierName",
                                                "fullStart": 573,
                                                "fullEnd": 580,
                                                "start": 573,
                                                "end": 580,
                                                "fullWidth": 7,
                                                "width": 7,
                                                "text": "valueOf",
                                                "value": "valueOf",
                                                "valueText": "valueOf"
                                            },
                                            "colonToken": {
                                                "kind": "ColonToken",
                                                "fullStart": 580,
                                                "fullEnd": 581,
                                                "start": 580,
                                                "end": 581,
                                                "fullWidth": 1,
                                                "width": 1,
                                                "text": ":",
                                                "value": ":",
                                                "valueText": ":"
                                            },
                                            "expression": {
                                                "kind": "FunctionExpression",
                                                "fullStart": 581,
                                                "fullEnd": 615,
                                                "start": 581,
                                                "end": 615,
                                                "fullWidth": 34,
                                                "width": 34,
                                                "functionKeyword": {
                                                    "kind": "FunctionKeyword",
                                                    "fullStart": 581,
                                                    "fullEnd": 589,
                                                    "start": 581,
                                                    "end": 589,
                                                    "fullWidth": 8,
                                                    "width": 8,
                                                    "text": "function",
                                                    "value": "function",
                                                    "valueText": "function"
                                                },
                                                "callSignature": {
                                                    "kind": "CallSignature",
                                                    "fullStart": 589,
                                                    "fullEnd": 591,
                                                    "start": 589,
                                                    "end": 591,
                                                    "fullWidth": 2,
                                                    "width": 2,
                                                    "parameterList": {
                                                        "kind": "ParameterList",
                                                        "fullStart": 589,
                                                        "fullEnd": 591,
                                                        "start": 589,
                                                        "end": 591,
                                                        "fullWidth": 2,
                                                        "width": 2,
                                                        "openParenToken": {
                                                            "kind": "OpenParenToken",
                                                            "fullStart": 589,
                                                            "fullEnd": 590,
                                                            "start": 589,
                                                            "end": 590,
                                                            "fullWidth": 1,
                                                            "width": 1,
                                                            "text": "(",
                                                            "value": "(",
                                                            "valueText": "("
                                                        },
                                                        "parameters": [],
                                                        "closeParenToken": {
                                                            "kind": "CloseParenToken",
                                                            "fullStart": 590,
                                                            "fullEnd": 591,
                                                            "start": 590,
                                                            "end": 591,
                                                            "fullWidth": 1,
                                                            "width": 1,
                                                            "text": ")",
                                                            "value": ")",
                                                            "valueText": ")"
                                                        }
                                                    }
                                                },
                                                "block": {
                                                    "kind": "Block",
                                                    "fullStart": 591,
                                                    "fullEnd": 615,
                                                    "start": 591,
                                                    "end": 615,
                                                    "fullWidth": 24,
                                                    "width": 24,
                                                    "openBraceToken": {
                                                        "kind": "OpenBraceToken",
                                                        "fullStart": 591,
                                                        "fullEnd": 592,
                                                        "start": 591,
                                                        "end": 592,
                                                        "fullWidth": 1,
                                                        "width": 1,
                                                        "text": "{",
                                                        "value": "{",
                                                        "valueText": "{"
                                                    },
                                                    "statements": [
                                                        {
                                                            "kind": "ThrowStatement",
                                                            "fullStart": 592,
                                                            "fullEnd": 614,
                                                            "start": 592,
                                                            "end": 614,
                                                            "fullWidth": 22,
                                                            "width": 22,
                                                            "throwKeyword": {
                                                                "kind": "ThrowKeyword",
                                                                "fullStart": 592,
                                                                "fullEnd": 598,
                                                                "start": 592,
                                                                "end": 597,
                                                                "fullWidth": 6,
                                                                "width": 5,
                                                                "text": "throw",
                                                                "value": "throw",
                                                                "valueText": "throw",
                                                                "hasTrailingTrivia": true,
                                                                "trailingTrivia": [
                                                                    {
                                                                        "kind": "WhitespaceTrivia",
                                                                        "text": " "
                                                                    }
                                                                ]
                                                            },
                                                            "expression": {
                                                                "kind": "StringLiteral",
                                                                "fullStart": 598,
                                                                "fullEnd": 613,
                                                                "start": 598,
                                                                "end": 613,
                                                                "fullWidth": 15,
                                                                "width": 15,
                                                                "text": "\"insearchValue\"",
                                                                "value": "insearchValue",
                                                                "valueText": "insearchValue"
                                                            },
                                                            "semicolonToken": {
                                                                "kind": "SemicolonToken",
                                                                "fullStart": 613,
                                                                "fullEnd": 614,
                                                                "start": 613,
                                                                "end": 614,
                                                                "fullWidth": 1,
                                                                "width": 1,
                                                                "text": ";",
                                                                "value": ";",
                                                                "valueText": ";"
                                                            }
                                                        }
                                                    ],
                                                    "closeBraceToken": {
                                                        "kind": "CloseBraceToken",
                                                        "fullStart": 614,
                                                        "fullEnd": 615,
                                                        "start": 614,
                                                        "end": 615,
                                                        "fullWidth": 1,
                                                        "width": 1,
                                                        "text": "}",
                                                        "value": "}",
                                                        "valueText": "}"
                                                    }
                                                }
                                            }
                                        }
                                    ],
                                    "closeBraceToken": {
                                        "kind": "CloseBraceToken",
                                        "fullStart": 615,
                                        "fullEnd": 616,
                                        "start": 615,
                                        "end": 616,
                                        "fullWidth": 1,
                                        "width": 1,
                                        "text": "}",
                                        "value": "}",
                                        "valueText": "}"
                                    }
                                }
                            }
                        }
                    ]
                },
                "semicolonToken": {
                    "kind": "SemicolonToken",
                    "fullStart": 616,
                    "fullEnd": 618,
                    "start": 616,
                    "end": 617,
                    "fullWidth": 2,
                    "width": 1,
                    "text": ";",
                    "value": ";",
                    "valueText": ";",
                    "hasTrailingTrivia": true,
                    "hasTrailingNewLine": true,
                    "trailingTrivia": [
                        {
                            "kind": "NewLineTrivia",
                            "text": "\n"
                        }
                    ]
                }
            },
            {
                "kind": "VariableStatement",
                "fullStart": 618,
                "fullEnd": 679,
                "start": 618,
                "end": 678,
                "fullWidth": 61,
                "width": 60,
                "modifiers": [],
                "variableDeclaration": {
                    "kind": "VariableDeclaration",
                    "fullStart": 618,
                    "fullEnd": 677,
                    "start": 618,
                    "end": 677,
                    "fullWidth": 59,
                    "width": 59,
                    "varKeyword": {
                        "kind": "VarKeyword",
                        "fullStart": 618,
                        "fullEnd": 622,
                        "start": 618,
                        "end": 621,
                        "fullWidth": 4,
                        "width": 3,
                        "text": "var",
                        "value": "var",
                        "valueText": "var",
                        "hasTrailingTrivia": true,
                        "trailingTrivia": [
                            {
                                "kind": "WhitespaceTrivia",
                                "text": " "
                            }
                        ]
                    },
                    "variableDeclarators": [
                        {
                            "kind": "VariableDeclarator",
                            "fullStart": 622,
                            "fullEnd": 677,
                            "start": 622,
                            "end": 677,
                            "fullWidth": 55,
<<<<<<< HEAD
                            "width": 55,
                            "identifier": {
=======
                            "propertyName": {
>>>>>>> 85e84683
                                "kind": "IdentifierName",
                                "fullStart": 622,
                                "fullEnd": 629,
                                "start": 622,
                                "end": 628,
                                "fullWidth": 7,
                                "width": 6,
                                "text": "__obj2",
                                "value": "__obj2",
                                "valueText": "__obj2",
                                "hasTrailingTrivia": true,
                                "trailingTrivia": [
                                    {
                                        "kind": "WhitespaceTrivia",
                                        "text": " "
                                    }
                                ]
                            },
                            "equalsValueClause": {
                                "kind": "EqualsValueClause",
                                "fullStart": 629,
                                "fullEnd": 677,
                                "start": 629,
                                "end": 677,
                                "fullWidth": 48,
                                "width": 48,
                                "equalsToken": {
                                    "kind": "EqualsToken",
                                    "fullStart": 629,
                                    "fullEnd": 631,
                                    "start": 629,
                                    "end": 630,
                                    "fullWidth": 2,
                                    "width": 1,
                                    "text": "=",
                                    "value": "=",
                                    "valueText": "=",
                                    "hasTrailingTrivia": true,
                                    "trailingTrivia": [
                                        {
                                            "kind": "WhitespaceTrivia",
                                            "text": " "
                                        }
                                    ]
                                },
                                "value": {
                                    "kind": "ObjectLiteralExpression",
                                    "fullStart": 631,
                                    "fullEnd": 677,
                                    "start": 631,
                                    "end": 677,
                                    "fullWidth": 46,
                                    "width": 46,
                                    "openBraceToken": {
                                        "kind": "OpenBraceToken",
                                        "fullStart": 631,
                                        "fullEnd": 632,
                                        "start": 631,
                                        "end": 632,
                                        "fullWidth": 1,
                                        "width": 1,
                                        "text": "{",
                                        "value": "{",
                                        "valueText": "{"
                                    },
                                    "propertyAssignments": [
                                        {
                                            "kind": "SimplePropertyAssignment",
                                            "fullStart": 632,
                                            "fullEnd": 676,
                                            "start": 632,
                                            "end": 676,
                                            "fullWidth": 44,
                                            "width": 44,
                                            "propertyName": {
                                                "kind": "IdentifierName",
                                                "fullStart": 632,
                                                "fullEnd": 640,
                                                "start": 632,
                                                "end": 640,
                                                "fullWidth": 8,
                                                "width": 8,
                                                "text": "toString",
                                                "value": "toString",
                                                "valueText": "toString"
                                            },
                                            "colonToken": {
                                                "kind": "ColonToken",
                                                "fullStart": 640,
                                                "fullEnd": 641,
                                                "start": 640,
                                                "end": 641,
                                                "fullWidth": 1,
                                                "width": 1,
                                                "text": ":",
                                                "value": ":",
                                                "valueText": ":"
                                            },
                                            "expression": {
                                                "kind": "FunctionExpression",
                                                "fullStart": 641,
                                                "fullEnd": 676,
                                                "start": 641,
                                                "end": 676,
                                                "fullWidth": 35,
                                                "width": 35,
                                                "functionKeyword": {
                                                    "kind": "FunctionKeyword",
                                                    "fullStart": 641,
                                                    "fullEnd": 649,
                                                    "start": 641,
                                                    "end": 649,
                                                    "fullWidth": 8,
                                                    "width": 8,
                                                    "text": "function",
                                                    "value": "function",
                                                    "valueText": "function"
                                                },
                                                "callSignature": {
                                                    "kind": "CallSignature",
                                                    "fullStart": 649,
                                                    "fullEnd": 651,
                                                    "start": 649,
                                                    "end": 651,
                                                    "fullWidth": 2,
                                                    "width": 2,
                                                    "parameterList": {
                                                        "kind": "ParameterList",
                                                        "fullStart": 649,
                                                        "fullEnd": 651,
                                                        "start": 649,
                                                        "end": 651,
                                                        "fullWidth": 2,
                                                        "width": 2,
                                                        "openParenToken": {
                                                            "kind": "OpenParenToken",
                                                            "fullStart": 649,
                                                            "fullEnd": 650,
                                                            "start": 649,
                                                            "end": 650,
                                                            "fullWidth": 1,
                                                            "width": 1,
                                                            "text": "(",
                                                            "value": "(",
                                                            "valueText": "("
                                                        },
                                                        "parameters": [],
                                                        "closeParenToken": {
                                                            "kind": "CloseParenToken",
                                                            "fullStart": 650,
                                                            "fullEnd": 651,
                                                            "start": 650,
                                                            "end": 651,
                                                            "fullWidth": 1,
                                                            "width": 1,
                                                            "text": ")",
                                                            "value": ")",
                                                            "valueText": ")"
                                                        }
                                                    }
                                                },
                                                "block": {
                                                    "kind": "Block",
                                                    "fullStart": 651,
                                                    "fullEnd": 676,
                                                    "start": 651,
                                                    "end": 676,
                                                    "fullWidth": 25,
                                                    "width": 25,
                                                    "openBraceToken": {
                                                        "kind": "OpenBraceToken",
                                                        "fullStart": 651,
                                                        "fullEnd": 652,
                                                        "start": 651,
                                                        "end": 652,
                                                        "fullWidth": 1,
                                                        "width": 1,
                                                        "text": "{",
                                                        "value": "{",
                                                        "valueText": "{"
                                                    },
                                                    "statements": [
                                                        {
                                                            "kind": "ThrowStatement",
                                                            "fullStart": 652,
                                                            "fullEnd": 675,
                                                            "start": 652,
                                                            "end": 675,
                                                            "fullWidth": 23,
                                                            "width": 23,
                                                            "throwKeyword": {
                                                                "kind": "ThrowKeyword",
                                                                "fullStart": 652,
                                                                "fullEnd": 658,
                                                                "start": 652,
                                                                "end": 657,
                                                                "fullWidth": 6,
                                                                "width": 5,
                                                                "text": "throw",
                                                                "value": "throw",
                                                                "valueText": "throw",
                                                                "hasTrailingTrivia": true,
                                                                "trailingTrivia": [
                                                                    {
                                                                        "kind": "WhitespaceTrivia",
                                                                        "text": " "
                                                                    }
                                                                ]
                                                            },
                                                            "expression": {
                                                                "kind": "StringLiteral",
                                                                "fullStart": 658,
                                                                "fullEnd": 674,
                                                                "start": 658,
                                                                "end": 674,
                                                                "fullWidth": 16,
                                                                "width": 16,
                                                                "text": "\"inreplaceValue\"",
                                                                "value": "inreplaceValue",
                                                                "valueText": "inreplaceValue"
                                                            },
                                                            "semicolonToken": {
                                                                "kind": "SemicolonToken",
                                                                "fullStart": 674,
                                                                "fullEnd": 675,
                                                                "start": 674,
                                                                "end": 675,
                                                                "fullWidth": 1,
                                                                "width": 1,
                                                                "text": ";",
                                                                "value": ";",
                                                                "valueText": ";"
                                                            }
                                                        }
                                                    ],
                                                    "closeBraceToken": {
                                                        "kind": "CloseBraceToken",
                                                        "fullStart": 675,
                                                        "fullEnd": 676,
                                                        "start": 675,
                                                        "end": 676,
                                                        "fullWidth": 1,
                                                        "width": 1,
                                                        "text": "}",
                                                        "value": "}",
                                                        "valueText": "}"
                                                    }
                                                }
                                            }
                                        }
                                    ],
                                    "closeBraceToken": {
                                        "kind": "CloseBraceToken",
                                        "fullStart": 676,
                                        "fullEnd": 677,
                                        "start": 676,
                                        "end": 677,
                                        "fullWidth": 1,
                                        "width": 1,
                                        "text": "}",
                                        "value": "}",
                                        "valueText": "}"
                                    }
                                }
                            }
                        }
                    ]
                },
                "semicolonToken": {
                    "kind": "SemicolonToken",
                    "fullStart": 677,
                    "fullEnd": 679,
                    "start": 677,
                    "end": 678,
                    "fullWidth": 2,
                    "width": 1,
                    "text": ";",
                    "value": ";",
                    "valueText": ";",
                    "hasTrailingTrivia": true,
                    "hasTrailingNewLine": true,
                    "trailingTrivia": [
                        {
                            "kind": "NewLineTrivia",
                            "text": "\n"
                        }
                    ]
                }
            },
            {
                "kind": "VariableStatement",
                "fullStart": 679,
                "fullEnd": 721,
                "start": 679,
                "end": 720,
                "fullWidth": 42,
                "width": 41,
                "modifiers": [],
                "variableDeclaration": {
                    "kind": "VariableDeclaration",
                    "fullStart": 679,
                    "fullEnd": 719,
                    "start": 679,
                    "end": 719,
                    "fullWidth": 40,
                    "width": 40,
                    "varKeyword": {
                        "kind": "VarKeyword",
                        "fullStart": 679,
                        "fullEnd": 683,
                        "start": 679,
                        "end": 682,
                        "fullWidth": 4,
                        "width": 3,
                        "text": "var",
                        "value": "var",
                        "valueText": "var",
                        "hasTrailingTrivia": true,
                        "trailingTrivia": [
                            {
                                "kind": "WhitespaceTrivia",
                                "text": " "
                            }
                        ]
                    },
                    "variableDeclarators": [
                        {
                            "kind": "VariableDeclarator",
                            "fullStart": 683,
                            "fullEnd": 719,
                            "start": 683,
                            "end": 719,
                            "fullWidth": 36,
<<<<<<< HEAD
                            "width": 36,
                            "identifier": {
=======
                            "propertyName": {
>>>>>>> 85e84683
                                "kind": "IdentifierName",
                                "fullStart": 683,
                                "fullEnd": 689,
                                "start": 683,
                                "end": 688,
                                "fullWidth": 6,
                                "width": 5,
                                "text": "__str",
                                "value": "__str",
                                "valueText": "__str",
                                "hasTrailingTrivia": true,
                                "trailingTrivia": [
                                    {
                                        "kind": "WhitespaceTrivia",
                                        "text": " "
                                    }
                                ]
                            },
                            "equalsValueClause": {
                                "kind": "EqualsValueClause",
                                "fullStart": 689,
                                "fullEnd": 719,
                                "start": 689,
                                "end": 719,
                                "fullWidth": 30,
                                "width": 30,
                                "equalsToken": {
                                    "kind": "EqualsToken",
                                    "fullStart": 689,
                                    "fullEnd": 691,
                                    "start": 689,
                                    "end": 690,
                                    "fullWidth": 2,
                                    "width": 1,
                                    "text": "=",
                                    "value": "=",
                                    "valueText": "=",
                                    "hasTrailingTrivia": true,
                                    "trailingTrivia": [
                                        {
                                            "kind": "WhitespaceTrivia",
                                            "text": " "
                                        }
                                    ]
                                },
                                "value": {
                                    "kind": "ObjectCreationExpression",
                                    "fullStart": 691,
                                    "fullEnd": 719,
                                    "start": 691,
                                    "end": 719,
                                    "fullWidth": 28,
                                    "width": 28,
                                    "newKeyword": {
                                        "kind": "NewKeyword",
                                        "fullStart": 691,
                                        "fullEnd": 695,
                                        "start": 691,
                                        "end": 694,
                                        "fullWidth": 4,
                                        "width": 3,
                                        "text": "new",
                                        "value": "new",
                                        "valueText": "new",
                                        "hasTrailingTrivia": true,
                                        "trailingTrivia": [
                                            {
                                                "kind": "WhitespaceTrivia",
                                                "text": " "
                                            }
                                        ]
                                    },
                                    "expression": {
                                        "kind": "IdentifierName",
                                        "fullStart": 695,
                                        "fullEnd": 701,
                                        "start": 695,
                                        "end": 701,
                                        "fullWidth": 6,
                                        "width": 6,
                                        "text": "String",
                                        "value": "String",
                                        "valueText": "String"
                                    },
                                    "argumentList": {
                                        "kind": "ArgumentList",
                                        "fullStart": 701,
                                        "fullEnd": 719,
                                        "start": 701,
                                        "end": 719,
                                        "fullWidth": 18,
                                        "width": 18,
                                        "openParenToken": {
                                            "kind": "OpenParenToken",
                                            "fullStart": 701,
                                            "fullEnd": 702,
                                            "start": 701,
                                            "end": 702,
                                            "fullWidth": 1,
                                            "width": 1,
                                            "text": "(",
                                            "value": "(",
                                            "valueText": "("
                                        },
                                        "arguments": [
                                            {
                                                "kind": "StringLiteral",
                                                "fullStart": 702,
                                                "fullEnd": 718,
                                                "start": 702,
                                                "end": 718,
                                                "fullWidth": 16,
                                                "width": 16,
                                                "text": "\"ABB\\u0041BABAB\"",
                                                "value": "ABBABABAB",
                                                "valueText": "ABBABABAB"
                                            }
                                        ],
                                        "closeParenToken": {
                                            "kind": "CloseParenToken",
                                            "fullStart": 718,
                                            "fullEnd": 719,
                                            "start": 718,
                                            "end": 719,
                                            "fullWidth": 1,
                                            "width": 1,
                                            "text": ")",
                                            "value": ")",
                                            "valueText": ")"
                                        }
                                    }
                                }
                            }
                        }
                    ]
                },
                "semicolonToken": {
                    "kind": "SemicolonToken",
                    "fullStart": 719,
                    "fullEnd": 721,
                    "start": 719,
                    "end": 720,
                    "fullWidth": 2,
                    "width": 1,
                    "text": ";",
                    "value": ";",
                    "valueText": ";",
                    "hasTrailingTrivia": true,
                    "hasTrailingNewLine": true,
                    "trailingTrivia": [
                        {
                            "kind": "NewLineTrivia",
                            "text": "\n"
                        }
                    ]
                }
            },
            {
                "kind": "WithStatement",
                "fullStart": 721,
                "fullEnd": 1085,
                "start": 811,
                "end": 1084,
                "fullWidth": 364,
                "width": 273,
                "withKeyword": {
                    "kind": "WithKeyword",
                    "fullStart": 721,
                    "fullEnd": 815,
                    "start": 811,
                    "end": 815,
                    "fullWidth": 94,
                    "width": 4,
                    "text": "with",
                    "value": "with",
                    "valueText": "with",
                    "hasLeadingTrivia": true,
                    "hasLeadingComment": true,
                    "hasLeadingNewLine": true,
                    "leadingTrivia": [
                        {
                            "kind": "NewLineTrivia",
                            "text": "\n"
                        },
                        {
                            "kind": "SingleLineCommentTrivia",
                            "text": "//////////////////////////////////////////////////////////////////////////////"
                        },
                        {
                            "kind": "NewLineTrivia",
                            "text": "\n"
                        },
                        {
                            "kind": "SingleLineCommentTrivia",
                            "text": "//CHECK#1"
                        },
                        {
                            "kind": "NewLineTrivia",
                            "text": "\n"
                        }
                    ]
                },
                "openParenToken": {
                    "kind": "OpenParenToken",
                    "fullStart": 815,
                    "fullEnd": 816,
                    "start": 815,
                    "end": 816,
                    "fullWidth": 1,
                    "width": 1,
                    "text": "(",
                    "value": "(",
                    "valueText": "("
                },
                "condition": {
                    "kind": "IdentifierName",
                    "fullStart": 816,
                    "fullEnd": 821,
                    "start": 816,
                    "end": 821,
                    "fullWidth": 5,
                    "width": 5,
                    "text": "__str",
                    "value": "__str",
                    "valueText": "__str"
                },
                "closeParenToken": {
                    "kind": "CloseParenToken",
                    "fullStart": 821,
                    "fullEnd": 822,
                    "start": 821,
                    "end": 822,
                    "fullWidth": 1,
                    "width": 1,
                    "text": ")",
                    "value": ")",
                    "valueText": ")"
                },
                "statement": {
                    "kind": "Block",
                    "fullStart": 822,
                    "fullEnd": 1085,
                    "start": 822,
                    "end": 1084,
                    "fullWidth": 263,
                    "width": 262,
                    "openBraceToken": {
                        "kind": "OpenBraceToken",
                        "fullStart": 822,
                        "fullEnd": 824,
                        "start": 822,
                        "end": 823,
                        "fullWidth": 2,
                        "width": 1,
                        "text": "{",
                        "value": "{",
                        "valueText": "{",
                        "hasTrailingTrivia": true,
                        "hasTrailingNewLine": true,
                        "trailingTrivia": [
                            {
                                "kind": "NewLineTrivia",
                                "text": "\n"
                            }
                        ]
                    },
                    "statements": [
                        {
                            "kind": "TryStatement",
                            "fullStart": 824,
                            "fullEnd": 1083,
                            "start": 828,
                            "end": 1082,
                            "fullWidth": 259,
                            "width": 254,
                            "tryKeyword": {
                                "kind": "TryKeyword",
                                "fullStart": 824,
                                "fullEnd": 832,
                                "start": 828,
                                "end": 831,
                                "fullWidth": 8,
                                "width": 3,
                                "text": "try",
                                "value": "try",
                                "valueText": "try",
                                "hasLeadingTrivia": true,
                                "hasTrailingTrivia": true,
                                "leadingTrivia": [
                                    {
                                        "kind": "WhitespaceTrivia",
                                        "text": "    "
                                    }
                                ],
                                "trailingTrivia": [
                                    {
                                        "kind": "WhitespaceTrivia",
                                        "text": " "
                                    }
                                ]
                            },
                            "block": {
                                "kind": "Block",
                                "fullStart": 832,
                                "fullEnd": 957,
                                "start": 832,
                                "end": 956,
                                "fullWidth": 125,
                                "width": 124,
                                "openBraceToken": {
                                    "kind": "OpenBraceToken",
                                    "fullStart": 832,
                                    "fullEnd": 834,
                                    "start": 832,
                                    "end": 833,
                                    "fullWidth": 2,
                                    "width": 1,
                                    "text": "{",
                                    "value": "{",
                                    "valueText": "{",
                                    "hasTrailingTrivia": true,
                                    "hasTrailingNewLine": true,
                                    "trailingTrivia": [
                                        {
                                            "kind": "NewLineTrivia",
                                            "text": "\n"
                                        }
                                    ]
                                },
                                "statements": [
                                    {
                                        "kind": "VariableStatement",
                                        "fullStart": 834,
                                        "fullEnd": 872,
                                        "start": 840,
                                        "end": 871,
                                        "fullWidth": 38,
                                        "width": 31,
                                        "modifiers": [],
                                        "variableDeclaration": {
                                            "kind": "VariableDeclaration",
                                            "fullStart": 834,
                                            "fullEnd": 870,
                                            "start": 840,
                                            "end": 870,
                                            "fullWidth": 36,
                                            "width": 30,
                                            "varKeyword": {
                                                "kind": "VarKeyword",
                                                "fullStart": 834,
                                                "fullEnd": 844,
                                                "start": 840,
                                                "end": 843,
                                                "fullWidth": 10,
                                                "width": 3,
                                                "text": "var",
                                                "value": "var",
                                                "valueText": "var",
                                                "hasLeadingTrivia": true,
                                                "hasTrailingTrivia": true,
                                                "leadingTrivia": [
                                                    {
                                                        "kind": "WhitespaceTrivia",
                                                        "text": "      "
                                                    }
                                                ],
                                                "trailingTrivia": [
                                                    {
                                                        "kind": "WhitespaceTrivia",
                                                        "text": " "
                                                    }
                                                ]
                                            },
                                            "variableDeclarators": [
                                                {
                                                    "kind": "VariableDeclarator",
                                                    "fullStart": 844,
                                                    "fullEnd": 870,
                                                    "start": 844,
                                                    "end": 870,
                                                    "fullWidth": 26,
<<<<<<< HEAD
                                                    "width": 26,
                                                    "identifier": {
=======
                                                    "propertyName": {
>>>>>>> 85e84683
                                                        "kind": "IdentifierName",
                                                        "fullStart": 844,
                                                        "fullEnd": 846,
                                                        "start": 844,
                                                        "end": 845,
                                                        "fullWidth": 2,
                                                        "width": 1,
                                                        "text": "x",
                                                        "value": "x",
                                                        "valueText": "x",
                                                        "hasTrailingTrivia": true,
                                                        "trailingTrivia": [
                                                            {
                                                                "kind": "WhitespaceTrivia",
                                                                "text": " "
                                                            }
                                                        ]
                                                    },
                                                    "equalsValueClause": {
                                                        "kind": "EqualsValueClause",
                                                        "fullStart": 846,
                                                        "fullEnd": 870,
                                                        "start": 846,
                                                        "end": 870,
                                                        "fullWidth": 24,
                                                        "width": 24,
                                                        "equalsToken": {
                                                            "kind": "EqualsToken",
                                                            "fullStart": 846,
                                                            "fullEnd": 848,
                                                            "start": 846,
                                                            "end": 847,
                                                            "fullWidth": 2,
                                                            "width": 1,
                                                            "text": "=",
                                                            "value": "=",
                                                            "valueText": "=",
                                                            "hasTrailingTrivia": true,
                                                            "trailingTrivia": [
                                                                {
                                                                    "kind": "WhitespaceTrivia",
                                                                    "text": " "
                                                                }
                                                            ]
                                                        },
                                                        "value": {
                                                            "kind": "InvocationExpression",
                                                            "fullStart": 848,
                                                            "fullEnd": 870,
                                                            "start": 848,
                                                            "end": 870,
                                                            "fullWidth": 22,
                                                            "width": 22,
                                                            "expression": {
                                                                "kind": "IdentifierName",
                                                                "fullStart": 848,
                                                                "fullEnd": 855,
                                                                "start": 848,
                                                                "end": 855,
                                                                "fullWidth": 7,
                                                                "width": 7,
                                                                "text": "replace",
                                                                "value": "replace",
                                                                "valueText": "replace"
                                                            },
                                                            "argumentList": {
                                                                "kind": "ArgumentList",
                                                                "fullStart": 855,
                                                                "fullEnd": 870,
                                                                "start": 855,
                                                                "end": 870,
                                                                "fullWidth": 15,
                                                                "width": 15,
                                                                "openParenToken": {
                                                                    "kind": "OpenParenToken",
                                                                    "fullStart": 855,
                                                                    "fullEnd": 856,
                                                                    "start": 855,
                                                                    "end": 856,
                                                                    "fullWidth": 1,
                                                                    "width": 1,
                                                                    "text": "(",
                                                                    "value": "(",
                                                                    "valueText": "("
                                                                },
                                                                "arguments": [
                                                                    {
                                                                        "kind": "IdentifierName",
                                                                        "fullStart": 856,
                                                                        "fullEnd": 861,
                                                                        "start": 856,
                                                                        "end": 861,
                                                                        "fullWidth": 5,
                                                                        "width": 5,
                                                                        "text": "__obj",
                                                                        "value": "__obj",
                                                                        "valueText": "__obj"
                                                                    },
                                                                    {
                                                                        "kind": "CommaToken",
                                                                        "fullStart": 861,
                                                                        "fullEnd": 863,
                                                                        "start": 861,
                                                                        "end": 862,
                                                                        "fullWidth": 2,
                                                                        "width": 1,
                                                                        "text": ",",
                                                                        "value": ",",
                                                                        "valueText": ",",
                                                                        "hasTrailingTrivia": true,
                                                                        "trailingTrivia": [
                                                                            {
                                                                                "kind": "WhitespaceTrivia",
                                                                                "text": " "
                                                                            }
                                                                        ]
                                                                    },
                                                                    {
                                                                        "kind": "IdentifierName",
                                                                        "fullStart": 863,
                                                                        "fullEnd": 869,
                                                                        "start": 863,
                                                                        "end": 869,
                                                                        "fullWidth": 6,
                                                                        "width": 6,
                                                                        "text": "__obj2",
                                                                        "value": "__obj2",
                                                                        "valueText": "__obj2"
                                                                    }
                                                                ],
                                                                "closeParenToken": {
                                                                    "kind": "CloseParenToken",
                                                                    "fullStart": 869,
                                                                    "fullEnd": 870,
                                                                    "start": 869,
                                                                    "end": 870,
                                                                    "fullWidth": 1,
                                                                    "width": 1,
                                                                    "text": ")",
                                                                    "value": ")",
                                                                    "valueText": ")"
                                                                }
                                                            }
                                                        }
                                                    }
                                                }
                                            ]
                                        },
                                        "semicolonToken": {
                                            "kind": "SemicolonToken",
                                            "fullStart": 870,
                                            "fullEnd": 872,
                                            "start": 870,
                                            "end": 871,
                                            "fullWidth": 2,
                                            "width": 1,
                                            "text": ";",
                                            "value": ";",
                                            "valueText": ";",
                                            "hasTrailingTrivia": true,
                                            "hasTrailingNewLine": true,
                                            "trailingTrivia": [
                                                {
                                                    "kind": "NewLineTrivia",
                                                    "text": "\n"
                                                }
                                            ]
                                        }
                                    },
                                    {
                                        "kind": "ExpressionStatement",
                                        "fullStart": 872,
                                        "fullEnd": 951,
                                        "start": 878,
                                        "end": 950,
                                        "fullWidth": 79,
                                        "width": 72,
                                        "expression": {
                                            "kind": "InvocationExpression",
                                            "fullStart": 872,
                                            "fullEnd": 949,
                                            "start": 878,
                                            "end": 949,
                                            "fullWidth": 77,
                                            "width": 71,
                                            "expression": {
                                                "kind": "IdentifierName",
                                                "fullStart": 872,
                                                "fullEnd": 883,
                                                "start": 878,
                                                "end": 883,
                                                "fullWidth": 11,
                                                "width": 5,
                                                "text": "$FAIL",
                                                "value": "$FAIL",
                                                "valueText": "$FAIL",
                                                "hasLeadingTrivia": true,
                                                "leadingTrivia": [
                                                    {
                                                        "kind": "WhitespaceTrivia",
                                                        "text": "      "
                                                    }
                                                ]
                                            },
                                            "argumentList": {
                                                "kind": "ArgumentList",
                                                "fullStart": 883,
                                                "fullEnd": 949,
                                                "start": 883,
                                                "end": 949,
                                                "fullWidth": 66,
                                                "width": 66,
                                                "openParenToken": {
                                                    "kind": "OpenParenToken",
                                                    "fullStart": 883,
                                                    "fullEnd": 884,
                                                    "start": 883,
                                                    "end": 884,
                                                    "fullWidth": 1,
                                                    "width": 1,
                                                    "text": "(",
                                                    "value": "(",
                                                    "valueText": "("
                                                },
                                                "arguments": [
                                                    {
                                                        "kind": "StringLiteral",
                                                        "fullStart": 884,
                                                        "fullEnd": 948,
                                                        "start": 884,
                                                        "end": 948,
                                                        "fullWidth": 64,
                                                        "width": 64,
                                                        "text": "'#1: \"var x = replace(__obj,__obj2)\" lead to throwing exception'",
                                                        "value": "#1: \"var x = replace(__obj,__obj2)\" lead to throwing exception",
                                                        "valueText": "#1: \"var x = replace(__obj,__obj2)\" lead to throwing exception"
                                                    }
                                                ],
                                                "closeParenToken": {
                                                    "kind": "CloseParenToken",
                                                    "fullStart": 948,
                                                    "fullEnd": 949,
                                                    "start": 948,
                                                    "end": 949,
                                                    "fullWidth": 1,
                                                    "width": 1,
                                                    "text": ")",
                                                    "value": ")",
                                                    "valueText": ")"
                                                }
                                            }
                                        },
                                        "semicolonToken": {
                                            "kind": "SemicolonToken",
                                            "fullStart": 949,
                                            "fullEnd": 951,
                                            "start": 949,
                                            "end": 950,
                                            "fullWidth": 2,
                                            "width": 1,
                                            "text": ";",
                                            "value": ";",
                                            "valueText": ";",
                                            "hasTrailingTrivia": true,
                                            "hasTrailingNewLine": true,
                                            "trailingTrivia": [
                                                {
                                                    "kind": "NewLineTrivia",
                                                    "text": "\n"
                                                }
                                            ]
                                        }
                                    }
                                ],
                                "closeBraceToken": {
                                    "kind": "CloseBraceToken",
                                    "fullStart": 951,
                                    "fullEnd": 957,
                                    "start": 955,
                                    "end": 956,
                                    "fullWidth": 6,
                                    "width": 1,
                                    "text": "}",
                                    "value": "}",
                                    "valueText": "}",
                                    "hasLeadingTrivia": true,
                                    "hasTrailingTrivia": true,
                                    "leadingTrivia": [
                                        {
                                            "kind": "WhitespaceTrivia",
                                            "text": "    "
                                        }
                                    ],
                                    "trailingTrivia": [
                                        {
                                            "kind": "WhitespaceTrivia",
                                            "text": " "
                                        }
                                    ]
                                }
                            },
                            "catchClause": {
                                "kind": "CatchClause",
                                "fullStart": 957,
                                "fullEnd": 1083,
                                "start": 957,
                                "end": 1082,
                                "fullWidth": 126,
                                "width": 125,
                                "catchKeyword": {
                                    "kind": "CatchKeyword",
                                    "fullStart": 957,
                                    "fullEnd": 963,
                                    "start": 957,
                                    "end": 962,
                                    "fullWidth": 6,
                                    "width": 5,
                                    "text": "catch",
                                    "value": "catch",
                                    "valueText": "catch",
                                    "hasTrailingTrivia": true,
                                    "trailingTrivia": [
                                        {
                                            "kind": "WhitespaceTrivia",
                                            "text": " "
                                        }
                                    ]
                                },
                                "openParenToken": {
                                    "kind": "OpenParenToken",
                                    "fullStart": 963,
                                    "fullEnd": 964,
                                    "start": 963,
                                    "end": 964,
                                    "fullWidth": 1,
                                    "width": 1,
                                    "text": "(",
                                    "value": "(",
                                    "valueText": "("
                                },
                                "identifier": {
                                    "kind": "IdentifierName",
                                    "fullStart": 964,
                                    "fullEnd": 965,
                                    "start": 964,
                                    "end": 965,
                                    "fullWidth": 1,
                                    "width": 1,
                                    "text": "e",
                                    "value": "e",
                                    "valueText": "e"
                                },
                                "closeParenToken": {
                                    "kind": "CloseParenToken",
                                    "fullStart": 965,
                                    "fullEnd": 967,
                                    "start": 965,
                                    "end": 966,
                                    "fullWidth": 2,
                                    "width": 1,
                                    "text": ")",
                                    "value": ")",
                                    "valueText": ")",
                                    "hasTrailingTrivia": true,
                                    "trailingTrivia": [
                                        {
                                            "kind": "WhitespaceTrivia",
                                            "text": " "
                                        }
                                    ]
                                },
                                "block": {
                                    "kind": "Block",
                                    "fullStart": 967,
                                    "fullEnd": 1083,
                                    "start": 967,
                                    "end": 1082,
                                    "fullWidth": 116,
                                    "width": 115,
                                    "openBraceToken": {
                                        "kind": "OpenBraceToken",
                                        "fullStart": 967,
                                        "fullEnd": 969,
                                        "start": 967,
                                        "end": 968,
                                        "fullWidth": 2,
                                        "width": 1,
                                        "text": "{",
                                        "value": "{",
                                        "valueText": "{",
                                        "hasTrailingTrivia": true,
                                        "hasTrailingNewLine": true,
                                        "trailingTrivia": [
                                            {
                                                "kind": "NewLineTrivia",
                                                "text": "\n"
                                            }
                                        ]
                                    },
                                    "statements": [
                                        {
                                            "kind": "IfStatement",
                                            "fullStart": 969,
                                            "fullEnd": 1077,
                                            "start": 975,
                                            "end": 1076,
                                            "fullWidth": 108,
                                            "width": 101,
                                            "ifKeyword": {
                                                "kind": "IfKeyword",
                                                "fullStart": 969,
                                                "fullEnd": 978,
                                                "start": 975,
                                                "end": 977,
                                                "fullWidth": 9,
                                                "width": 2,
                                                "text": "if",
                                                "value": "if",
                                                "valueText": "if",
                                                "hasLeadingTrivia": true,
                                                "hasTrailingTrivia": true,
                                                "leadingTrivia": [
                                                    {
                                                        "kind": "WhitespaceTrivia",
                                                        "text": "      "
                                                    }
                                                ],
                                                "trailingTrivia": [
                                                    {
                                                        "kind": "WhitespaceTrivia",
                                                        "text": " "
                                                    }
                                                ]
                                            },
                                            "openParenToken": {
                                                "kind": "OpenParenToken",
                                                "fullStart": 978,
                                                "fullEnd": 979,
                                                "start": 978,
                                                "end": 979,
                                                "fullWidth": 1,
                                                "width": 1,
                                                "text": "(",
                                                "value": "(",
                                                "valueText": "("
                                            },
                                            "condition": {
                                                "kind": "NotEqualsExpression",
                                                "fullStart": 979,
                                                "fullEnd": 998,
                                                "start": 979,
                                                "end": 998,
                                                "fullWidth": 19,
                                                "width": 19,
                                                "left": {
                                                    "kind": "IdentifierName",
                                                    "fullStart": 979,
                                                    "fullEnd": 980,
                                                    "start": 979,
                                                    "end": 980,
                                                    "fullWidth": 1,
                                                    "width": 1,
                                                    "text": "e",
                                                    "value": "e",
                                                    "valueText": "e"
                                                },
                                                "operatorToken": {
                                                    "kind": "ExclamationEqualsEqualsToken",
                                                    "fullStart": 980,
                                                    "fullEnd": 983,
                                                    "start": 980,
                                                    "end": 983,
                                                    "fullWidth": 3,
                                                    "width": 3,
                                                    "text": "!==",
                                                    "value": "!==",
                                                    "valueText": "!=="
                                                },
                                                "right": {
                                                    "kind": "StringLiteral",
                                                    "fullStart": 983,
                                                    "fullEnd": 998,
                                                    "start": 983,
                                                    "end": 998,
                                                    "fullWidth": 15,
                                                    "width": 15,
                                                    "text": "\"insearchValue\"",
                                                    "value": "insearchValue",
                                                    "valueText": "insearchValue"
                                                }
                                            },
                                            "closeParenToken": {
                                                "kind": "CloseParenToken",
                                                "fullStart": 998,
                                                "fullEnd": 1000,
                                                "start": 998,
                                                "end": 999,
                                                "fullWidth": 2,
                                                "width": 1,
                                                "text": ")",
                                                "value": ")",
                                                "valueText": ")",
                                                "hasTrailingTrivia": true,
                                                "trailingTrivia": [
                                                    {
                                                        "kind": "WhitespaceTrivia",
                                                        "text": " "
                                                    }
                                                ]
                                            },
                                            "statement": {
                                                "kind": "Block",
                                                "fullStart": 1000,
                                                "fullEnd": 1077,
                                                "start": 1000,
                                                "end": 1076,
                                                "fullWidth": 77,
                                                "width": 76,
                                                "openBraceToken": {
                                                    "kind": "OpenBraceToken",
                                                    "fullStart": 1000,
                                                    "fullEnd": 1002,
                                                    "start": 1000,
                                                    "end": 1001,
                                                    "fullWidth": 2,
                                                    "width": 1,
                                                    "text": "{",
                                                    "value": "{",
                                                    "valueText": "{",
                                                    "hasTrailingTrivia": true,
                                                    "hasTrailingNewLine": true,
                                                    "trailingTrivia": [
                                                        {
                                                            "kind": "NewLineTrivia",
                                                            "text": "\n"
                                                        }
                                                    ]
                                                },
                                                "statements": [
                                                    {
                                                        "kind": "ExpressionStatement",
                                                        "fullStart": 1002,
                                                        "fullEnd": 1069,
                                                        "start": 1010,
                                                        "end": 1068,
                                                        "fullWidth": 67,
                                                        "width": 58,
                                                        "expression": {
                                                            "kind": "InvocationExpression",
                                                            "fullStart": 1002,
                                                            "fullEnd": 1067,
                                                            "start": 1010,
                                                            "end": 1067,
                                                            "fullWidth": 65,
                                                            "width": 57,
                                                            "expression": {
                                                                "kind": "IdentifierName",
                                                                "fullStart": 1002,
                                                                "fullEnd": 1016,
                                                                "start": 1010,
                                                                "end": 1016,
                                                                "fullWidth": 14,
                                                                "width": 6,
                                                                "text": "$ERROR",
                                                                "value": "$ERROR",
                                                                "valueText": "$ERROR",
                                                                "hasLeadingTrivia": true,
                                                                "leadingTrivia": [
                                                                    {
                                                                        "kind": "WhitespaceTrivia",
                                                                        "text": "        "
                                                                    }
                                                                ]
                                                            },
                                                            "argumentList": {
                                                                "kind": "ArgumentList",
                                                                "fullStart": 1016,
                                                                "fullEnd": 1067,
                                                                "start": 1016,
                                                                "end": 1067,
                                                                "fullWidth": 51,
                                                                "width": 51,
                                                                "openParenToken": {
                                                                    "kind": "OpenParenToken",
                                                                    "fullStart": 1016,
                                                                    "fullEnd": 1017,
                                                                    "start": 1016,
                                                                    "end": 1017,
                                                                    "fullWidth": 1,
                                                                    "width": 1,
                                                                    "text": "(",
                                                                    "value": "(",
                                                                    "valueText": "("
                                                                },
                                                                "arguments": [
                                                                    {
                                                                        "kind": "AddExpression",
                                                                        "fullStart": 1017,
                                                                        "fullEnd": 1066,
                                                                        "start": 1017,
                                                                        "end": 1066,
                                                                        "fullWidth": 49,
                                                                        "width": 49,
                                                                        "left": {
                                                                            "kind": "StringLiteral",
                                                                            "fullStart": 1017,
                                                                            "fullEnd": 1064,
                                                                            "start": 1017,
                                                                            "end": 1064,
                                                                            "fullWidth": 47,
                                                                            "width": 47,
                                                                            "text": "'#1.1: Exception === \"insearchValue\". Actual: '",
                                                                            "value": "#1.1: Exception === \"insearchValue\". Actual: ",
                                                                            "valueText": "#1.1: Exception === \"insearchValue\". Actual: "
                                                                        },
                                                                        "operatorToken": {
                                                                            "kind": "PlusToken",
                                                                            "fullStart": 1064,
                                                                            "fullEnd": 1065,
                                                                            "start": 1064,
                                                                            "end": 1065,
                                                                            "fullWidth": 1,
                                                                            "width": 1,
                                                                            "text": "+",
                                                                            "value": "+",
                                                                            "valueText": "+"
                                                                        },
                                                                        "right": {
                                                                            "kind": "IdentifierName",
                                                                            "fullStart": 1065,
                                                                            "fullEnd": 1066,
                                                                            "start": 1065,
                                                                            "end": 1066,
                                                                            "fullWidth": 1,
                                                                            "width": 1,
                                                                            "text": "e",
                                                                            "value": "e",
                                                                            "valueText": "e"
                                                                        }
                                                                    }
                                                                ],
                                                                "closeParenToken": {
                                                                    "kind": "CloseParenToken",
                                                                    "fullStart": 1066,
                                                                    "fullEnd": 1067,
                                                                    "start": 1066,
                                                                    "end": 1067,
                                                                    "fullWidth": 1,
                                                                    "width": 1,
                                                                    "text": ")",
                                                                    "value": ")",
                                                                    "valueText": ")"
                                                                }
                                                            }
                                                        },
                                                        "semicolonToken": {
                                                            "kind": "SemicolonToken",
                                                            "fullStart": 1067,
                                                            "fullEnd": 1069,
                                                            "start": 1067,
                                                            "end": 1068,
                                                            "fullWidth": 2,
                                                            "width": 1,
                                                            "text": ";",
                                                            "value": ";",
                                                            "valueText": ";",
                                                            "hasTrailingTrivia": true,
                                                            "hasTrailingNewLine": true,
                                                            "trailingTrivia": [
                                                                {
                                                                    "kind": "NewLineTrivia",
                                                                    "text": "\n"
                                                                }
                                                            ]
                                                        }
                                                    }
                                                ],
                                                "closeBraceToken": {
                                                    "kind": "CloseBraceToken",
                                                    "fullStart": 1069,
                                                    "fullEnd": 1077,
                                                    "start": 1075,
                                                    "end": 1076,
                                                    "fullWidth": 8,
                                                    "width": 1,
                                                    "text": "}",
                                                    "value": "}",
                                                    "valueText": "}",
                                                    "hasLeadingTrivia": true,
                                                    "hasTrailingTrivia": true,
                                                    "hasTrailingNewLine": true,
                                                    "leadingTrivia": [
                                                        {
                                                            "kind": "WhitespaceTrivia",
                                                            "text": "      "
                                                        }
                                                    ],
                                                    "trailingTrivia": [
                                                        {
                                                            "kind": "NewLineTrivia",
                                                            "text": "\n"
                                                        }
                                                    ]
                                                }
                                            }
                                        }
                                    ],
                                    "closeBraceToken": {
                                        "kind": "CloseBraceToken",
                                        "fullStart": 1077,
                                        "fullEnd": 1083,
                                        "start": 1081,
                                        "end": 1082,
                                        "fullWidth": 6,
                                        "width": 1,
                                        "text": "}",
                                        "value": "}",
                                        "valueText": "}",
                                        "hasLeadingTrivia": true,
                                        "hasTrailingTrivia": true,
                                        "hasTrailingNewLine": true,
                                        "leadingTrivia": [
                                            {
                                                "kind": "WhitespaceTrivia",
                                                "text": "    "
                                            }
                                        ],
                                        "trailingTrivia": [
                                            {
                                                "kind": "NewLineTrivia",
                                                "text": "\n"
                                            }
                                        ]
                                    }
                                }
                            }
                        }
                    ],
                    "closeBraceToken": {
                        "kind": "CloseBraceToken",
                        "fullStart": 1083,
                        "fullEnd": 1085,
                        "start": 1083,
                        "end": 1084,
                        "fullWidth": 2,
                        "width": 1,
                        "text": "}",
                        "value": "}",
                        "valueText": "}",
                        "hasTrailingTrivia": true,
                        "hasTrailingNewLine": true,
                        "trailingTrivia": [
                            {
                                "kind": "NewLineTrivia",
                                "text": "\n"
                            }
                        ]
                    }
                }
            }
        ],
        "endOfFileToken": {
            "kind": "EndOfFileToken",
            "fullStart": 1085,
            "fullEnd": 1168,
            "start": 1168,
            "end": 1168,
            "fullWidth": 83,
            "width": 0,
            "text": "",
            "hasLeadingTrivia": true,
            "hasLeadingComment": true,
            "hasLeadingNewLine": true,
            "leadingTrivia": [
                {
                    "kind": "SingleLineCommentTrivia",
                    "text": "//"
                },
                {
                    "kind": "NewLineTrivia",
                    "text": "\n"
                },
                {
                    "kind": "SingleLineCommentTrivia",
                    "text": "//////////////////////////////////////////////////////////////////////////////"
                },
                {
                    "kind": "NewLineTrivia",
                    "text": "\n"
                },
                {
                    "kind": "NewLineTrivia",
                    "text": "\n"
                }
            ]
        }
    },
    "lineMap": {
        "lineStarts": [
            0,
            61,
            132,
            133,
            137,
            193,
            196,
            253,
            360,
            449,
            522,
            526,
            527,
            618,
            679,
            721,
            722,
            801,
            811,
            824,
            834,
            872,
            951,
            969,
            1002,
            1069,
            1077,
            1083,
            1085,
            1088,
            1167,
            1168
        ],
        "length": 1168
    }
}<|MERGE_RESOLUTION|>--- conflicted
+++ resolved
@@ -94,12 +94,8 @@
                             "start": 531,
                             "end": 616,
                             "fullWidth": 85,
-<<<<<<< HEAD
                             "width": 85,
-                            "identifier": {
-=======
                             "propertyName": {
->>>>>>> 85e84683
                                 "kind": "IdentifierName",
                                 "fullStart": 531,
                                 "fullEnd": 537,
@@ -658,12 +654,8 @@
                             "start": 622,
                             "end": 677,
                             "fullWidth": 55,
-<<<<<<< HEAD
                             "width": 55,
-                            "identifier": {
-=======
                             "propertyName": {
->>>>>>> 85e84683
                                 "kind": "IdentifierName",
                                 "fullStart": 622,
                                 "fullEnd": 629,
@@ -997,12 +989,8 @@
                             "start": 683,
                             "end": 719,
                             "fullWidth": 36,
-<<<<<<< HEAD
                             "width": 36,
-                            "identifier": {
-=======
                             "propertyName": {
->>>>>>> 85e84683
                                 "kind": "IdentifierName",
                                 "fullStart": 683,
                                 "fullEnd": 689,
@@ -1384,12 +1372,8 @@
                                                     "start": 844,
                                                     "end": 870,
                                                     "fullWidth": 26,
-<<<<<<< HEAD
                                                     "width": 26,
-                                                    "identifier": {
-=======
                                                     "propertyName": {
->>>>>>> 85e84683
                                                         "kind": "IdentifierName",
                                                         "fullStart": 844,
                                                         "fullEnd": 846,
