--- conflicted
+++ resolved
@@ -94,12 +94,8 @@
                             "start": 332,
                             "end": 356,
                             "fullWidth": 24,
-<<<<<<< HEAD
                             "width": 24,
-                            "identifier": {
-=======
                             "propertyName": {
->>>>>>> 85e84683
                                 "kind": "IdentifierName",
                                 "fullStart": 332,
                                 "fullEnd": 338,
