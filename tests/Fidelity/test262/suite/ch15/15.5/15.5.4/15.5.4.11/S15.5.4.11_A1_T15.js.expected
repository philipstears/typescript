--- conflicted
+++ resolved
@@ -445,12 +445,8 @@
                             "start": 381,
                             "end": 419,
                             "fullWidth": 38,
-<<<<<<< HEAD
                             "width": 38,
-                            "identifier": {
-=======
                             "propertyName": {
->>>>>>> 85e84683
                                 "kind": "IdentifierName",
                                 "fullStart": 381,
                                 "fullEnd": 392,
@@ -968,12 +964,8 @@
                                         "start": 577,
                                         "end": 628,
                                         "fullWidth": 51,
-<<<<<<< HEAD
                                         "width": 51,
-                                        "identifier": {
-=======
                                         "propertyName": {
->>>>>>> 85e84683
                                             "kind": "IdentifierName",
                                             "fullStart": 577,
                                             "fullEnd": 579,
