--- conflicted
+++ resolved
@@ -95,12 +95,8 @@
                             "start": 445,
                             "end": 491,
                             "fullWidth": 46,
-<<<<<<< HEAD
                             "width": 46,
-                            "identifier": {
-=======
                             "propertyName": {
->>>>>>> 85e84683
                                 "kind": "IdentifierName",
                                 "fullStart": 445,
                                 "fullEnd": 451,
