{
    "isDeclaration": false,
    "languageVersion": "EcmaScript5",
    "parseOptions": {
        "allowAutomaticSemicolonInsertion": true
    },
    "sourceUnit": {
        "kind": "SourceUnit",
        "fullStart": 0,
        "fullEnd": 1087,
        "start": 428,
        "end": 1087,
        "fullWidth": 1087,
        "width": 659,
        "moduleElements": [
            {
                "kind": "VariableStatement",
                "fullStart": 0,
                "fullEnd": 487,
                "start": 428,
                "end": 486,
                "fullWidth": 487,
                "width": 58,
                "modifiers": [],
                "variableDeclaration": {
                    "kind": "VariableDeclaration",
                    "fullStart": 0,
                    "fullEnd": 485,
                    "start": 428,
                    "end": 485,
                    "fullWidth": 485,
                    "width": 57,
                    "varKeyword": {
                        "kind": "VarKeyword",
                        "fullStart": 0,
                        "fullEnd": 432,
                        "start": 428,
                        "end": 431,
                        "fullWidth": 432,
                        "width": 3,
                        "text": "var",
                        "value": "var",
                        "valueText": "var",
                        "hasLeadingTrivia": true,
                        "hasLeadingComment": true,
                        "hasLeadingNewLine": true,
                        "hasTrailingTrivia": true,
                        "leadingTrivia": [
                            {
                                "kind": "SingleLineCommentTrivia",
                                "text": "// Copyright 2009 the Sputnik authors.  All rights reserved."
                            },
                            {
                                "kind": "NewLineTrivia",
                                "text": "\n"
                            },
                            {
                                "kind": "SingleLineCommentTrivia",
                                "text": "// This code is governed by the BSD license found in the LICENSE file."
                            },
                            {
                                "kind": "NewLineTrivia",
                                "text": "\n"
                            },
                            {
                                "kind": "NewLineTrivia",
                                "text": "\n"
                            },
                            {
                                "kind": "MultiLineCommentTrivia",
                                "text": "/**\n * String.prototype.replace (searchValue, replaceValue)\n *\n * @path ch15/15.5/15.5.4/15.5.4.11/S15.5.4.11_A1_T11.js\n * @description Call replace (searchValue, replaceValue) function with objects arguments of string object. Objects have overrided toString function, that throw exception\n */"
                            },
                            {
                                "kind": "NewLineTrivia",
                                "text": "\n"
                            },
                            {
                                "kind": "NewLineTrivia",
                                "text": "\n"
                            }
                        ],
                        "trailingTrivia": [
                            {
                                "kind": "WhitespaceTrivia",
                                "text": " "
                            }
                        ]
                    },
                    "variableDeclarators": [
                        {
                            "kind": "VariableDeclarator",
                            "fullStart": 432,
                            "fullEnd": 485,
                            "start": 432,
                            "end": 485,
                            "fullWidth": 53,
<<<<<<< HEAD
                            "width": 53,
                            "identifier": {
=======
                            "propertyName": {
>>>>>>> 85e84683
                                "kind": "IdentifierName",
                                "fullStart": 432,
                                "fullEnd": 438,
                                "start": 432,
                                "end": 437,
                                "fullWidth": 6,
                                "width": 5,
                                "text": "__obj",
                                "value": "__obj",
                                "valueText": "__obj",
                                "hasTrailingTrivia": true,
                                "trailingTrivia": [
                                    {
                                        "kind": "WhitespaceTrivia",
                                        "text": " "
                                    }
                                ]
                            },
                            "equalsValueClause": {
                                "kind": "EqualsValueClause",
                                "fullStart": 438,
                                "fullEnd": 485,
                                "start": 438,
                                "end": 485,
                                "fullWidth": 47,
                                "width": 47,
                                "equalsToken": {
                                    "kind": "EqualsToken",
                                    "fullStart": 438,
                                    "fullEnd": 440,
                                    "start": 438,
                                    "end": 439,
                                    "fullWidth": 2,
                                    "width": 1,
                                    "text": "=",
                                    "value": "=",
                                    "valueText": "=",
                                    "hasTrailingTrivia": true,
                                    "trailingTrivia": [
                                        {
                                            "kind": "WhitespaceTrivia",
                                            "text": " "
                                        }
                                    ]
                                },
                                "value": {
                                    "kind": "ObjectLiteralExpression",
                                    "fullStart": 440,
                                    "fullEnd": 485,
                                    "start": 440,
                                    "end": 485,
                                    "fullWidth": 45,
                                    "width": 45,
                                    "openBraceToken": {
                                        "kind": "OpenBraceToken",
                                        "fullStart": 440,
                                        "fullEnd": 441,
                                        "start": 440,
                                        "end": 441,
                                        "fullWidth": 1,
                                        "width": 1,
                                        "text": "{",
                                        "value": "{",
                                        "valueText": "{"
                                    },
                                    "propertyAssignments": [
                                        {
                                            "kind": "SimplePropertyAssignment",
                                            "fullStart": 441,
                                            "fullEnd": 484,
                                            "start": 441,
                                            "end": 484,
                                            "fullWidth": 43,
                                            "width": 43,
                                            "propertyName": {
                                                "kind": "IdentifierName",
                                                "fullStart": 441,
                                                "fullEnd": 449,
                                                "start": 441,
                                                "end": 449,
                                                "fullWidth": 8,
                                                "width": 8,
                                                "text": "toString",
                                                "value": "toString",
                                                "valueText": "toString"
                                            },
                                            "colonToken": {
                                                "kind": "ColonToken",
                                                "fullStart": 449,
                                                "fullEnd": 450,
                                                "start": 449,
                                                "end": 450,
                                                "fullWidth": 1,
                                                "width": 1,
                                                "text": ":",
                                                "value": ":",
                                                "valueText": ":"
                                            },
                                            "expression": {
                                                "kind": "FunctionExpression",
                                                "fullStart": 450,
                                                "fullEnd": 484,
                                                "start": 450,
                                                "end": 484,
                                                "fullWidth": 34,
                                                "width": 34,
                                                "functionKeyword": {
                                                    "kind": "FunctionKeyword",
                                                    "fullStart": 450,
                                                    "fullEnd": 458,
                                                    "start": 450,
                                                    "end": 458,
                                                    "fullWidth": 8,
                                                    "width": 8,
                                                    "text": "function",
                                                    "value": "function",
                                                    "valueText": "function"
                                                },
                                                "callSignature": {
                                                    "kind": "CallSignature",
                                                    "fullStart": 458,
                                                    "fullEnd": 460,
                                                    "start": 458,
                                                    "end": 460,
                                                    "fullWidth": 2,
                                                    "width": 2,
                                                    "parameterList": {
                                                        "kind": "ParameterList",
                                                        "fullStart": 458,
                                                        "fullEnd": 460,
                                                        "start": 458,
                                                        "end": 460,
                                                        "fullWidth": 2,
                                                        "width": 2,
                                                        "openParenToken": {
                                                            "kind": "OpenParenToken",
                                                            "fullStart": 458,
                                                            "fullEnd": 459,
                                                            "start": 458,
                                                            "end": 459,
                                                            "fullWidth": 1,
                                                            "width": 1,
                                                            "text": "(",
                                                            "value": "(",
                                                            "valueText": "("
                                                        },
                                                        "parameters": [],
                                                        "closeParenToken": {
                                                            "kind": "CloseParenToken",
                                                            "fullStart": 459,
                                                            "fullEnd": 460,
                                                            "start": 459,
                                                            "end": 460,
                                                            "fullWidth": 1,
                                                            "width": 1,
                                                            "text": ")",
                                                            "value": ")",
                                                            "valueText": ")"
                                                        }
                                                    }
                                                },
                                                "block": {
                                                    "kind": "Block",
                                                    "fullStart": 460,
                                                    "fullEnd": 484,
                                                    "start": 460,
                                                    "end": 484,
                                                    "fullWidth": 24,
                                                    "width": 24,
                                                    "openBraceToken": {
                                                        "kind": "OpenBraceToken",
                                                        "fullStart": 460,
                                                        "fullEnd": 461,
                                                        "start": 460,
                                                        "end": 461,
                                                        "fullWidth": 1,
                                                        "width": 1,
                                                        "text": "{",
                                                        "value": "{",
                                                        "valueText": "{"
                                                    },
                                                    "statements": [
                                                        {
                                                            "kind": "ThrowStatement",
                                                            "fullStart": 461,
                                                            "fullEnd": 483,
                                                            "start": 461,
                                                            "end": 483,
                                                            "fullWidth": 22,
                                                            "width": 22,
                                                            "throwKeyword": {
                                                                "kind": "ThrowKeyword",
                                                                "fullStart": 461,
                                                                "fullEnd": 467,
                                                                "start": 461,
                                                                "end": 466,
                                                                "fullWidth": 6,
                                                                "width": 5,
                                                                "text": "throw",
                                                                "value": "throw",
                                                                "valueText": "throw",
                                                                "hasTrailingTrivia": true,
                                                                "trailingTrivia": [
                                                                    {
                                                                        "kind": "WhitespaceTrivia",
                                                                        "text": " "
                                                                    }
                                                                ]
                                                            },
                                                            "expression": {
                                                                "kind": "StringLiteral",
                                                                "fullStart": 467,
                                                                "fullEnd": 482,
                                                                "start": 467,
                                                                "end": 482,
                                                                "fullWidth": 15,
                                                                "width": 15,
                                                                "text": "\"insearchValue\"",
                                                                "value": "insearchValue",
                                                                "valueText": "insearchValue"
                                                            },
                                                            "semicolonToken": {
                                                                "kind": "SemicolonToken",
                                                                "fullStart": 482,
                                                                "fullEnd": 483,
                                                                "start": 482,
                                                                "end": 483,
                                                                "fullWidth": 1,
                                                                "width": 1,
                                                                "text": ";",
                                                                "value": ";",
                                                                "valueText": ";"
                                                            }
                                                        }
                                                    ],
                                                    "closeBraceToken": {
                                                        "kind": "CloseBraceToken",
                                                        "fullStart": 483,
                                                        "fullEnd": 484,
                                                        "start": 483,
                                                        "end": 484,
                                                        "fullWidth": 1,
                                                        "width": 1,
                                                        "text": "}",
                                                        "value": "}",
                                                        "valueText": "}"
                                                    }
                                                }
                                            }
                                        }
                                    ],
                                    "closeBraceToken": {
                                        "kind": "CloseBraceToken",
                                        "fullStart": 484,
                                        "fullEnd": 485,
                                        "start": 484,
                                        "end": 485,
                                        "fullWidth": 1,
                                        "width": 1,
                                        "text": "}",
                                        "value": "}",
                                        "valueText": "}"
                                    }
                                }
                            }
                        }
                    ]
                },
                "semicolonToken": {
                    "kind": "SemicolonToken",
                    "fullStart": 485,
                    "fullEnd": 487,
                    "start": 485,
                    "end": 486,
                    "fullWidth": 2,
                    "width": 1,
                    "text": ";",
                    "value": ";",
                    "valueText": ";",
                    "hasTrailingTrivia": true,
                    "hasTrailingNewLine": true,
                    "trailingTrivia": [
                        {
                            "kind": "NewLineTrivia",
                            "text": "\n"
                        }
                    ]
                }
            },
            {
                "kind": "VariableStatement",
                "fullStart": 487,
                "fullEnd": 548,
                "start": 487,
                "end": 547,
                "fullWidth": 61,
                "width": 60,
                "modifiers": [],
                "variableDeclaration": {
                    "kind": "VariableDeclaration",
                    "fullStart": 487,
                    "fullEnd": 546,
                    "start": 487,
                    "end": 546,
                    "fullWidth": 59,
                    "width": 59,
                    "varKeyword": {
                        "kind": "VarKeyword",
                        "fullStart": 487,
                        "fullEnd": 491,
                        "start": 487,
                        "end": 490,
                        "fullWidth": 4,
                        "width": 3,
                        "text": "var",
                        "value": "var",
                        "valueText": "var",
                        "hasTrailingTrivia": true,
                        "trailingTrivia": [
                            {
                                "kind": "WhitespaceTrivia",
                                "text": " "
                            }
                        ]
                    },
                    "variableDeclarators": [
                        {
                            "kind": "VariableDeclarator",
                            "fullStart": 491,
                            "fullEnd": 546,
                            "start": 491,
                            "end": 546,
                            "fullWidth": 55,
<<<<<<< HEAD
                            "width": 55,
                            "identifier": {
=======
                            "propertyName": {
>>>>>>> 85e84683
                                "kind": "IdentifierName",
                                "fullStart": 491,
                                "fullEnd": 498,
                                "start": 491,
                                "end": 497,
                                "fullWidth": 7,
                                "width": 6,
                                "text": "__obj2",
                                "value": "__obj2",
                                "valueText": "__obj2",
                                "hasTrailingTrivia": true,
                                "trailingTrivia": [
                                    {
                                        "kind": "WhitespaceTrivia",
                                        "text": " "
                                    }
                                ]
                            },
                            "equalsValueClause": {
                                "kind": "EqualsValueClause",
                                "fullStart": 498,
                                "fullEnd": 546,
                                "start": 498,
                                "end": 546,
                                "fullWidth": 48,
                                "width": 48,
                                "equalsToken": {
                                    "kind": "EqualsToken",
                                    "fullStart": 498,
                                    "fullEnd": 500,
                                    "start": 498,
                                    "end": 499,
                                    "fullWidth": 2,
                                    "width": 1,
                                    "text": "=",
                                    "value": "=",
                                    "valueText": "=",
                                    "hasTrailingTrivia": true,
                                    "trailingTrivia": [
                                        {
                                            "kind": "WhitespaceTrivia",
                                            "text": " "
                                        }
                                    ]
                                },
                                "value": {
                                    "kind": "ObjectLiteralExpression",
                                    "fullStart": 500,
                                    "fullEnd": 546,
                                    "start": 500,
                                    "end": 546,
                                    "fullWidth": 46,
                                    "width": 46,
                                    "openBraceToken": {
                                        "kind": "OpenBraceToken",
                                        "fullStart": 500,
                                        "fullEnd": 501,
                                        "start": 500,
                                        "end": 501,
                                        "fullWidth": 1,
                                        "width": 1,
                                        "text": "{",
                                        "value": "{",
                                        "valueText": "{"
                                    },
                                    "propertyAssignments": [
                                        {
                                            "kind": "SimplePropertyAssignment",
                                            "fullStart": 501,
                                            "fullEnd": 545,
                                            "start": 501,
                                            "end": 545,
                                            "fullWidth": 44,
                                            "width": 44,
                                            "propertyName": {
                                                "kind": "IdentifierName",
                                                "fullStart": 501,
                                                "fullEnd": 509,
                                                "start": 501,
                                                "end": 509,
                                                "fullWidth": 8,
                                                "width": 8,
                                                "text": "toString",
                                                "value": "toString",
                                                "valueText": "toString"
                                            },
                                            "colonToken": {
                                                "kind": "ColonToken",
                                                "fullStart": 509,
                                                "fullEnd": 510,
                                                "start": 509,
                                                "end": 510,
                                                "fullWidth": 1,
                                                "width": 1,
                                                "text": ":",
                                                "value": ":",
                                                "valueText": ":"
                                            },
                                            "expression": {
                                                "kind": "FunctionExpression",
                                                "fullStart": 510,
                                                "fullEnd": 545,
                                                "start": 510,
                                                "end": 545,
                                                "fullWidth": 35,
                                                "width": 35,
                                                "functionKeyword": {
                                                    "kind": "FunctionKeyword",
                                                    "fullStart": 510,
                                                    "fullEnd": 518,
                                                    "start": 510,
                                                    "end": 518,
                                                    "fullWidth": 8,
                                                    "width": 8,
                                                    "text": "function",
                                                    "value": "function",
                                                    "valueText": "function"
                                                },
                                                "callSignature": {
                                                    "kind": "CallSignature",
                                                    "fullStart": 518,
                                                    "fullEnd": 520,
                                                    "start": 518,
                                                    "end": 520,
                                                    "fullWidth": 2,
                                                    "width": 2,
                                                    "parameterList": {
                                                        "kind": "ParameterList",
                                                        "fullStart": 518,
                                                        "fullEnd": 520,
                                                        "start": 518,
                                                        "end": 520,
                                                        "fullWidth": 2,
                                                        "width": 2,
                                                        "openParenToken": {
                                                            "kind": "OpenParenToken",
                                                            "fullStart": 518,
                                                            "fullEnd": 519,
                                                            "start": 518,
                                                            "end": 519,
                                                            "fullWidth": 1,
                                                            "width": 1,
                                                            "text": "(",
                                                            "value": "(",
                                                            "valueText": "("
                                                        },
                                                        "parameters": [],
                                                        "closeParenToken": {
                                                            "kind": "CloseParenToken",
                                                            "fullStart": 519,
                                                            "fullEnd": 520,
                                                            "start": 519,
                                                            "end": 520,
                                                            "fullWidth": 1,
                                                            "width": 1,
                                                            "text": ")",
                                                            "value": ")",
                                                            "valueText": ")"
                                                        }
                                                    }
                                                },
                                                "block": {
                                                    "kind": "Block",
                                                    "fullStart": 520,
                                                    "fullEnd": 545,
                                                    "start": 520,
                                                    "end": 545,
                                                    "fullWidth": 25,
                                                    "width": 25,
                                                    "openBraceToken": {
                                                        "kind": "OpenBraceToken",
                                                        "fullStart": 520,
                                                        "fullEnd": 521,
                                                        "start": 520,
                                                        "end": 521,
                                                        "fullWidth": 1,
                                                        "width": 1,
                                                        "text": "{",
                                                        "value": "{",
                                                        "valueText": "{"
                                                    },
                                                    "statements": [
                                                        {
                                                            "kind": "ThrowStatement",
                                                            "fullStart": 521,
                                                            "fullEnd": 544,
                                                            "start": 521,
                                                            "end": 544,
                                                            "fullWidth": 23,
                                                            "width": 23,
                                                            "throwKeyword": {
                                                                "kind": "ThrowKeyword",
                                                                "fullStart": 521,
                                                                "fullEnd": 527,
                                                                "start": 521,
                                                                "end": 526,
                                                                "fullWidth": 6,
                                                                "width": 5,
                                                                "text": "throw",
                                                                "value": "throw",
                                                                "valueText": "throw",
                                                                "hasTrailingTrivia": true,
                                                                "trailingTrivia": [
                                                                    {
                                                                        "kind": "WhitespaceTrivia",
                                                                        "text": " "
                                                                    }
                                                                ]
                                                            },
                                                            "expression": {
                                                                "kind": "StringLiteral",
                                                                "fullStart": 527,
                                                                "fullEnd": 543,
                                                                "start": 527,
                                                                "end": 543,
                                                                "fullWidth": 16,
                                                                "width": 16,
                                                                "text": "\"inreplaceValue\"",
                                                                "value": "inreplaceValue",
                                                                "valueText": "inreplaceValue"
                                                            },
                                                            "semicolonToken": {
                                                                "kind": "SemicolonToken",
                                                                "fullStart": 543,
                                                                "fullEnd": 544,
                                                                "start": 543,
                                                                "end": 544,
                                                                "fullWidth": 1,
                                                                "width": 1,
                                                                "text": ";",
                                                                "value": ";",
                                                                "valueText": ";"
                                                            }
                                                        }
                                                    ],
                                                    "closeBraceToken": {
                                                        "kind": "CloseBraceToken",
                                                        "fullStart": 544,
                                                        "fullEnd": 545,
                                                        "start": 544,
                                                        "end": 545,
                                                        "fullWidth": 1,
                                                        "width": 1,
                                                        "text": "}",
                                                        "value": "}",
                                                        "valueText": "}"
                                                    }
                                                }
                                            }
                                        }
                                    ],
                                    "closeBraceToken": {
                                        "kind": "CloseBraceToken",
                                        "fullStart": 545,
                                        "fullEnd": 546,
                                        "start": 545,
                                        "end": 546,
                                        "fullWidth": 1,
                                        "width": 1,
                                        "text": "}",
                                        "value": "}",
                                        "valueText": "}"
                                    }
                                }
                            }
                        }
                    ]
                },
                "semicolonToken": {
                    "kind": "SemicolonToken",
                    "fullStart": 546,
                    "fullEnd": 548,
                    "start": 546,
                    "end": 547,
                    "fullWidth": 2,
                    "width": 1,
                    "text": ";",
                    "value": ";",
                    "valueText": ";",
                    "hasTrailingTrivia": true,
                    "hasTrailingNewLine": true,
                    "trailingTrivia": [
                        {
                            "kind": "NewLineTrivia",
                            "text": "\n"
                        }
                    ]
                }
            },
            {
                "kind": "VariableStatement",
                "fullStart": 548,
                "fullEnd": 586,
                "start": 548,
                "end": 585,
                "fullWidth": 38,
                "width": 37,
                "modifiers": [],
                "variableDeclaration": {
                    "kind": "VariableDeclaration",
                    "fullStart": 548,
                    "fullEnd": 584,
                    "start": 548,
                    "end": 584,
                    "fullWidth": 36,
                    "width": 36,
                    "varKeyword": {
                        "kind": "VarKeyword",
                        "fullStart": 548,
                        "fullEnd": 552,
                        "start": 548,
                        "end": 551,
                        "fullWidth": 4,
                        "width": 3,
                        "text": "var",
                        "value": "var",
                        "valueText": "var",
                        "hasTrailingTrivia": true,
                        "trailingTrivia": [
                            {
                                "kind": "WhitespaceTrivia",
                                "text": " "
                            }
                        ]
                    },
                    "variableDeclarators": [
                        {
                            "kind": "VariableDeclarator",
                            "fullStart": 552,
                            "fullEnd": 584,
                            "start": 552,
                            "end": 584,
                            "fullWidth": 32,
<<<<<<< HEAD
                            "width": 32,
                            "identifier": {
=======
                            "propertyName": {
>>>>>>> 85e84683
                                "kind": "IdentifierName",
                                "fullStart": 552,
                                "fullEnd": 558,
                                "start": 552,
                                "end": 557,
                                "fullWidth": 6,
                                "width": 5,
                                "text": "__str",
                                "value": "__str",
                                "valueText": "__str",
                                "hasTrailingTrivia": true,
                                "trailingTrivia": [
                                    {
                                        "kind": "WhitespaceTrivia",
                                        "text": " "
                                    }
                                ]
                            },
                            "equalsValueClause": {
                                "kind": "EqualsValueClause",
                                "fullStart": 558,
                                "fullEnd": 584,
                                "start": 558,
                                "end": 584,
                                "fullWidth": 26,
                                "width": 26,
                                "equalsToken": {
                                    "kind": "EqualsToken",
                                    "fullStart": 558,
                                    "fullEnd": 560,
                                    "start": 558,
                                    "end": 559,
                                    "fullWidth": 2,
                                    "width": 1,
                                    "text": "=",
                                    "value": "=",
                                    "valueText": "=",
                                    "hasTrailingTrivia": true,
                                    "trailingTrivia": [
                                        {
                                            "kind": "WhitespaceTrivia",
                                            "text": " "
                                        }
                                    ]
                                },
                                "value": {
                                    "kind": "ObjectLiteralExpression",
                                    "fullStart": 560,
                                    "fullEnd": 584,
                                    "start": 560,
                                    "end": 584,
                                    "fullWidth": 24,
                                    "width": 24,
                                    "openBraceToken": {
                                        "kind": "OpenBraceToken",
                                        "fullStart": 560,
                                        "fullEnd": 561,
                                        "start": 560,
                                        "end": 561,
                                        "fullWidth": 1,
                                        "width": 1,
                                        "text": "{",
                                        "value": "{",
                                        "valueText": "{"
                                    },
                                    "propertyAssignments": [
                                        {
                                            "kind": "SimplePropertyAssignment",
                                            "fullStart": 561,
                                            "fullEnd": 583,
                                            "start": 561,
                                            "end": 583,
                                            "fullWidth": 22,
                                            "width": 22,
                                            "propertyName": {
                                                "kind": "IdentifierName",
                                                "fullStart": 561,
                                                "fullEnd": 566,
                                                "start": 561,
                                                "end": 566,
                                                "fullWidth": 5,
                                                "width": 5,
                                                "text": "str__",
                                                "value": "str__",
                                                "valueText": "str__"
                                            },
                                            "colonToken": {
                                                "kind": "ColonToken",
                                                "fullStart": 566,
                                                "fullEnd": 567,
                                                "start": 566,
                                                "end": 567,
                                                "fullWidth": 1,
                                                "width": 1,
                                                "text": ":",
                                                "value": ":",
                                                "valueText": ":"
                                            },
                                            "expression": {
                                                "kind": "StringLiteral",
                                                "fullStart": 567,
                                                "fullEnd": 583,
                                                "start": 567,
                                                "end": 583,
                                                "fullWidth": 16,
                                                "width": 16,
                                                "text": "\"ABB\\u0041BABAB\"",
                                                "value": "ABBABABAB",
                                                "valueText": "ABBABABAB"
                                            }
                                        }
                                    ],
                                    "closeBraceToken": {
                                        "kind": "CloseBraceToken",
                                        "fullStart": 583,
                                        "fullEnd": 584,
                                        "start": 583,
                                        "end": 584,
                                        "fullWidth": 1,
                                        "width": 1,
                                        "text": "}",
                                        "value": "}",
                                        "valueText": "}"
                                    }
                                }
                            }
                        }
                    ]
                },
                "semicolonToken": {
                    "kind": "SemicolonToken",
                    "fullStart": 584,
                    "fullEnd": 586,
                    "start": 584,
                    "end": 585,
                    "fullWidth": 2,
                    "width": 1,
                    "text": ";",
                    "value": ";",
                    "valueText": ";",
                    "hasTrailingTrivia": true,
                    "hasTrailingNewLine": true,
                    "trailingTrivia": [
                        {
                            "kind": "NewLineTrivia",
                            "text": "\n"
                        }
                    ]
                }
            },
            {
                "kind": "WithStatement",
                "fullStart": 586,
                "fullEnd": 1004,
                "start": 676,
                "end": 1003,
                "fullWidth": 418,
                "width": 327,
                "withKeyword": {
                    "kind": "WithKeyword",
                    "fullStart": 586,
                    "fullEnd": 680,
                    "start": 676,
                    "end": 680,
                    "fullWidth": 94,
                    "width": 4,
                    "text": "with",
                    "value": "with",
                    "valueText": "with",
                    "hasLeadingTrivia": true,
                    "hasLeadingComment": true,
                    "hasLeadingNewLine": true,
                    "leadingTrivia": [
                        {
                            "kind": "NewLineTrivia",
                            "text": "\n"
                        },
                        {
                            "kind": "SingleLineCommentTrivia",
                            "text": "//////////////////////////////////////////////////////////////////////////////"
                        },
                        {
                            "kind": "NewLineTrivia",
                            "text": "\n"
                        },
                        {
                            "kind": "SingleLineCommentTrivia",
                            "text": "//CHECK#1"
                        },
                        {
                            "kind": "NewLineTrivia",
                            "text": "\n"
                        }
                    ]
                },
                "openParenToken": {
                    "kind": "OpenParenToken",
                    "fullStart": 680,
                    "fullEnd": 681,
                    "start": 680,
                    "end": 681,
                    "fullWidth": 1,
                    "width": 1,
                    "text": "(",
                    "value": "(",
                    "valueText": "("
                },
                "condition": {
                    "kind": "IdentifierName",
                    "fullStart": 681,
                    "fullEnd": 686,
                    "start": 681,
                    "end": 686,
                    "fullWidth": 5,
                    "width": 5,
                    "text": "__str",
                    "value": "__str",
                    "valueText": "__str"
                },
                "closeParenToken": {
                    "kind": "CloseParenToken",
                    "fullStart": 686,
                    "fullEnd": 687,
                    "start": 686,
                    "end": 687,
                    "fullWidth": 1,
                    "width": 1,
                    "text": ")",
                    "value": ")",
                    "valueText": ")"
                },
                "statement": {
                    "kind": "Block",
                    "fullStart": 687,
                    "fullEnd": 1004,
                    "start": 687,
                    "end": 1003,
                    "fullWidth": 317,
                    "width": 316,
                    "openBraceToken": {
                        "kind": "OpenBraceToken",
                        "fullStart": 687,
                        "fullEnd": 689,
                        "start": 687,
                        "end": 688,
                        "fullWidth": 2,
                        "width": 1,
                        "text": "{",
                        "value": "{",
                        "valueText": "{",
                        "hasTrailingTrivia": true,
                        "hasTrailingNewLine": true,
                        "trailingTrivia": [
                            {
                                "kind": "NewLineTrivia",
                                "text": "\n"
                            }
                        ]
                    },
                    "statements": [
                        {
                            "kind": "WithStatement",
                            "fullStart": 689,
                            "fullEnd": 1002,
                            "start": 693,
                            "end": 1001,
                            "fullWidth": 313,
                            "width": 308,
                            "withKeyword": {
                                "kind": "WithKeyword",
                                "fullStart": 689,
                                "fullEnd": 697,
                                "start": 693,
                                "end": 697,
                                "fullWidth": 8,
                                "width": 4,
                                "text": "with",
                                "value": "with",
                                "valueText": "with",
                                "hasLeadingTrivia": true,
                                "leadingTrivia": [
                                    {
                                        "kind": "WhitespaceTrivia",
                                        "text": "    "
                                    }
                                ]
                            },
                            "openParenToken": {
                                "kind": "OpenParenToken",
                                "fullStart": 697,
                                "fullEnd": 698,
                                "start": 697,
                                "end": 698,
                                "fullWidth": 1,
                                "width": 1,
                                "text": "(",
                                "value": "(",
                                "valueText": "("
                            },
                            "condition": {
                                "kind": "IdentifierName",
                                "fullStart": 698,
                                "fullEnd": 703,
                                "start": 698,
                                "end": 703,
                                "fullWidth": 5,
                                "width": 5,
                                "text": "str__",
                                "value": "str__",
                                "valueText": "str__"
                            },
                            "closeParenToken": {
                                "kind": "CloseParenToken",
                                "fullStart": 703,
                                "fullEnd": 704,
                                "start": 703,
                                "end": 704,
                                "fullWidth": 1,
                                "width": 1,
                                "text": ")",
                                "value": ")",
                                "valueText": ")"
                            },
                            "statement": {
                                "kind": "Block",
                                "fullStart": 704,
                                "fullEnd": 1002,
                                "start": 704,
                                "end": 1001,
                                "fullWidth": 298,
                                "width": 297,
                                "openBraceToken": {
                                    "kind": "OpenBraceToken",
                                    "fullStart": 704,
                                    "fullEnd": 706,
                                    "start": 704,
                                    "end": 705,
                                    "fullWidth": 2,
                                    "width": 1,
                                    "text": "{",
                                    "value": "{",
                                    "valueText": "{",
                                    "hasTrailingTrivia": true,
                                    "hasTrailingNewLine": true,
                                    "trailingTrivia": [
                                        {
                                            "kind": "NewLineTrivia",
                                            "text": "\n"
                                        }
                                    ]
                                },
                                "statements": [
                                    {
                                        "kind": "TryStatement",
                                        "fullStart": 706,
                                        "fullEnd": 996,
                                        "start": 714,
                                        "end": 995,
                                        "fullWidth": 290,
                                        "width": 281,
                                        "tryKeyword": {
                                            "kind": "TryKeyword",
                                            "fullStart": 706,
                                            "fullEnd": 718,
                                            "start": 714,
                                            "end": 717,
                                            "fullWidth": 12,
                                            "width": 3,
                                            "text": "try",
                                            "value": "try",
                                            "valueText": "try",
                                            "hasLeadingTrivia": true,
                                            "hasTrailingTrivia": true,
                                            "leadingTrivia": [
                                                {
                                                    "kind": "WhitespaceTrivia",
                                                    "text": "        "
                                                }
                                            ],
                                            "trailingTrivia": [
                                                {
                                                    "kind": "WhitespaceTrivia",
                                                    "text": " "
                                                }
                                            ]
                                        },
                                        "block": {
                                            "kind": "Block",
                                            "fullStart": 718,
                                            "fullEnd": 854,
                                            "start": 718,
                                            "end": 853,
                                            "fullWidth": 136,
                                            "width": 135,
                                            "openBraceToken": {
                                                "kind": "OpenBraceToken",
                                                "fullStart": 718,
                                                "fullEnd": 720,
                                                "start": 718,
                                                "end": 719,
                                                "fullWidth": 2,
                                                "width": 1,
                                                "text": "{",
                                                "value": "{",
                                                "valueText": "{",
                                                "hasTrailingTrivia": true,
                                                "hasTrailingNewLine": true,
                                                "trailingTrivia": [
                                                    {
                                                        "kind": "NewLineTrivia",
                                                        "text": "\n"
                                                    }
                                                ]
                                            },
                                            "statements": [
                                                {
                                                    "kind": "VariableStatement",
                                                    "fullStart": 720,
                                                    "fullEnd": 761,
                                                    "start": 730,
                                                    "end": 760,
                                                    "fullWidth": 41,
                                                    "width": 30,
                                                    "modifiers": [],
                                                    "variableDeclaration": {
                                                        "kind": "VariableDeclaration",
                                                        "fullStart": 720,
                                                        "fullEnd": 759,
                                                        "start": 730,
                                                        "end": 759,
                                                        "fullWidth": 39,
                                                        "width": 29,
                                                        "varKeyword": {
                                                            "kind": "VarKeyword",
                                                            "fullStart": 720,
                                                            "fullEnd": 734,
                                                            "start": 730,
                                                            "end": 733,
                                                            "fullWidth": 14,
                                                            "width": 3,
                                                            "text": "var",
                                                            "value": "var",
                                                            "valueText": "var",
                                                            "hasLeadingTrivia": true,
                                                            "hasTrailingTrivia": true,
                                                            "leadingTrivia": [
                                                                {
                                                                    "kind": "WhitespaceTrivia",
                                                                    "text": "          "
                                                                }
                                                            ],
                                                            "trailingTrivia": [
                                                                {
                                                                    "kind": "WhitespaceTrivia",
                                                                    "text": " "
                                                                }
                                                            ]
                                                        },
                                                        "variableDeclarators": [
                                                            {
                                                                "kind": "VariableDeclarator",
                                                                "fullStart": 734,
                                                                "fullEnd": 759,
                                                                "start": 734,
                                                                "end": 759,
                                                                "fullWidth": 25,
<<<<<<< HEAD
                                                                "width": 25,
                                                                "identifier": {
=======
                                                                "propertyName": {
>>>>>>> 85e84683
                                                                    "kind": "IdentifierName",
                                                                    "fullStart": 734,
                                                                    "fullEnd": 736,
                                                                    "start": 734,
                                                                    "end": 735,
                                                                    "fullWidth": 2,
                                                                    "width": 1,
                                                                    "text": "x",
                                                                    "value": "x",
                                                                    "valueText": "x",
                                                                    "hasTrailingTrivia": true,
                                                                    "trailingTrivia": [
                                                                        {
                                                                            "kind": "WhitespaceTrivia",
                                                                            "text": " "
                                                                        }
                                                                    ]
                                                                },
                                                                "equalsValueClause": {
                                                                    "kind": "EqualsValueClause",
                                                                    "fullStart": 736,
                                                                    "fullEnd": 759,
                                                                    "start": 736,
                                                                    "end": 759,
                                                                    "fullWidth": 23,
                                                                    "width": 23,
                                                                    "equalsToken": {
                                                                        "kind": "EqualsToken",
                                                                        "fullStart": 736,
                                                                        "fullEnd": 738,
                                                                        "start": 736,
                                                                        "end": 737,
                                                                        "fullWidth": 2,
                                                                        "width": 1,
                                                                        "text": "=",
                                                                        "value": "=",
                                                                        "valueText": "=",
                                                                        "hasTrailingTrivia": true,
                                                                        "trailingTrivia": [
                                                                            {
                                                                                "kind": "WhitespaceTrivia",
                                                                                "text": " "
                                                                            }
                                                                        ]
                                                                    },
                                                                    "value": {
                                                                        "kind": "InvocationExpression",
                                                                        "fullStart": 738,
                                                                        "fullEnd": 759,
                                                                        "start": 738,
                                                                        "end": 759,
                                                                        "fullWidth": 21,
                                                                        "width": 21,
                                                                        "expression": {
                                                                            "kind": "IdentifierName",
                                                                            "fullStart": 738,
                                                                            "fullEnd": 745,
                                                                            "start": 738,
                                                                            "end": 745,
                                                                            "fullWidth": 7,
                                                                            "width": 7,
                                                                            "text": "replace",
                                                                            "value": "replace",
                                                                            "valueText": "replace"
                                                                        },
                                                                        "argumentList": {
                                                                            "kind": "ArgumentList",
                                                                            "fullStart": 745,
                                                                            "fullEnd": 759,
                                                                            "start": 745,
                                                                            "end": 759,
                                                                            "fullWidth": 14,
                                                                            "width": 14,
                                                                            "openParenToken": {
                                                                                "kind": "OpenParenToken",
                                                                                "fullStart": 745,
                                                                                "fullEnd": 746,
                                                                                "start": 745,
                                                                                "end": 746,
                                                                                "fullWidth": 1,
                                                                                "width": 1,
                                                                                "text": "(",
                                                                                "value": "(",
                                                                                "valueText": "("
                                                                            },
                                                                            "arguments": [
                                                                                {
                                                                                    "kind": "IdentifierName",
                                                                                    "fullStart": 746,
                                                                                    "fullEnd": 751,
                                                                                    "start": 746,
                                                                                    "end": 751,
                                                                                    "fullWidth": 5,
                                                                                    "width": 5,
                                                                                    "text": "__obj",
                                                                                    "value": "__obj",
                                                                                    "valueText": "__obj"
                                                                                },
                                                                                {
                                                                                    "kind": "CommaToken",
                                                                                    "fullStart": 751,
                                                                                    "fullEnd": 752,
                                                                                    "start": 751,
                                                                                    "end": 752,
                                                                                    "fullWidth": 1,
                                                                                    "width": 1,
                                                                                    "text": ",",
                                                                                    "value": ",",
                                                                                    "valueText": ","
                                                                                },
                                                                                {
                                                                                    "kind": "IdentifierName",
                                                                                    "fullStart": 752,
                                                                                    "fullEnd": 758,
                                                                                    "start": 752,
                                                                                    "end": 758,
                                                                                    "fullWidth": 6,
                                                                                    "width": 6,
                                                                                    "text": "__obj2",
                                                                                    "value": "__obj2",
                                                                                    "valueText": "__obj2"
                                                                                }
                                                                            ],
                                                                            "closeParenToken": {
                                                                                "kind": "CloseParenToken",
                                                                                "fullStart": 758,
                                                                                "fullEnd": 759,
                                                                                "start": 758,
                                                                                "end": 759,
                                                                                "fullWidth": 1,
                                                                                "width": 1,
                                                                                "text": ")",
                                                                                "value": ")",
                                                                                "valueText": ")"
                                                                            }
                                                                        }
                                                                    }
                                                                }
                                                            }
                                                        ]
                                                    },
                                                    "semicolonToken": {
                                                        "kind": "SemicolonToken",
                                                        "fullStart": 759,
                                                        "fullEnd": 761,
                                                        "start": 759,
                                                        "end": 760,
                                                        "fullWidth": 2,
                                                        "width": 1,
                                                        "text": ";",
                                                        "value": ";",
                                                        "valueText": ";",
                                                        "hasTrailingTrivia": true,
                                                        "hasTrailingNewLine": true,
                                                        "trailingTrivia": [
                                                            {
                                                                "kind": "NewLineTrivia",
                                                                "text": "\n"
                                                            }
                                                        ]
                                                    }
                                                },
                                                {
                                                    "kind": "ExpressionStatement",
                                                    "fullStart": 761,
                                                    "fullEnd": 844,
                                                    "start": 771,
                                                    "end": 843,
                                                    "fullWidth": 83,
                                                    "width": 72,
                                                    "expression": {
                                                        "kind": "InvocationExpression",
                                                        "fullStart": 761,
                                                        "fullEnd": 842,
                                                        "start": 771,
                                                        "end": 842,
                                                        "fullWidth": 81,
                                                        "width": 71,
                                                        "expression": {
                                                            "kind": "IdentifierName",
                                                            "fullStart": 761,
                                                            "fullEnd": 776,
                                                            "start": 771,
                                                            "end": 776,
                                                            "fullWidth": 15,
                                                            "width": 5,
                                                            "text": "$FAIL",
                                                            "value": "$FAIL",
                                                            "valueText": "$FAIL",
                                                            "hasLeadingTrivia": true,
                                                            "leadingTrivia": [
                                                                {
                                                                    "kind": "WhitespaceTrivia",
                                                                    "text": "          "
                                                                }
                                                            ]
                                                        },
                                                        "argumentList": {
                                                            "kind": "ArgumentList",
                                                            "fullStart": 776,
                                                            "fullEnd": 842,
                                                            "start": 776,
                                                            "end": 842,
                                                            "fullWidth": 66,
                                                            "width": 66,
                                                            "openParenToken": {
                                                                "kind": "OpenParenToken",
                                                                "fullStart": 776,
                                                                "fullEnd": 777,
                                                                "start": 776,
                                                                "end": 777,
                                                                "fullWidth": 1,
                                                                "width": 1,
                                                                "text": "(",
                                                                "value": "(",
                                                                "valueText": "("
                                                            },
                                                            "arguments": [
                                                                {
                                                                    "kind": "StringLiteral",
                                                                    "fullStart": 777,
                                                                    "fullEnd": 841,
                                                                    "start": 777,
                                                                    "end": 841,
                                                                    "fullWidth": 64,
                                                                    "width": 64,
                                                                    "text": "'#1: \"var x = replace(__obj,__obj2)\" lead to throwing exception'",
                                                                    "value": "#1: \"var x = replace(__obj,__obj2)\" lead to throwing exception",
                                                                    "valueText": "#1: \"var x = replace(__obj,__obj2)\" lead to throwing exception"
                                                                }
                                                            ],
                                                            "closeParenToken": {
                                                                "kind": "CloseParenToken",
                                                                "fullStart": 841,
                                                                "fullEnd": 842,
                                                                "start": 841,
                                                                "end": 842,
                                                                "fullWidth": 1,
                                                                "width": 1,
                                                                "text": ")",
                                                                "value": ")",
                                                                "valueText": ")"
                                                            }
                                                        }
                                                    },
                                                    "semicolonToken": {
                                                        "kind": "SemicolonToken",
                                                        "fullStart": 842,
                                                        "fullEnd": 844,
                                                        "start": 842,
                                                        "end": 843,
                                                        "fullWidth": 2,
                                                        "width": 1,
                                                        "text": ";",
                                                        "value": ";",
                                                        "valueText": ";",
                                                        "hasTrailingTrivia": true,
                                                        "hasTrailingNewLine": true,
                                                        "trailingTrivia": [
                                                            {
                                                                "kind": "NewLineTrivia",
                                                                "text": "\n"
                                                            }
                                                        ]
                                                    }
                                                }
                                            ],
                                            "closeBraceToken": {
                                                "kind": "CloseBraceToken",
                                                "fullStart": 844,
                                                "fullEnd": 854,
                                                "start": 852,
                                                "end": 853,
                                                "fullWidth": 10,
                                                "width": 1,
                                                "text": "}",
                                                "value": "}",
                                                "valueText": "}",
                                                "hasLeadingTrivia": true,
                                                "hasTrailingTrivia": true,
                                                "leadingTrivia": [
                                                    {
                                                        "kind": "WhitespaceTrivia",
                                                        "text": "        "
                                                    }
                                                ],
                                                "trailingTrivia": [
                                                    {
                                                        "kind": "WhitespaceTrivia",
                                                        "text": " "
                                                    }
                                                ]
                                            }
                                        },
                                        "catchClause": {
                                            "kind": "CatchClause",
                                            "fullStart": 854,
                                            "fullEnd": 996,
                                            "start": 854,
                                            "end": 995,
                                            "fullWidth": 142,
                                            "width": 141,
                                            "catchKeyword": {
                                                "kind": "CatchKeyword",
                                                "fullStart": 854,
                                                "fullEnd": 860,
                                                "start": 854,
                                                "end": 859,
                                                "fullWidth": 6,
                                                "width": 5,
                                                "text": "catch",
                                                "value": "catch",
                                                "valueText": "catch",
                                                "hasTrailingTrivia": true,
                                                "trailingTrivia": [
                                                    {
                                                        "kind": "WhitespaceTrivia",
                                                        "text": " "
                                                    }
                                                ]
                                            },
                                            "openParenToken": {
                                                "kind": "OpenParenToken",
                                                "fullStart": 860,
                                                "fullEnd": 861,
                                                "start": 860,
                                                "end": 861,
                                                "fullWidth": 1,
                                                "width": 1,
                                                "text": "(",
                                                "value": "(",
                                                "valueText": "("
                                            },
                                            "identifier": {
                                                "kind": "IdentifierName",
                                                "fullStart": 861,
                                                "fullEnd": 862,
                                                "start": 861,
                                                "end": 862,
                                                "fullWidth": 1,
                                                "width": 1,
                                                "text": "e",
                                                "value": "e",
                                                "valueText": "e"
                                            },
                                            "closeParenToken": {
                                                "kind": "CloseParenToken",
                                                "fullStart": 862,
                                                "fullEnd": 864,
                                                "start": 862,
                                                "end": 863,
                                                "fullWidth": 2,
                                                "width": 1,
                                                "text": ")",
                                                "value": ")",
                                                "valueText": ")",
                                                "hasTrailingTrivia": true,
                                                "trailingTrivia": [
                                                    {
                                                        "kind": "WhitespaceTrivia",
                                                        "text": " "
                                                    }
                                                ]
                                            },
                                            "block": {
                                                "kind": "Block",
                                                "fullStart": 864,
                                                "fullEnd": 996,
                                                "start": 864,
                                                "end": 995,
                                                "fullWidth": 132,
                                                "width": 131,
                                                "openBraceToken": {
                                                    "kind": "OpenBraceToken",
                                                    "fullStart": 864,
                                                    "fullEnd": 866,
                                                    "start": 864,
                                                    "end": 865,
                                                    "fullWidth": 2,
                                                    "width": 1,
                                                    "text": "{",
                                                    "value": "{",
                                                    "valueText": "{",
                                                    "hasTrailingTrivia": true,
                                                    "hasTrailingNewLine": true,
                                                    "trailingTrivia": [
                                                        {
                                                            "kind": "NewLineTrivia",
                                                            "text": "\n"
                                                        }
                                                    ]
                                                },
                                                "statements": [
                                                    {
                                                        "kind": "IfStatement",
                                                        "fullStart": 866,
                                                        "fullEnd": 986,
                                                        "start": 876,
                                                        "end": 985,
                                                        "fullWidth": 120,
                                                        "width": 109,
                                                        "ifKeyword": {
                                                            "kind": "IfKeyword",
                                                            "fullStart": 866,
                                                            "fullEnd": 879,
                                                            "start": 876,
                                                            "end": 878,
                                                            "fullWidth": 13,
                                                            "width": 2,
                                                            "text": "if",
                                                            "value": "if",
                                                            "valueText": "if",
                                                            "hasLeadingTrivia": true,
                                                            "hasTrailingTrivia": true,
                                                            "leadingTrivia": [
                                                                {
                                                                    "kind": "WhitespaceTrivia",
                                                                    "text": "          "
                                                                }
                                                            ],
                                                            "trailingTrivia": [
                                                                {
                                                                    "kind": "WhitespaceTrivia",
                                                                    "text": " "
                                                                }
                                                            ]
                                                        },
                                                        "openParenToken": {
                                                            "kind": "OpenParenToken",
                                                            "fullStart": 879,
                                                            "fullEnd": 880,
                                                            "start": 879,
                                                            "end": 880,
                                                            "fullWidth": 1,
                                                            "width": 1,
                                                            "text": "(",
                                                            "value": "(",
                                                            "valueText": "("
                                                        },
                                                        "condition": {
                                                            "kind": "NotEqualsExpression",
                                                            "fullStart": 880,
                                                            "fullEnd": 899,
                                                            "start": 880,
                                                            "end": 899,
                                                            "fullWidth": 19,
                                                            "width": 19,
                                                            "left": {
                                                                "kind": "IdentifierName",
                                                                "fullStart": 880,
                                                                "fullEnd": 881,
                                                                "start": 880,
                                                                "end": 881,
                                                                "fullWidth": 1,
                                                                "width": 1,
                                                                "text": "e",
                                                                "value": "e",
                                                                "valueText": "e"
                                                            },
                                                            "operatorToken": {
                                                                "kind": "ExclamationEqualsEqualsToken",
                                                                "fullStart": 881,
                                                                "fullEnd": 884,
                                                                "start": 881,
                                                                "end": 884,
                                                                "fullWidth": 3,
                                                                "width": 3,
                                                                "text": "!==",
                                                                "value": "!==",
                                                                "valueText": "!=="
                                                            },
                                                            "right": {
                                                                "kind": "StringLiteral",
                                                                "fullStart": 884,
                                                                "fullEnd": 899,
                                                                "start": 884,
                                                                "end": 899,
                                                                "fullWidth": 15,
                                                                "width": 15,
                                                                "text": "\"insearchValue\"",
                                                                "value": "insearchValue",
                                                                "valueText": "insearchValue"
                                                            }
                                                        },
                                                        "closeParenToken": {
                                                            "kind": "CloseParenToken",
                                                            "fullStart": 899,
                                                            "fullEnd": 901,
                                                            "start": 899,
                                                            "end": 900,
                                                            "fullWidth": 2,
                                                            "width": 1,
                                                            "text": ")",
                                                            "value": ")",
                                                            "valueText": ")",
                                                            "hasTrailingTrivia": true,
                                                            "trailingTrivia": [
                                                                {
                                                                    "kind": "WhitespaceTrivia",
                                                                    "text": " "
                                                                }
                                                            ]
                                                        },
                                                        "statement": {
                                                            "kind": "Block",
                                                            "fullStart": 901,
                                                            "fullEnd": 986,
                                                            "start": 901,
                                                            "end": 985,
                                                            "fullWidth": 85,
                                                            "width": 84,
                                                            "openBraceToken": {
                                                                "kind": "OpenBraceToken",
                                                                "fullStart": 901,
                                                                "fullEnd": 903,
                                                                "start": 901,
                                                                "end": 902,
                                                                "fullWidth": 2,
                                                                "width": 1,
                                                                "text": "{",
                                                                "value": "{",
                                                                "valueText": "{",
                                                                "hasTrailingTrivia": true,
                                                                "hasTrailingNewLine": true,
                                                                "trailingTrivia": [
                                                                    {
                                                                        "kind": "NewLineTrivia",
                                                                        "text": "\n"
                                                                    }
                                                                ]
                                                            },
                                                            "statements": [
                                                                {
                                                                    "kind": "ExpressionStatement",
                                                                    "fullStart": 903,
                                                                    "fullEnd": 974,
                                                                    "start": 915,
                                                                    "end": 973,
                                                                    "fullWidth": 71,
                                                                    "width": 58,
                                                                    "expression": {
                                                                        "kind": "InvocationExpression",
                                                                        "fullStart": 903,
                                                                        "fullEnd": 972,
                                                                        "start": 915,
                                                                        "end": 972,
                                                                        "fullWidth": 69,
                                                                        "width": 57,
                                                                        "expression": {
                                                                            "kind": "IdentifierName",
                                                                            "fullStart": 903,
                                                                            "fullEnd": 921,
                                                                            "start": 915,
                                                                            "end": 921,
                                                                            "fullWidth": 18,
                                                                            "width": 6,
                                                                            "text": "$ERROR",
                                                                            "value": "$ERROR",
                                                                            "valueText": "$ERROR",
                                                                            "hasLeadingTrivia": true,
                                                                            "leadingTrivia": [
                                                                                {
                                                                                    "kind": "WhitespaceTrivia",
                                                                                    "text": "            "
                                                                                }
                                                                            ]
                                                                        },
                                                                        "argumentList": {
                                                                            "kind": "ArgumentList",
                                                                            "fullStart": 921,
                                                                            "fullEnd": 972,
                                                                            "start": 921,
                                                                            "end": 972,
                                                                            "fullWidth": 51,
                                                                            "width": 51,
                                                                            "openParenToken": {
                                                                                "kind": "OpenParenToken",
                                                                                "fullStart": 921,
                                                                                "fullEnd": 922,
                                                                                "start": 921,
                                                                                "end": 922,
                                                                                "fullWidth": 1,
                                                                                "width": 1,
                                                                                "text": "(",
                                                                                "value": "(",
                                                                                "valueText": "("
                                                                            },
                                                                            "arguments": [
                                                                                {
                                                                                    "kind": "AddExpression",
                                                                                    "fullStart": 922,
                                                                                    "fullEnd": 971,
                                                                                    "start": 922,
                                                                                    "end": 971,
                                                                                    "fullWidth": 49,
                                                                                    "width": 49,
                                                                                    "left": {
                                                                                        "kind": "StringLiteral",
                                                                                        "fullStart": 922,
                                                                                        "fullEnd": 969,
                                                                                        "start": 922,
                                                                                        "end": 969,
                                                                                        "fullWidth": 47,
                                                                                        "width": 47,
                                                                                        "text": "'#1.1: Exception === \"insearchValue\". Actual: '",
                                                                                        "value": "#1.1: Exception === \"insearchValue\". Actual: ",
                                                                                        "valueText": "#1.1: Exception === \"insearchValue\". Actual: "
                                                                                    },
                                                                                    "operatorToken": {
                                                                                        "kind": "PlusToken",
                                                                                        "fullStart": 969,
                                                                                        "fullEnd": 970,
                                                                                        "start": 969,
                                                                                        "end": 970,
                                                                                        "fullWidth": 1,
                                                                                        "width": 1,
                                                                                        "text": "+",
                                                                                        "value": "+",
                                                                                        "valueText": "+"
                                                                                    },
                                                                                    "right": {
                                                                                        "kind": "IdentifierName",
                                                                                        "fullStart": 970,
                                                                                        "fullEnd": 971,
                                                                                        "start": 970,
                                                                                        "end": 971,
                                                                                        "fullWidth": 1,
                                                                                        "width": 1,
                                                                                        "text": "e",
                                                                                        "value": "e",
                                                                                        "valueText": "e"
                                                                                    }
                                                                                }
                                                                            ],
                                                                            "closeParenToken": {
                                                                                "kind": "CloseParenToken",
                                                                                "fullStart": 971,
                                                                                "fullEnd": 972,
                                                                                "start": 971,
                                                                                "end": 972,
                                                                                "fullWidth": 1,
                                                                                "width": 1,
                                                                                "text": ")",
                                                                                "value": ")",
                                                                                "valueText": ")"
                                                                            }
                                                                        }
                                                                    },
                                                                    "semicolonToken": {
                                                                        "kind": "SemicolonToken",
                                                                        "fullStart": 972,
                                                                        "fullEnd": 974,
                                                                        "start": 972,
                                                                        "end": 973,
                                                                        "fullWidth": 2,
                                                                        "width": 1,
                                                                        "text": ";",
                                                                        "value": ";",
                                                                        "valueText": ";",
                                                                        "hasTrailingTrivia": true,
                                                                        "hasTrailingNewLine": true,
                                                                        "trailingTrivia": [
                                                                            {
                                                                                "kind": "NewLineTrivia",
                                                                                "text": "\n"
                                                                            }
                                                                        ]
                                                                    }
                                                                }
                                                            ],
                                                            "closeBraceToken": {
                                                                "kind": "CloseBraceToken",
                                                                "fullStart": 974,
                                                                "fullEnd": 986,
                                                                "start": 984,
                                                                "end": 985,
                                                                "fullWidth": 12,
                                                                "width": 1,
                                                                "text": "}",
                                                                "value": "}",
                                                                "valueText": "}",
                                                                "hasLeadingTrivia": true,
                                                                "hasTrailingTrivia": true,
                                                                "hasTrailingNewLine": true,
                                                                "leadingTrivia": [
                                                                    {
                                                                        "kind": "WhitespaceTrivia",
                                                                        "text": "          "
                                                                    }
                                                                ],
                                                                "trailingTrivia": [
                                                                    {
                                                                        "kind": "NewLineTrivia",
                                                                        "text": "\n"
                                                                    }
                                                                ]
                                                            }
                                                        }
                                                    }
                                                ],
                                                "closeBraceToken": {
                                                    "kind": "CloseBraceToken",
                                                    "fullStart": 986,
                                                    "fullEnd": 996,
                                                    "start": 994,
                                                    "end": 995,
                                                    "fullWidth": 10,
                                                    "width": 1,
                                                    "text": "}",
                                                    "value": "}",
                                                    "valueText": "}",
                                                    "hasLeadingTrivia": true,
                                                    "hasTrailingTrivia": true,
                                                    "hasTrailingNewLine": true,
                                                    "leadingTrivia": [
                                                        {
                                                            "kind": "WhitespaceTrivia",
                                                            "text": "        "
                                                        }
                                                    ],
                                                    "trailingTrivia": [
                                                        {
                                                            "kind": "NewLineTrivia",
                                                            "text": "\n"
                                                        }
                                                    ]
                                                }
                                            }
                                        }
                                    }
                                ],
                                "closeBraceToken": {
                                    "kind": "CloseBraceToken",
                                    "fullStart": 996,
                                    "fullEnd": 1002,
                                    "start": 1000,
                                    "end": 1001,
                                    "fullWidth": 6,
                                    "width": 1,
                                    "text": "}",
                                    "value": "}",
                                    "valueText": "}",
                                    "hasLeadingTrivia": true,
                                    "hasTrailingTrivia": true,
                                    "hasTrailingNewLine": true,
                                    "leadingTrivia": [
                                        {
                                            "kind": "WhitespaceTrivia",
                                            "text": "    "
                                        }
                                    ],
                                    "trailingTrivia": [
                                        {
                                            "kind": "NewLineTrivia",
                                            "text": "\n"
                                        }
                                    ]
                                }
                            }
                        }
                    ],
                    "closeBraceToken": {
                        "kind": "CloseBraceToken",
                        "fullStart": 1002,
                        "fullEnd": 1004,
                        "start": 1002,
                        "end": 1003,
                        "fullWidth": 2,
                        "width": 1,
                        "text": "}",
                        "value": "}",
                        "valueText": "}",
                        "hasTrailingTrivia": true,
                        "hasTrailingNewLine": true,
                        "trailingTrivia": [
                            {
                                "kind": "NewLineTrivia",
                                "text": "\n"
                            }
                        ]
                    }
                }
            }
        ],
        "endOfFileToken": {
            "kind": "EndOfFileToken",
            "fullStart": 1004,
            "fullEnd": 1087,
            "start": 1087,
            "end": 1087,
            "fullWidth": 83,
            "width": 0,
            "text": "",
            "hasLeadingTrivia": true,
            "hasLeadingComment": true,
            "hasLeadingNewLine": true,
            "leadingTrivia": [
                {
                    "kind": "SingleLineCommentTrivia",
                    "text": "//"
                },
                {
                    "kind": "NewLineTrivia",
                    "text": "\n"
                },
                {
                    "kind": "SingleLineCommentTrivia",
                    "text": "//////////////////////////////////////////////////////////////////////////////"
                },
                {
                    "kind": "NewLineTrivia",
                    "text": "\n"
                },
                {
                    "kind": "NewLineTrivia",
                    "text": "\n"
                }
            ]
        }
    },
    "lineMap": {
        "lineStarts": [
            0,
            61,
            132,
            133,
            137,
            193,
            196,
            253,
            423,
            427,
            428,
            487,
            548,
            586,
            587,
            666,
            676,
            689,
            706,
            720,
            761,
            844,
            866,
            903,
            974,
            986,
            996,
            1002,
            1004,
            1007,
            1086,
            1087
        ],
        "length": 1087
    }
}<|MERGE_RESOLUTION|>--- conflicted
+++ resolved
@@ -94,12 +94,8 @@
                             "start": 432,
                             "end": 485,
                             "fullWidth": 53,
-<<<<<<< HEAD
                             "width": 53,
-                            "identifier": {
-=======
                             "propertyName": {
->>>>>>> 85e84683
                                 "kind": "IdentifierName",
                                 "fullStart": 432,
                                 "fullEnd": 438,
@@ -433,12 +429,8 @@
                             "start": 491,
                             "end": 546,
                             "fullWidth": 55,
-<<<<<<< HEAD
                             "width": 55,
-                            "identifier": {
-=======
                             "propertyName": {
->>>>>>> 85e84683
                                 "kind": "IdentifierName",
                                 "fullStart": 491,
                                 "fullEnd": 498,
@@ -772,12 +764,8 @@
                             "start": 552,
                             "end": 584,
                             "fullWidth": 32,
-<<<<<<< HEAD
                             "width": 32,
-                            "identifier": {
-=======
                             "propertyName": {
->>>>>>> 85e84683
                                 "kind": "IdentifierName",
                                 "fullStart": 552,
                                 "fullEnd": 558,
@@ -1244,12 +1232,8 @@
                                                                 "start": 734,
                                                                 "end": 759,
                                                                 "fullWidth": 25,
-<<<<<<< HEAD
                                                                 "width": 25,
-                                                                "identifier": {
-=======
                                                                 "propertyName": {
->>>>>>> 85e84683
                                                                     "kind": "IdentifierName",
                                                                     "fullStart": 734,
                                                                     "fullEnd": 736,
