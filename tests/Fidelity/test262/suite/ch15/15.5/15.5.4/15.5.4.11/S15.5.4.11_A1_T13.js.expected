--- conflicted
+++ resolved
@@ -94,12 +94,8 @@
                             "start": 499,
                             "end": 571,
                             "fullWidth": 72,
-<<<<<<< HEAD
                             "width": 72,
-                            "identifier": {
-=======
                             "propertyName": {
->>>>>>> 85e84683
                                 "kind": "IdentifierName",
                                 "fullStart": 499,
                                 "fullEnd": 505,
@@ -658,12 +654,8 @@
                             "start": 577,
                             "end": 632,
                             "fullWidth": 55,
-<<<<<<< HEAD
                             "width": 55,
-                            "identifier": {
-=======
                             "propertyName": {
->>>>>>> 85e84683
                                 "kind": "IdentifierName",
                                 "fullStart": 577,
                                 "fullEnd": 584,
@@ -1085,12 +1077,8 @@
                                         "start": 738,
                                         "end": 791,
                                         "fullWidth": 53,
-<<<<<<< HEAD
                                         "width": 53,
-                                        "identifier": {
-=======
                                         "propertyName": {
->>>>>>> 85e84683
                                             "kind": "IdentifierName",
                                             "fullStart": 738,
                                             "fullEnd": 740,
