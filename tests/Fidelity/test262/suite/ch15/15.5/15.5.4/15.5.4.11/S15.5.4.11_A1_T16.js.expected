{
    "isDeclaration": false,
    "languageVersion": "EcmaScript5",
    "parseOptions": {
        "allowAutomaticSemicolonInsertion": true
    },
    "sourceUnit": {
        "kind": "SourceUnit",
        "fullStart": 0,
        "fullEnd": 1031,
        "start": 328,
        "end": 1031,
        "fullWidth": 1031,
        "width": 703,
        "isIncrementallyUnusable": true,
        "moduleElements": [
            {
                "kind": "VariableStatement",
                "fullStart": 0,
                "fullEnd": 345,
                "start": 328,
                "end": 344,
                "fullWidth": 345,
                "width": 16,
                "isIncrementallyUnusable": true,
                "modifiers": [],
                "variableDeclaration": {
                    "kind": "VariableDeclaration",
                    "fullStart": 0,
                    "fullEnd": 343,
                    "start": 328,
                    "end": 343,
                    "fullWidth": 343,
                    "width": 15,
                    "isIncrementallyUnusable": true,
                    "varKeyword": {
                        "kind": "VarKeyword",
                        "fullStart": 0,
                        "fullEnd": 332,
                        "start": 328,
                        "end": 331,
                        "fullWidth": 332,
                        "width": 3,
                        "text": "var",
                        "value": "var",
                        "valueText": "var",
                        "hasLeadingTrivia": true,
                        "hasLeadingComment": true,
                        "hasLeadingNewLine": true,
                        "hasTrailingTrivia": true,
                        "leadingTrivia": [
                            {
                                "kind": "SingleLineCommentTrivia",
                                "text": "// Copyright 2009 the Sputnik authors.  All rights reserved."
                            },
                            {
                                "kind": "NewLineTrivia",
                                "text": "\n"
                            },
                            {
                                "kind": "SingleLineCommentTrivia",
                                "text": "// This code is governed by the BSD license found in the LICENSE file."
                            },
                            {
                                "kind": "NewLineTrivia",
                                "text": "\n"
                            },
                            {
                                "kind": "NewLineTrivia",
                                "text": "\n"
                            },
                            {
                                "kind": "MultiLineCommentTrivia",
                                "text": "/**\n * String.prototype.replace (searchValue, replaceValue)\n *\n * @path ch15/15.5/15.5.4/15.5.4.11/S15.5.4.11_A1_T16.js\n * @description Instance is Number, searchValue is regular expression\n */"
                            },
                            {
                                "kind": "NewLineTrivia",
                                "text": "\n"
                            },
                            {
                                "kind": "NewLineTrivia",
                                "text": "\n"
                            }
                        ],
                        "trailingTrivia": [
                            {
                                "kind": "WhitespaceTrivia",
                                "text": " "
                            }
                        ]
                    },
                    "variableDeclarators": [
                        {
                            "kind": "VariableDeclarator",
                            "fullStart": 332,
                            "fullEnd": 343,
                            "start": 332,
                            "end": 343,
                            "fullWidth": 11,
                            "width": 11,
                            "isIncrementallyUnusable": true,
                            "identifier": {
                                "kind": "IdentifierName",
                                "fullStart": 332,
                                "fullEnd": 337,
                                "start": 332,
                                "end": 336,
                                "fullWidth": 5,
                                "width": 4,
                                "text": "__re",
                                "value": "__re",
                                "valueText": "__re",
                                "hasTrailingTrivia": true,
                                "trailingTrivia": [
                                    {
                                        "kind": "WhitespaceTrivia",
                                        "text": " "
                                    }
                                ]
                            },
                            "equalsValueClause": {
                                "kind": "EqualsValueClause",
                                "fullStart": 337,
                                "fullEnd": 343,
                                "start": 337,
                                "end": 343,
                                "fullWidth": 6,
                                "width": 6,
                                "isIncrementallyUnusable": true,
                                "equalsToken": {
                                    "kind": "EqualsToken",
                                    "fullStart": 337,
                                    "fullEnd": 339,
                                    "start": 337,
                                    "end": 338,
                                    "fullWidth": 2,
                                    "width": 1,
                                    "text": "=",
                                    "value": "=",
                                    "valueText": "=",
                                    "hasTrailingTrivia": true,
                                    "trailingTrivia": [
                                        {
                                            "kind": "WhitespaceTrivia",
                                            "text": " "
                                        }
                                    ]
                                },
                                "value": {
                                    "kind": "RegularExpressionLiteral",
                                    "fullStart": 339,
                                    "fullEnd": 343,
                                    "start": 339,
                                    "end": 343,
                                    "fullWidth": 4,
                                    "width": 4,
                                    "text": "/77/",
                                    "value": {},
                                    "valueText": "/77/"
                                }
                            }
                        }
                    ]
                },
                "semicolonToken": {
                    "kind": "SemicolonToken",
                    "fullStart": 343,
                    "fullEnd": 345,
                    "start": 343,
                    "end": 344,
                    "fullWidth": 2,
                    "width": 1,
                    "text": ";",
                    "value": ";",
                    "valueText": ";",
                    "hasTrailingTrivia": true,
                    "hasTrailingNewLine": true,
                    "trailingTrivia": [
                        {
                            "kind": "NewLineTrivia",
                            "text": "\n"
                        }
                    ]
                }
            },
            {
                "kind": "VariableStatement",
                "fullStart": 345,
                "fullEnd": 390,
                "start": 346,
                "end": 389,
                "fullWidth": 45,
                "width": 43,
                "modifiers": [],
                "variableDeclaration": {
                    "kind": "VariableDeclaration",
                    "fullStart": 345,
                    "fullEnd": 388,
                    "start": 346,
                    "end": 388,
                    "fullWidth": 43,
                    "width": 42,
                    "varKeyword": {
                        "kind": "VarKeyword",
                        "fullStart": 345,
                        "fullEnd": 350,
                        "start": 346,
                        "end": 349,
                        "fullWidth": 5,
                        "width": 3,
                        "text": "var",
                        "value": "var",
                        "valueText": "var",
                        "hasLeadingTrivia": true,
                        "hasLeadingNewLine": true,
                        "hasTrailingTrivia": true,
                        "leadingTrivia": [
                            {
                                "kind": "NewLineTrivia",
                                "text": "\n"
                            }
                        ],
                        "trailingTrivia": [
                            {
                                "kind": "WhitespaceTrivia",
                                "text": " "
                            }
                        ]
                    },
                    "variableDeclarators": [
                        {
                            "kind": "VariableDeclarator",
                            "fullStart": 350,
                            "fullEnd": 388,
                            "start": 350,
                            "end": 388,
                            "fullWidth": 38,
                            "width": 38,
                            "identifier": {
                                "kind": "IdentifierName",
                                "fullStart": 350,
                                "fullEnd": 361,
                                "start": 350,
                                "end": 360,
                                "fullWidth": 11,
                                "width": 10,
                                "text": "__instance",
                                "value": "__instance",
                                "valueText": "__instance",
                                "hasTrailingTrivia": true,
                                "trailingTrivia": [
                                    {
                                        "kind": "WhitespaceTrivia",
                                        "text": " "
                                    }
                                ]
                            },
                            "equalsValueClause": {
                                "kind": "EqualsValueClause",
                                "fullStart": 361,
                                "fullEnd": 388,
                                "start": 361,
                                "end": 388,
                                "fullWidth": 27,
                                "width": 27,
                                "equalsToken": {
                                    "kind": "EqualsToken",
                                    "fullStart": 361,
                                    "fullEnd": 363,
                                    "start": 361,
                                    "end": 362,
                                    "fullWidth": 2,
                                    "width": 1,
                                    "text": "=",
                                    "value": "=",
                                    "valueText": "=",
                                    "hasTrailingTrivia": true,
                                    "trailingTrivia": [
                                        {
                                            "kind": "WhitespaceTrivia",
                                            "text": " "
                                        }
                                    ]
                                },
                                "value": {
                                    "kind": "ObjectCreationExpression",
                                    "fullStart": 363,
                                    "fullEnd": 388,
                                    "start": 363,
                                    "end": 388,
                                    "fullWidth": 25,
                                    "width": 25,
                                    "newKeyword": {
                                        "kind": "NewKeyword",
                                        "fullStart": 363,
                                        "fullEnd": 367,
                                        "start": 363,
                                        "end": 366,
                                        "fullWidth": 4,
                                        "width": 3,
                                        "text": "new",
                                        "value": "new",
                                        "valueText": "new",
                                        "hasTrailingTrivia": true,
                                        "trailingTrivia": [
                                            {
                                                "kind": "WhitespaceTrivia",
                                                "text": " "
                                            }
                                        ]
                                    },
                                    "expression": {
                                        "kind": "IdentifierName",
                                        "fullStart": 367,
                                        "fullEnd": 373,
                                        "start": 367,
                                        "end": 373,
                                        "fullWidth": 6,
                                        "width": 6,
                                        "text": "Number",
                                        "value": "Number",
                                        "valueText": "Number"
                                    },
                                    "argumentList": {
                                        "kind": "ArgumentList",
                                        "fullStart": 373,
                                        "fullEnd": 388,
                                        "start": 373,
                                        "end": 388,
                                        "fullWidth": 15,
                                        "width": 15,
                                        "openParenToken": {
                                            "kind": "OpenParenToken",
                                            "fullStart": 373,
                                            "fullEnd": 374,
                                            "start": 373,
                                            "end": 374,
                                            "fullWidth": 1,
                                            "width": 1,
                                            "text": "(",
                                            "value": "(",
                                            "valueText": "("
                                        },
                                        "arguments": [
                                            {
                                                "kind": "NumericLiteral",
                                                "fullStart": 374,
                                                "fullEnd": 387,
                                                "start": 374,
                                                "end": 387,
                                                "fullWidth": 13,
                                                "width": 13,
                                                "text": "1100.00777001",
                                                "value": 1100.00777001,
                                                "valueText": "1100.00777001"
                                            }
                                        ],
                                        "closeParenToken": {
                                            "kind": "CloseParenToken",
                                            "fullStart": 387,
                                            "fullEnd": 388,
                                            "start": 387,
                                            "end": 388,
                                            "fullWidth": 1,
                                            "width": 1,
                                            "text": ")",
                                            "value": ")",
                                            "valueText": ")"
                                        }
                                    }
                                }
                            }
                        }
                    ]
                },
                "semicolonToken": {
                    "kind": "SemicolonToken",
                    "fullStart": 388,
                    "fullEnd": 390,
                    "start": 388,
                    "end": 389,
                    "fullWidth": 2,
                    "width": 1,
                    "text": ";",
                    "value": ";",
                    "valueText": ";",
                    "hasTrailingTrivia": true,
                    "hasTrailingNewLine": true,
                    "trailingTrivia": [
                        {
                            "kind": "NewLineTrivia",
                            "text": "\n"
                        }
                    ]
                }
            },
            {
                "kind": "ExpressionStatement",
                "fullStart": 390,
                "fullEnd": 444,
                "start": 391,
                "end": 443,
                "fullWidth": 54,
                "width": 52,
                "expression": {
                    "kind": "AssignmentExpression",
                    "fullStart": 390,
                    "fullEnd": 442,
                    "start": 391,
                    "end": 442,
                    "fullWidth": 52,
                    "width": 51,
                    "left": {
                        "kind": "MemberAccessExpression",
                        "fullStart": 390,
                        "fullEnd": 416,
                        "start": 391,
                        "end": 415,
                        "fullWidth": 26,
                        "width": 24,
                        "expression": {
                            "kind": "MemberAccessExpression",
                            "fullStart": 390,
                            "fullEnd": 407,
                            "start": 391,
                            "end": 407,
                            "fullWidth": 17,
                            "width": 16,
                            "expression": {
                                "kind": "IdentifierName",
                                "fullStart": 390,
                                "fullEnd": 397,
                                "start": 391,
                                "end": 397,
                                "fullWidth": 7,
                                "width": 6,
                                "text": "Number",
                                "value": "Number",
                                "valueText": "Number",
                                "hasLeadingTrivia": true,
                                "hasLeadingNewLine": true,
                                "leadingTrivia": [
                                    {
                                        "kind": "NewLineTrivia",
                                        "text": "\n"
                                    }
                                ]
                            },
                            "dotToken": {
                                "kind": "DotToken",
                                "fullStart": 397,
                                "fullEnd": 398,
                                "start": 397,
                                "end": 398,
                                "fullWidth": 1,
                                "width": 1,
                                "text": ".",
                                "value": ".",
                                "valueText": "."
                            },
                            "name": {
                                "kind": "IdentifierName",
                                "fullStart": 398,
                                "fullEnd": 407,
                                "start": 398,
                                "end": 407,
                                "fullWidth": 9,
                                "width": 9,
                                "text": "prototype",
                                "value": "prototype",
                                "valueText": "prototype"
                            }
                        },
                        "dotToken": {
                            "kind": "DotToken",
                            "fullStart": 407,
                            "fullEnd": 408,
                            "start": 407,
                            "end": 408,
                            "fullWidth": 1,
                            "width": 1,
                            "text": ".",
                            "value": ".",
                            "valueText": "."
                        },
                        "name": {
                            "kind": "IdentifierName",
                            "fullStart": 408,
                            "fullEnd": 416,
                            "start": 408,
                            "end": 415,
                            "fullWidth": 8,
                            "width": 7,
                            "text": "replace",
                            "value": "replace",
                            "valueText": "replace",
                            "hasTrailingTrivia": true,
                            "trailingTrivia": [
                                {
                                    "kind": "WhitespaceTrivia",
                                    "text": " "
                                }
                            ]
                        }
                    },
                    "operatorToken": {
                        "kind": "EqualsToken",
                        "fullStart": 416,
                        "fullEnd": 418,
                        "start": 416,
                        "end": 417,
                        "fullWidth": 2,
                        "width": 1,
                        "text": "=",
                        "value": "=",
                        "valueText": "=",
                        "hasTrailingTrivia": true,
                        "trailingTrivia": [
                            {
                                "kind": "WhitespaceTrivia",
                                "text": " "
                            }
                        ]
                    },
                    "right": {
                        "kind": "MemberAccessExpression",
                        "fullStart": 418,
                        "fullEnd": 442,
                        "start": 418,
                        "end": 442,
                        "fullWidth": 24,
                        "width": 24,
                        "expression": {
                            "kind": "MemberAccessExpression",
                            "fullStart": 418,
                            "fullEnd": 434,
                            "start": 418,
                            "end": 434,
                            "fullWidth": 16,
                            "width": 16,
                            "expression": {
                                "kind": "IdentifierName",
                                "fullStart": 418,
                                "fullEnd": 424,
                                "start": 418,
                                "end": 424,
                                "fullWidth": 6,
                                "width": 6,
                                "text": "String",
                                "value": "String",
                                "valueText": "String"
                            },
                            "dotToken": {
                                "kind": "DotToken",
                                "fullStart": 424,
                                "fullEnd": 425,
                                "start": 424,
                                "end": 425,
                                "fullWidth": 1,
                                "width": 1,
                                "text": ".",
                                "value": ".",
                                "valueText": "."
                            },
                            "name": {
                                "kind": "IdentifierName",
                                "fullStart": 425,
                                "fullEnd": 434,
                                "start": 425,
                                "end": 434,
                                "fullWidth": 9,
                                "width": 9,
                                "text": "prototype",
                                "value": "prototype",
                                "valueText": "prototype"
                            }
                        },
                        "dotToken": {
                            "kind": "DotToken",
                            "fullStart": 434,
                            "fullEnd": 435,
                            "start": 434,
                            "end": 435,
                            "fullWidth": 1,
                            "width": 1,
                            "text": ".",
                            "value": ".",
                            "valueText": "."
                        },
                        "name": {
                            "kind": "IdentifierName",
                            "fullStart": 435,
                            "fullEnd": 442,
                            "start": 435,
                            "end": 442,
                            "fullWidth": 7,
                            "width": 7,
                            "text": "replace",
                            "value": "replace",
                            "valueText": "replace"
                        }
                    }
                },
                "semicolonToken": {
                    "kind": "SemicolonToken",
                    "fullStart": 442,
                    "fullEnd": 444,
                    "start": 442,
                    "end": 443,
                    "fullWidth": 2,
                    "width": 1,
                    "text": ";",
                    "value": ";",
                    "valueText": ";",
                    "hasTrailingTrivia": true,
                    "hasTrailingNewLine": true,
                    "trailingTrivia": [
                        {
                            "kind": "NewLineTrivia",
                            "text": "\n"
                        }
                    ]
                }
            },
            {
                "kind": "VariableStatement",
                "fullStart": 444,
                "fullEnd": 522,
                "start": 445,
                "end": 521,
                "fullWidth": 78,
                "width": 76,
                "isIncrementallyUnusable": true,
                "modifiers": [],
                "variableDeclaration": {
                    "kind": "VariableDeclaration",
                    "fullStart": 444,
                    "fullEnd": 522,
                    "start": 445,
                    "end": 521,
                    "fullWidth": 78,
                    "width": 76,
                    "isIncrementallyUnusable": true,
                    "varKeyword": {
                        "kind": "VarKeyword",
                        "fullStart": 444,
                        "fullEnd": 449,
                        "start": 445,
                        "end": 448,
                        "fullWidth": 5,
                        "width": 3,
                        "text": "var",
                        "value": "var",
                        "valueText": "var",
                        "hasLeadingTrivia": true,
                        "hasLeadingNewLine": true,
                        "hasTrailingTrivia": true,
                        "leadingTrivia": [
                            {
                                "kind": "NewLineTrivia",
                                "text": "\n"
                            }
                        ],
                        "trailingTrivia": [
                            {
                                "kind": "WhitespaceTrivia",
                                "text": " "
                            }
                        ]
                    },
                    "variableDeclarators": [
                        {
                            "kind": "VariableDeclarator",
                            "fullStart": 449,
                            "fullEnd": 522,
                            "start": 449,
                            "end": 521,
                            "fullWidth": 73,
                            "width": 72,
                            "isIncrementallyUnusable": true,
                            "identifier": {
                                "kind": "IdentifierName",
                                "fullStart": 449,
                                "fullEnd": 455,
                                "start": 449,
                                "end": 454,
                                "fullWidth": 6,
                                "width": 5,
                                "text": "__obj",
                                "value": "__obj",
                                "valueText": "__obj",
                                "hasTrailingTrivia": true,
                                "trailingTrivia": [
                                    {
                                        "kind": "WhitespaceTrivia",
                                        "text": " "
                                    }
                                ]
                            },
                            "equalsValueClause": {
                                "kind": "EqualsValueClause",
                                "fullStart": 455,
                                "fullEnd": 522,
                                "start": 455,
                                "end": 521,
                                "fullWidth": 67,
                                "width": 66,
                                "isIncrementallyUnusable": true,
                                "equalsToken": {
                                    "kind": "EqualsToken",
                                    "fullStart": 455,
                                    "fullEnd": 457,
                                    "start": 455,
                                    "end": 456,
                                    "fullWidth": 2,
                                    "width": 1,
                                    "text": "=",
                                    "value": "=",
                                    "valueText": "=",
                                    "hasTrailingTrivia": true,
                                    "trailingTrivia": [
                                        {
                                            "kind": "WhitespaceTrivia",
                                            "text": " "
                                        }
                                    ]
                                },
                                "value": {
                                    "kind": "ObjectLiteralExpression",
                                    "fullStart": 457,
                                    "fullEnd": 522,
                                    "start": 457,
                                    "end": 521,
                                    "fullWidth": 65,
                                    "width": 64,
                                    "isIncrementallyUnusable": true,
                                    "openBraceToken": {
                                        "kind": "OpenBraceToken",
                                        "fullStart": 457,
                                        "fullEnd": 458,
                                        "start": 457,
                                        "end": 458,
                                        "fullWidth": 1,
                                        "width": 1,
                                        "text": "{",
                                        "value": "{",
                                        "valueText": "{"
                                    },
                                    "propertyAssignments": [
                                        {
                                            "kind": "SimplePropertyAssignment",
                                            "fullStart": 458,
                                            "fullEnd": 520,
                                            "start": 458,
                                            "end": 520,
                                            "fullWidth": 62,
                                            "width": 62,
                                            "isIncrementallyUnusable": true,
                                            "propertyName": {
                                                "kind": "IdentifierName",
                                                "fullStart": 458,
                                                "fullEnd": 466,
                                                "start": 458,
                                                "end": 466,
                                                "fullWidth": 8,
                                                "width": 8,
                                                "text": "toString",
                                                "value": "toString",
                                                "valueText": "toString"
                                            },
                                            "colonToken": {
                                                "kind": "ColonToken",
                                                "fullStart": 466,
                                                "fullEnd": 467,
                                                "start": 466,
                                                "end": 467,
                                                "fullWidth": 1,
                                                "width": 1,
                                                "text": ":",
                                                "value": ":",
                                                "valueText": ":"
                                            },
                                            "expression": {
                                                "kind": "FunctionExpression",
                                                "fullStart": 467,
                                                "fullEnd": 520,
                                                "start": 467,
                                                "end": 520,
                                                "fullWidth": 53,
                                                "width": 53,
                                                "isIncrementallyUnusable": true,
                                                "functionKeyword": {
                                                    "kind": "FunctionKeyword",
                                                    "fullStart": 467,
                                                    "fullEnd": 475,
                                                    "start": 467,
                                                    "end": 475,
                                                    "fullWidth": 8,
                                                    "width": 8,
                                                    "text": "function",
                                                    "value": "function",
                                                    "valueText": "function"
                                                },
                                                "callSignature": {
                                                    "kind": "CallSignature",
                                                    "fullStart": 475,
                                                    "fullEnd": 477,
                                                    "start": 475,
                                                    "end": 477,
                                                    "fullWidth": 2,
                                                    "width": 2,
                                                    "parameterList": {
                                                        "kind": "ParameterList",
                                                        "fullStart": 475,
                                                        "fullEnd": 477,
                                                        "start": 475,
                                                        "end": 477,
                                                        "fullWidth": 2,
                                                        "width": 2,
                                                        "openParenToken": {
                                                            "kind": "OpenParenToken",
                                                            "fullStart": 475,
                                                            "fullEnd": 476,
                                                            "start": 475,
                                                            "end": 476,
                                                            "fullWidth": 1,
                                                            "width": 1,
                                                            "text": "(",
                                                            "value": "(",
                                                            "valueText": "("
                                                        },
                                                        "parameters": [],
                                                        "closeParenToken": {
                                                            "kind": "CloseParenToken",
                                                            "fullStart": 476,
                                                            "fullEnd": 477,
                                                            "start": 476,
                                                            "end": 477,
                                                            "fullWidth": 1,
                                                            "width": 1,
                                                            "text": ")",
                                                            "value": ")",
                                                            "valueText": ")"
                                                        }
                                                    }
                                                },
                                                "block": {
                                                    "kind": "Block",
                                                    "fullStart": 477,
                                                    "fullEnd": 520,
                                                    "start": 477,
                                                    "end": 520,
                                                    "fullWidth": 43,
                                                    "width": 43,
                                                    "isIncrementallyUnusable": true,
                                                    "openBraceToken": {
                                                        "kind": "OpenBraceToken",
                                                        "fullStart": 477,
                                                        "fullEnd": 478,
                                                        "start": 477,
                                                        "end": 478,
                                                        "fullWidth": 1,
                                                        "width": 1,
                                                        "text": "{",
                                                        "value": "{",
                                                        "valueText": "{"
                                                    },
                                                    "statements": [
                                                        {
                                                            "kind": "ReturnStatement",
                                                            "fullStart": 478,
                                                            "fullEnd": 519,
                                                            "start": 478,
                                                            "end": 519,
                                                            "fullWidth": 41,
                                                            "width": 41,
                                                            "isIncrementallyUnusable": true,
                                                            "returnKeyword": {
                                                                "kind": "ReturnKeyword",
                                                                "fullStart": 478,
                                                                "fullEnd": 485,
                                                                "start": 478,
                                                                "end": 484,
                                                                "fullWidth": 7,
                                                                "width": 6,
                                                                "text": "return",
                                                                "value": "return",
                                                                "valueText": "return",
                                                                "hasTrailingTrivia": true,
                                                                "trailingTrivia": [
                                                                    {
                                                                        "kind": "WhitespaceTrivia",
                                                                        "text": " "
                                                                    }
                                                                ]
                                                            },
                                                            "expression": {
                                                                "kind": "FunctionExpression",
                                                                "fullStart": 485,
                                                                "fullEnd": 518,
                                                                "start": 485,
                                                                "end": 518,
                                                                "fullWidth": 33,
                                                                "width": 33,
                                                                "isIncrementallyUnusable": true,
                                                                "functionKeyword": {
                                                                    "kind": "FunctionKeyword",
                                                                    "fullStart": 485,
                                                                    "fullEnd": 493,
                                                                    "start": 485,
                                                                    "end": 493,
                                                                    "fullWidth": 8,
                                                                    "width": 8,
                                                                    "text": "function",
                                                                    "value": "function",
                                                                    "valueText": "function"
                                                                },
                                                                "callSignature": {
                                                                    "kind": "CallSignature",
                                                                    "fullStart": 493,
                                                                    "fullEnd": 503,
                                                                    "start": 493,
                                                                    "end": 503,
                                                                    "fullWidth": 10,
                                                                    "width": 10,
                                                                    "parameterList": {
                                                                        "kind": "ParameterList",
                                                                        "fullStart": 493,
                                                                        "fullEnd": 503,
                                                                        "start": 493,
                                                                        "end": 503,
                                                                        "fullWidth": 10,
                                                                        "width": 10,
                                                                        "openParenToken": {
                                                                            "kind": "OpenParenToken",
                                                                            "fullStart": 493,
                                                                            "fullEnd": 494,
                                                                            "start": 493,
                                                                            "end": 494,
                                                                            "fullWidth": 1,
                                                                            "width": 1,
                                                                            "text": "(",
                                                                            "value": "(",
                                                                            "valueText": "("
                                                                        },
                                                                        "parameters": [
                                                                            {
                                                                                "kind": "Parameter",
                                                                                "fullStart": 494,
                                                                                "fullEnd": 496,
                                                                                "start": 494,
                                                                                "end": 496,
                                                                                "fullWidth": 2,
<<<<<<< HEAD
                                                                                "width": 2,
=======
                                                                                "modifiers": [],
>>>>>>> e3c38734
                                                                                "identifier": {
                                                                                    "kind": "IdentifierName",
                                                                                    "fullStart": 494,
                                                                                    "fullEnd": 496,
                                                                                    "start": 494,
                                                                                    "end": 496,
                                                                                    "fullWidth": 2,
                                                                                    "width": 2,
                                                                                    "text": "a1",
                                                                                    "value": "a1",
                                                                                    "valueText": "a1"
                                                                                }
                                                                            },
                                                                            {
                                                                                "kind": "CommaToken",
                                                                                "fullStart": 496,
                                                                                "fullEnd": 497,
                                                                                "start": 496,
                                                                                "end": 497,
                                                                                "fullWidth": 1,
                                                                                "width": 1,
                                                                                "text": ",",
                                                                                "value": ",",
                                                                                "valueText": ","
                                                                            },
                                                                            {
                                                                                "kind": "Parameter",
                                                                                "fullStart": 497,
                                                                                "fullEnd": 499,
                                                                                "start": 497,
                                                                                "end": 499,
                                                                                "fullWidth": 2,
<<<<<<< HEAD
                                                                                "width": 2,
=======
                                                                                "modifiers": [],
>>>>>>> e3c38734
                                                                                "identifier": {
                                                                                    "kind": "IdentifierName",
                                                                                    "fullStart": 497,
                                                                                    "fullEnd": 499,
                                                                                    "start": 497,
                                                                                    "end": 499,
                                                                                    "fullWidth": 2,
                                                                                    "width": 2,
                                                                                    "text": "a2",
                                                                                    "value": "a2",
                                                                                    "valueText": "a2"
                                                                                }
                                                                            },
                                                                            {
                                                                                "kind": "CommaToken",
                                                                                "fullStart": 499,
                                                                                "fullEnd": 500,
                                                                                "start": 499,
                                                                                "end": 500,
                                                                                "fullWidth": 1,
                                                                                "width": 1,
                                                                                "text": ",",
                                                                                "value": ",",
                                                                                "valueText": ","
                                                                            },
                                                                            {
                                                                                "kind": "Parameter",
                                                                                "fullStart": 500,
                                                                                "fullEnd": 502,
                                                                                "start": 500,
                                                                                "end": 502,
                                                                                "fullWidth": 2,
<<<<<<< HEAD
                                                                                "width": 2,
=======
                                                                                "modifiers": [],
>>>>>>> e3c38734
                                                                                "identifier": {
                                                                                    "kind": "IdentifierName",
                                                                                    "fullStart": 500,
                                                                                    "fullEnd": 502,
                                                                                    "start": 500,
                                                                                    "end": 502,
                                                                                    "fullWidth": 2,
                                                                                    "width": 2,
                                                                                    "text": "a3",
                                                                                    "value": "a3",
                                                                                    "valueText": "a3"
                                                                                }
                                                                            }
                                                                        ],
                                                                        "closeParenToken": {
                                                                            "kind": "CloseParenToken",
                                                                            "fullStart": 502,
                                                                            "fullEnd": 503,
                                                                            "start": 502,
                                                                            "end": 503,
                                                                            "fullWidth": 1,
                                                                            "width": 1,
                                                                            "text": ")",
                                                                            "value": ")",
                                                                            "valueText": ")"
                                                                        }
                                                                    }
                                                                },
                                                                "block": {
                                                                    "kind": "Block",
                                                                    "fullStart": 503,
                                                                    "fullEnd": 518,
                                                                    "start": 503,
                                                                    "end": 518,
                                                                    "fullWidth": 15,
                                                                    "width": 15,
                                                                    "isIncrementallyUnusable": true,
                                                                    "openBraceToken": {
                                                                        "kind": "OpenBraceToken",
                                                                        "fullStart": 503,
                                                                        "fullEnd": 504,
                                                                        "start": 503,
                                                                        "end": 504,
                                                                        "fullWidth": 1,
                                                                        "width": 1,
                                                                        "text": "{",
                                                                        "value": "{",
                                                                        "valueText": "{"
                                                                    },
                                                                    "statements": [
                                                                        {
                                                                            "kind": "ReturnStatement",
                                                                            "fullStart": 504,
                                                                            "fullEnd": 517,
                                                                            "start": 504,
                                                                            "end": 517,
                                                                            "fullWidth": 13,
                                                                            "width": 13,
                                                                            "isIncrementallyUnusable": true,
                                                                            "returnKeyword": {
                                                                                "kind": "ReturnKeyword",
                                                                                "fullStart": 504,
                                                                                "fullEnd": 511,
                                                                                "start": 504,
                                                                                "end": 510,
                                                                                "fullWidth": 7,
                                                                                "width": 6,
                                                                                "text": "return",
                                                                                "value": "return",
                                                                                "valueText": "return",
                                                                                "hasTrailingTrivia": true,
                                                                                "trailingTrivia": [
                                                                                    {
                                                                                        "kind": "WhitespaceTrivia",
                                                                                        "text": " "
                                                                                    }
                                                                                ]
                                                                            },
                                                                            "expression": {
                                                                                "kind": "AddExpression",
                                                                                "fullStart": 511,
                                                                                "fullEnd": 517,
                                                                                "start": 511,
                                                                                "end": 517,
                                                                                "fullWidth": 6,
                                                                                "width": 6,
                                                                                "left": {
                                                                                    "kind": "IdentifierName",
                                                                                    "fullStart": 511,
                                                                                    "fullEnd": 513,
                                                                                    "start": 511,
                                                                                    "end": 513,
                                                                                    "fullWidth": 2,
                                                                                    "width": 2,
                                                                                    "text": "a2",
                                                                                    "value": "a2",
                                                                                    "valueText": "a2"
                                                                                },
                                                                                "operatorToken": {
                                                                                    "kind": "PlusToken",
                                                                                    "fullStart": 513,
                                                                                    "fullEnd": 514,
                                                                                    "start": 513,
                                                                                    "end": 514,
                                                                                    "fullWidth": 1,
                                                                                    "width": 1,
                                                                                    "text": "+",
                                                                                    "value": "+",
                                                                                    "valueText": "+"
                                                                                },
                                                                                "right": {
                                                                                    "kind": "StringLiteral",
                                                                                    "fullStart": 514,
                                                                                    "fullEnd": 517,
                                                                                    "start": 514,
                                                                                    "end": 517,
                                                                                    "fullWidth": 3,
                                                                                    "width": 3,
                                                                                    "text": "\"z\"",
                                                                                    "value": "z",
                                                                                    "valueText": "z"
                                                                                }
                                                                            },
                                                                            "semicolonToken": {
                                                                                "kind": "SemicolonToken",
                                                                                "fullStart": -1,
                                                                                "fullEnd": -1,
                                                                                "start": -1,
                                                                                "end": -1,
                                                                                "fullWidth": 0,
                                                                                "width": 0,
                                                                                "text": ""
                                                                            }
                                                                        }
                                                                    ],
                                                                    "closeBraceToken": {
                                                                        "kind": "CloseBraceToken",
                                                                        "fullStart": 517,
                                                                        "fullEnd": 518,
                                                                        "start": 517,
                                                                        "end": 518,
                                                                        "fullWidth": 1,
                                                                        "width": 1,
                                                                        "text": "}",
                                                                        "value": "}",
                                                                        "valueText": "}"
                                                                    }
                                                                }
                                                            },
                                                            "semicolonToken": {
                                                                "kind": "SemicolonToken",
                                                                "fullStart": 518,
                                                                "fullEnd": 519,
                                                                "start": 518,
                                                                "end": 519,
                                                                "fullWidth": 1,
                                                                "width": 1,
                                                                "text": ";",
                                                                "value": ";",
                                                                "valueText": ";"
                                                            }
                                                        }
                                                    ],
                                                    "closeBraceToken": {
                                                        "kind": "CloseBraceToken",
                                                        "fullStart": 519,
                                                        "fullEnd": 520,
                                                        "start": 519,
                                                        "end": 520,
                                                        "fullWidth": 1,
                                                        "width": 1,
                                                        "text": "}",
                                                        "value": "}",
                                                        "valueText": "}"
                                                    }
                                                }
                                            }
                                        }
                                    ],
                                    "closeBraceToken": {
                                        "kind": "CloseBraceToken",
                                        "fullStart": 520,
                                        "fullEnd": 522,
                                        "start": 520,
                                        "end": 521,
                                        "fullWidth": 2,
                                        "width": 1,
                                        "text": "}",
                                        "value": "}",
                                        "valueText": "}",
                                        "hasTrailingTrivia": true,
                                        "hasTrailingNewLine": true,
                                        "trailingTrivia": [
                                            {
                                                "kind": "NewLineTrivia",
                                                "text": "\n"
                                            }
                                        ]
                                    }
                                }
                            }
                        }
                    ]
                },
                "semicolonToken": {
                    "kind": "SemicolonToken",
                    "fullStart": -1,
                    "fullEnd": -1,
                    "start": -1,
                    "end": -1,
                    "fullWidth": 0,
                    "width": 0,
                    "text": ""
                }
            },
            {
                "kind": "TryStatement",
                "fullStart": 522,
                "fullEnd": 948,
                "start": 658,
                "end": 947,
                "fullWidth": 426,
                "width": 289,
                "tryKeyword": {
                    "kind": "TryKeyword",
                    "fullStart": 522,
                    "fullEnd": 662,
                    "start": 658,
                    "end": 661,
                    "fullWidth": 140,
                    "width": 3,
                    "text": "try",
                    "value": "try",
                    "valueText": "try",
                    "hasLeadingTrivia": true,
                    "hasLeadingComment": true,
                    "hasLeadingNewLine": true,
                    "hasTrailingTrivia": true,
                    "leadingTrivia": [
                        {
                            "kind": "SingleLineCommentTrivia",
                            "text": "//__obj = function(a1,a2,a3){return a2+\"z\"};"
                        },
                        {
                            "kind": "NewLineTrivia",
                            "text": "\n"
                        },
                        {
                            "kind": "NewLineTrivia",
                            "text": "\n"
                        },
                        {
                            "kind": "NewLineTrivia",
                            "text": "\n"
                        },
                        {
                            "kind": "SingleLineCommentTrivia",
                            "text": "//////////////////////////////////////////////////////////////////////////////"
                        },
                        {
                            "kind": "NewLineTrivia",
                            "text": "\n"
                        },
                        {
                            "kind": "SingleLineCommentTrivia",
                            "text": "//CHECK#1"
                        },
                        {
                            "kind": "NewLineTrivia",
                            "text": "\n"
                        }
                    ],
                    "trailingTrivia": [
                        {
                            "kind": "WhitespaceTrivia",
                            "text": " "
                        }
                    ]
                },
                "block": {
                    "kind": "Block",
                    "fullStart": 662,
                    "fullEnd": 827,
                    "start": 662,
                    "end": 826,
                    "fullWidth": 165,
                    "width": 164,
                    "openBraceToken": {
                        "kind": "OpenBraceToken",
                        "fullStart": 662,
                        "fullEnd": 664,
                        "start": 662,
                        "end": 663,
                        "fullWidth": 2,
                        "width": 1,
                        "text": "{",
                        "value": "{",
                        "valueText": "{",
                        "hasTrailingTrivia": true,
                        "hasTrailingNewLine": true,
                        "trailingTrivia": [
                            {
                                "kind": "NewLineTrivia",
                                "text": "\n"
                            }
                        ]
                    },
                    "statements": [
                        {
                            "kind": "VariableStatement",
                            "fullStart": 664,
                            "fullEnd": 727,
                            "start": 666,
                            "end": 726,
                            "fullWidth": 63,
                            "width": 60,
                            "modifiers": [],
                            "variableDeclaration": {
                                "kind": "VariableDeclaration",
                                "fullStart": 664,
                                "fullEnd": 725,
                                "start": 666,
                                "end": 725,
                                "fullWidth": 61,
                                "width": 59,
                                "varKeyword": {
                                    "kind": "VarKeyword",
                                    "fullStart": 664,
                                    "fullEnd": 670,
                                    "start": 666,
                                    "end": 669,
                                    "fullWidth": 6,
                                    "width": 3,
                                    "text": "var",
                                    "value": "var",
                                    "valueText": "var",
                                    "hasLeadingTrivia": true,
                                    "hasTrailingTrivia": true,
                                    "leadingTrivia": [
                                        {
                                            "kind": "WhitespaceTrivia",
                                            "text": "  "
                                        }
                                    ],
                                    "trailingTrivia": [
                                        {
                                            "kind": "WhitespaceTrivia",
                                            "text": " "
                                        }
                                    ]
                                },
                                "variableDeclarators": [
                                    {
                                        "kind": "VariableDeclarator",
                                        "fullStart": 670,
                                        "fullEnd": 725,
                                        "start": 670,
                                        "end": 725,
                                        "fullWidth": 55,
                                        "width": 55,
                                        "identifier": {
                                            "kind": "IdentifierName",
                                            "fullStart": 670,
                                            "fullEnd": 672,
                                            "start": 670,
                                            "end": 671,
                                            "fullWidth": 2,
                                            "width": 1,
                                            "text": "x",
                                            "value": "x",
                                            "valueText": "x",
                                            "hasTrailingTrivia": true,
                                            "trailingTrivia": [
                                                {
                                                    "kind": "WhitespaceTrivia",
                                                    "text": " "
                                                }
                                            ]
                                        },
                                        "equalsValueClause": {
                                            "kind": "EqualsValueClause",
                                            "fullStart": 672,
                                            "fullEnd": 725,
                                            "start": 672,
                                            "end": 725,
                                            "fullWidth": 53,
                                            "width": 53,
                                            "equalsToken": {
                                                "kind": "EqualsToken",
                                                "fullStart": 672,
                                                "fullEnd": 674,
                                                "start": 672,
                                                "end": 673,
                                                "fullWidth": 2,
                                                "width": 1,
                                                "text": "=",
                                                "value": "=",
                                                "valueText": "=",
                                                "hasTrailingTrivia": true,
                                                "trailingTrivia": [
                                                    {
                                                        "kind": "WhitespaceTrivia",
                                                        "text": " "
                                                    }
                                                ]
                                            },
                                            "value": {
                                                "kind": "EqualsExpression",
                                                "fullStart": 674,
                                                "fullEnd": 725,
                                                "start": 674,
                                                "end": 725,
                                                "fullWidth": 51,
                                                "width": 51,
                                                "left": {
                                                    "kind": "InvocationExpression",
                                                    "fullStart": 674,
                                                    "fullEnd": 706,
                                                    "start": 674,
                                                    "end": 705,
                                                    "fullWidth": 32,
                                                    "width": 31,
                                                    "expression": {
                                                        "kind": "MemberAccessExpression",
                                                        "fullStart": 674,
                                                        "fullEnd": 692,
                                                        "start": 674,
                                                        "end": 692,
                                                        "fullWidth": 18,
                                                        "width": 18,
                                                        "expression": {
                                                            "kind": "IdentifierName",
                                                            "fullStart": 674,
                                                            "fullEnd": 684,
                                                            "start": 674,
                                                            "end": 684,
                                                            "fullWidth": 10,
                                                            "width": 10,
                                                            "text": "__instance",
                                                            "value": "__instance",
                                                            "valueText": "__instance"
                                                        },
                                                        "dotToken": {
                                                            "kind": "DotToken",
                                                            "fullStart": 684,
                                                            "fullEnd": 685,
                                                            "start": 684,
                                                            "end": 685,
                                                            "fullWidth": 1,
                                                            "width": 1,
                                                            "text": ".",
                                                            "value": ".",
                                                            "valueText": "."
                                                        },
                                                        "name": {
                                                            "kind": "IdentifierName",
                                                            "fullStart": 685,
                                                            "fullEnd": 692,
                                                            "start": 685,
                                                            "end": 692,
                                                            "fullWidth": 7,
                                                            "width": 7,
                                                            "text": "replace",
                                                            "value": "replace",
                                                            "valueText": "replace"
                                                        }
                                                    },
                                                    "argumentList": {
                                                        "kind": "ArgumentList",
                                                        "fullStart": 692,
                                                        "fullEnd": 706,
                                                        "start": 692,
                                                        "end": 705,
                                                        "fullWidth": 14,
                                                        "width": 13,
                                                        "openParenToken": {
                                                            "kind": "OpenParenToken",
                                                            "fullStart": 692,
                                                            "fullEnd": 693,
                                                            "start": 692,
                                                            "end": 693,
                                                            "fullWidth": 1,
                                                            "width": 1,
                                                            "text": "(",
                                                            "value": "(",
                                                            "valueText": "("
                                                        },
                                                        "arguments": [
                                                            {
                                                                "kind": "IdentifierName",
                                                                "fullStart": 693,
                                                                "fullEnd": 697,
                                                                "start": 693,
                                                                "end": 697,
                                                                "fullWidth": 4,
                                                                "width": 4,
                                                                "text": "__re",
                                                                "value": "__re",
                                                                "valueText": "__re"
                                                            },
                                                            {
                                                                "kind": "CommaToken",
                                                                "fullStart": 697,
                                                                "fullEnd": 699,
                                                                "start": 697,
                                                                "end": 698,
                                                                "fullWidth": 2,
                                                                "width": 1,
                                                                "text": ",",
                                                                "value": ",",
                                                                "valueText": ",",
                                                                "hasTrailingTrivia": true,
                                                                "trailingTrivia": [
                                                                    {
                                                                        "kind": "WhitespaceTrivia",
                                                                        "text": " "
                                                                    }
                                                                ]
                                                            },
                                                            {
                                                                "kind": "IdentifierName",
                                                                "fullStart": 699,
                                                                "fullEnd": 704,
                                                                "start": 699,
                                                                "end": 704,
                                                                "fullWidth": 5,
                                                                "width": 5,
                                                                "text": "__obj",
                                                                "value": "__obj",
                                                                "valueText": "__obj"
                                                            }
                                                        ],
                                                        "closeParenToken": {
                                                            "kind": "CloseParenToken",
                                                            "fullStart": 704,
                                                            "fullEnd": 706,
                                                            "start": 704,
                                                            "end": 705,
                                                            "fullWidth": 2,
                                                            "width": 1,
                                                            "text": ")",
                                                            "value": ")",
                                                            "valueText": ")",
                                                            "hasTrailingTrivia": true,
                                                            "trailingTrivia": [
                                                                {
                                                                    "kind": "WhitespaceTrivia",
                                                                    "text": " "
                                                                }
                                                            ]
                                                        }
                                                    }
                                                },
                                                "operatorToken": {
                                                    "kind": "EqualsEqualsEqualsToken",
                                                    "fullStart": 706,
                                                    "fullEnd": 710,
                                                    "start": 706,
                                                    "end": 709,
                                                    "fullWidth": 4,
                                                    "width": 3,
                                                    "text": "===",
                                                    "value": "===",
                                                    "valueText": "===",
                                                    "hasTrailingTrivia": true,
                                                    "trailingTrivia": [
                                                        {
                                                            "kind": "WhitespaceTrivia",
                                                            "text": " "
                                                        }
                                                    ]
                                                },
                                                "right": {
                                                    "kind": "StringLiteral",
                                                    "fullStart": 710,
                                                    "fullEnd": 725,
                                                    "start": 710,
                                                    "end": 725,
                                                    "fullWidth": 15,
                                                    "width": 15,
                                                    "text": "\"1100.007z7001\"",
                                                    "value": "1100.007z7001",
                                                    "valueText": "1100.007z7001"
                                                }
                                            }
                                        }
                                    }
                                ]
                            },
                            "semicolonToken": {
                                "kind": "SemicolonToken",
                                "fullStart": 725,
                                "fullEnd": 727,
                                "start": 725,
                                "end": 726,
                                "fullWidth": 2,
                                "width": 1,
                                "text": ";",
                                "value": ";",
                                "valueText": ";",
                                "hasTrailingTrivia": true,
                                "hasTrailingNewLine": true,
                                "trailingTrivia": [
                                    {
                                        "kind": "NewLineTrivia",
                                        "text": "\n"
                                    }
                                ]
                            }
                        },
                        {
                            "kind": "ExpressionStatement",
                            "fullStart": 727,
                            "fullEnd": 825,
                            "start": 729,
                            "end": 824,
                            "fullWidth": 98,
                            "width": 95,
                            "expression": {
                                "kind": "InvocationExpression",
                                "fullStart": 727,
                                "fullEnd": 823,
                                "start": 729,
                                "end": 823,
                                "fullWidth": 96,
                                "width": 94,
                                "expression": {
                                    "kind": "IdentifierName",
                                    "fullStart": 727,
                                    "fullEnd": 734,
                                    "start": 729,
                                    "end": 734,
                                    "fullWidth": 7,
                                    "width": 5,
                                    "text": "$FAIL",
                                    "value": "$FAIL",
                                    "valueText": "$FAIL",
                                    "hasLeadingTrivia": true,
                                    "leadingTrivia": [
                                        {
                                            "kind": "WhitespaceTrivia",
                                            "text": "  "
                                        }
                                    ]
                                },
                                "argumentList": {
                                    "kind": "ArgumentList",
                                    "fullStart": 734,
                                    "fullEnd": 823,
                                    "start": 734,
                                    "end": 823,
                                    "fullWidth": 89,
                                    "width": 89,
                                    "openParenToken": {
                                        "kind": "OpenParenToken",
                                        "fullStart": 734,
                                        "fullEnd": 735,
                                        "start": 734,
                                        "end": 735,
                                        "fullWidth": 1,
                                        "width": 1,
                                        "text": "(",
                                        "value": "(",
                                        "valueText": "("
                                    },
                                    "arguments": [
                                        {
                                            "kind": "StringLiteral",
                                            "fullStart": 735,
                                            "fullEnd": 822,
                                            "start": 735,
                                            "end": 822,
                                            "fullWidth": 87,
                                            "width": 87,
                                            "text": "'#1.0: x = __instance.replace(__obj, 1) === \"1100.007z7001\" lead to throwing exception'",
                                            "value": "#1.0: x = __instance.replace(__obj, 1) === \"1100.007z7001\" lead to throwing exception",
                                            "valueText": "#1.0: x = __instance.replace(__obj, 1) === \"1100.007z7001\" lead to throwing exception"
                                        }
                                    ],
                                    "closeParenToken": {
                                        "kind": "CloseParenToken",
                                        "fullStart": 822,
                                        "fullEnd": 823,
                                        "start": 822,
                                        "end": 823,
                                        "fullWidth": 1,
                                        "width": 1,
                                        "text": ")",
                                        "value": ")",
                                        "valueText": ")"
                                    }
                                }
                            },
                            "semicolonToken": {
                                "kind": "SemicolonToken",
                                "fullStart": 823,
                                "fullEnd": 825,
                                "start": 823,
                                "end": 824,
                                "fullWidth": 2,
                                "width": 1,
                                "text": ";",
                                "value": ";",
                                "valueText": ";",
                                "hasTrailingTrivia": true,
                                "hasTrailingNewLine": true,
                                "trailingTrivia": [
                                    {
                                        "kind": "NewLineTrivia",
                                        "text": "\n"
                                    }
                                ]
                            }
                        }
                    ],
                    "closeBraceToken": {
                        "kind": "CloseBraceToken",
                        "fullStart": 825,
                        "fullEnd": 827,
                        "start": 825,
                        "end": 826,
                        "fullWidth": 2,
                        "width": 1,
                        "text": "}",
                        "value": "}",
                        "valueText": "}",
                        "hasTrailingTrivia": true,
                        "trailingTrivia": [
                            {
                                "kind": "WhitespaceTrivia",
                                "text": " "
                            }
                        ]
                    }
                },
                "catchClause": {
                    "kind": "CatchClause",
                    "fullStart": 827,
                    "fullEnd": 948,
                    "start": 827,
                    "end": 947,
                    "fullWidth": 121,
                    "width": 120,
                    "catchKeyword": {
                        "kind": "CatchKeyword",
                        "fullStart": 827,
                        "fullEnd": 833,
                        "start": 827,
                        "end": 832,
                        "fullWidth": 6,
                        "width": 5,
                        "text": "catch",
                        "value": "catch",
                        "valueText": "catch",
                        "hasTrailingTrivia": true,
                        "trailingTrivia": [
                            {
                                "kind": "WhitespaceTrivia",
                                "text": " "
                            }
                        ]
                    },
                    "openParenToken": {
                        "kind": "OpenParenToken",
                        "fullStart": 833,
                        "fullEnd": 834,
                        "start": 833,
                        "end": 834,
                        "fullWidth": 1,
                        "width": 1,
                        "text": "(",
                        "value": "(",
                        "valueText": "("
                    },
                    "identifier": {
                        "kind": "IdentifierName",
                        "fullStart": 834,
                        "fullEnd": 835,
                        "start": 834,
                        "end": 835,
                        "fullWidth": 1,
                        "width": 1,
                        "text": "e",
                        "value": "e",
                        "valueText": "e"
                    },
                    "closeParenToken": {
                        "kind": "CloseParenToken",
                        "fullStart": 835,
                        "fullEnd": 837,
                        "start": 835,
                        "end": 836,
                        "fullWidth": 2,
                        "width": 1,
                        "text": ")",
                        "value": ")",
                        "valueText": ")",
                        "hasTrailingTrivia": true,
                        "trailingTrivia": [
                            {
                                "kind": "WhitespaceTrivia",
                                "text": " "
                            }
                        ]
                    },
                    "block": {
                        "kind": "Block",
                        "fullStart": 837,
                        "fullEnd": 948,
                        "start": 837,
                        "end": 947,
                        "fullWidth": 111,
                        "width": 110,
                        "openBraceToken": {
                            "kind": "OpenBraceToken",
                            "fullStart": 837,
                            "fullEnd": 839,
                            "start": 837,
                            "end": 838,
                            "fullWidth": 2,
                            "width": 1,
                            "text": "{",
                            "value": "{",
                            "valueText": "{",
                            "hasTrailingTrivia": true,
                            "hasTrailingNewLine": true,
                            "trailingTrivia": [
                                {
                                    "kind": "NewLineTrivia",
                                    "text": "\n"
                                }
                            ]
                        },
                        "statements": [
                            {
                                "kind": "IfStatement",
                                "fullStart": 839,
                                "fullEnd": 946,
                                "start": 841,
                                "end": 945,
                                "fullWidth": 107,
                                "width": 104,
                                "ifKeyword": {
                                    "kind": "IfKeyword",
                                    "fullStart": 839,
                                    "fullEnd": 844,
                                    "start": 841,
                                    "end": 843,
                                    "fullWidth": 5,
                                    "width": 2,
                                    "text": "if",
                                    "value": "if",
                                    "valueText": "if",
                                    "hasLeadingTrivia": true,
                                    "hasTrailingTrivia": true,
                                    "leadingTrivia": [
                                        {
                                            "kind": "WhitespaceTrivia",
                                            "text": "  "
                                        }
                                    ],
                                    "trailingTrivia": [
                                        {
                                            "kind": "WhitespaceTrivia",
                                            "text": " "
                                        }
                                    ]
                                },
                                "openParenToken": {
                                    "kind": "OpenParenToken",
                                    "fullStart": 844,
                                    "fullEnd": 845,
                                    "start": 844,
                                    "end": 845,
                                    "fullWidth": 1,
                                    "width": 1,
                                    "text": "(",
                                    "value": "(",
                                    "valueText": "("
                                },
                                "condition": {
                                    "kind": "LogicalNotExpression",
                                    "fullStart": 845,
                                    "fullEnd": 870,
                                    "start": 845,
                                    "end": 870,
                                    "fullWidth": 25,
                                    "width": 25,
                                    "operatorToken": {
                                        "kind": "ExclamationToken",
                                        "fullStart": 845,
                                        "fullEnd": 846,
                                        "start": 845,
                                        "end": 846,
                                        "fullWidth": 1,
                                        "width": 1,
                                        "text": "!",
                                        "value": "!",
                                        "valueText": "!"
                                    },
                                    "operand": {
                                        "kind": "ParenthesizedExpression",
                                        "fullStart": 846,
                                        "fullEnd": 870,
                                        "start": 846,
                                        "end": 870,
                                        "fullWidth": 24,
                                        "width": 24,
                                        "openParenToken": {
                                            "kind": "OpenParenToken",
                                            "fullStart": 846,
                                            "fullEnd": 847,
                                            "start": 846,
                                            "end": 847,
                                            "fullWidth": 1,
                                            "width": 1,
                                            "text": "(",
                                            "value": "(",
                                            "valueText": "("
                                        },
                                        "expression": {
                                            "kind": "InstanceOfExpression",
                                            "fullStart": 847,
                                            "fullEnd": 869,
                                            "start": 847,
                                            "end": 869,
                                            "fullWidth": 22,
                                            "width": 22,
                                            "left": {
                                                "kind": "IdentifierName",
                                                "fullStart": 847,
                                                "fullEnd": 849,
                                                "start": 847,
                                                "end": 848,
                                                "fullWidth": 2,
                                                "width": 1,
                                                "text": "e",
                                                "value": "e",
                                                "valueText": "e",
                                                "hasTrailingTrivia": true,
                                                "trailingTrivia": [
                                                    {
                                                        "kind": "WhitespaceTrivia",
                                                        "text": " "
                                                    }
                                                ]
                                            },
                                            "operatorToken": {
                                                "kind": "InstanceOfKeyword",
                                                "fullStart": 849,
                                                "fullEnd": 860,
                                                "start": 849,
                                                "end": 859,
                                                "fullWidth": 11,
                                                "width": 10,
                                                "text": "instanceof",
                                                "value": "instanceof",
                                                "valueText": "instanceof",
                                                "hasTrailingTrivia": true,
                                                "trailingTrivia": [
                                                    {
                                                        "kind": "WhitespaceTrivia",
                                                        "text": " "
                                                    }
                                                ]
                                            },
                                            "right": {
                                                "kind": "IdentifierName",
                                                "fullStart": 860,
                                                "fullEnd": 869,
                                                "start": 860,
                                                "end": 869,
                                                "fullWidth": 9,
                                                "width": 9,
                                                "text": "TypeError",
                                                "value": "TypeError",
                                                "valueText": "TypeError"
                                            }
                                        },
                                        "closeParenToken": {
                                            "kind": "CloseParenToken",
                                            "fullStart": 869,
                                            "fullEnd": 870,
                                            "start": 869,
                                            "end": 870,
                                            "fullWidth": 1,
                                            "width": 1,
                                            "text": ")",
                                            "value": ")",
                                            "valueText": ")"
                                        }
                                    }
                                },
                                "closeParenToken": {
                                    "kind": "CloseParenToken",
                                    "fullStart": 870,
                                    "fullEnd": 872,
                                    "start": 870,
                                    "end": 871,
                                    "fullWidth": 2,
                                    "width": 1,
                                    "text": ")",
                                    "value": ")",
                                    "valueText": ")",
                                    "hasTrailingTrivia": true,
                                    "trailingTrivia": [
                                        {
                                            "kind": "WhitespaceTrivia",
                                            "text": " "
                                        }
                                    ]
                                },
                                "statement": {
                                    "kind": "Block",
                                    "fullStart": 872,
                                    "fullEnd": 946,
                                    "start": 872,
                                    "end": 945,
                                    "fullWidth": 74,
                                    "width": 73,
                                    "openBraceToken": {
                                        "kind": "OpenBraceToken",
                                        "fullStart": 872,
                                        "fullEnd": 874,
                                        "start": 872,
                                        "end": 873,
                                        "fullWidth": 2,
                                        "width": 1,
                                        "text": "{",
                                        "value": "{",
                                        "valueText": "{",
                                        "hasTrailingTrivia": true,
                                        "hasTrailingNewLine": true,
                                        "trailingTrivia": [
                                            {
                                                "kind": "NewLineTrivia",
                                                "text": "\n"
                                            }
                                        ]
                                    },
                                    "statements": [
                                        {
                                            "kind": "ExpressionStatement",
                                            "fullStart": 874,
                                            "fullEnd": 942,
                                            "start": 878,
                                            "end": 941,
                                            "fullWidth": 68,
                                            "width": 63,
                                            "expression": {
                                                "kind": "InvocationExpression",
                                                "fullStart": 874,
                                                "fullEnd": 940,
                                                "start": 878,
                                                "end": 940,
                                                "fullWidth": 66,
                                                "width": 62,
                                                "expression": {
                                                    "kind": "IdentifierName",
                                                    "fullStart": 874,
                                                    "fullEnd": 884,
                                                    "start": 878,
                                                    "end": 884,
                                                    "fullWidth": 10,
                                                    "width": 6,
                                                    "text": "$ERROR",
                                                    "value": "$ERROR",
                                                    "valueText": "$ERROR",
                                                    "hasLeadingTrivia": true,
                                                    "leadingTrivia": [
                                                        {
                                                            "kind": "WhitespaceTrivia",
                                                            "text": "    "
                                                        }
                                                    ]
                                                },
                                                "argumentList": {
                                                    "kind": "ArgumentList",
                                                    "fullStart": 884,
                                                    "fullEnd": 940,
                                                    "start": 884,
                                                    "end": 940,
                                                    "fullWidth": 56,
                                                    "width": 56,
                                                    "openParenToken": {
                                                        "kind": "OpenParenToken",
                                                        "fullStart": 884,
                                                        "fullEnd": 885,
                                                        "start": 884,
                                                        "end": 885,
                                                        "fullWidth": 1,
                                                        "width": 1,
                                                        "text": "(",
                                                        "value": "(",
                                                        "valueText": "("
                                                    },
                                                    "arguments": [
                                                        {
                                                            "kind": "AddExpression",
                                                            "fullStart": 885,
                                                            "fullEnd": 939,
                                                            "start": 885,
                                                            "end": 939,
                                                            "fullWidth": 54,
                                                            "width": 54,
                                                            "left": {
                                                                "kind": "StringLiteral",
                                                                "fullStart": 885,
                                                                "fullEnd": 937,
                                                                "start": 885,
                                                                "end": 937,
                                                                "fullWidth": 52,
                                                                "width": 52,
                                                                "text": "'#1.1: Exception is instance of TypeError. Actual: '",
                                                                "value": "#1.1: Exception is instance of TypeError. Actual: ",
                                                                "valueText": "#1.1: Exception is instance of TypeError. Actual: "
                                                            },
                                                            "operatorToken": {
                                                                "kind": "PlusToken",
                                                                "fullStart": 937,
                                                                "fullEnd": 938,
                                                                "start": 937,
                                                                "end": 938,
                                                                "fullWidth": 1,
                                                                "width": 1,
                                                                "text": "+",
                                                                "value": "+",
                                                                "valueText": "+"
                                                            },
                                                            "right": {
                                                                "kind": "IdentifierName",
                                                                "fullStart": 938,
                                                                "fullEnd": 939,
                                                                "start": 938,
                                                                "end": 939,
                                                                "fullWidth": 1,
                                                                "width": 1,
                                                                "text": "e",
                                                                "value": "e",
                                                                "valueText": "e"
                                                            }
                                                        }
                                                    ],
                                                    "closeParenToken": {
                                                        "kind": "CloseParenToken",
                                                        "fullStart": 939,
                                                        "fullEnd": 940,
                                                        "start": 939,
                                                        "end": 940,
                                                        "fullWidth": 1,
                                                        "width": 1,
                                                        "text": ")",
                                                        "value": ")",
                                                        "valueText": ")"
                                                    }
                                                }
                                            },
                                            "semicolonToken": {
                                                "kind": "SemicolonToken",
                                                "fullStart": 940,
                                                "fullEnd": 942,
                                                "start": 940,
                                                "end": 941,
                                                "fullWidth": 2,
                                                "width": 1,
                                                "text": ";",
                                                "value": ";",
                                                "valueText": ";",
                                                "hasTrailingTrivia": true,
                                                "hasTrailingNewLine": true,
                                                "trailingTrivia": [
                                                    {
                                                        "kind": "NewLineTrivia",
                                                        "text": "\n"
                                                    }
                                                ]
                                            }
                                        }
                                    ],
                                    "closeBraceToken": {
                                        "kind": "CloseBraceToken",
                                        "fullStart": 942,
                                        "fullEnd": 946,
                                        "start": 944,
                                        "end": 945,
                                        "fullWidth": 4,
                                        "width": 1,
                                        "text": "}",
                                        "value": "}",
                                        "valueText": "}",
                                        "hasLeadingTrivia": true,
                                        "hasTrailingTrivia": true,
                                        "hasTrailingNewLine": true,
                                        "leadingTrivia": [
                                            {
                                                "kind": "WhitespaceTrivia",
                                                "text": "  "
                                            }
                                        ],
                                        "trailingTrivia": [
                                            {
                                                "kind": "NewLineTrivia",
                                                "text": "\n"
                                            }
                                        ]
                                    }
                                }
                            }
                        ],
                        "closeBraceToken": {
                            "kind": "CloseBraceToken",
                            "fullStart": 946,
                            "fullEnd": 948,
                            "start": 946,
                            "end": 947,
                            "fullWidth": 2,
                            "width": 1,
                            "text": "}",
                            "value": "}",
                            "valueText": "}",
                            "hasTrailingTrivia": true,
                            "hasTrailingNewLine": true,
                            "trailingTrivia": [
                                {
                                    "kind": "NewLineTrivia",
                                    "text": "\n"
                                }
                            ]
                        }
                    }
                }
            }
        ],
        "endOfFileToken": {
            "kind": "EndOfFileToken",
            "fullStart": 948,
            "fullEnd": 1031,
            "start": 1031,
            "end": 1031,
            "fullWidth": 83,
            "width": 0,
            "text": "",
            "hasLeadingTrivia": true,
            "hasLeadingComment": true,
            "hasLeadingNewLine": true,
            "leadingTrivia": [
                {
                    "kind": "SingleLineCommentTrivia",
                    "text": "//"
                },
                {
                    "kind": "NewLineTrivia",
                    "text": "\n"
                },
                {
                    "kind": "SingleLineCommentTrivia",
                    "text": "//////////////////////////////////////////////////////////////////////////////"
                },
                {
                    "kind": "NewLineTrivia",
                    "text": "\n"
                },
                {
                    "kind": "NewLineTrivia",
                    "text": "\n"
                }
            ]
        }
    },
    "lineMap": {
        "lineStarts": [
            0,
            61,
            132,
            133,
            137,
            193,
            196,
            253,
            323,
            327,
            328,
            345,
            346,
            390,
            391,
            444,
            445,
            522,
            567,
            568,
            569,
            648,
            658,
            664,
            727,
            825,
            839,
            874,
            942,
            946,
            948,
            951,
            1030,
            1031
        ],
        "length": 1031
    }
}<|MERGE_RESOLUTION|>--- conflicted
+++ resolved
@@ -951,11 +951,8 @@
                                                                                 "start": 494,
                                                                                 "end": 496,
                                                                                 "fullWidth": 2,
-<<<<<<< HEAD
                                                                                 "width": 2,
-=======
                                                                                 "modifiers": [],
->>>>>>> e3c38734
                                                                                 "identifier": {
                                                                                     "kind": "IdentifierName",
                                                                                     "fullStart": 494,
@@ -988,11 +985,8 @@
                                                                                 "start": 497,
                                                                                 "end": 499,
                                                                                 "fullWidth": 2,
-<<<<<<< HEAD
                                                                                 "width": 2,
-=======
                                                                                 "modifiers": [],
->>>>>>> e3c38734
                                                                                 "identifier": {
                                                                                     "kind": "IdentifierName",
                                                                                     "fullStart": 497,
@@ -1025,11 +1019,8 @@
                                                                                 "start": 500,
                                                                                 "end": 502,
                                                                                 "fullWidth": 2,
-<<<<<<< HEAD
                                                                                 "width": 2,
-=======
                                                                                 "modifiers": [],
->>>>>>> e3c38734
                                                                                 "identifier": {
                                                                                     "kind": "IdentifierName",
                                                                                     "fullStart": 500,
