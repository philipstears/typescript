{
    "isDeclaration": false,
    "languageVersion": "EcmaScript5",
    "parseOptions": {
        "allowAutomaticSemicolonInsertion": true
    },
    "sourceUnit": {
        "kind": "SourceUnit",
        "fullStart": 0,
        "fullEnd": 736,
        "start": 292,
        "end": 736,
        "fullWidth": 736,
        "width": 444,
        "isIncrementallyUnusable": true,
        "moduleElements": [
            {
                "kind": "VariableStatement",
                "fullStart": 0,
                "fullEnd": 314,
                "start": 292,
                "end": 313,
                "fullWidth": 314,
                "width": 21,
                "modifiers": [],
                "variableDeclaration": {
                    "kind": "VariableDeclaration",
                    "fullStart": 0,
                    "fullEnd": 312,
                    "start": 292,
                    "end": 312,
                    "fullWidth": 312,
                    "width": 20,
                    "varKeyword": {
                        "kind": "VarKeyword",
                        "fullStart": 0,
                        "fullEnd": 296,
                        "start": 292,
                        "end": 295,
                        "fullWidth": 296,
                        "width": 3,
                        "text": "var",
                        "value": "var",
                        "valueText": "var",
                        "hasLeadingTrivia": true,
                        "hasLeadingComment": true,
                        "hasLeadingNewLine": true,
                        "hasTrailingTrivia": true,
                        "leadingTrivia": [
                            {
                                "kind": "SingleLineCommentTrivia",
                                "text": "// Copyright 2009 the Sputnik authors.  All rights reserved."
                            },
                            {
                                "kind": "NewLineTrivia",
                                "text": "\n"
                            },
                            {
                                "kind": "SingleLineCommentTrivia",
                                "text": "// This code is governed by the BSD license found in the LICENSE file."
                            },
                            {
                                "kind": "NewLineTrivia",
                                "text": "\n"
                            },
                            {
                                "kind": "NewLineTrivia",
                                "text": "\n"
                            },
                            {
                                "kind": "MultiLineCommentTrivia",
                                "text": "/**\n * replace with regexp /(uid=)(\\d+)/ returns\n *\n * @path ch15/15.5/15.5.4/15.5.4.11/S15.5.4.11_A3_T3.js\n * @description replaceValue is \"$11\" + 'A15'\n */"
                            },
                            {
                                "kind": "NewLineTrivia",
                                "text": "\n"
                            },
                            {
                                "kind": "NewLineTrivia",
                                "text": "\n"
                            }
                        ],
                        "trailingTrivia": [
                            {
                                "kind": "WhitespaceTrivia",
                                "text": " "
                            }
                        ]
                    },
                    "variableDeclarators": [
                        {
                            "kind": "VariableDeclarator",
                            "fullStart": 296,
                            "fullEnd": 312,
                            "start": 296,
                            "end": 312,
                            "fullWidth": 16,
<<<<<<< HEAD
                            "width": 16,
                            "identifier": {
=======
                            "propertyName": {
>>>>>>> 85e84683
                                "kind": "IdentifierName",
                                "fullStart": 296,
                                "fullEnd": 302,
                                "start": 296,
                                "end": 301,
                                "fullWidth": 6,
                                "width": 5,
                                "text": "__str",
                                "value": "__str",
                                "valueText": "__str",
                                "hasTrailingTrivia": true,
                                "trailingTrivia": [
                                    {
                                        "kind": "WhitespaceTrivia",
                                        "text": " "
                                    }
                                ]
                            },
                            "equalsValueClause": {
                                "kind": "EqualsValueClause",
                                "fullStart": 302,
                                "fullEnd": 312,
                                "start": 302,
                                "end": 312,
                                "fullWidth": 10,
                                "width": 10,
                                "equalsToken": {
                                    "kind": "EqualsToken",
                                    "fullStart": 302,
                                    "fullEnd": 304,
                                    "start": 302,
                                    "end": 303,
                                    "fullWidth": 2,
                                    "width": 1,
                                    "text": "=",
                                    "value": "=",
                                    "valueText": "=",
                                    "hasTrailingTrivia": true,
                                    "trailingTrivia": [
                                        {
                                            "kind": "WhitespaceTrivia",
                                            "text": " "
                                        }
                                    ]
                                },
                                "value": {
                                    "kind": "StringLiteral",
                                    "fullStart": 304,
                                    "fullEnd": 312,
                                    "start": 304,
                                    "end": 312,
                                    "fullWidth": 8,
                                    "width": 8,
                                    "text": "'uid=31'",
                                    "value": "uid=31",
                                    "valueText": "uid=31"
                                }
                            }
                        }
                    ]
                },
                "semicolonToken": {
                    "kind": "SemicolonToken",
                    "fullStart": 312,
                    "fullEnd": 314,
                    "start": 312,
                    "end": 313,
                    "fullWidth": 2,
                    "width": 1,
                    "text": ";",
                    "value": ";",
                    "valueText": ";",
                    "hasTrailingTrivia": true,
                    "hasTrailingNewLine": true,
                    "trailingTrivia": [
                        {
                            "kind": "NewLineTrivia",
                            "text": "\n"
                        }
                    ]
                }
            },
            {
                "kind": "VariableStatement",
                "fullStart": 314,
                "fullEnd": 340,
                "start": 314,
                "end": 339,
                "fullWidth": 26,
                "width": 25,
                "isIncrementallyUnusable": true,
                "modifiers": [],
                "variableDeclaration": {
                    "kind": "VariableDeclaration",
                    "fullStart": 314,
                    "fullEnd": 338,
                    "start": 314,
                    "end": 338,
                    "fullWidth": 24,
                    "width": 24,
                    "isIncrementallyUnusable": true,
                    "varKeyword": {
                        "kind": "VarKeyword",
                        "fullStart": 314,
                        "fullEnd": 318,
                        "start": 314,
                        "end": 317,
                        "fullWidth": 4,
                        "width": 3,
                        "text": "var",
                        "value": "var",
                        "valueText": "var",
                        "hasTrailingTrivia": true,
                        "trailingTrivia": [
                            {
                                "kind": "WhitespaceTrivia",
                                "text": " "
                            }
                        ]
                    },
                    "variableDeclarators": [
                        {
                            "kind": "VariableDeclarator",
                            "fullStart": 318,
                            "fullEnd": 338,
                            "start": 318,
                            "end": 338,
                            "fullWidth": 20,
                            "width": 20,
                            "isIncrementallyUnusable": true,
                            "propertyName": {
                                "kind": "IdentifierName",
                                "fullStart": 318,
                                "fullEnd": 323,
                                "start": 318,
                                "end": 322,
                                "fullWidth": 5,
                                "width": 4,
                                "text": "__re",
                                "value": "__re",
                                "valueText": "__re",
                                "hasTrailingTrivia": true,
                                "trailingTrivia": [
                                    {
                                        "kind": "WhitespaceTrivia",
                                        "text": " "
                                    }
                                ]
                            },
                            "equalsValueClause": {
                                "kind": "EqualsValueClause",
                                "fullStart": 323,
                                "fullEnd": 338,
                                "start": 323,
                                "end": 338,
                                "fullWidth": 15,
                                "width": 15,
                                "isIncrementallyUnusable": true,
                                "equalsToken": {
                                    "kind": "EqualsToken",
                                    "fullStart": 323,
                                    "fullEnd": 325,
                                    "start": 323,
                                    "end": 324,
                                    "fullWidth": 2,
                                    "width": 1,
                                    "text": "=",
                                    "value": "=",
                                    "valueText": "=",
                                    "hasTrailingTrivia": true,
                                    "trailingTrivia": [
                                        {
                                            "kind": "WhitespaceTrivia",
                                            "text": " "
                                        }
                                    ]
                                },
                                "value": {
                                    "kind": "RegularExpressionLiteral",
                                    "fullStart": 325,
                                    "fullEnd": 338,
                                    "start": 325,
                                    "end": 338,
                                    "fullWidth": 13,
                                    "width": 13,
                                    "text": "/(uid=)(\\d+)/",
                                    "value": {},
                                    "valueText": "/(uid=)(\\d+)/"
                                }
                            }
                        }
                    ]
                },
                "semicolonToken": {
                    "kind": "SemicolonToken",
                    "fullStart": 338,
                    "fullEnd": 340,
                    "start": 338,
                    "end": 339,
                    "fullWidth": 2,
                    "width": 1,
                    "text": ";",
                    "value": ";",
                    "valueText": ";",
                    "hasTrailingTrivia": true,
                    "hasTrailingNewLine": true,
                    "trailingTrivia": [
                        {
                            "kind": "NewLineTrivia",
                            "text": "\n"
                        }
                    ]
                }
            },
            {
                "kind": "IfStatement",
                "fullStart": 340,
                "fullEnd": 653,
                "start": 430,
                "end": 652,
                "fullWidth": 313,
                "width": 222,
                "ifKeyword": {
                    "kind": "IfKeyword",
                    "fullStart": 340,
                    "fullEnd": 433,
                    "start": 430,
                    "end": 432,
                    "fullWidth": 93,
                    "width": 2,
                    "text": "if",
                    "value": "if",
                    "valueText": "if",
                    "hasLeadingTrivia": true,
                    "hasLeadingComment": true,
                    "hasLeadingNewLine": true,
                    "hasTrailingTrivia": true,
                    "leadingTrivia": [
                        {
                            "kind": "NewLineTrivia",
                            "text": "\n"
                        },
                        {
                            "kind": "SingleLineCommentTrivia",
                            "text": "//////////////////////////////////////////////////////////////////////////////"
                        },
                        {
                            "kind": "NewLineTrivia",
                            "text": "\n"
                        },
                        {
                            "kind": "SingleLineCommentTrivia",
                            "text": "//CHECK#1"
                        },
                        {
                            "kind": "NewLineTrivia",
                            "text": "\n"
                        }
                    ],
                    "trailingTrivia": [
                        {
                            "kind": "WhitespaceTrivia",
                            "text": " "
                        }
                    ]
                },
                "openParenToken": {
                    "kind": "OpenParenToken",
                    "fullStart": 433,
                    "fullEnd": 434,
                    "start": 433,
                    "end": 434,
                    "fullWidth": 1,
                    "width": 1,
                    "text": "(",
                    "value": "(",
                    "valueText": "("
                },
                "condition": {
                    "kind": "NotEqualsExpression",
                    "fullStart": 434,
                    "fullEnd": 482,
                    "start": 434,
                    "end": 481,
                    "fullWidth": 48,
                    "width": 47,
                    "left": {
                        "kind": "InvocationExpression",
                        "fullStart": 434,
                        "fullEnd": 468,
                        "start": 434,
                        "end": 468,
                        "fullWidth": 34,
                        "width": 34,
                        "expression": {
                            "kind": "MemberAccessExpression",
                            "fullStart": 434,
                            "fullEnd": 447,
                            "start": 434,
                            "end": 447,
                            "fullWidth": 13,
                            "width": 13,
                            "expression": {
                                "kind": "IdentifierName",
                                "fullStart": 434,
                                "fullEnd": 439,
                                "start": 434,
                                "end": 439,
                                "fullWidth": 5,
                                "width": 5,
                                "text": "__str",
                                "value": "__str",
                                "valueText": "__str"
                            },
                            "dotToken": {
                                "kind": "DotToken",
                                "fullStart": 439,
                                "fullEnd": 440,
                                "start": 439,
                                "end": 440,
                                "fullWidth": 1,
                                "width": 1,
                                "text": ".",
                                "value": ".",
                                "valueText": "."
                            },
                            "name": {
                                "kind": "IdentifierName",
                                "fullStart": 440,
                                "fullEnd": 447,
                                "start": 440,
                                "end": 447,
                                "fullWidth": 7,
                                "width": 7,
                                "text": "replace",
                                "value": "replace",
                                "valueText": "replace"
                            }
                        },
                        "argumentList": {
                            "kind": "ArgumentList",
                            "fullStart": 447,
                            "fullEnd": 468,
                            "start": 447,
                            "end": 468,
                            "fullWidth": 21,
                            "width": 21,
                            "openParenToken": {
                                "kind": "OpenParenToken",
                                "fullStart": 447,
                                "fullEnd": 448,
                                "start": 447,
                                "end": 448,
                                "fullWidth": 1,
                                "width": 1,
                                "text": "(",
                                "value": "(",
                                "valueText": "("
                            },
                            "arguments": [
                                {
                                    "kind": "IdentifierName",
                                    "fullStart": 448,
                                    "fullEnd": 452,
                                    "start": 448,
                                    "end": 452,
                                    "fullWidth": 4,
                                    "width": 4,
                                    "text": "__re",
                                    "value": "__re",
                                    "valueText": "__re"
                                },
                                {
                                    "kind": "CommaToken",
                                    "fullStart": 452,
                                    "fullEnd": 454,
                                    "start": 452,
                                    "end": 453,
                                    "fullWidth": 2,
                                    "width": 1,
                                    "text": ",",
                                    "value": ",",
                                    "valueText": ",",
                                    "hasTrailingTrivia": true,
                                    "trailingTrivia": [
                                        {
                                            "kind": "WhitespaceTrivia",
                                            "text": " "
                                        }
                                    ]
                                },
                                {
                                    "kind": "AddExpression",
                                    "fullStart": 454,
                                    "fullEnd": 467,
                                    "start": 454,
                                    "end": 467,
                                    "fullWidth": 13,
                                    "width": 13,
                                    "left": {
                                        "kind": "StringLiteral",
                                        "fullStart": 454,
                                        "fullEnd": 460,
                                        "start": 454,
                                        "end": 459,
                                        "fullWidth": 6,
                                        "width": 5,
                                        "text": "\"$11\"",
                                        "value": "$11",
                                        "valueText": "$11",
                                        "hasTrailingTrivia": true,
                                        "trailingTrivia": [
                                            {
                                                "kind": "WhitespaceTrivia",
                                                "text": " "
                                            }
                                        ]
                                    },
                                    "operatorToken": {
                                        "kind": "PlusToken",
                                        "fullStart": 460,
                                        "fullEnd": 462,
                                        "start": 460,
                                        "end": 461,
                                        "fullWidth": 2,
                                        "width": 1,
                                        "text": "+",
                                        "value": "+",
                                        "valueText": "+",
                                        "hasTrailingTrivia": true,
                                        "trailingTrivia": [
                                            {
                                                "kind": "WhitespaceTrivia",
                                                "text": " "
                                            }
                                        ]
                                    },
                                    "right": {
                                        "kind": "StringLiteral",
                                        "fullStart": 462,
                                        "fullEnd": 467,
                                        "start": 462,
                                        "end": 467,
                                        "fullWidth": 5,
                                        "width": 5,
                                        "text": "'A15'",
                                        "value": "A15",
                                        "valueText": "A15"
                                    }
                                }
                            ],
                            "closeParenToken": {
                                "kind": "CloseParenToken",
                                "fullStart": 467,
                                "fullEnd": 468,
                                "start": 467,
                                "end": 468,
                                "fullWidth": 1,
                                "width": 1,
                                "text": ")",
                                "value": ")",
                                "valueText": ")"
                            }
                        }
                    },
                    "operatorToken": {
                        "kind": "ExclamationEqualsEqualsToken",
                        "fullStart": 468,
                        "fullEnd": 471,
                        "start": 468,
                        "end": 471,
                        "fullWidth": 3,
                        "width": 3,
                        "text": "!==",
                        "value": "!==",
                        "valueText": "!=="
                    },
                    "right": {
                        "kind": "StringLiteral",
                        "fullStart": 471,
                        "fullEnd": 482,
                        "start": 471,
                        "end": 481,
                        "fullWidth": 11,
                        "width": 10,
                        "text": "'uid=1A15'",
                        "value": "uid=1A15",
                        "valueText": "uid=1A15",
                        "hasTrailingTrivia": true,
                        "trailingTrivia": [
                            {
                                "kind": "WhitespaceTrivia",
                                "text": " "
                            }
                        ]
                    }
                },
                "closeParenToken": {
                    "kind": "CloseParenToken",
                    "fullStart": 482,
                    "fullEnd": 484,
                    "start": 482,
                    "end": 483,
                    "fullWidth": 2,
                    "width": 1,
                    "text": ")",
                    "value": ")",
                    "valueText": ")",
                    "hasTrailingTrivia": true,
                    "trailingTrivia": [
                        {
                            "kind": "WhitespaceTrivia",
                            "text": " "
                        }
                    ]
                },
                "statement": {
                    "kind": "Block",
                    "fullStart": 484,
                    "fullEnd": 653,
                    "start": 484,
                    "end": 652,
                    "fullWidth": 169,
                    "width": 168,
                    "openBraceToken": {
                        "kind": "OpenBraceToken",
                        "fullStart": 484,
                        "fullEnd": 486,
                        "start": 484,
                        "end": 485,
                        "fullWidth": 2,
                        "width": 1,
                        "text": "{",
                        "value": "{",
                        "valueText": "{",
                        "hasTrailingTrivia": true,
                        "hasTrailingNewLine": true,
                        "trailingTrivia": [
                            {
                                "kind": "NewLineTrivia",
                                "text": "\n"
                            }
                        ]
                    },
                    "statements": [
                        {
                            "kind": "ExpressionStatement",
                            "fullStart": 486,
                            "fullEnd": 651,
                            "start": 488,
                            "end": 650,
                            "fullWidth": 165,
                            "width": 162,
                            "expression": {
                                "kind": "InvocationExpression",
                                "fullStart": 486,
                                "fullEnd": 649,
                                "start": 488,
                                "end": 649,
                                "fullWidth": 163,
                                "width": 161,
                                "expression": {
                                    "kind": "IdentifierName",
                                    "fullStart": 486,
                                    "fullEnd": 494,
                                    "start": 488,
                                    "end": 494,
                                    "fullWidth": 8,
                                    "width": 6,
                                    "text": "$ERROR",
                                    "value": "$ERROR",
                                    "valueText": "$ERROR",
                                    "hasLeadingTrivia": true,
                                    "leadingTrivia": [
                                        {
                                            "kind": "WhitespaceTrivia",
                                            "text": "  "
                                        }
                                    ]
                                },
                                "argumentList": {
                                    "kind": "ArgumentList",
                                    "fullStart": 494,
                                    "fullEnd": 649,
                                    "start": 494,
                                    "end": 649,
                                    "fullWidth": 155,
                                    "width": 155,
                                    "openParenToken": {
                                        "kind": "OpenParenToken",
                                        "fullStart": 494,
                                        "fullEnd": 495,
                                        "start": 494,
                                        "end": 495,
                                        "fullWidth": 1,
                                        "width": 1,
                                        "text": "(",
                                        "value": "(",
                                        "valueText": "("
                                    },
                                    "arguments": [
                                        {
                                            "kind": "AddExpression",
                                            "fullStart": 495,
                                            "fullEnd": 648,
                                            "start": 495,
                                            "end": 648,
                                            "fullWidth": 153,
                                            "width": 153,
                                            "left": {
                                                "kind": "StringLiteral",
                                                "fullStart": 495,
                                                "fullEnd": 613,
                                                "start": 495,
                                                "end": 613,
                                                "fullWidth": 118,
                                                "width": 118,
                                                "text": "'#1: var __str = \\'uid=31\\'; var __re = /(uid=)(\\d+)/; __str.replace(__re, \"$11\" + \\'A15\\')===\\'uid=1A15\\' . Actual: '",
                                                "value": "#1: var __str = 'uid=31'; var __re = /(uid=)(d+)/; __str.replace(__re, \"$11\" + 'A15')==='uid=1A15' . Actual: ",
                                                "valueText": "#1: var __str = 'uid=31'; var __re = /(uid=)(d+)/; __str.replace(__re, \"$11\" + 'A15')==='uid=1A15' . Actual: "
                                            },
                                            "operatorToken": {
                                                "kind": "PlusToken",
                                                "fullStart": 613,
                                                "fullEnd": 614,
                                                "start": 613,
                                                "end": 614,
                                                "fullWidth": 1,
                                                "width": 1,
                                                "text": "+",
                                                "value": "+",
                                                "valueText": "+"
                                            },
                                            "right": {
                                                "kind": "InvocationExpression",
                                                "fullStart": 614,
                                                "fullEnd": 648,
                                                "start": 614,
                                                "end": 648,
                                                "fullWidth": 34,
                                                "width": 34,
                                                "expression": {
                                                    "kind": "MemberAccessExpression",
                                                    "fullStart": 614,
                                                    "fullEnd": 627,
                                                    "start": 614,
                                                    "end": 627,
                                                    "fullWidth": 13,
                                                    "width": 13,
                                                    "expression": {
                                                        "kind": "IdentifierName",
                                                        "fullStart": 614,
                                                        "fullEnd": 619,
                                                        "start": 614,
                                                        "end": 619,
                                                        "fullWidth": 5,
                                                        "width": 5,
                                                        "text": "__str",
                                                        "value": "__str",
                                                        "valueText": "__str"
                                                    },
                                                    "dotToken": {
                                                        "kind": "DotToken",
                                                        "fullStart": 619,
                                                        "fullEnd": 620,
                                                        "start": 619,
                                                        "end": 620,
                                                        "fullWidth": 1,
                                                        "width": 1,
                                                        "text": ".",
                                                        "value": ".",
                                                        "valueText": "."
                                                    },
                                                    "name": {
                                                        "kind": "IdentifierName",
                                                        "fullStart": 620,
                                                        "fullEnd": 627,
                                                        "start": 620,
                                                        "end": 627,
                                                        "fullWidth": 7,
                                                        "width": 7,
                                                        "text": "replace",
                                                        "value": "replace",
                                                        "valueText": "replace"
                                                    }
                                                },
                                                "argumentList": {
                                                    "kind": "ArgumentList",
                                                    "fullStart": 627,
                                                    "fullEnd": 648,
                                                    "start": 627,
                                                    "end": 648,
                                                    "fullWidth": 21,
                                                    "width": 21,
                                                    "openParenToken": {
                                                        "kind": "OpenParenToken",
                                                        "fullStart": 627,
                                                        "fullEnd": 628,
                                                        "start": 627,
                                                        "end": 628,
                                                        "fullWidth": 1,
                                                        "width": 1,
                                                        "text": "(",
                                                        "value": "(",
                                                        "valueText": "("
                                                    },
                                                    "arguments": [
                                                        {
                                                            "kind": "IdentifierName",
                                                            "fullStart": 628,
                                                            "fullEnd": 632,
                                                            "start": 628,
                                                            "end": 632,
                                                            "fullWidth": 4,
                                                            "width": 4,
                                                            "text": "__re",
                                                            "value": "__re",
                                                            "valueText": "__re"
                                                        },
                                                        {
                                                            "kind": "CommaToken",
                                                            "fullStart": 632,
                                                            "fullEnd": 634,
                                                            "start": 632,
                                                            "end": 633,
                                                            "fullWidth": 2,
                                                            "width": 1,
                                                            "text": ",",
                                                            "value": ",",
                                                            "valueText": ",",
                                                            "hasTrailingTrivia": true,
                                                            "trailingTrivia": [
                                                                {
                                                                    "kind": "WhitespaceTrivia",
                                                                    "text": " "
                                                                }
                                                            ]
                                                        },
                                                        {
                                                            "kind": "AddExpression",
                                                            "fullStart": 634,
                                                            "fullEnd": 647,
                                                            "start": 634,
                                                            "end": 647,
                                                            "fullWidth": 13,
                                                            "width": 13,
                                                            "left": {
                                                                "kind": "StringLiteral",
                                                                "fullStart": 634,
                                                                "fullEnd": 640,
                                                                "start": 634,
                                                                "end": 639,
                                                                "fullWidth": 6,
                                                                "width": 5,
                                                                "text": "\"$11\"",
                                                                "value": "$11",
                                                                "valueText": "$11",
                                                                "hasTrailingTrivia": true,
                                                                "trailingTrivia": [
                                                                    {
                                                                        "kind": "WhitespaceTrivia",
                                                                        "text": " "
                                                                    }
                                                                ]
                                                            },
                                                            "operatorToken": {
                                                                "kind": "PlusToken",
                                                                "fullStart": 640,
                                                                "fullEnd": 642,
                                                                "start": 640,
                                                                "end": 641,
                                                                "fullWidth": 2,
                                                                "width": 1,
                                                                "text": "+",
                                                                "value": "+",
                                                                "valueText": "+",
                                                                "hasTrailingTrivia": true,
                                                                "trailingTrivia": [
                                                                    {
                                                                        "kind": "WhitespaceTrivia",
                                                                        "text": " "
                                                                    }
                                                                ]
                                                            },
                                                            "right": {
                                                                "kind": "StringLiteral",
                                                                "fullStart": 642,
                                                                "fullEnd": 647,
                                                                "start": 642,
                                                                "end": 647,
                                                                "fullWidth": 5,
                                                                "width": 5,
                                                                "text": "'A15'",
                                                                "value": "A15",
                                                                "valueText": "A15"
                                                            }
                                                        }
                                                    ],
                                                    "closeParenToken": {
                                                        "kind": "CloseParenToken",
                                                        "fullStart": 647,
                                                        "fullEnd": 648,
                                                        "start": 647,
                                                        "end": 648,
                                                        "fullWidth": 1,
                                                        "width": 1,
                                                        "text": ")",
                                                        "value": ")",
                                                        "valueText": ")"
                                                    }
                                                }
                                            }
                                        }
                                    ],
                                    "closeParenToken": {
                                        "kind": "CloseParenToken",
                                        "fullStart": 648,
                                        "fullEnd": 649,
                                        "start": 648,
                                        "end": 649,
                                        "fullWidth": 1,
                                        "width": 1,
                                        "text": ")",
                                        "value": ")",
                                        "valueText": ")"
                                    }
                                }
                            },
                            "semicolonToken": {
                                "kind": "SemicolonToken",
                                "fullStart": 649,
                                "fullEnd": 651,
                                "start": 649,
                                "end": 650,
                                "fullWidth": 2,
                                "width": 1,
                                "text": ";",
                                "value": ";",
                                "valueText": ";",
                                "hasTrailingTrivia": true,
                                "hasTrailingNewLine": true,
                                "trailingTrivia": [
                                    {
                                        "kind": "NewLineTrivia",
                                        "text": "\n"
                                    }
                                ]
                            }
                        }
                    ],
                    "closeBraceToken": {
                        "kind": "CloseBraceToken",
                        "fullStart": 651,
                        "fullEnd": 653,
                        "start": 651,
                        "end": 652,
                        "fullWidth": 2,
                        "width": 1,
                        "text": "}",
                        "value": "}",
                        "valueText": "}",
                        "hasTrailingTrivia": true,
                        "hasTrailingNewLine": true,
                        "trailingTrivia": [
                            {
                                "kind": "NewLineTrivia",
                                "text": "\n"
                            }
                        ]
                    }
                }
            }
        ],
        "endOfFileToken": {
            "kind": "EndOfFileToken",
            "fullStart": 653,
            "fullEnd": 736,
            "start": 736,
            "end": 736,
            "fullWidth": 83,
            "width": 0,
            "text": "",
            "hasLeadingTrivia": true,
            "hasLeadingComment": true,
            "hasLeadingNewLine": true,
            "leadingTrivia": [
                {
                    "kind": "SingleLineCommentTrivia",
                    "text": "//"
                },
                {
                    "kind": "NewLineTrivia",
                    "text": "\n"
                },
                {
                    "kind": "SingleLineCommentTrivia",
                    "text": "//////////////////////////////////////////////////////////////////////////////"
                },
                {
                    "kind": "NewLineTrivia",
                    "text": "\n"
                },
                {
                    "kind": "NewLineTrivia",
                    "text": "\n"
                }
            ]
        }
    },
    "lineMap": {
        "lineStarts": [
            0,
            61,
            132,
            133,
            137,
            182,
            185,
            241,
            287,
            291,
            292,
            314,
            340,
            341,
            420,
            430,
            486,
            651,
            653,
            656,
            735,
            736
        ],
        "length": 736
    }
}<|MERGE_RESOLUTION|>--- conflicted
+++ resolved
@@ -95,12 +95,8 @@
                             "start": 296,
                             "end": 312,
                             "fullWidth": 16,
-<<<<<<< HEAD
                             "width": 16,
-                            "identifier": {
-=======
                             "propertyName": {
->>>>>>> 85e84683
                                 "kind": "IdentifierName",
                                 "fullStart": 296,
                                 "fullEnd": 302,
