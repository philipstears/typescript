--- conflicted
+++ resolved
@@ -454,11 +454,8 @@
                                                     "start": 547,
                                                     "end": 549,
                                                     "fullWidth": 2,
-<<<<<<< HEAD
                                                     "width": 2,
-=======
                                                     "modifiers": [],
->>>>>>> e3c38734
                                                     "identifier": {
                                                         "kind": "IdentifierName",
                                                         "fullStart": 547,
@@ -491,11 +488,8 @@
                                                     "start": 550,
                                                     "end": 552,
                                                     "fullWidth": 2,
-<<<<<<< HEAD
                                                     "width": 2,
-=======
                                                     "modifiers": [],
->>>>>>> e3c38734
                                                     "identifier": {
                                                         "kind": "IdentifierName",
                                                         "fullStart": 550,
@@ -528,11 +522,8 @@
                                                     "start": 553,
                                                     "end": 555,
                                                     "fullWidth": 2,
-<<<<<<< HEAD
                                                     "width": 2,
-=======
                                                     "modifiers": [],
->>>>>>> e3c38734
                                                     "identifier": {
                                                         "kind": "IdentifierName",
                                                         "fullStart": 553,
@@ -1215,11 +1206,8 @@
                                                                             "start": 759,
                                                                             "end": 761,
                                                                             "fullWidth": 2,
-<<<<<<< HEAD
                                                                             "width": 2,
-=======
                                                                             "modifiers": [],
->>>>>>> e3c38734
                                                                             "identifier": {
                                                                                 "kind": "IdentifierName",
                                                                                 "fullStart": 759,
@@ -1252,11 +1240,8 @@
                                                                             "start": 762,
                                                                             "end": 764,
                                                                             "fullWidth": 2,
-<<<<<<< HEAD
                                                                             "width": 2,
-=======
                                                                             "modifiers": [],
->>>>>>> e3c38734
                                                                             "identifier": {
                                                                                 "kind": "IdentifierName",
                                                                                 "fullStart": 762,
@@ -1289,11 +1274,8 @@
                                                                             "start": 765,
                                                                             "end": 767,
                                                                             "fullWidth": 2,
-<<<<<<< HEAD
                                                                             "width": 2,
-=======
                                                                             "modifiers": [],
->>>>>>> e3c38734
                                                                             "identifier": {
                                                                                 "kind": "IdentifierName",
                                                                                 "fullStart": 765,
