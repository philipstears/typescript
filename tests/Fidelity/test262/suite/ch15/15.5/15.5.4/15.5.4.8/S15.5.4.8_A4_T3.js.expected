{
    "isDeclaration": false,
    "languageVersion": "EcmaScript5",
    "parseOptions": {
        "allowAutomaticSemicolonInsertion": true
    },
    "sourceUnit": {
        "kind": "SourceUnit",
        "fullStart": 0,
        "fullEnd": 1049,
        "start": 453,
        "end": 1049,
        "fullWidth": 1049,
        "width": 596,
        "isIncrementallyUnusable": true,
        "moduleElements": [
            {
                "kind": "VariableStatement",
                "fullStart": 0,
                "fullEnd": 506,
                "start": 453,
                "end": 505,
                "fullWidth": 506,
                "width": 52,
                "isIncrementallyUnusable": true,
                "modifiers": [],
                "variableDeclaration": {
                    "kind": "VariableDeclaration",
                    "fullStart": 0,
                    "fullEnd": 506,
                    "start": 453,
                    "end": 505,
                    "fullWidth": 506,
                    "width": 52,
                    "varKeyword": {
                        "kind": "VarKeyword",
                        "fullStart": 0,
                        "fullEnd": 457,
                        "start": 453,
                        "end": 456,
                        "fullWidth": 457,
                        "width": 3,
                        "text": "var",
                        "value": "var",
                        "valueText": "var",
                        "hasLeadingTrivia": true,
                        "hasLeadingComment": true,
                        "hasLeadingNewLine": true,
                        "hasTrailingTrivia": true,
                        "leadingTrivia": [
                            {
                                "kind": "SingleLineCommentTrivia",
                                "text": "// Copyright 2009 the Sputnik authors.  All rights reserved."
                            },
                            {
                                "kind": "NewLineTrivia",
                                "text": "\n"
                            },
                            {
                                "kind": "SingleLineCommentTrivia",
                                "text": "// This code is governed by the BSD license found in the LICENSE file."
                            },
                            {
                                "kind": "NewLineTrivia",
                                "text": "\n"
                            },
                            {
                                "kind": "NewLineTrivia",
                                "text": "\n"
                            },
                            {
                                "kind": "MultiLineCommentTrivia",
                                "text": "/**\n * when String.prototype.lastIndexOf(searchString, position) is called first Call ToString, giving it the this value as its argument.\n * Then Call ToString(searchString) and Call ToNumber(position)\n *\n * @path ch15/15.5/15.5.4/15.5.4.8/S15.5.4.8_A4_T3.js\n * @description Override toString and valueOf functions\n */"
                            },
                            {
                                "kind": "NewLineTrivia",
                                "text": "\n"
                            },
                            {
                                "kind": "NewLineTrivia",
                                "text": "\n"
                            }
                        ],
                        "trailingTrivia": [
                            {
                                "kind": "WhitespaceTrivia",
                                "text": " "
                            }
                        ]
                    },
                    "variableDeclarators": [
                        {
                            "kind": "VariableDeclarator",
                            "fullStart": 457,
                            "fullEnd": 506,
                            "start": 457,
                            "end": 505,
                            "fullWidth": 49,
<<<<<<< HEAD
                            "width": 48,
                            "identifier": {
=======
                            "propertyName": {
>>>>>>> 85e84683
                                "kind": "IdentifierName",
                                "fullStart": 457,
                                "fullEnd": 463,
                                "start": 457,
                                "end": 462,
                                "fullWidth": 6,
                                "width": 5,
                                "text": "__obj",
                                "value": "__obj",
                                "valueText": "__obj",
                                "hasTrailingTrivia": true,
                                "trailingTrivia": [
                                    {
                                        "kind": "WhitespaceTrivia",
                                        "text": " "
                                    }
                                ]
                            },
                            "equalsValueClause": {
                                "kind": "EqualsValueClause",
                                "fullStart": 463,
                                "fullEnd": 506,
                                "start": 463,
                                "end": 505,
                                "fullWidth": 43,
                                "width": 42,
                                "equalsToken": {
                                    "kind": "EqualsToken",
                                    "fullStart": 463,
                                    "fullEnd": 465,
                                    "start": 463,
                                    "end": 464,
                                    "fullWidth": 2,
                                    "width": 1,
                                    "text": "=",
                                    "value": "=",
                                    "valueText": "=",
                                    "hasTrailingTrivia": true,
                                    "trailingTrivia": [
                                        {
                                            "kind": "WhitespaceTrivia",
                                            "text": " "
                                        }
                                    ]
                                },
                                "value": {
                                    "kind": "ObjectLiteralExpression",
                                    "fullStart": 465,
                                    "fullEnd": 506,
                                    "start": 465,
                                    "end": 505,
                                    "fullWidth": 41,
                                    "width": 40,
                                    "openBraceToken": {
                                        "kind": "OpenBraceToken",
                                        "fullStart": 465,
                                        "fullEnd": 466,
                                        "start": 465,
                                        "end": 466,
                                        "fullWidth": 1,
                                        "width": 1,
                                        "text": "{",
                                        "value": "{",
                                        "valueText": "{"
                                    },
                                    "propertyAssignments": [
                                        {
                                            "kind": "SimplePropertyAssignment",
                                            "fullStart": 466,
                                            "fullEnd": 504,
                                            "start": 466,
                                            "end": 504,
                                            "fullWidth": 38,
                                            "width": 38,
                                            "propertyName": {
                                                "kind": "IdentifierName",
                                                "fullStart": 466,
                                                "fullEnd": 474,
                                                "start": 466,
                                                "end": 474,
                                                "fullWidth": 8,
                                                "width": 8,
                                                "text": "toString",
                                                "value": "toString",
                                                "valueText": "toString"
                                            },
                                            "colonToken": {
                                                "kind": "ColonToken",
                                                "fullStart": 474,
                                                "fullEnd": 475,
                                                "start": 474,
                                                "end": 475,
                                                "fullWidth": 1,
                                                "width": 1,
                                                "text": ":",
                                                "value": ":",
                                                "valueText": ":"
                                            },
                                            "expression": {
                                                "kind": "FunctionExpression",
                                                "fullStart": 475,
                                                "fullEnd": 504,
                                                "start": 475,
                                                "end": 504,
                                                "fullWidth": 29,
                                                "width": 29,
                                                "functionKeyword": {
                                                    "kind": "FunctionKeyword",
                                                    "fullStart": 475,
                                                    "fullEnd": 483,
                                                    "start": 475,
                                                    "end": 483,
                                                    "fullWidth": 8,
                                                    "width": 8,
                                                    "text": "function",
                                                    "value": "function",
                                                    "valueText": "function"
                                                },
                                                "callSignature": {
                                                    "kind": "CallSignature",
                                                    "fullStart": 483,
                                                    "fullEnd": 485,
                                                    "start": 483,
                                                    "end": 485,
                                                    "fullWidth": 2,
                                                    "width": 2,
                                                    "parameterList": {
                                                        "kind": "ParameterList",
                                                        "fullStart": 483,
                                                        "fullEnd": 485,
                                                        "start": 483,
                                                        "end": 485,
                                                        "fullWidth": 2,
                                                        "width": 2,
                                                        "openParenToken": {
                                                            "kind": "OpenParenToken",
                                                            "fullStart": 483,
                                                            "fullEnd": 484,
                                                            "start": 483,
                                                            "end": 484,
                                                            "fullWidth": 1,
                                                            "width": 1,
                                                            "text": "(",
                                                            "value": "(",
                                                            "valueText": "("
                                                        },
                                                        "parameters": [],
                                                        "closeParenToken": {
                                                            "kind": "CloseParenToken",
                                                            "fullStart": 484,
                                                            "fullEnd": 485,
                                                            "start": 484,
                                                            "end": 485,
                                                            "fullWidth": 1,
                                                            "width": 1,
                                                            "text": ")",
                                                            "value": ")",
                                                            "valueText": ")"
                                                        }
                                                    }
                                                },
                                                "block": {
                                                    "kind": "Block",
                                                    "fullStart": 485,
                                                    "fullEnd": 504,
                                                    "start": 485,
                                                    "end": 504,
                                                    "fullWidth": 19,
                                                    "width": 19,
                                                    "openBraceToken": {
                                                        "kind": "OpenBraceToken",
                                                        "fullStart": 485,
                                                        "fullEnd": 486,
                                                        "start": 485,
                                                        "end": 486,
                                                        "fullWidth": 1,
                                                        "width": 1,
                                                        "text": "{",
                                                        "value": "{",
                                                        "valueText": "{"
                                                    },
                                                    "statements": [
                                                        {
                                                            "kind": "ReturnStatement",
                                                            "fullStart": 486,
                                                            "fullEnd": 503,
                                                            "start": 486,
                                                            "end": 503,
                                                            "fullWidth": 17,
                                                            "width": 17,
                                                            "returnKeyword": {
                                                                "kind": "ReturnKeyword",
                                                                "fullStart": 486,
                                                                "fullEnd": 493,
                                                                "start": 486,
                                                                "end": 492,
                                                                "fullWidth": 7,
                                                                "width": 6,
                                                                "text": "return",
                                                                "value": "return",
                                                                "valueText": "return",
                                                                "hasTrailingTrivia": true,
                                                                "trailingTrivia": [
                                                                    {
                                                                        "kind": "WhitespaceTrivia",
                                                                        "text": " "
                                                                    }
                                                                ]
                                                            },
                                                            "expression": {
                                                                "kind": "StringLiteral",
                                                                "fullStart": 493,
                                                                "fullEnd": 502,
                                                                "start": 493,
                                                                "end": 502,
                                                                "fullWidth": 9,
                                                                "width": 9,
                                                                "text": "\"\\u0041B\"",
                                                                "value": "AB",
                                                                "valueText": "AB"
                                                            },
                                                            "semicolonToken": {
                                                                "kind": "SemicolonToken",
                                                                "fullStart": 502,
                                                                "fullEnd": 503,
                                                                "start": 502,
                                                                "end": 503,
                                                                "fullWidth": 1,
                                                                "width": 1,
                                                                "text": ";",
                                                                "value": ";",
                                                                "valueText": ";"
                                                            }
                                                        }
                                                    ],
                                                    "closeBraceToken": {
                                                        "kind": "CloseBraceToken",
                                                        "fullStart": 503,
                                                        "fullEnd": 504,
                                                        "start": 503,
                                                        "end": 504,
                                                        "fullWidth": 1,
                                                        "width": 1,
                                                        "text": "}",
                                                        "value": "}",
                                                        "valueText": "}"
                                                    }
                                                }
                                            }
                                        }
                                    ],
                                    "closeBraceToken": {
                                        "kind": "CloseBraceToken",
                                        "fullStart": 504,
                                        "fullEnd": 506,
                                        "start": 504,
                                        "end": 505,
                                        "fullWidth": 2,
                                        "width": 1,
                                        "text": "}",
                                        "value": "}",
                                        "valueText": "}",
                                        "hasTrailingTrivia": true,
                                        "hasTrailingNewLine": true,
                                        "trailingTrivia": [
                                            {
                                                "kind": "NewLineTrivia",
                                                "text": "\n"
                                            }
                                        ]
                                    }
                                }
                            }
                        }
                    ]
                },
                "semicolonToken": {
                    "kind": "SemicolonToken",
                    "fullStart": -1,
                    "fullEnd": -1,
                    "start": -1,
                    "end": -1,
                    "fullWidth": 0,
                    "width": 0,
                    "text": ""
                }
            },
            {
                "kind": "VariableStatement",
                "fullStart": 506,
                "fullEnd": 574,
                "start": 506,
                "end": 573,
                "fullWidth": 68,
                "width": 67,
                "isIncrementallyUnusable": true,
                "modifiers": [],
                "variableDeclaration": {
                    "kind": "VariableDeclaration",
                    "fullStart": 506,
                    "fullEnd": 574,
                    "start": 506,
                    "end": 573,
                    "fullWidth": 68,
                    "width": 67,
                    "varKeyword": {
                        "kind": "VarKeyword",
                        "fullStart": 506,
                        "fullEnd": 510,
                        "start": 506,
                        "end": 509,
                        "fullWidth": 4,
                        "width": 3,
                        "text": "var",
                        "value": "var",
                        "valueText": "var",
                        "hasTrailingTrivia": true,
                        "trailingTrivia": [
                            {
                                "kind": "WhitespaceTrivia",
                                "text": " "
                            }
                        ]
                    },
                    "variableDeclarators": [
                        {
                            "kind": "VariableDeclarator",
                            "fullStart": 510,
                            "fullEnd": 574,
                            "start": 510,
                            "end": 573,
                            "fullWidth": 64,
<<<<<<< HEAD
                            "width": 63,
                            "identifier": {
=======
                            "propertyName": {
>>>>>>> 85e84683
                                "kind": "IdentifierName",
                                "fullStart": 510,
                                "fullEnd": 517,
                                "start": 510,
                                "end": 516,
                                "fullWidth": 7,
                                "width": 6,
                                "text": "__obj2",
                                "value": "__obj2",
                                "valueText": "__obj2",
                                "hasTrailingTrivia": true,
                                "trailingTrivia": [
                                    {
                                        "kind": "WhitespaceTrivia",
                                        "text": " "
                                    }
                                ]
                            },
                            "equalsValueClause": {
                                "kind": "EqualsValueClause",
                                "fullStart": 517,
                                "fullEnd": 574,
                                "start": 517,
                                "end": 573,
                                "fullWidth": 57,
                                "width": 56,
                                "equalsToken": {
                                    "kind": "EqualsToken",
                                    "fullStart": 517,
                                    "fullEnd": 519,
                                    "start": 517,
                                    "end": 518,
                                    "fullWidth": 2,
                                    "width": 1,
                                    "text": "=",
                                    "value": "=",
                                    "valueText": "=",
                                    "hasTrailingTrivia": true,
                                    "trailingTrivia": [
                                        {
                                            "kind": "WhitespaceTrivia",
                                            "text": " "
                                        }
                                    ]
                                },
                                "value": {
                                    "kind": "ObjectLiteralExpression",
                                    "fullStart": 519,
                                    "fullEnd": 574,
                                    "start": 519,
                                    "end": 573,
                                    "fullWidth": 55,
                                    "width": 54,
                                    "openBraceToken": {
                                        "kind": "OpenBraceToken",
                                        "fullStart": 519,
                                        "fullEnd": 520,
                                        "start": 519,
                                        "end": 520,
                                        "fullWidth": 1,
                                        "width": 1,
                                        "text": "{",
                                        "value": "{",
                                        "valueText": "{"
                                    },
                                    "propertyAssignments": [
                                        {
                                            "kind": "SimplePropertyAssignment",
                                            "fullStart": 520,
                                            "fullEnd": 550,
                                            "start": 520,
                                            "end": 550,
                                            "fullWidth": 30,
                                            "width": 30,
                                            "propertyName": {
                                                "kind": "IdentifierName",
                                                "fullStart": 520,
                                                "fullEnd": 527,
                                                "start": 520,
                                                "end": 527,
                                                "fullWidth": 7,
                                                "width": 7,
                                                "text": "valueOf",
                                                "value": "valueOf",
                                                "valueText": "valueOf"
                                            },
                                            "colonToken": {
                                                "kind": "ColonToken",
                                                "fullStart": 527,
                                                "fullEnd": 528,
                                                "start": 527,
                                                "end": 528,
                                                "fullWidth": 1,
                                                "width": 1,
                                                "text": ":",
                                                "value": ":",
                                                "valueText": ":"
                                            },
                                            "expression": {
                                                "kind": "FunctionExpression",
                                                "fullStart": 528,
                                                "fullEnd": 550,
                                                "start": 528,
                                                "end": 550,
                                                "fullWidth": 22,
                                                "width": 22,
                                                "functionKeyword": {
                                                    "kind": "FunctionKeyword",
                                                    "fullStart": 528,
                                                    "fullEnd": 536,
                                                    "start": 528,
                                                    "end": 536,
                                                    "fullWidth": 8,
                                                    "width": 8,
                                                    "text": "function",
                                                    "value": "function",
                                                    "valueText": "function"
                                                },
                                                "callSignature": {
                                                    "kind": "CallSignature",
                                                    "fullStart": 536,
                                                    "fullEnd": 538,
                                                    "start": 536,
                                                    "end": 538,
                                                    "fullWidth": 2,
                                                    "width": 2,
                                                    "parameterList": {
                                                        "kind": "ParameterList",
                                                        "fullStart": 536,
                                                        "fullEnd": 538,
                                                        "start": 536,
                                                        "end": 538,
                                                        "fullWidth": 2,
                                                        "width": 2,
                                                        "openParenToken": {
                                                            "kind": "OpenParenToken",
                                                            "fullStart": 536,
                                                            "fullEnd": 537,
                                                            "start": 536,
                                                            "end": 537,
                                                            "fullWidth": 1,
                                                            "width": 1,
                                                            "text": "(",
                                                            "value": "(",
                                                            "valueText": "("
                                                        },
                                                        "parameters": [],
                                                        "closeParenToken": {
                                                            "kind": "CloseParenToken",
                                                            "fullStart": 537,
                                                            "fullEnd": 538,
                                                            "start": 537,
                                                            "end": 538,
                                                            "fullWidth": 1,
                                                            "width": 1,
                                                            "text": ")",
                                                            "value": ")",
                                                            "valueText": ")"
                                                        }
                                                    }
                                                },
                                                "block": {
                                                    "kind": "Block",
                                                    "fullStart": 538,
                                                    "fullEnd": 550,
                                                    "start": 538,
                                                    "end": 550,
                                                    "fullWidth": 12,
                                                    "width": 12,
                                                    "openBraceToken": {
                                                        "kind": "OpenBraceToken",
                                                        "fullStart": 538,
                                                        "fullEnd": 539,
                                                        "start": 538,
                                                        "end": 539,
                                                        "fullWidth": 1,
                                                        "width": 1,
                                                        "text": "{",
                                                        "value": "{",
                                                        "valueText": "{"
                                                    },
                                                    "statements": [
                                                        {
                                                            "kind": "ReturnStatement",
                                                            "fullStart": 539,
                                                            "fullEnd": 549,
                                                            "start": 539,
                                                            "end": 549,
                                                            "fullWidth": 10,
                                                            "width": 10,
                                                            "returnKeyword": {
                                                                "kind": "ReturnKeyword",
                                                                "fullStart": 539,
                                                                "fullEnd": 546,
                                                                "start": 539,
                                                                "end": 545,
                                                                "fullWidth": 7,
                                                                "width": 6,
                                                                "text": "return",
                                                                "value": "return",
                                                                "valueText": "return",
                                                                "hasTrailingTrivia": true,
                                                                "trailingTrivia": [
                                                                    {
                                                                        "kind": "WhitespaceTrivia",
                                                                        "text": " "
                                                                    }
                                                                ]
                                                            },
                                                            "expression": {
                                                                "kind": "ObjectLiteralExpression",
                                                                "fullStart": 546,
                                                                "fullEnd": 548,
                                                                "start": 546,
                                                                "end": 548,
                                                                "fullWidth": 2,
                                                                "width": 2,
                                                                "openBraceToken": {
                                                                    "kind": "OpenBraceToken",
                                                                    "fullStart": 546,
                                                                    "fullEnd": 547,
                                                                    "start": 546,
                                                                    "end": 547,
                                                                    "fullWidth": 1,
                                                                    "width": 1,
                                                                    "text": "{",
                                                                    "value": "{",
                                                                    "valueText": "{"
                                                                },
                                                                "propertyAssignments": [],
                                                                "closeBraceToken": {
                                                                    "kind": "CloseBraceToken",
                                                                    "fullStart": 547,
                                                                    "fullEnd": 548,
                                                                    "start": 547,
                                                                    "end": 548,
                                                                    "fullWidth": 1,
                                                                    "width": 1,
                                                                    "text": "}",
                                                                    "value": "}",
                                                                    "valueText": "}"
                                                                }
                                                            },
                                                            "semicolonToken": {
                                                                "kind": "SemicolonToken",
                                                                "fullStart": 548,
                                                                "fullEnd": 549,
                                                                "start": 548,
                                                                "end": 549,
                                                                "fullWidth": 1,
                                                                "width": 1,
                                                                "text": ";",
                                                                "value": ";",
                                                                "valueText": ";"
                                                            }
                                                        }
                                                    ],
                                                    "closeBraceToken": {
                                                        "kind": "CloseBraceToken",
                                                        "fullStart": 549,
                                                        "fullEnd": 550,
                                                        "start": 549,
                                                        "end": 550,
                                                        "fullWidth": 1,
                                                        "width": 1,
                                                        "text": "}",
                                                        "value": "}",
                                                        "valueText": "}"
                                                    }
                                                }
                                            }
                                        },
                                        {
                                            "kind": "CommaToken",
                                            "fullStart": 550,
                                            "fullEnd": 551,
                                            "start": 550,
                                            "end": 551,
                                            "fullWidth": 1,
                                            "width": 1,
                                            "text": ",",
                                            "value": ",",
                                            "valueText": ","
                                        },
                                        {
                                            "kind": "SimplePropertyAssignment",
                                            "fullStart": 551,
                                            "fullEnd": 572,
                                            "start": 551,
                                            "end": 572,
                                            "fullWidth": 21,
                                            "width": 21,
                                            "propertyName": {
                                                "kind": "IdentifierName",
                                                "fullStart": 551,
                                                "fullEnd": 559,
                                                "start": 551,
                                                "end": 559,
                                                "fullWidth": 8,
                                                "width": 8,
                                                "text": "toString",
                                                "value": "toString",
                                                "valueText": "toString"
                                            },
                                            "colonToken": {
                                                "kind": "ColonToken",
                                                "fullStart": 559,
                                                "fullEnd": 560,
                                                "start": 559,
                                                "end": 560,
                                                "fullWidth": 1,
                                                "width": 1,
                                                "text": ":",
                                                "value": ":",
                                                "valueText": ":"
                                            },
                                            "expression": {
                                                "kind": "FunctionExpression",
                                                "fullStart": 560,
                                                "fullEnd": 572,
                                                "start": 560,
                                                "end": 572,
                                                "fullWidth": 12,
                                                "width": 12,
                                                "functionKeyword": {
                                                    "kind": "FunctionKeyword",
                                                    "fullStart": 560,
                                                    "fullEnd": 568,
                                                    "start": 560,
                                                    "end": 568,
                                                    "fullWidth": 8,
                                                    "width": 8,
                                                    "text": "function",
                                                    "value": "function",
                                                    "valueText": "function"
                                                },
                                                "callSignature": {
                                                    "kind": "CallSignature",
                                                    "fullStart": 568,
                                                    "fullEnd": 570,
                                                    "start": 568,
                                                    "end": 570,
                                                    "fullWidth": 2,
                                                    "width": 2,
                                                    "parameterList": {
                                                        "kind": "ParameterList",
                                                        "fullStart": 568,
                                                        "fullEnd": 570,
                                                        "start": 568,
                                                        "end": 570,
                                                        "fullWidth": 2,
                                                        "width": 2,
                                                        "openParenToken": {
                                                            "kind": "OpenParenToken",
                                                            "fullStart": 568,
                                                            "fullEnd": 569,
                                                            "start": 568,
                                                            "end": 569,
                                                            "fullWidth": 1,
                                                            "width": 1,
                                                            "text": "(",
                                                            "value": "(",
                                                            "valueText": "("
                                                        },
                                                        "parameters": [],
                                                        "closeParenToken": {
                                                            "kind": "CloseParenToken",
                                                            "fullStart": 569,
                                                            "fullEnd": 570,
                                                            "start": 569,
                                                            "end": 570,
                                                            "fullWidth": 1,
                                                            "width": 1,
                                                            "text": ")",
                                                            "value": ")",
                                                            "valueText": ")"
                                                        }
                                                    }
                                                },
                                                "block": {
                                                    "kind": "Block",
                                                    "fullStart": 570,
                                                    "fullEnd": 572,
                                                    "start": 570,
                                                    "end": 572,
                                                    "fullWidth": 2,
                                                    "width": 2,
                                                    "openBraceToken": {
                                                        "kind": "OpenBraceToken",
                                                        "fullStart": 570,
                                                        "fullEnd": 571,
                                                        "start": 570,
                                                        "end": 571,
                                                        "fullWidth": 1,
                                                        "width": 1,
                                                        "text": "{",
                                                        "value": "{",
                                                        "valueText": "{"
                                                    },
                                                    "statements": [],
                                                    "closeBraceToken": {
                                                        "kind": "CloseBraceToken",
                                                        "fullStart": 571,
                                                        "fullEnd": 572,
                                                        "start": 571,
                                                        "end": 572,
                                                        "fullWidth": 1,
                                                        "width": 1,
                                                        "text": "}",
                                                        "value": "}",
                                                        "valueText": "}"
                                                    }
                                                }
                                            }
                                        }
                                    ],
                                    "closeBraceToken": {
                                        "kind": "CloseBraceToken",
                                        "fullStart": 572,
                                        "fullEnd": 574,
                                        "start": 572,
                                        "end": 573,
                                        "fullWidth": 2,
                                        "width": 1,
                                        "text": "}",
                                        "value": "}",
                                        "valueText": "}",
                                        "hasTrailingTrivia": true,
                                        "hasTrailingNewLine": true,
                                        "trailingTrivia": [
                                            {
                                                "kind": "NewLineTrivia",
                                                "text": "\n"
                                            }
                                        ]
                                    }
                                }
                            }
                        }
                    ]
                },
                "semicolonToken": {
                    "kind": "SemicolonToken",
                    "fullStart": -1,
                    "fullEnd": -1,
                    "start": -1,
                    "end": -1,
                    "fullWidth": 0,
                    "width": 0,
                    "text": ""
                }
            },
            {
                "kind": "IfStatement",
                "fullStart": 574,
                "fullEnd": 966,
                "start": 664,
                "end": 965,
                "fullWidth": 392,
                "width": 301,
                "ifKeyword": {
                    "kind": "IfKeyword",
                    "fullStart": 574,
                    "fullEnd": 667,
                    "start": 664,
                    "end": 666,
                    "fullWidth": 93,
                    "width": 2,
                    "text": "if",
                    "value": "if",
                    "valueText": "if",
                    "hasLeadingTrivia": true,
                    "hasLeadingComment": true,
                    "hasLeadingNewLine": true,
                    "hasTrailingTrivia": true,
                    "leadingTrivia": [
                        {
                            "kind": "NewLineTrivia",
                            "text": "\n"
                        },
                        {
                            "kind": "SingleLineCommentTrivia",
                            "text": "//////////////////////////////////////////////////////////////////////////////"
                        },
                        {
                            "kind": "NewLineTrivia",
                            "text": "\n"
                        },
                        {
                            "kind": "SingleLineCommentTrivia",
                            "text": "//CHECK#1"
                        },
                        {
                            "kind": "NewLineTrivia",
                            "text": "\n"
                        }
                    ],
                    "trailingTrivia": [
                        {
                            "kind": "WhitespaceTrivia",
                            "text": " "
                        }
                    ]
                },
                "openParenToken": {
                    "kind": "OpenParenToken",
                    "fullStart": 667,
                    "fullEnd": 668,
                    "start": 667,
                    "end": 668,
                    "fullWidth": 1,
                    "width": 1,
                    "text": "(",
                    "value": "(",
                    "valueText": "("
                },
                "condition": {
                    "kind": "NotEqualsExpression",
                    "fullStart": 668,
                    "fullEnd": 715,
                    "start": 668,
                    "end": 715,
                    "fullWidth": 47,
                    "width": 47,
                    "left": {
                        "kind": "InvocationExpression",
                        "fullStart": 668,
                        "fullEnd": 711,
                        "start": 668,
                        "end": 711,
                        "fullWidth": 43,
                        "width": 43,
                        "expression": {
                            "kind": "MemberAccessExpression",
                            "fullStart": 668,
                            "fullEnd": 696,
                            "start": 668,
                            "end": 696,
                            "fullWidth": 28,
                            "width": 28,
                            "expression": {
                                "kind": "StringLiteral",
                                "fullStart": 668,
                                "fullEnd": 684,
                                "start": 668,
                                "end": 684,
                                "fullWidth": 16,
                                "width": 16,
                                "text": "\"ABB\\u0041BABAB\"",
                                "value": "ABBABABAB",
                                "valueText": "ABBABABAB"
                            },
                            "dotToken": {
                                "kind": "DotToken",
                                "fullStart": 684,
                                "fullEnd": 685,
                                "start": 684,
                                "end": 685,
                                "fullWidth": 1,
                                "width": 1,
                                "text": ".",
                                "value": ".",
                                "valueText": "."
                            },
                            "name": {
                                "kind": "IdentifierName",
                                "fullStart": 685,
                                "fullEnd": 696,
                                "start": 685,
                                "end": 696,
                                "fullWidth": 11,
                                "width": 11,
                                "text": "lastIndexOf",
                                "value": "lastIndexOf",
                                "valueText": "lastIndexOf"
                            }
                        },
                        "argumentList": {
                            "kind": "ArgumentList",
                            "fullStart": 696,
                            "fullEnd": 711,
                            "start": 696,
                            "end": 711,
                            "fullWidth": 15,
                            "width": 15,
                            "openParenToken": {
                                "kind": "OpenParenToken",
                                "fullStart": 696,
                                "fullEnd": 697,
                                "start": 696,
                                "end": 697,
                                "fullWidth": 1,
                                "width": 1,
                                "text": "(",
                                "value": "(",
                                "valueText": "("
                            },
                            "arguments": [
                                {
                                    "kind": "IdentifierName",
                                    "fullStart": 697,
                                    "fullEnd": 702,
                                    "start": 697,
                                    "end": 702,
                                    "fullWidth": 5,
                                    "width": 5,
                                    "text": "__obj",
                                    "value": "__obj",
                                    "valueText": "__obj"
                                },
                                {
                                    "kind": "CommaToken",
                                    "fullStart": 702,
                                    "fullEnd": 704,
                                    "start": 702,
                                    "end": 703,
                                    "fullWidth": 2,
                                    "width": 1,
                                    "text": ",",
                                    "value": ",",
                                    "valueText": ",",
                                    "hasTrailingTrivia": true,
                                    "trailingTrivia": [
                                        {
                                            "kind": "WhitespaceTrivia",
                                            "text": " "
                                        }
                                    ]
                                },
                                {
                                    "kind": "IdentifierName",
                                    "fullStart": 704,
                                    "fullEnd": 710,
                                    "start": 704,
                                    "end": 710,
                                    "fullWidth": 6,
                                    "width": 6,
                                    "text": "__obj2",
                                    "value": "__obj2",
                                    "valueText": "__obj2"
                                }
                            ],
                            "closeParenToken": {
                                "kind": "CloseParenToken",
                                "fullStart": 710,
                                "fullEnd": 711,
                                "start": 710,
                                "end": 711,
                                "fullWidth": 1,
                                "width": 1,
                                "text": ")",
                                "value": ")",
                                "valueText": ")"
                            }
                        }
                    },
                    "operatorToken": {
                        "kind": "ExclamationEqualsEqualsToken",
                        "fullStart": 711,
                        "fullEnd": 714,
                        "start": 711,
                        "end": 714,
                        "fullWidth": 3,
                        "width": 3,
                        "text": "!==",
                        "value": "!==",
                        "valueText": "!=="
                    },
                    "right": {
                        "kind": "NumericLiteral",
                        "fullStart": 714,
                        "fullEnd": 715,
                        "start": 714,
                        "end": 715,
                        "fullWidth": 1,
                        "width": 1,
                        "text": "7",
                        "value": 7,
                        "valueText": "7"
                    }
                },
                "closeParenToken": {
                    "kind": "CloseParenToken",
                    "fullStart": 715,
                    "fullEnd": 717,
                    "start": 715,
                    "end": 716,
                    "fullWidth": 2,
                    "width": 1,
                    "text": ")",
                    "value": ")",
                    "valueText": ")",
                    "hasTrailingTrivia": true,
                    "trailingTrivia": [
                        {
                            "kind": "WhitespaceTrivia",
                            "text": " "
                        }
                    ]
                },
                "statement": {
                    "kind": "Block",
                    "fullStart": 717,
                    "fullEnd": 966,
                    "start": 717,
                    "end": 965,
                    "fullWidth": 249,
                    "width": 248,
                    "openBraceToken": {
                        "kind": "OpenBraceToken",
                        "fullStart": 717,
                        "fullEnd": 719,
                        "start": 717,
                        "end": 718,
                        "fullWidth": 2,
                        "width": 1,
                        "text": "{",
                        "value": "{",
                        "valueText": "{",
                        "hasTrailingTrivia": true,
                        "hasTrailingNewLine": true,
                        "trailingTrivia": [
                            {
                                "kind": "NewLineTrivia",
                                "text": "\n"
                            }
                        ]
                    },
                    "statements": [
                        {
                            "kind": "ExpressionStatement",
                            "fullStart": 719,
                            "fullEnd": 964,
                            "start": 721,
                            "end": 963,
                            "fullWidth": 245,
                            "width": 242,
                            "expression": {
                                "kind": "InvocationExpression",
                                "fullStart": 719,
                                "fullEnd": 962,
                                "start": 721,
                                "end": 962,
                                "fullWidth": 243,
                                "width": 241,
                                "expression": {
                                    "kind": "IdentifierName",
                                    "fullStart": 719,
                                    "fullEnd": 727,
                                    "start": 721,
                                    "end": 727,
                                    "fullWidth": 8,
                                    "width": 6,
                                    "text": "$ERROR",
                                    "value": "$ERROR",
                                    "valueText": "$ERROR",
                                    "hasLeadingTrivia": true,
                                    "leadingTrivia": [
                                        {
                                            "kind": "WhitespaceTrivia",
                                            "text": "  "
                                        }
                                    ]
                                },
                                "argumentList": {
                                    "kind": "ArgumentList",
                                    "fullStart": 727,
                                    "fullEnd": 962,
                                    "start": 727,
                                    "end": 962,
                                    "fullWidth": 235,
                                    "width": 235,
                                    "openParenToken": {
                                        "kind": "OpenParenToken",
                                        "fullStart": 727,
                                        "fullEnd": 728,
                                        "start": 727,
                                        "end": 728,
                                        "fullWidth": 1,
                                        "width": 1,
                                        "text": "(",
                                        "value": "(",
                                        "valueText": "("
                                    },
                                    "arguments": [
                                        {
                                            "kind": "AddExpression",
                                            "fullStart": 728,
                                            "fullEnd": 961,
                                            "start": 728,
                                            "end": 961,
                                            "fullWidth": 233,
                                            "width": 233,
                                            "left": {
                                                "kind": "StringLiteral",
                                                "fullStart": 728,
                                                "fullEnd": 915,
                                                "start": 728,
                                                "end": 915,
                                                "fullWidth": 187,
                                                "width": 187,
                                                "text": "'#1: var __obj = {toString:function(){return \"\\u0041B\";}}; var __obj2 = {valueOf:function(){return {};},toString:function(){}}; \"ABB\\\\u0041BABAB\".lastIndexOf(__obj, __obj2)===7. Actual: '",
                                                "value": "#1: var __obj = {toString:function(){return \"AB\";}}; var __obj2 = {valueOf:function(){return {};},toString:function(){}}; \"ABB\\u0041BABAB\".lastIndexOf(__obj, __obj2)===7. Actual: ",
                                                "valueText": "#1: var __obj = {toString:function(){return \"AB\";}}; var __obj2 = {valueOf:function(){return {};},toString:function(){}}; \"ABB\\u0041BABAB\".lastIndexOf(__obj, __obj2)===7. Actual: "
                                            },
                                            "operatorToken": {
                                                "kind": "PlusToken",
                                                "fullStart": 915,
                                                "fullEnd": 916,
                                                "start": 915,
                                                "end": 916,
                                                "fullWidth": 1,
                                                "width": 1,
                                                "text": "+",
                                                "value": "+",
                                                "valueText": "+"
                                            },
                                            "right": {
                                                "kind": "ParenthesizedExpression",
                                                "fullStart": 916,
                                                "fullEnd": 961,
                                                "start": 916,
                                                "end": 961,
                                                "fullWidth": 45,
                                                "width": 45,
                                                "openParenToken": {
                                                    "kind": "OpenParenToken",
                                                    "fullStart": 916,
                                                    "fullEnd": 917,
                                                    "start": 916,
                                                    "end": 917,
                                                    "fullWidth": 1,
                                                    "width": 1,
                                                    "text": "(",
                                                    "value": "(",
                                                    "valueText": "("
                                                },
                                                "expression": {
                                                    "kind": "InvocationExpression",
                                                    "fullStart": 917,
                                                    "fullEnd": 960,
                                                    "start": 917,
                                                    "end": 960,
                                                    "fullWidth": 43,
                                                    "width": 43,
                                                    "expression": {
                                                        "kind": "MemberAccessExpression",
                                                        "fullStart": 917,
                                                        "fullEnd": 945,
                                                        "start": 917,
                                                        "end": 945,
                                                        "fullWidth": 28,
                                                        "width": 28,
                                                        "expression": {
                                                            "kind": "StringLiteral",
                                                            "fullStart": 917,
                                                            "fullEnd": 933,
                                                            "start": 917,
                                                            "end": 933,
                                                            "fullWidth": 16,
                                                            "width": 16,
                                                            "text": "\"ABB\\u0041BABAB\"",
                                                            "value": "ABBABABAB",
                                                            "valueText": "ABBABABAB"
                                                        },
                                                        "dotToken": {
                                                            "kind": "DotToken",
                                                            "fullStart": 933,
                                                            "fullEnd": 934,
                                                            "start": 933,
                                                            "end": 934,
                                                            "fullWidth": 1,
                                                            "width": 1,
                                                            "text": ".",
                                                            "value": ".",
                                                            "valueText": "."
                                                        },
                                                        "name": {
                                                            "kind": "IdentifierName",
                                                            "fullStart": 934,
                                                            "fullEnd": 945,
                                                            "start": 934,
                                                            "end": 945,
                                                            "fullWidth": 11,
                                                            "width": 11,
                                                            "text": "lastIndexOf",
                                                            "value": "lastIndexOf",
                                                            "valueText": "lastIndexOf"
                                                        }
                                                    },
                                                    "argumentList": {
                                                        "kind": "ArgumentList",
                                                        "fullStart": 945,
                                                        "fullEnd": 960,
                                                        "start": 945,
                                                        "end": 960,
                                                        "fullWidth": 15,
                                                        "width": 15,
                                                        "openParenToken": {
                                                            "kind": "OpenParenToken",
                                                            "fullStart": 945,
                                                            "fullEnd": 946,
                                                            "start": 945,
                                                            "end": 946,
                                                            "fullWidth": 1,
                                                            "width": 1,
                                                            "text": "(",
                                                            "value": "(",
                                                            "valueText": "("
                                                        },
                                                        "arguments": [
                                                            {
                                                                "kind": "IdentifierName",
                                                                "fullStart": 946,
                                                                "fullEnd": 951,
                                                                "start": 946,
                                                                "end": 951,
                                                                "fullWidth": 5,
                                                                "width": 5,
                                                                "text": "__obj",
                                                                "value": "__obj",
                                                                "valueText": "__obj"
                                                            },
                                                            {
                                                                "kind": "CommaToken",
                                                                "fullStart": 951,
                                                                "fullEnd": 953,
                                                                "start": 951,
                                                                "end": 952,
                                                                "fullWidth": 2,
                                                                "width": 1,
                                                                "text": ",",
                                                                "value": ",",
                                                                "valueText": ",",
                                                                "hasTrailingTrivia": true,
                                                                "trailingTrivia": [
                                                                    {
                                                                        "kind": "WhitespaceTrivia",
                                                                        "text": " "
                                                                    }
                                                                ]
                                                            },
                                                            {
                                                                "kind": "IdentifierName",
                                                                "fullStart": 953,
                                                                "fullEnd": 959,
                                                                "start": 953,
                                                                "end": 959,
                                                                "fullWidth": 6,
                                                                "width": 6,
                                                                "text": "__obj2",
                                                                "value": "__obj2",
                                                                "valueText": "__obj2"
                                                            }
                                                        ],
                                                        "closeParenToken": {
                                                            "kind": "CloseParenToken",
                                                            "fullStart": 959,
                                                            "fullEnd": 960,
                                                            "start": 959,
                                                            "end": 960,
                                                            "fullWidth": 1,
                                                            "width": 1,
                                                            "text": ")",
                                                            "value": ")",
                                                            "valueText": ")"
                                                        }
                                                    }
                                                },
                                                "closeParenToken": {
                                                    "kind": "CloseParenToken",
                                                    "fullStart": 960,
                                                    "fullEnd": 961,
                                                    "start": 960,
                                                    "end": 961,
                                                    "fullWidth": 1,
                                                    "width": 1,
                                                    "text": ")",
                                                    "value": ")",
                                                    "valueText": ")"
                                                }
                                            }
                                        }
                                    ],
                                    "closeParenToken": {
                                        "kind": "CloseParenToken",
                                        "fullStart": 961,
                                        "fullEnd": 962,
                                        "start": 961,
                                        "end": 962,
                                        "fullWidth": 1,
                                        "width": 1,
                                        "text": ")",
                                        "value": ")",
                                        "valueText": ")"
                                    }
                                }
                            },
                            "semicolonToken": {
                                "kind": "SemicolonToken",
                                "fullStart": 962,
                                "fullEnd": 964,
                                "start": 962,
                                "end": 963,
                                "fullWidth": 2,
                                "width": 1,
                                "text": ";",
                                "value": ";",
                                "valueText": ";",
                                "hasTrailingTrivia": true,
                                "hasTrailingNewLine": true,
                                "trailingTrivia": [
                                    {
                                        "kind": "NewLineTrivia",
                                        "text": "\n"
                                    }
                                ]
                            }
                        }
                    ],
                    "closeBraceToken": {
                        "kind": "CloseBraceToken",
                        "fullStart": 964,
                        "fullEnd": 966,
                        "start": 964,
                        "end": 965,
                        "fullWidth": 2,
                        "width": 1,
                        "text": "}",
                        "value": "}",
                        "valueText": "}",
                        "hasTrailingTrivia": true,
                        "hasTrailingNewLine": true,
                        "trailingTrivia": [
                            {
                                "kind": "NewLineTrivia",
                                "text": "\n"
                            }
                        ]
                    }
                }
            }
        ],
        "endOfFileToken": {
            "kind": "EndOfFileToken",
            "fullStart": 966,
            "fullEnd": 1049,
            "start": 1049,
            "end": 1049,
            "fullWidth": 83,
            "width": 0,
            "text": "",
            "hasLeadingTrivia": true,
            "hasLeadingComment": true,
            "hasLeadingNewLine": true,
            "leadingTrivia": [
                {
                    "kind": "SingleLineCommentTrivia",
                    "text": "//"
                },
                {
                    "kind": "NewLineTrivia",
                    "text": "\n"
                },
                {
                    "kind": "SingleLineCommentTrivia",
                    "text": "//////////////////////////////////////////////////////////////////////////////"
                },
                {
                    "kind": "NewLineTrivia",
                    "text": "\n"
                },
                {
                    "kind": "NewLineTrivia",
                    "text": "\n"
                }
            ]
        }
    },
    "lineMap": {
        "lineStarts": [
            0,
            61,
            132,
            133,
            137,
            271,
            335,
            338,
            392,
            448,
            452,
            453,
            506,
            574,
            575,
            654,
            664,
            719,
            964,
            966,
            969,
            1048,
            1049
        ],
        "length": 1049
    }
}<|MERGE_RESOLUTION|>--- conflicted
+++ resolved
@@ -96,12 +96,8 @@
                             "start": 457,
                             "end": 505,
                             "fullWidth": 49,
-<<<<<<< HEAD
                             "width": 48,
-                            "identifier": {
-=======
                             "propertyName": {
->>>>>>> 85e84683
                                 "kind": "IdentifierName",
                                 "fullStart": 457,
                                 "fullEnd": 463,
@@ -434,12 +430,8 @@
                             "start": 510,
                             "end": 573,
                             "fullWidth": 64,
-<<<<<<< HEAD
                             "width": 63,
-                            "identifier": {
-=======
                             "propertyName": {
->>>>>>> 85e84683
                                 "kind": "IdentifierName",
                                 "fullStart": 510,
                                 "fullEnd": 517,
