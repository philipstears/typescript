--- conflicted
+++ resolved
@@ -95,12 +95,8 @@
                             "start": 499,
                             "end": 577,
                             "fullWidth": 78,
-<<<<<<< HEAD
                             "width": 78,
-                            "identifier": {
-=======
                             "propertyName": {
->>>>>>> 85e84683
                                 "kind": "IdentifierName",
                                 "fullStart": 499,
                                 "fullEnd": 505,
@@ -660,12 +656,8 @@
                             "start": 584,
                             "end": 635,
                             "fullWidth": 51,
-<<<<<<< HEAD
                             "width": 51,
-                            "identifier": {
-=======
                             "propertyName": {
->>>>>>> 85e84683
                                 "kind": "IdentifierName",
                                 "fullStart": 584,
                                 "fullEnd": 591,
@@ -1235,12 +1227,8 @@
                             "start": 707,
                             "end": 741,
                             "fullWidth": 34,
-<<<<<<< HEAD
                             "width": 34,
-                            "identifier": {
-=======
                             "propertyName": {
->>>>>>> 85e84683
                                 "kind": "IdentifierName",
                                 "fullStart": 707,
                                 "fullEnd": 718,
@@ -1558,12 +1546,8 @@
                                         "start": 845,
                                         "end": 886,
                                         "fullWidth": 41,
-<<<<<<< HEAD
                                         "width": 41,
-                                        "identifier": {
-=======
                                         "propertyName": {
->>>>>>> 85e84683
                                             "kind": "IdentifierName",
                                             "fullStart": 845,
                                             "fullEnd": 847,
