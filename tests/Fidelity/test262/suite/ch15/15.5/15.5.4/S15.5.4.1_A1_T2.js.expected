{
    "isDeclaration": false,
    "languageVersion": "EcmaScript5",
    "parseOptions": {
        "allowAutomaticSemicolonInsertion": true
    },
    "sourceUnit": {
        "kind": "SourceUnit",
        "fullStart": 0,
        "fullEnd": 2272,
        "start": 354,
        "end": 2272,
        "fullWidth": 2272,
        "width": 1918,
        "isIncrementallyUnusable": true,
        "moduleElements": [
            {
                "kind": "VariableStatement",
                "fullStart": 0,
                "fullEnd": 399,
                "start": 354,
                "end": 398,
                "fullWidth": 399,
                "width": 44,
                "isIncrementallyUnusable": true,
                "modifiers": [],
                "variableDeclaration": {
                    "kind": "VariableDeclaration",
                    "fullStart": 0,
                    "fullEnd": 397,
                    "start": 354,
                    "end": 397,
                    "fullWidth": 397,
                    "width": 43,
                    "isIncrementallyUnusable": true,
                    "varKeyword": {
                        "kind": "VarKeyword",
                        "fullStart": 0,
                        "fullEnd": 358,
                        "start": 354,
                        "end": 357,
                        "fullWidth": 358,
                        "width": 3,
                        "text": "var",
                        "value": "var",
                        "valueText": "var",
                        "hasLeadingTrivia": true,
                        "hasLeadingComment": true,
                        "hasLeadingNewLine": true,
                        "hasTrailingTrivia": true,
                        "leadingTrivia": [
                            {
                                "kind": "SingleLineCommentTrivia",
                                "text": "// Copyright 2009 the Sputnik authors.  All rights reserved."
                            },
                            {
                                "kind": "NewLineTrivia",
                                "text": "\n"
                            },
                            {
                                "kind": "SingleLineCommentTrivia",
                                "text": "// This code is governed by the BSD license found in the LICENSE file."
                            },
                            {
                                "kind": "NewLineTrivia",
                                "text": "\n"
                            },
                            {
                                "kind": "NewLineTrivia",
                                "text": "\n"
                            },
                            {
                                "kind": "MultiLineCommentTrivia",
                                "text": "/**\n * The initial value of String.prototype.constructor is the built-in String constructor\n *\n * @path ch15/15.5/15.5.4/S15.5.4.1_A1_T2.js\n * @description Create new String.prototype.constructor object and check it\n */"
                            },
                            {
                                "kind": "NewLineTrivia",
                                "text": "\n"
                            },
                            {
                                "kind": "NewLineTrivia",
                                "text": "\n"
                            }
                        ],
                        "trailingTrivia": [
                            {
                                "kind": "WhitespaceTrivia",
                                "text": " "
                            }
                        ]
                    },
                    "variableDeclarators": [
                        {
                            "kind": "VariableDeclarator",
                            "fullStart": 358,
                            "fullEnd": 397,
                            "start": 358,
                            "end": 397,
                            "fullWidth": 39,
                            "width": 39,
                            "isIncrementallyUnusable": true,
                            "propertyName": {
                                "kind": "IdentifierName",
                                "fullStart": 358,
                                "fullEnd": 367,
                                "start": 358,
                                "end": 366,
                                "fullWidth": 9,
                                "width": 8,
                                "text": "__constr",
                                "value": "__constr",
                                "valueText": "__constr",
                                "hasTrailingTrivia": true,
                                "trailingTrivia": [
                                    {
                                        "kind": "WhitespaceTrivia",
                                        "text": " "
                                    }
                                ]
                            },
                            "equalsValueClause": {
                                "kind": "EqualsValueClause",
                                "fullStart": 367,
                                "fullEnd": 397,
                                "start": 367,
                                "end": 397,
                                "fullWidth": 30,
                                "width": 30,
                                "isIncrementallyUnusable": true,
                                "equalsToken": {
                                    "kind": "EqualsToken",
                                    "fullStart": 367,
                                    "fullEnd": 369,
                                    "start": 367,
                                    "end": 368,
                                    "fullWidth": 2,
                                    "width": 1,
                                    "text": "=",
                                    "value": "=",
                                    "valueText": "=",
                                    "hasTrailingTrivia": true,
                                    "trailingTrivia": [
                                        {
                                            "kind": "WhitespaceTrivia",
                                            "text": " "
                                        }
                                    ]
                                },
                                "value": {
                                    "kind": "MemberAccessExpression",
                                    "fullStart": 369,
                                    "fullEnd": 397,
                                    "start": 369,
                                    "end": 397,
                                    "fullWidth": 28,
                                    "width": 28,
                                    "isIncrementallyUnusable": true,
                                    "expression": {
                                        "kind": "MemberAccessExpression",
                                        "fullStart": 369,
                                        "fullEnd": 385,
                                        "start": 369,
                                        "end": 385,
                                        "fullWidth": 16,
                                        "width": 16,
                                        "expression": {
                                            "kind": "IdentifierName",
                                            "fullStart": 369,
                                            "fullEnd": 375,
                                            "start": 369,
                                            "end": 375,
                                            "fullWidth": 6,
                                            "width": 6,
                                            "text": "String",
                                            "value": "String",
                                            "valueText": "String"
                                        },
                                        "dotToken": {
                                            "kind": "DotToken",
                                            "fullStart": 375,
                                            "fullEnd": 376,
                                            "start": 375,
                                            "end": 376,
                                            "fullWidth": 1,
                                            "width": 1,
                                            "text": ".",
                                            "value": ".",
                                            "valueText": "."
                                        },
                                        "name": {
                                            "kind": "IdentifierName",
                                            "fullStart": 376,
                                            "fullEnd": 385,
                                            "start": 376,
                                            "end": 385,
                                            "fullWidth": 9,
                                            "width": 9,
                                            "text": "prototype",
                                            "value": "prototype",
                                            "valueText": "prototype"
                                        }
                                    },
                                    "dotToken": {
                                        "kind": "DotToken",
                                        "fullStart": 385,
                                        "fullEnd": 386,
                                        "start": 385,
                                        "end": 386,
                                        "fullWidth": 1,
                                        "width": 1,
                                        "text": ".",
                                        "value": ".",
                                        "valueText": "."
                                    },
                                    "name": {
                                        "kind": "IdentifierName",
                                        "fullStart": 386,
                                        "fullEnd": 397,
                                        "start": 386,
                                        "end": 397,
                                        "fullWidth": 11,
                                        "width": 11,
                                        "text": "constructor",
                                        "value": "constructor",
                                        "valueText": "constructor"
                                    }
                                }
                            }
                        }
                    ]
                },
                "semicolonToken": {
                    "kind": "SemicolonToken",
                    "fullStart": 397,
                    "fullEnd": 399,
                    "start": 397,
                    "end": 398,
                    "fullWidth": 2,
                    "width": 1,
                    "text": ";",
                    "value": ";",
                    "valueText": ";",
                    "hasTrailingTrivia": true,
                    "hasTrailingNewLine": true,
                    "trailingTrivia": [
                        {
                            "kind": "NewLineTrivia",
                            "text": "\n"
                        }
                    ]
                }
            },
            {
                "kind": "VariableStatement",
                "fullStart": 399,
                "fullEnd": 447,
                "start": 400,
                "end": 446,
                "fullWidth": 48,
                "width": 46,
                "modifiers": [],
                "variableDeclaration": {
                    "kind": "VariableDeclaration",
                    "fullStart": 399,
                    "fullEnd": 445,
                    "start": 400,
                    "end": 445,
                    "fullWidth": 46,
                    "width": 45,
                    "varKeyword": {
                        "kind": "VarKeyword",
                        "fullStart": 399,
                        "fullEnd": 404,
                        "start": 400,
                        "end": 403,
                        "fullWidth": 5,
                        "width": 3,
                        "text": "var",
                        "value": "var",
                        "valueText": "var",
                        "hasLeadingTrivia": true,
                        "hasLeadingNewLine": true,
                        "hasTrailingTrivia": true,
                        "leadingTrivia": [
                            {
                                "kind": "NewLineTrivia",
                                "text": "\n"
                            }
                        ],
                        "trailingTrivia": [
                            {
                                "kind": "WhitespaceTrivia",
                                "text": " "
                            }
                        ]
                    },
                    "variableDeclarators": [
                        {
                            "kind": "VariableDeclarator",
                            "fullStart": 404,
                            "fullEnd": 445,
                            "start": 404,
                            "end": 445,
                            "fullWidth": 41,
<<<<<<< HEAD
                            "width": 41,
                            "identifier": {
=======
                            "propertyName": {
>>>>>>> 85e84683
                                "kind": "IdentifierName",
                                "fullStart": 404,
                                "fullEnd": 415,
                                "start": 404,
                                "end": 414,
                                "fullWidth": 11,
                                "width": 10,
                                "text": "__instance",
                                "value": "__instance",
                                "valueText": "__instance",
                                "hasTrailingTrivia": true,
                                "trailingTrivia": [
                                    {
                                        "kind": "WhitespaceTrivia",
                                        "text": " "
                                    }
                                ]
                            },
                            "equalsValueClause": {
                                "kind": "EqualsValueClause",
                                "fullStart": 415,
                                "fullEnd": 445,
                                "start": 415,
                                "end": 445,
                                "fullWidth": 30,
                                "width": 30,
                                "equalsToken": {
                                    "kind": "EqualsToken",
                                    "fullStart": 415,
                                    "fullEnd": 417,
                                    "start": 415,
                                    "end": 416,
                                    "fullWidth": 2,
                                    "width": 1,
                                    "text": "=",
                                    "value": "=",
                                    "valueText": "=",
                                    "hasTrailingTrivia": true,
                                    "trailingTrivia": [
                                        {
                                            "kind": "WhitespaceTrivia",
                                            "text": " "
                                        }
                                    ]
                                },
                                "value": {
                                    "kind": "ObjectCreationExpression",
                                    "fullStart": 417,
                                    "fullEnd": 445,
                                    "start": 417,
                                    "end": 445,
                                    "fullWidth": 28,
                                    "width": 28,
                                    "newKeyword": {
                                        "kind": "NewKeyword",
                                        "fullStart": 417,
                                        "fullEnd": 421,
                                        "start": 417,
                                        "end": 420,
                                        "fullWidth": 4,
                                        "width": 3,
                                        "text": "new",
                                        "value": "new",
                                        "valueText": "new",
                                        "hasTrailingTrivia": true,
                                        "trailingTrivia": [
                                            {
                                                "kind": "WhitespaceTrivia",
                                                "text": " "
                                            }
                                        ]
                                    },
                                    "expression": {
                                        "kind": "IdentifierName",
                                        "fullStart": 421,
                                        "fullEnd": 429,
                                        "start": 421,
                                        "end": 429,
                                        "fullWidth": 8,
                                        "width": 8,
                                        "text": "__constr",
                                        "value": "__constr",
                                        "valueText": "__constr"
                                    },
                                    "argumentList": {
                                        "kind": "ArgumentList",
                                        "fullStart": 429,
                                        "fullEnd": 445,
                                        "start": 429,
                                        "end": 445,
                                        "fullWidth": 16,
                                        "width": 16,
                                        "openParenToken": {
                                            "kind": "OpenParenToken",
                                            "fullStart": 429,
                                            "fullEnd": 430,
                                            "start": 429,
                                            "end": 430,
                                            "fullWidth": 1,
                                            "width": 1,
                                            "text": "(",
                                            "value": "(",
                                            "valueText": "("
                                        },
                                        "arguments": [
                                            {
                                                "kind": "StringLiteral",
                                                "fullStart": 430,
                                                "fullEnd": 444,
                                                "start": 430,
                                                "end": 444,
                                                "fullWidth": 14,
                                                "width": 14,
                                                "text": "\"choosing one\"",
                                                "value": "choosing one",
                                                "valueText": "choosing one"
                                            }
                                        ],
                                        "closeParenToken": {
                                            "kind": "CloseParenToken",
                                            "fullStart": 444,
                                            "fullEnd": 445,
                                            "start": 444,
                                            "end": 445,
                                            "fullWidth": 1,
                                            "width": 1,
                                            "text": ")",
                                            "value": ")",
                                            "valueText": ")"
                                        }
                                    }
                                }
                            }
                        }
                    ]
                },
                "semicolonToken": {
                    "kind": "SemicolonToken",
                    "fullStart": 445,
                    "fullEnd": 447,
                    "start": 445,
                    "end": 446,
                    "fullWidth": 2,
                    "width": 1,
                    "text": ";",
                    "value": ";",
                    "valueText": ";",
                    "hasTrailingTrivia": true,
                    "hasTrailingNewLine": true,
                    "trailingTrivia": [
                        {
                            "kind": "NewLineTrivia",
                            "text": "\n"
                        }
                    ]
                }
            },
            {
                "kind": "IfStatement",
                "fullStart": 447,
                "fullEnd": 740,
                "start": 538,
                "end": 739,
                "fullWidth": 293,
                "width": 201,
                "ifKeyword": {
                    "kind": "IfKeyword",
                    "fullStart": 447,
                    "fullEnd": 541,
                    "start": 538,
                    "end": 540,
                    "fullWidth": 94,
                    "width": 2,
                    "text": "if",
                    "value": "if",
                    "valueText": "if",
                    "hasLeadingTrivia": true,
                    "hasLeadingComment": true,
                    "hasLeadingNewLine": true,
                    "hasTrailingTrivia": true,
                    "leadingTrivia": [
                        {
                            "kind": "NewLineTrivia",
                            "text": "\n"
                        },
                        {
                            "kind": "SingleLineCommentTrivia",
                            "text": "//////////////////////////////////////////////////////////////////////////////"
                        },
                        {
                            "kind": "NewLineTrivia",
                            "text": "\n"
                        },
                        {
                            "kind": "SingleLineCommentTrivia",
                            "text": "// CHECK#0"
                        },
                        {
                            "kind": "NewLineTrivia",
                            "text": "\n"
                        }
                    ],
                    "trailingTrivia": [
                        {
                            "kind": "WhitespaceTrivia",
                            "text": " "
                        }
                    ]
                },
                "openParenToken": {
                    "kind": "OpenParenToken",
                    "fullStart": 541,
                    "fullEnd": 542,
                    "start": 541,
                    "end": 542,
                    "fullWidth": 1,
                    "width": 1,
                    "text": "(",
                    "value": "(",
                    "valueText": "("
                },
                "condition": {
                    "kind": "NotEqualsWithTypeConversionExpression",
                    "fullStart": 542,
                    "fullEnd": 569,
                    "start": 542,
                    "end": 569,
                    "fullWidth": 27,
                    "width": 27,
                    "left": {
                        "kind": "IdentifierName",
                        "fullStart": 542,
                        "fullEnd": 553,
                        "start": 542,
                        "end": 552,
                        "fullWidth": 11,
                        "width": 10,
                        "text": "__instance",
                        "value": "__instance",
                        "valueText": "__instance",
                        "hasTrailingTrivia": true,
                        "trailingTrivia": [
                            {
                                "kind": "WhitespaceTrivia",
                                "text": " "
                            }
                        ]
                    },
                    "operatorToken": {
                        "kind": "ExclamationEqualsToken",
                        "fullStart": 553,
                        "fullEnd": 555,
                        "start": 553,
                        "end": 555,
                        "fullWidth": 2,
                        "width": 2,
                        "text": "!=",
                        "value": "!=",
                        "valueText": "!="
                    },
                    "right": {
                        "kind": "StringLiteral",
                        "fullStart": 555,
                        "fullEnd": 569,
                        "start": 555,
                        "end": 569,
                        "fullWidth": 14,
                        "width": 14,
                        "text": "\"choosing one\"",
                        "value": "choosing one",
                        "valueText": "choosing one"
                    }
                },
                "closeParenToken": {
                    "kind": "CloseParenToken",
                    "fullStart": 569,
                    "fullEnd": 571,
                    "start": 569,
                    "end": 570,
                    "fullWidth": 2,
                    "width": 1,
                    "text": ")",
                    "value": ")",
                    "valueText": ")",
                    "hasTrailingTrivia": true,
                    "trailingTrivia": [
                        {
                            "kind": "WhitespaceTrivia",
                            "text": " "
                        }
                    ]
                },
                "statement": {
                    "kind": "Block",
                    "fullStart": 571,
                    "fullEnd": 740,
                    "start": 571,
                    "end": 739,
                    "fullWidth": 169,
                    "width": 168,
                    "openBraceToken": {
                        "kind": "OpenBraceToken",
                        "fullStart": 571,
                        "fullEnd": 573,
                        "start": 571,
                        "end": 572,
                        "fullWidth": 2,
                        "width": 1,
                        "text": "{",
                        "value": "{",
                        "valueText": "{",
                        "hasTrailingTrivia": true,
                        "hasTrailingNewLine": true,
                        "trailingTrivia": [
                            {
                                "kind": "NewLineTrivia",
                                "text": "\n"
                            }
                        ]
                    },
                    "statements": [
                        {
                            "kind": "ExpressionStatement",
                            "fullStart": 573,
                            "fullEnd": 738,
                            "start": 575,
                            "end": 736,
                            "fullWidth": 165,
                            "width": 161,
                            "expression": {
                                "kind": "InvocationExpression",
                                "fullStart": 573,
                                "fullEnd": 735,
                                "start": 575,
                                "end": 735,
                                "fullWidth": 162,
                                "width": 160,
                                "expression": {
                                    "kind": "IdentifierName",
                                    "fullStart": 573,
                                    "fullEnd": 581,
                                    "start": 575,
                                    "end": 581,
                                    "fullWidth": 8,
                                    "width": 6,
                                    "text": "$ERROR",
                                    "value": "$ERROR",
                                    "valueText": "$ERROR",
                                    "hasLeadingTrivia": true,
                                    "leadingTrivia": [
                                        {
                                            "kind": "WhitespaceTrivia",
                                            "text": "  "
                                        }
                                    ]
                                },
                                "argumentList": {
                                    "kind": "ArgumentList",
                                    "fullStart": 581,
                                    "fullEnd": 735,
                                    "start": 581,
                                    "end": 735,
                                    "fullWidth": 154,
                                    "width": 154,
                                    "openParenToken": {
                                        "kind": "OpenParenToken",
                                        "fullStart": 581,
                                        "fullEnd": 582,
                                        "start": 581,
                                        "end": 582,
                                        "fullWidth": 1,
                                        "width": 1,
                                        "text": "(",
                                        "value": "(",
                                        "valueText": "("
                                    },
                                    "arguments": [
                                        {
                                            "kind": "AddExpression",
                                            "fullStart": 582,
                                            "fullEnd": 734,
                                            "start": 582,
                                            "end": 733,
                                            "fullWidth": 152,
                                            "width": 151,
                                            "left": {
                                                "kind": "StringLiteral",
                                                "fullStart": 582,
                                                "fullEnd": 722,
                                                "start": 582,
                                                "end": 722,
                                                "fullWidth": 140,
                                                "width": 140,
                                                "text": "'#0: __constr = String.prototype.constructor; __instance = new __constr(\"choosing one\"); __instance ==\"choosing one\". Actual: __instance =='",
                                                "value": "#0: __constr = String.prototype.constructor; __instance = new __constr(\"choosing one\"); __instance ==\"choosing one\". Actual: __instance ==",
                                                "valueText": "#0: __constr = String.prototype.constructor; __instance = new __constr(\"choosing one\"); __instance ==\"choosing one\". Actual: __instance =="
                                            },
                                            "operatorToken": {
                                                "kind": "PlusToken",
                                                "fullStart": 722,
                                                "fullEnd": 723,
                                                "start": 722,
                                                "end": 723,
                                                "fullWidth": 1,
                                                "width": 1,
                                                "text": "+",
                                                "value": "+",
                                                "valueText": "+"
                                            },
                                            "right": {
                                                "kind": "IdentifierName",
                                                "fullStart": 723,
                                                "fullEnd": 734,
                                                "start": 723,
                                                "end": 733,
                                                "fullWidth": 11,
                                                "width": 10,
                                                "text": "__instance",
                                                "value": "__instance",
                                                "valueText": "__instance",
                                                "hasTrailingTrivia": true,
                                                "trailingTrivia": [
                                                    {
                                                        "kind": "WhitespaceTrivia",
                                                        "text": " "
                                                    }
                                                ]
                                            }
                                        }
                                    ],
                                    "closeParenToken": {
                                        "kind": "CloseParenToken",
                                        "fullStart": 734,
                                        "fullEnd": 735,
                                        "start": 734,
                                        "end": 735,
                                        "fullWidth": 1,
                                        "width": 1,
                                        "text": ")",
                                        "value": ")",
                                        "valueText": ")"
                                    }
                                }
                            },
                            "semicolonToken": {
                                "kind": "SemicolonToken",
                                "fullStart": 735,
                                "fullEnd": 738,
                                "start": 735,
                                "end": 736,
                                "fullWidth": 3,
                                "width": 1,
                                "text": ";",
                                "value": ";",
                                "valueText": ";",
                                "hasTrailingTrivia": true,
                                "hasTrailingNewLine": true,
                                "trailingTrivia": [
                                    {
                                        "kind": "WhitespaceTrivia",
                                        "text": " "
                                    },
                                    {
                                        "kind": "NewLineTrivia",
                                        "text": "\n"
                                    }
                                ]
                            }
                        }
                    ],
                    "closeBraceToken": {
                        "kind": "CloseBraceToken",
                        "fullStart": 738,
                        "fullEnd": 740,
                        "start": 738,
                        "end": 739,
                        "fullWidth": 2,
                        "width": 1,
                        "text": "}",
                        "value": "}",
                        "valueText": "}",
                        "hasTrailingTrivia": true,
                        "hasTrailingNewLine": true,
                        "trailingTrivia": [
                            {
                                "kind": "NewLineTrivia",
                                "text": "\n"
                            }
                        ]
                    }
                }
            },
            {
                "kind": "IfStatement",
                "fullStart": 740,
                "fullEnd": 1152,
                "start": 913,
                "end": 1151,
                "fullWidth": 412,
                "width": 238,
                "isIncrementallyUnusable": true,
                "ifKeyword": {
                    "kind": "IfKeyword",
                    "fullStart": 740,
                    "fullEnd": 916,
                    "start": 913,
                    "end": 915,
                    "fullWidth": 176,
                    "width": 2,
                    "text": "if",
                    "value": "if",
                    "valueText": "if",
                    "hasLeadingTrivia": true,
                    "hasLeadingComment": true,
                    "hasLeadingNewLine": true,
                    "hasTrailingTrivia": true,
                    "leadingTrivia": [
                        {
                            "kind": "SingleLineCommentTrivia",
                            "text": "//"
                        },
                        {
                            "kind": "NewLineTrivia",
                            "text": "\n"
                        },
                        {
                            "kind": "SingleLineCommentTrivia",
                            "text": "//////////////////////////////////////////////////////////////////////////////"
                        },
                        {
                            "kind": "NewLineTrivia",
                            "text": "\n"
                        },
                        {
                            "kind": "NewLineTrivia",
                            "text": "\n"
                        },
                        {
                            "kind": "SingleLineCommentTrivia",
                            "text": "//////////////////////////////////////////////////////////////////////////////"
                        },
                        {
                            "kind": "NewLineTrivia",
                            "text": "\n"
                        },
                        {
                            "kind": "SingleLineCommentTrivia",
                            "text": "// CHECK#1"
                        },
                        {
                            "kind": "NewLineTrivia",
                            "text": "\n"
                        }
                    ],
                    "trailingTrivia": [
                        {
                            "kind": "WhitespaceTrivia",
                            "text": " "
                        }
                    ]
                },
                "openParenToken": {
                    "kind": "OpenParenToken",
                    "fullStart": 916,
                    "fullEnd": 917,
                    "start": 916,
                    "end": 917,
                    "fullWidth": 1,
                    "width": 1,
                    "text": "(",
                    "value": "(",
                    "valueText": "("
                },
                "condition": {
                    "kind": "NotEqualsExpression",
                    "fullStart": 917,
                    "fullEnd": 950,
                    "start": 917,
                    "end": 950,
                    "fullWidth": 33,
                    "width": 33,
                    "isIncrementallyUnusable": true,
                    "left": {
                        "kind": "MemberAccessExpression",
                        "fullStart": 917,
                        "fullEnd": 940,
                        "start": 917,
                        "end": 939,
                        "fullWidth": 23,
                        "width": 22,
                        "isIncrementallyUnusable": true,
                        "expression": {
                            "kind": "IdentifierName",
                            "fullStart": 917,
                            "fullEnd": 927,
                            "start": 917,
                            "end": 927,
                            "fullWidth": 10,
                            "width": 10,
                            "text": "__instance",
                            "value": "__instance",
                            "valueText": "__instance"
                        },
                        "dotToken": {
                            "kind": "DotToken",
                            "fullStart": 927,
                            "fullEnd": 928,
                            "start": 927,
                            "end": 928,
                            "fullWidth": 1,
                            "width": 1,
                            "text": ".",
                            "value": ".",
                            "valueText": "."
                        },
                        "name": {
                            "kind": "IdentifierName",
                            "fullStart": 928,
                            "fullEnd": 940,
                            "start": 928,
                            "end": 939,
                            "fullWidth": 12,
                            "width": 11,
                            "text": "constructor",
                            "value": "constructor",
                            "valueText": "constructor",
                            "hasTrailingTrivia": true,
                            "trailingTrivia": [
                                {
                                    "kind": "WhitespaceTrivia",
                                    "text": " "
                                }
                            ]
                        }
                    },
                    "operatorToken": {
                        "kind": "ExclamationEqualsEqualsToken",
                        "fullStart": 940,
                        "fullEnd": 944,
                        "start": 940,
                        "end": 943,
                        "fullWidth": 4,
                        "width": 3,
                        "text": "!==",
                        "value": "!==",
                        "valueText": "!==",
                        "hasTrailingTrivia": true,
                        "trailingTrivia": [
                            {
                                "kind": "WhitespaceTrivia",
                                "text": " "
                            }
                        ]
                    },
                    "right": {
                        "kind": "IdentifierName",
                        "fullStart": 944,
                        "fullEnd": 950,
                        "start": 944,
                        "end": 950,
                        "fullWidth": 6,
                        "width": 6,
                        "text": "String",
                        "value": "String",
                        "valueText": "String"
                    }
                },
                "closeParenToken": {
                    "kind": "CloseParenToken",
                    "fullStart": 950,
                    "fullEnd": 952,
                    "start": 950,
                    "end": 951,
                    "fullWidth": 2,
                    "width": 1,
                    "text": ")",
                    "value": ")",
                    "valueText": ")",
                    "hasTrailingTrivia": true,
                    "trailingTrivia": [
                        {
                            "kind": "WhitespaceTrivia",
                            "text": " "
                        }
                    ]
                },
                "statement": {
                    "kind": "Block",
                    "fullStart": 952,
                    "fullEnd": 1152,
                    "start": 952,
                    "end": 1151,
                    "fullWidth": 200,
                    "width": 199,
                    "isIncrementallyUnusable": true,
                    "openBraceToken": {
                        "kind": "OpenBraceToken",
                        "fullStart": 952,
                        "fullEnd": 954,
                        "start": 952,
                        "end": 953,
                        "fullWidth": 2,
                        "width": 1,
                        "text": "{",
                        "value": "{",
                        "valueText": "{",
                        "hasTrailingTrivia": true,
                        "hasTrailingNewLine": true,
                        "trailingTrivia": [
                            {
                                "kind": "NewLineTrivia",
                                "text": "\n"
                            }
                        ]
                    },
                    "statements": [
                        {
                            "kind": "ExpressionStatement",
                            "fullStart": 954,
                            "fullEnd": 1150,
                            "start": 956,
                            "end": 1148,
                            "fullWidth": 196,
                            "width": 192,
                            "isIncrementallyUnusable": true,
                            "expression": {
                                "kind": "InvocationExpression",
                                "fullStart": 954,
                                "fullEnd": 1147,
                                "start": 956,
                                "end": 1147,
                                "fullWidth": 193,
                                "width": 191,
                                "isIncrementallyUnusable": true,
                                "expression": {
                                    "kind": "IdentifierName",
                                    "fullStart": 954,
                                    "fullEnd": 962,
                                    "start": 956,
                                    "end": 962,
                                    "fullWidth": 8,
                                    "width": 6,
                                    "text": "$ERROR",
                                    "value": "$ERROR",
                                    "valueText": "$ERROR",
                                    "hasLeadingTrivia": true,
                                    "leadingTrivia": [
                                        {
                                            "kind": "WhitespaceTrivia",
                                            "text": "  "
                                        }
                                    ]
                                },
                                "argumentList": {
                                    "kind": "ArgumentList",
                                    "fullStart": 962,
                                    "fullEnd": 1147,
                                    "start": 962,
                                    "end": 1147,
                                    "fullWidth": 185,
                                    "width": 185,
                                    "isIncrementallyUnusable": true,
                                    "openParenToken": {
                                        "kind": "OpenParenToken",
                                        "fullStart": 962,
                                        "fullEnd": 963,
                                        "start": 962,
                                        "end": 963,
                                        "fullWidth": 1,
                                        "width": 1,
                                        "text": "(",
                                        "value": "(",
                                        "valueText": "("
                                    },
                                    "arguments": [
                                        {
                                            "kind": "AddExpression",
                                            "fullStart": 963,
                                            "fullEnd": 1146,
                                            "start": 963,
                                            "end": 1145,
                                            "fullWidth": 183,
                                            "width": 182,
                                            "isIncrementallyUnusable": true,
                                            "left": {
                                                "kind": "StringLiteral",
                                                "fullStart": 963,
                                                "fullEnd": 1122,
                                                "start": 963,
                                                "end": 1122,
                                                "fullWidth": 159,
                                                "width": 159,
                                                "text": "'#1: __constr = String.prototype.constructor; __instance = new __constr(\"choosing one\"); __instance.constructor === String. Actual: __instance.constructor ==='",
                                                "value": "#1: __constr = String.prototype.constructor; __instance = new __constr(\"choosing one\"); __instance.constructor === String. Actual: __instance.constructor ===",
                                                "valueText": "#1: __constr = String.prototype.constructor; __instance = new __constr(\"choosing one\"); __instance.constructor === String. Actual: __instance.constructor ==="
                                            },
                                            "operatorToken": {
                                                "kind": "PlusToken",
                                                "fullStart": 1122,
                                                "fullEnd": 1123,
                                                "start": 1122,
                                                "end": 1123,
                                                "fullWidth": 1,
                                                "width": 1,
                                                "text": "+",
                                                "value": "+",
                                                "valueText": "+"
                                            },
                                            "right": {
                                                "kind": "MemberAccessExpression",
                                                "fullStart": 1123,
                                                "fullEnd": 1146,
                                                "start": 1123,
                                                "end": 1145,
                                                "fullWidth": 23,
                                                "width": 22,
                                                "isIncrementallyUnusable": true,
                                                "expression": {
                                                    "kind": "IdentifierName",
                                                    "fullStart": 1123,
                                                    "fullEnd": 1133,
                                                    "start": 1123,
                                                    "end": 1133,
                                                    "fullWidth": 10,
                                                    "width": 10,
                                                    "text": "__instance",
                                                    "value": "__instance",
                                                    "valueText": "__instance"
                                                },
                                                "dotToken": {
                                                    "kind": "DotToken",
                                                    "fullStart": 1133,
                                                    "fullEnd": 1134,
                                                    "start": 1133,
                                                    "end": 1134,
                                                    "fullWidth": 1,
                                                    "width": 1,
                                                    "text": ".",
                                                    "value": ".",
                                                    "valueText": "."
                                                },
                                                "name": {
                                                    "kind": "IdentifierName",
                                                    "fullStart": 1134,
                                                    "fullEnd": 1146,
                                                    "start": 1134,
                                                    "end": 1145,
                                                    "fullWidth": 12,
                                                    "width": 11,
                                                    "text": "constructor",
                                                    "value": "constructor",
                                                    "valueText": "constructor",
                                                    "hasTrailingTrivia": true,
                                                    "trailingTrivia": [
                                                        {
                                                            "kind": "WhitespaceTrivia",
                                                            "text": " "
                                                        }
                                                    ]
                                                }
                                            }
                                        }
                                    ],
                                    "closeParenToken": {
                                        "kind": "CloseParenToken",
                                        "fullStart": 1146,
                                        "fullEnd": 1147,
                                        "start": 1146,
                                        "end": 1147,
                                        "fullWidth": 1,
                                        "width": 1,
                                        "text": ")",
                                        "value": ")",
                                        "valueText": ")"
                                    }
                                }
                            },
                            "semicolonToken": {
                                "kind": "SemicolonToken",
                                "fullStart": 1147,
                                "fullEnd": 1150,
                                "start": 1147,
                                "end": 1148,
                                "fullWidth": 3,
                                "width": 1,
                                "text": ";",
                                "value": ";",
                                "valueText": ";",
                                "hasTrailingTrivia": true,
                                "hasTrailingNewLine": true,
                                "trailingTrivia": [
                                    {
                                        "kind": "WhitespaceTrivia",
                                        "text": " "
                                    },
                                    {
                                        "kind": "NewLineTrivia",
                                        "text": "\n"
                                    }
                                ]
                            }
                        }
                    ],
                    "closeBraceToken": {
                        "kind": "CloseBraceToken",
                        "fullStart": 1150,
                        "fullEnd": 1152,
                        "start": 1150,
                        "end": 1151,
                        "fullWidth": 2,
                        "width": 1,
                        "text": "}",
                        "value": "}",
                        "valueText": "}",
                        "hasTrailingTrivia": true,
                        "hasTrailingNewLine": true,
                        "trailingTrivia": [
                            {
                                "kind": "NewLineTrivia",
                                "text": "\n"
                            }
                        ]
                    }
                }
            },
            {
                "kind": "IfStatement",
                "fullStart": 1152,
                "fullEnd": 1590,
                "start": 1325,
                "end": 1589,
                "fullWidth": 438,
                "width": 264,
                "ifKeyword": {
                    "kind": "IfKeyword",
                    "fullStart": 1152,
                    "fullEnd": 1328,
                    "start": 1325,
                    "end": 1327,
                    "fullWidth": 176,
                    "width": 2,
                    "text": "if",
                    "value": "if",
                    "valueText": "if",
                    "hasLeadingTrivia": true,
                    "hasLeadingComment": true,
                    "hasLeadingNewLine": true,
                    "hasTrailingTrivia": true,
                    "leadingTrivia": [
                        {
                            "kind": "SingleLineCommentTrivia",
                            "text": "//"
                        },
                        {
                            "kind": "NewLineTrivia",
                            "text": "\n"
                        },
                        {
                            "kind": "SingleLineCommentTrivia",
                            "text": "//////////////////////////////////////////////////////////////////////////////"
                        },
                        {
                            "kind": "NewLineTrivia",
                            "text": "\n"
                        },
                        {
                            "kind": "NewLineTrivia",
                            "text": "\n"
                        },
                        {
                            "kind": "SingleLineCommentTrivia",
                            "text": "//////////////////////////////////////////////////////////////////////////////"
                        },
                        {
                            "kind": "NewLineTrivia",
                            "text": "\n"
                        },
                        {
                            "kind": "SingleLineCommentTrivia",
                            "text": "// CHECK#2"
                        },
                        {
                            "kind": "NewLineTrivia",
                            "text": "\n"
                        }
                    ],
                    "trailingTrivia": [
                        {
                            "kind": "WhitespaceTrivia",
                            "text": " "
                        }
                    ]
                },
                "openParenToken": {
                    "kind": "OpenParenToken",
                    "fullStart": 1328,
                    "fullEnd": 1329,
                    "start": 1328,
                    "end": 1329,
                    "fullWidth": 1,
                    "width": 1,
                    "text": "(",
                    "value": "(",
                    "valueText": "("
                },
                "condition": {
                    "kind": "LogicalNotExpression",
                    "fullStart": 1329,
                    "fullEnd": 1374,
                    "start": 1329,
                    "end": 1374,
                    "fullWidth": 45,
                    "width": 45,
                    "operatorToken": {
                        "kind": "ExclamationToken",
                        "fullStart": 1329,
                        "fullEnd": 1330,
                        "start": 1329,
                        "end": 1330,
                        "fullWidth": 1,
                        "width": 1,
                        "text": "!",
                        "value": "!",
                        "valueText": "!"
                    },
                    "operand": {
                        "kind": "ParenthesizedExpression",
                        "fullStart": 1330,
                        "fullEnd": 1374,
                        "start": 1330,
                        "end": 1374,
                        "fullWidth": 44,
                        "width": 44,
                        "openParenToken": {
                            "kind": "OpenParenToken",
                            "fullStart": 1330,
                            "fullEnd": 1331,
                            "start": 1330,
                            "end": 1331,
                            "fullWidth": 1,
                            "width": 1,
                            "text": "(",
                            "value": "(",
                            "valueText": "("
                        },
                        "expression": {
                            "kind": "InvocationExpression",
                            "fullStart": 1331,
                            "fullEnd": 1373,
                            "start": 1331,
                            "end": 1373,
                            "fullWidth": 42,
                            "width": 42,
                            "expression": {
                                "kind": "MemberAccessExpression",
                                "fullStart": 1331,
                                "fullEnd": 1361,
                                "start": 1331,
                                "end": 1361,
                                "fullWidth": 30,
                                "width": 30,
                                "expression": {
                                    "kind": "MemberAccessExpression",
                                    "fullStart": 1331,
                                    "fullEnd": 1347,
                                    "start": 1331,
                                    "end": 1347,
                                    "fullWidth": 16,
                                    "width": 16,
                                    "expression": {
                                        "kind": "IdentifierName",
                                        "fullStart": 1331,
                                        "fullEnd": 1337,
                                        "start": 1331,
                                        "end": 1337,
                                        "fullWidth": 6,
                                        "width": 6,
                                        "text": "String",
                                        "value": "String",
                                        "valueText": "String"
                                    },
                                    "dotToken": {
                                        "kind": "DotToken",
                                        "fullStart": 1337,
                                        "fullEnd": 1338,
                                        "start": 1337,
                                        "end": 1338,
                                        "fullWidth": 1,
                                        "width": 1,
                                        "text": ".",
                                        "value": ".",
                                        "valueText": "."
                                    },
                                    "name": {
                                        "kind": "IdentifierName",
                                        "fullStart": 1338,
                                        "fullEnd": 1347,
                                        "start": 1338,
                                        "end": 1347,
                                        "fullWidth": 9,
                                        "width": 9,
                                        "text": "prototype",
                                        "value": "prototype",
                                        "valueText": "prototype"
                                    }
                                },
                                "dotToken": {
                                    "kind": "DotToken",
                                    "fullStart": 1347,
                                    "fullEnd": 1348,
                                    "start": 1347,
                                    "end": 1348,
                                    "fullWidth": 1,
                                    "width": 1,
                                    "text": ".",
                                    "value": ".",
                                    "valueText": "."
                                },
                                "name": {
                                    "kind": "IdentifierName",
                                    "fullStart": 1348,
                                    "fullEnd": 1361,
                                    "start": 1348,
                                    "end": 1361,
                                    "fullWidth": 13,
                                    "width": 13,
                                    "text": "isPrototypeOf",
                                    "value": "isPrototypeOf",
                                    "valueText": "isPrototypeOf"
                                }
                            },
                            "argumentList": {
                                "kind": "ArgumentList",
                                "fullStart": 1361,
                                "fullEnd": 1373,
                                "start": 1361,
                                "end": 1373,
                                "fullWidth": 12,
                                "width": 12,
                                "openParenToken": {
                                    "kind": "OpenParenToken",
                                    "fullStart": 1361,
                                    "fullEnd": 1362,
                                    "start": 1361,
                                    "end": 1362,
                                    "fullWidth": 1,
                                    "width": 1,
                                    "text": "(",
                                    "value": "(",
                                    "valueText": "("
                                },
                                "arguments": [
                                    {
                                        "kind": "IdentifierName",
                                        "fullStart": 1362,
                                        "fullEnd": 1372,
                                        "start": 1362,
                                        "end": 1372,
                                        "fullWidth": 10,
                                        "width": 10,
                                        "text": "__instance",
                                        "value": "__instance",
                                        "valueText": "__instance"
                                    }
                                ],
                                "closeParenToken": {
                                    "kind": "CloseParenToken",
                                    "fullStart": 1372,
                                    "fullEnd": 1373,
                                    "start": 1372,
                                    "end": 1373,
                                    "fullWidth": 1,
                                    "width": 1,
                                    "text": ")",
                                    "value": ")",
                                    "valueText": ")"
                                }
                            }
                        },
                        "closeParenToken": {
                            "kind": "CloseParenToken",
                            "fullStart": 1373,
                            "fullEnd": 1374,
                            "start": 1373,
                            "end": 1374,
                            "fullWidth": 1,
                            "width": 1,
                            "text": ")",
                            "value": ")",
                            "valueText": ")"
                        }
                    }
                },
                "closeParenToken": {
                    "kind": "CloseParenToken",
                    "fullStart": 1374,
                    "fullEnd": 1376,
                    "start": 1374,
                    "end": 1375,
                    "fullWidth": 2,
                    "width": 1,
                    "text": ")",
                    "value": ")",
                    "valueText": ")",
                    "hasTrailingTrivia": true,
                    "trailingTrivia": [
                        {
                            "kind": "WhitespaceTrivia",
                            "text": " "
                        }
                    ]
                },
                "statement": {
                    "kind": "Block",
                    "fullStart": 1376,
                    "fullEnd": 1590,
                    "start": 1376,
                    "end": 1589,
                    "fullWidth": 214,
                    "width": 213,
                    "openBraceToken": {
                        "kind": "OpenBraceToken",
                        "fullStart": 1376,
                        "fullEnd": 1378,
                        "start": 1376,
                        "end": 1377,
                        "fullWidth": 2,
                        "width": 1,
                        "text": "{",
                        "value": "{",
                        "valueText": "{",
                        "hasTrailingTrivia": true,
                        "hasTrailingNewLine": true,
                        "trailingTrivia": [
                            {
                                "kind": "NewLineTrivia",
                                "text": "\n"
                            }
                        ]
                    },
                    "statements": [
                        {
                            "kind": "ExpressionStatement",
                            "fullStart": 1378,
                            "fullEnd": 1588,
                            "start": 1380,
                            "end": 1586,
                            "fullWidth": 210,
                            "width": 206,
                            "expression": {
                                "kind": "InvocationExpression",
                                "fullStart": 1378,
                                "fullEnd": 1585,
                                "start": 1380,
                                "end": 1585,
                                "fullWidth": 207,
                                "width": 205,
                                "expression": {
                                    "kind": "IdentifierName",
                                    "fullStart": 1378,
                                    "fullEnd": 1386,
                                    "start": 1380,
                                    "end": 1386,
                                    "fullWidth": 8,
                                    "width": 6,
                                    "text": "$ERROR",
                                    "value": "$ERROR",
                                    "valueText": "$ERROR",
                                    "hasLeadingTrivia": true,
                                    "leadingTrivia": [
                                        {
                                            "kind": "WhitespaceTrivia",
                                            "text": "  "
                                        }
                                    ]
                                },
                                "argumentList": {
                                    "kind": "ArgumentList",
                                    "fullStart": 1386,
                                    "fullEnd": 1585,
                                    "start": 1386,
                                    "end": 1585,
                                    "fullWidth": 199,
                                    "width": 199,
                                    "openParenToken": {
                                        "kind": "OpenParenToken",
                                        "fullStart": 1386,
                                        "fullEnd": 1387,
                                        "start": 1386,
                                        "end": 1387,
                                        "fullWidth": 1,
                                        "width": 1,
                                        "text": "(",
                                        "value": "(",
                                        "valueText": "("
                                    },
                                    "arguments": [
                                        {
                                            "kind": "AddExpression",
                                            "fullStart": 1387,
                                            "fullEnd": 1584,
                                            "start": 1387,
                                            "end": 1584,
                                            "fullWidth": 197,
                                            "width": 197,
                                            "left": {
                                                "kind": "StringLiteral",
                                                "fullStart": 1387,
                                                "fullEnd": 1541,
                                                "start": 1387,
                                                "end": 1541,
                                                "fullWidth": 154,
                                                "width": 154,
                                                "text": "'#2: __constr = String.prototype.constructor; __instance = new __constr(\"choosing one\"); String.prototype.isPrototypeOf(__instance) return true. Actual: '",
                                                "value": "#2: __constr = String.prototype.constructor; __instance = new __constr(\"choosing one\"); String.prototype.isPrototypeOf(__instance) return true. Actual: ",
                                                "valueText": "#2: __constr = String.prototype.constructor; __instance = new __constr(\"choosing one\"); String.prototype.isPrototypeOf(__instance) return true. Actual: "
                                            },
                                            "operatorToken": {
                                                "kind": "PlusToken",
                                                "fullStart": 1541,
                                                "fullEnd": 1542,
                                                "start": 1541,
                                                "end": 1542,
                                                "fullWidth": 1,
                                                "width": 1,
                                                "text": "+",
                                                "value": "+",
                                                "valueText": "+"
                                            },
                                            "right": {
                                                "kind": "InvocationExpression",
                                                "fullStart": 1542,
                                                "fullEnd": 1584,
                                                "start": 1542,
                                                "end": 1584,
                                                "fullWidth": 42,
                                                "width": 42,
                                                "expression": {
                                                    "kind": "MemberAccessExpression",
                                                    "fullStart": 1542,
                                                    "fullEnd": 1572,
                                                    "start": 1542,
                                                    "end": 1572,
                                                    "fullWidth": 30,
                                                    "width": 30,
                                                    "expression": {
                                                        "kind": "MemberAccessExpression",
                                                        "fullStart": 1542,
                                                        "fullEnd": 1558,
                                                        "start": 1542,
                                                        "end": 1558,
                                                        "fullWidth": 16,
                                                        "width": 16,
                                                        "expression": {
                                                            "kind": "IdentifierName",
                                                            "fullStart": 1542,
                                                            "fullEnd": 1548,
                                                            "start": 1542,
                                                            "end": 1548,
                                                            "fullWidth": 6,
                                                            "width": 6,
                                                            "text": "String",
                                                            "value": "String",
                                                            "valueText": "String"
                                                        },
                                                        "dotToken": {
                                                            "kind": "DotToken",
                                                            "fullStart": 1548,
                                                            "fullEnd": 1549,
                                                            "start": 1548,
                                                            "end": 1549,
                                                            "fullWidth": 1,
                                                            "width": 1,
                                                            "text": ".",
                                                            "value": ".",
                                                            "valueText": "."
                                                        },
                                                        "name": {
                                                            "kind": "IdentifierName",
                                                            "fullStart": 1549,
                                                            "fullEnd": 1558,
                                                            "start": 1549,
                                                            "end": 1558,
                                                            "fullWidth": 9,
                                                            "width": 9,
                                                            "text": "prototype",
                                                            "value": "prototype",
                                                            "valueText": "prototype"
                                                        }
                                                    },
                                                    "dotToken": {
                                                        "kind": "DotToken",
                                                        "fullStart": 1558,
                                                        "fullEnd": 1559,
                                                        "start": 1558,
                                                        "end": 1559,
                                                        "fullWidth": 1,
                                                        "width": 1,
                                                        "text": ".",
                                                        "value": ".",
                                                        "valueText": "."
                                                    },
                                                    "name": {
                                                        "kind": "IdentifierName",
                                                        "fullStart": 1559,
                                                        "fullEnd": 1572,
                                                        "start": 1559,
                                                        "end": 1572,
                                                        "fullWidth": 13,
                                                        "width": 13,
                                                        "text": "isPrototypeOf",
                                                        "value": "isPrototypeOf",
                                                        "valueText": "isPrototypeOf"
                                                    }
                                                },
                                                "argumentList": {
                                                    "kind": "ArgumentList",
                                                    "fullStart": 1572,
                                                    "fullEnd": 1584,
                                                    "start": 1572,
                                                    "end": 1584,
                                                    "fullWidth": 12,
                                                    "width": 12,
                                                    "openParenToken": {
                                                        "kind": "OpenParenToken",
                                                        "fullStart": 1572,
                                                        "fullEnd": 1573,
                                                        "start": 1572,
                                                        "end": 1573,
                                                        "fullWidth": 1,
                                                        "width": 1,
                                                        "text": "(",
                                                        "value": "(",
                                                        "valueText": "("
                                                    },
                                                    "arguments": [
                                                        {
                                                            "kind": "IdentifierName",
                                                            "fullStart": 1573,
                                                            "fullEnd": 1583,
                                                            "start": 1573,
                                                            "end": 1583,
                                                            "fullWidth": 10,
                                                            "width": 10,
                                                            "text": "__instance",
                                                            "value": "__instance",
                                                            "valueText": "__instance"
                                                        }
                                                    ],
                                                    "closeParenToken": {
                                                        "kind": "CloseParenToken",
                                                        "fullStart": 1583,
                                                        "fullEnd": 1584,
                                                        "start": 1583,
                                                        "end": 1584,
                                                        "fullWidth": 1,
                                                        "width": 1,
                                                        "text": ")",
                                                        "value": ")",
                                                        "valueText": ")"
                                                    }
                                                }
                                            }
                                        }
                                    ],
                                    "closeParenToken": {
                                        "kind": "CloseParenToken",
                                        "fullStart": 1584,
                                        "fullEnd": 1585,
                                        "start": 1584,
                                        "end": 1585,
                                        "fullWidth": 1,
                                        "width": 1,
                                        "text": ")",
                                        "value": ")",
                                        "valueText": ")"
                                    }
                                }
                            },
                            "semicolonToken": {
                                "kind": "SemicolonToken",
                                "fullStart": 1585,
                                "fullEnd": 1588,
                                "start": 1585,
                                "end": 1586,
                                "fullWidth": 3,
                                "width": 1,
                                "text": ";",
                                "value": ";",
                                "valueText": ";",
                                "hasTrailingTrivia": true,
                                "hasTrailingNewLine": true,
                                "trailingTrivia": [
                                    {
                                        "kind": "WhitespaceTrivia",
                                        "text": " "
                                    },
                                    {
                                        "kind": "NewLineTrivia",
                                        "text": "\n"
                                    }
                                ]
                            }
                        }
                    ],
                    "closeBraceToken": {
                        "kind": "CloseBraceToken",
                        "fullStart": 1588,
                        "fullEnd": 1590,
                        "start": 1588,
                        "end": 1589,
                        "fullWidth": 2,
                        "width": 1,
                        "text": "}",
                        "value": "}",
                        "valueText": "}",
                        "hasTrailingTrivia": true,
                        "hasTrailingNewLine": true,
                        "trailingTrivia": [
                            {
                                "kind": "NewLineTrivia",
                                "text": "\n"
                            }
                        ]
                    }
                }
            },
            {
                "kind": "VariableStatement",
                "fullStart": 1590,
                "fullEnd": 1815,
                "start": 1763,
                "end": 1814,
                "fullWidth": 225,
                "width": 51,
                "modifiers": [],
                "variableDeclaration": {
                    "kind": "VariableDeclaration",
                    "fullStart": 1590,
                    "fullEnd": 1813,
                    "start": 1763,
                    "end": 1813,
                    "fullWidth": 223,
                    "width": 50,
                    "varKeyword": {
                        "kind": "VarKeyword",
                        "fullStart": 1590,
                        "fullEnd": 1767,
                        "start": 1763,
                        "end": 1766,
                        "fullWidth": 177,
                        "width": 3,
                        "text": "var",
                        "value": "var",
                        "valueText": "var",
                        "hasLeadingTrivia": true,
                        "hasLeadingComment": true,
                        "hasLeadingNewLine": true,
                        "hasTrailingTrivia": true,
                        "leadingTrivia": [
                            {
                                "kind": "SingleLineCommentTrivia",
                                "text": "//"
                            },
                            {
                                "kind": "NewLineTrivia",
                                "text": "\n"
                            },
                            {
                                "kind": "SingleLineCommentTrivia",
                                "text": "//////////////////////////////////////////////////////////////////////////////"
                            },
                            {
                                "kind": "NewLineTrivia",
                                "text": "\n"
                            },
                            {
                                "kind": "NewLineTrivia",
                                "text": "\n"
                            },
                            {
                                "kind": "SingleLineCommentTrivia",
                                "text": "//////////////////////////////////////////////////////////////////////////////"
                            },
                            {
                                "kind": "NewLineTrivia",
                                "text": "\n"
                            },
                            {
                                "kind": "SingleLineCommentTrivia",
                                "text": "// CHECK#3"
                            },
                            {
                                "kind": "NewLineTrivia",
                                "text": "\n"
                            }
                        ],
                        "trailingTrivia": [
                            {
                                "kind": "WhitespaceTrivia",
                                "text": " "
                            }
                        ]
                    },
                    "variableDeclarators": [
                        {
                            "kind": "VariableDeclarator",
                            "fullStart": 1767,
                            "fullEnd": 1813,
                            "start": 1767,
                            "end": 1813,
                            "fullWidth": 46,
<<<<<<< HEAD
                            "width": 46,
                            "identifier": {
=======
                            "propertyName": {
>>>>>>> 85e84683
                                "kind": "IdentifierName",
                                "fullStart": 1767,
                                "fullEnd": 1786,
                                "start": 1767,
                                "end": 1785,
                                "fullWidth": 19,
                                "width": 18,
                                "text": "__to_string_result",
                                "value": "__to_string_result",
                                "valueText": "__to_string_result",
                                "hasTrailingTrivia": true,
                                "trailingTrivia": [
                                    {
                                        "kind": "WhitespaceTrivia",
                                        "text": " "
                                    }
                                ]
                            },
                            "equalsValueClause": {
                                "kind": "EqualsValueClause",
                                "fullStart": 1786,
                                "fullEnd": 1813,
                                "start": 1786,
                                "end": 1813,
                                "fullWidth": 27,
                                "width": 27,
                                "equalsToken": {
                                    "kind": "EqualsToken",
                                    "fullStart": 1786,
                                    "fullEnd": 1788,
                                    "start": 1786,
                                    "end": 1787,
                                    "fullWidth": 2,
                                    "width": 1,
                                    "text": "=",
                                    "value": "=",
                                    "valueText": "=",
                                    "hasTrailingTrivia": true,
                                    "trailingTrivia": [
                                        {
                                            "kind": "WhitespaceTrivia",
                                            "text": " "
                                        }
                                    ]
                                },
                                "value": {
                                    "kind": "AddExpression",
                                    "fullStart": 1788,
                                    "fullEnd": 1813,
                                    "start": 1788,
                                    "end": 1813,
                                    "fullWidth": 25,
                                    "width": 25,
                                    "left": {
                                        "kind": "AddExpression",
                                        "fullStart": 1788,
                                        "fullEnd": 1809,
                                        "start": 1788,
                                        "end": 1808,
                                        "fullWidth": 21,
                                        "width": 20,
                                        "left": {
                                            "kind": "StringLiteral",
                                            "fullStart": 1788,
                                            "fullEnd": 1798,
                                            "start": 1788,
                                            "end": 1798,
                                            "fullWidth": 10,
                                            "width": 10,
                                            "text": "'[object '",
                                            "value": "[object ",
                                            "valueText": "[object "
                                        },
                                        "operatorToken": {
                                            "kind": "PlusToken",
                                            "fullStart": 1798,
                                            "fullEnd": 1800,
                                            "start": 1798,
                                            "end": 1799,
                                            "fullWidth": 2,
                                            "width": 1,
                                            "text": "+",
                                            "value": "+",
                                            "valueText": "+",
                                            "hasTrailingTrivia": true,
                                            "trailingTrivia": [
                                                {
                                                    "kind": "WhitespaceTrivia",
                                                    "text": " "
                                                }
                                            ]
                                        },
                                        "right": {
                                            "kind": "StringLiteral",
                                            "fullStart": 1800,
                                            "fullEnd": 1809,
                                            "start": 1800,
                                            "end": 1808,
                                            "fullWidth": 9,
                                            "width": 8,
                                            "text": "'String'",
                                            "value": "String",
                                            "valueText": "String",
                                            "hasTrailingTrivia": true,
                                            "trailingTrivia": [
                                                {
                                                    "kind": "WhitespaceTrivia",
                                                    "text": " "
                                                }
                                            ]
                                        }
                                    },
                                    "operatorToken": {
                                        "kind": "PlusToken",
                                        "fullStart": 1809,
                                        "fullEnd": 1810,
                                        "start": 1809,
                                        "end": 1810,
                                        "fullWidth": 1,
                                        "width": 1,
                                        "text": "+",
                                        "value": "+",
                                        "valueText": "+"
                                    },
                                    "right": {
                                        "kind": "StringLiteral",
                                        "fullStart": 1810,
                                        "fullEnd": 1813,
                                        "start": 1810,
                                        "end": 1813,
                                        "fullWidth": 3,
                                        "width": 3,
                                        "text": "']'",
                                        "value": "]",
                                        "valueText": "]"
                                    }
                                }
                            }
                        }
                    ]
                },
                "semicolonToken": {
                    "kind": "SemicolonToken",
                    "fullStart": 1813,
                    "fullEnd": 1815,
                    "start": 1813,
                    "end": 1814,
                    "fullWidth": 2,
                    "width": 1,
                    "text": ";",
                    "value": ";",
                    "valueText": ";",
                    "hasTrailingTrivia": true,
                    "hasTrailingNewLine": true,
                    "trailingTrivia": [
                        {
                            "kind": "NewLineTrivia",
                            "text": "\n"
                        }
                    ]
                }
            },
            {
                "kind": "ExpressionStatement",
                "fullStart": 1815,
                "fullEnd": 1850,
                "start": 1816,
                "end": 1849,
                "fullWidth": 35,
                "width": 33,
                "expression": {
                    "kind": "DeleteExpression",
                    "fullStart": 1815,
                    "fullEnd": 1848,
                    "start": 1816,
                    "end": 1848,
                    "fullWidth": 33,
                    "width": 32,
                    "deleteKeyword": {
                        "kind": "DeleteKeyword",
                        "fullStart": 1815,
                        "fullEnd": 1823,
                        "start": 1816,
                        "end": 1822,
                        "fullWidth": 8,
                        "width": 6,
                        "text": "delete",
                        "value": "delete",
                        "valueText": "delete",
                        "hasLeadingTrivia": true,
                        "hasLeadingNewLine": true,
                        "hasTrailingTrivia": true,
                        "leadingTrivia": [
                            {
                                "kind": "NewLineTrivia",
                                "text": "\n"
                            }
                        ],
                        "trailingTrivia": [
                            {
                                "kind": "WhitespaceTrivia",
                                "text": " "
                            }
                        ]
                    },
                    "expression": {
                        "kind": "MemberAccessExpression",
                        "fullStart": 1823,
                        "fullEnd": 1848,
                        "start": 1823,
                        "end": 1848,
                        "fullWidth": 25,
                        "width": 25,
                        "expression": {
                            "kind": "MemberAccessExpression",
                            "fullStart": 1823,
                            "fullEnd": 1839,
                            "start": 1823,
                            "end": 1839,
                            "fullWidth": 16,
                            "width": 16,
                            "expression": {
                                "kind": "IdentifierName",
                                "fullStart": 1823,
                                "fullEnd": 1829,
                                "start": 1823,
                                "end": 1829,
                                "fullWidth": 6,
                                "width": 6,
                                "text": "String",
                                "value": "String",
                                "valueText": "String"
                            },
                            "dotToken": {
                                "kind": "DotToken",
                                "fullStart": 1829,
                                "fullEnd": 1830,
                                "start": 1829,
                                "end": 1830,
                                "fullWidth": 1,
                                "width": 1,
                                "text": ".",
                                "value": ".",
                                "valueText": "."
                            },
                            "name": {
                                "kind": "IdentifierName",
                                "fullStart": 1830,
                                "fullEnd": 1839,
                                "start": 1830,
                                "end": 1839,
                                "fullWidth": 9,
                                "width": 9,
                                "text": "prototype",
                                "value": "prototype",
                                "valueText": "prototype"
                            }
                        },
                        "dotToken": {
                            "kind": "DotToken",
                            "fullStart": 1839,
                            "fullEnd": 1840,
                            "start": 1839,
                            "end": 1840,
                            "fullWidth": 1,
                            "width": 1,
                            "text": ".",
                            "value": ".",
                            "valueText": "."
                        },
                        "name": {
                            "kind": "IdentifierName",
                            "fullStart": 1840,
                            "fullEnd": 1848,
                            "start": 1840,
                            "end": 1848,
                            "fullWidth": 8,
                            "width": 8,
                            "text": "toString",
                            "value": "toString",
                            "valueText": "toString"
                        }
                    }
                },
                "semicolonToken": {
                    "kind": "SemicolonToken",
                    "fullStart": 1848,
                    "fullEnd": 1850,
                    "start": 1848,
                    "end": 1849,
                    "fullWidth": 2,
                    "width": 1,
                    "text": ";",
                    "value": ";",
                    "valueText": ";",
                    "hasTrailingTrivia": true,
                    "hasTrailingNewLine": true,
                    "trailingTrivia": [
                        {
                            "kind": "NewLineTrivia",
                            "text": "\n"
                        }
                    ]
                }
            },
            {
                "kind": "IfStatement",
                "fullStart": 1850,
                "fullEnd": 2189,
                "start": 1851,
                "end": 2188,
                "fullWidth": 339,
                "width": 337,
                "ifKeyword": {
                    "kind": "IfKeyword",
                    "fullStart": 1850,
                    "fullEnd": 1854,
                    "start": 1851,
                    "end": 1853,
                    "fullWidth": 4,
                    "width": 2,
                    "text": "if",
                    "value": "if",
                    "valueText": "if",
                    "hasLeadingTrivia": true,
                    "hasLeadingNewLine": true,
                    "hasTrailingTrivia": true,
                    "leadingTrivia": [
                        {
                            "kind": "NewLineTrivia",
                            "text": "\n"
                        }
                    ],
                    "trailingTrivia": [
                        {
                            "kind": "WhitespaceTrivia",
                            "text": " "
                        }
                    ]
                },
                "openParenToken": {
                    "kind": "OpenParenToken",
                    "fullStart": 1854,
                    "fullEnd": 1855,
                    "start": 1854,
                    "end": 1855,
                    "fullWidth": 1,
                    "width": 1,
                    "text": "(",
                    "value": "(",
                    "valueText": "("
                },
                "condition": {
                    "kind": "NotEqualsExpression",
                    "fullStart": 1855,
                    "fullEnd": 1899,
                    "start": 1855,
                    "end": 1899,
                    "fullWidth": 44,
                    "width": 44,
                    "left": {
                        "kind": "InvocationExpression",
                        "fullStart": 1855,
                        "fullEnd": 1877,
                        "start": 1855,
                        "end": 1876,
                        "fullWidth": 22,
                        "width": 21,
                        "expression": {
                            "kind": "MemberAccessExpression",
                            "fullStart": 1855,
                            "fullEnd": 1874,
                            "start": 1855,
                            "end": 1874,
                            "fullWidth": 19,
                            "width": 19,
                            "expression": {
                                "kind": "IdentifierName",
                                "fullStart": 1855,
                                "fullEnd": 1865,
                                "start": 1855,
                                "end": 1865,
                                "fullWidth": 10,
                                "width": 10,
                                "text": "__instance",
                                "value": "__instance",
                                "valueText": "__instance"
                            },
                            "dotToken": {
                                "kind": "DotToken",
                                "fullStart": 1865,
                                "fullEnd": 1866,
                                "start": 1865,
                                "end": 1866,
                                "fullWidth": 1,
                                "width": 1,
                                "text": ".",
                                "value": ".",
                                "valueText": "."
                            },
                            "name": {
                                "kind": "IdentifierName",
                                "fullStart": 1866,
                                "fullEnd": 1874,
                                "start": 1866,
                                "end": 1874,
                                "fullWidth": 8,
                                "width": 8,
                                "text": "toString",
                                "value": "toString",
                                "valueText": "toString"
                            }
                        },
                        "argumentList": {
                            "kind": "ArgumentList",
                            "fullStart": 1874,
                            "fullEnd": 1877,
                            "start": 1874,
                            "end": 1876,
                            "fullWidth": 3,
                            "width": 2,
                            "openParenToken": {
                                "kind": "OpenParenToken",
                                "fullStart": 1874,
                                "fullEnd": 1875,
                                "start": 1874,
                                "end": 1875,
                                "fullWidth": 1,
                                "width": 1,
                                "text": "(",
                                "value": "(",
                                "valueText": "("
                            },
                            "arguments": [],
                            "closeParenToken": {
                                "kind": "CloseParenToken",
                                "fullStart": 1875,
                                "fullEnd": 1877,
                                "start": 1875,
                                "end": 1876,
                                "fullWidth": 2,
                                "width": 1,
                                "text": ")",
                                "value": ")",
                                "valueText": ")",
                                "hasTrailingTrivia": true,
                                "trailingTrivia": [
                                    {
                                        "kind": "WhitespaceTrivia",
                                        "text": " "
                                    }
                                ]
                            }
                        }
                    },
                    "operatorToken": {
                        "kind": "ExclamationEqualsEqualsToken",
                        "fullStart": 1877,
                        "fullEnd": 1881,
                        "start": 1877,
                        "end": 1880,
                        "fullWidth": 4,
                        "width": 3,
                        "text": "!==",
                        "value": "!==",
                        "valueText": "!==",
                        "hasTrailingTrivia": true,
                        "trailingTrivia": [
                            {
                                "kind": "WhitespaceTrivia",
                                "text": " "
                            }
                        ]
                    },
                    "right": {
                        "kind": "IdentifierName",
                        "fullStart": 1881,
                        "fullEnd": 1899,
                        "start": 1881,
                        "end": 1899,
                        "fullWidth": 18,
                        "width": 18,
                        "text": "__to_string_result",
                        "value": "__to_string_result",
                        "valueText": "__to_string_result"
                    }
                },
                "closeParenToken": {
                    "kind": "CloseParenToken",
                    "fullStart": 1899,
                    "fullEnd": 1901,
                    "start": 1899,
                    "end": 1900,
                    "fullWidth": 2,
                    "width": 1,
                    "text": ")",
                    "value": ")",
                    "valueText": ")",
                    "hasTrailingTrivia": true,
                    "trailingTrivia": [
                        {
                            "kind": "WhitespaceTrivia",
                            "text": " "
                        }
                    ]
                },
                "statement": {
                    "kind": "Block",
                    "fullStart": 1901,
                    "fullEnd": 2189,
                    "start": 1901,
                    "end": 2188,
                    "fullWidth": 288,
                    "width": 287,
                    "openBraceToken": {
                        "kind": "OpenBraceToken",
                        "fullStart": 1901,
                        "fullEnd": 1903,
                        "start": 1901,
                        "end": 1902,
                        "fullWidth": 2,
                        "width": 1,
                        "text": "{",
                        "value": "{",
                        "valueText": "{",
                        "hasTrailingTrivia": true,
                        "hasTrailingNewLine": true,
                        "trailingTrivia": [
                            {
                                "kind": "NewLineTrivia",
                                "text": "\n"
                            }
                        ]
                    },
                    "statements": [
                        {
                            "kind": "ExpressionStatement",
                            "fullStart": 1903,
                            "fullEnd": 2187,
                            "start": 1905,
                            "end": 2185,
                            "fullWidth": 284,
                            "width": 280,
                            "expression": {
                                "kind": "InvocationExpression",
                                "fullStart": 1903,
                                "fullEnd": 2184,
                                "start": 1905,
                                "end": 2184,
                                "fullWidth": 281,
                                "width": 279,
                                "expression": {
                                    "kind": "IdentifierName",
                                    "fullStart": 1903,
                                    "fullEnd": 1911,
                                    "start": 1905,
                                    "end": 1911,
                                    "fullWidth": 8,
                                    "width": 6,
                                    "text": "$ERROR",
                                    "value": "$ERROR",
                                    "valueText": "$ERROR",
                                    "hasLeadingTrivia": true,
                                    "leadingTrivia": [
                                        {
                                            "kind": "WhitespaceTrivia",
                                            "text": "  "
                                        }
                                    ]
                                },
                                "argumentList": {
                                    "kind": "ArgumentList",
                                    "fullStart": 1911,
                                    "fullEnd": 2184,
                                    "start": 1911,
                                    "end": 2184,
                                    "fullWidth": 273,
                                    "width": 273,
                                    "openParenToken": {
                                        "kind": "OpenParenToken",
                                        "fullStart": 1911,
                                        "fullEnd": 1912,
                                        "start": 1911,
                                        "end": 1912,
                                        "fullWidth": 1,
                                        "width": 1,
                                        "text": "(",
                                        "value": "(",
                                        "valueText": "("
                                    },
                                    "arguments": [
                                        {
                                            "kind": "AddExpression",
                                            "fullStart": 1912,
                                            "fullEnd": 2183,
                                            "start": 1912,
                                            "end": 2182,
                                            "fullWidth": 271,
                                            "width": 270,
                                            "left": {
                                                "kind": "AddExpression",
                                                "fullStart": 1912,
                                                "fullEnd": 2163,
                                                "start": 1912,
                                                "end": 2163,
                                                "fullWidth": 251,
                                                "width": 251,
                                                "left": {
                                                    "kind": "AddExpression",
                                                    "fullStart": 1912,
                                                    "fullEnd": 2137,
                                                    "start": 1912,
                                                    "end": 2137,
                                                    "fullWidth": 225,
                                                    "width": 225,
                                                    "left": {
                                                        "kind": "StringLiteral",
                                                        "fullStart": 1912,
                                                        "fullEnd": 2115,
                                                        "start": 1912,
                                                        "end": 2115,
                                                        "fullWidth": 203,
                                                        "width": 203,
                                                        "text": "'#3: __constr = String.prototype.constructor; __instance = new __constr(\"choosing one\"); delete String.prototype.toString; __instance.toString() === __to_string_result. Actual: __instance.toString() ==='",
                                                        "value": "#3: __constr = String.prototype.constructor; __instance = new __constr(\"choosing one\"); delete String.prototype.toString; __instance.toString() === __to_string_result. Actual: __instance.toString() ===",
                                                        "valueText": "#3: __constr = String.prototype.constructor; __instance = new __constr(\"choosing one\"); delete String.prototype.toString; __instance.toString() === __to_string_result. Actual: __instance.toString() ==="
                                                    },
                                                    "operatorToken": {
                                                        "kind": "PlusToken",
                                                        "fullStart": 2115,
                                                        "fullEnd": 2116,
                                                        "start": 2115,
                                                        "end": 2116,
                                                        "fullWidth": 1,
                                                        "width": 1,
                                                        "text": "+",
                                                        "value": "+",
                                                        "valueText": "+"
                                                    },
                                                    "right": {
                                                        "kind": "InvocationExpression",
                                                        "fullStart": 2116,
                                                        "fullEnd": 2137,
                                                        "start": 2116,
                                                        "end": 2137,
                                                        "fullWidth": 21,
                                                        "width": 21,
                                                        "expression": {
                                                            "kind": "MemberAccessExpression",
                                                            "fullStart": 2116,
                                                            "fullEnd": 2135,
                                                            "start": 2116,
                                                            "end": 2135,
                                                            "fullWidth": 19,
                                                            "width": 19,
                                                            "expression": {
                                                                "kind": "IdentifierName",
                                                                "fullStart": 2116,
                                                                "fullEnd": 2126,
                                                                "start": 2116,
                                                                "end": 2126,
                                                                "fullWidth": 10,
                                                                "width": 10,
                                                                "text": "__instance",
                                                                "value": "__instance",
                                                                "valueText": "__instance"
                                                            },
                                                            "dotToken": {
                                                                "kind": "DotToken",
                                                                "fullStart": 2126,
                                                                "fullEnd": 2127,
                                                                "start": 2126,
                                                                "end": 2127,
                                                                "fullWidth": 1,
                                                                "width": 1,
                                                                "text": ".",
                                                                "value": ".",
                                                                "valueText": "."
                                                            },
                                                            "name": {
                                                                "kind": "IdentifierName",
                                                                "fullStart": 2127,
                                                                "fullEnd": 2135,
                                                                "start": 2127,
                                                                "end": 2135,
                                                                "fullWidth": 8,
                                                                "width": 8,
                                                                "text": "toString",
                                                                "value": "toString",
                                                                "valueText": "toString"
                                                            }
                                                        },
                                                        "argumentList": {
                                                            "kind": "ArgumentList",
                                                            "fullStart": 2135,
                                                            "fullEnd": 2137,
                                                            "start": 2135,
                                                            "end": 2137,
                                                            "fullWidth": 2,
                                                            "width": 2,
                                                            "openParenToken": {
                                                                "kind": "OpenParenToken",
                                                                "fullStart": 2135,
                                                                "fullEnd": 2136,
                                                                "start": 2135,
                                                                "end": 2136,
                                                                "fullWidth": 1,
                                                                "width": 1,
                                                                "text": "(",
                                                                "value": "(",
                                                                "valueText": "("
                                                            },
                                                            "arguments": [],
                                                            "closeParenToken": {
                                                                "kind": "CloseParenToken",
                                                                "fullStart": 2136,
                                                                "fullEnd": 2137,
                                                                "start": 2136,
                                                                "end": 2137,
                                                                "fullWidth": 1,
                                                                "width": 1,
                                                                "text": ")",
                                                                "value": ")",
                                                                "valueText": ")"
                                                            }
                                                        }
                                                    }
                                                },
                                                "operatorToken": {
                                                    "kind": "PlusToken",
                                                    "fullStart": 2137,
                                                    "fullEnd": 2138,
                                                    "start": 2137,
                                                    "end": 2138,
                                                    "fullWidth": 1,
                                                    "width": 1,
                                                    "text": "+",
                                                    "value": "+",
                                                    "valueText": "+"
                                                },
                                                "right": {
                                                    "kind": "StringLiteral",
                                                    "fullStart": 2138,
                                                    "fullEnd": 2163,
                                                    "start": 2138,
                                                    "end": 2163,
                                                    "fullWidth": 25,
                                                    "width": 25,
                                                    "text": "' __to_string_result ==='",
                                                    "value": " __to_string_result ===",
                                                    "valueText": " __to_string_result ==="
                                                }
                                            },
                                            "operatorToken": {
                                                "kind": "PlusToken",
                                                "fullStart": 2163,
                                                "fullEnd": 2164,
                                                "start": 2163,
                                                "end": 2164,
                                                "fullWidth": 1,
                                                "width": 1,
                                                "text": "+",
                                                "value": "+",
                                                "valueText": "+"
                                            },
                                            "right": {
                                                "kind": "IdentifierName",
                                                "fullStart": 2164,
                                                "fullEnd": 2183,
                                                "start": 2164,
                                                "end": 2182,
                                                "fullWidth": 19,
                                                "width": 18,
                                                "text": "__to_string_result",
                                                "value": "__to_string_result",
                                                "valueText": "__to_string_result",
                                                "hasTrailingTrivia": true,
                                                "trailingTrivia": [
                                                    {
                                                        "kind": "WhitespaceTrivia",
                                                        "text": " "
                                                    }
                                                ]
                                            }
                                        }
                                    ],
                                    "closeParenToken": {
                                        "kind": "CloseParenToken",
                                        "fullStart": 2183,
                                        "fullEnd": 2184,
                                        "start": 2183,
                                        "end": 2184,
                                        "fullWidth": 1,
                                        "width": 1,
                                        "text": ")",
                                        "value": ")",
                                        "valueText": ")"
                                    }
                                }
                            },
                            "semicolonToken": {
                                "kind": "SemicolonToken",
                                "fullStart": 2184,
                                "fullEnd": 2187,
                                "start": 2184,
                                "end": 2185,
                                "fullWidth": 3,
                                "width": 1,
                                "text": ";",
                                "value": ";",
                                "valueText": ";",
                                "hasTrailingTrivia": true,
                                "hasTrailingNewLine": true,
                                "trailingTrivia": [
                                    {
                                        "kind": "WhitespaceTrivia",
                                        "text": " "
                                    },
                                    {
                                        "kind": "NewLineTrivia",
                                        "text": "\n"
                                    }
                                ]
                            }
                        }
                    ],
                    "closeBraceToken": {
                        "kind": "CloseBraceToken",
                        "fullStart": 2187,
                        "fullEnd": 2189,
                        "start": 2187,
                        "end": 2188,
                        "fullWidth": 2,
                        "width": 1,
                        "text": "}",
                        "value": "}",
                        "valueText": "}",
                        "hasTrailingTrivia": true,
                        "hasTrailingNewLine": true,
                        "trailingTrivia": [
                            {
                                "kind": "NewLineTrivia",
                                "text": "\n"
                            }
                        ]
                    }
                }
            }
        ],
        "endOfFileToken": {
            "kind": "EndOfFileToken",
            "fullStart": 2189,
            "fullEnd": 2272,
            "start": 2272,
            "end": 2272,
            "fullWidth": 83,
            "width": 0,
            "text": "",
            "hasLeadingTrivia": true,
            "hasLeadingComment": true,
            "hasLeadingNewLine": true,
            "leadingTrivia": [
                {
                    "kind": "SingleLineCommentTrivia",
                    "text": "//"
                },
                {
                    "kind": "NewLineTrivia",
                    "text": "\n"
                },
                {
                    "kind": "SingleLineCommentTrivia",
                    "text": "//////////////////////////////////////////////////////////////////////////////"
                },
                {
                    "kind": "NewLineTrivia",
                    "text": "\n"
                },
                {
                    "kind": "NewLineTrivia",
                    "text": "\n"
                }
            ]
        }
    },
    "lineMap": {
        "lineStarts": [
            0,
            61,
            132,
            133,
            137,
            225,
            228,
            273,
            349,
            353,
            354,
            399,
            400,
            447,
            448,
            527,
            538,
            573,
            738,
            740,
            743,
            822,
            823,
            902,
            913,
            954,
            1150,
            1152,
            1155,
            1234,
            1235,
            1314,
            1325,
            1378,
            1588,
            1590,
            1593,
            1672,
            1673,
            1752,
            1763,
            1815,
            1816,
            1850,
            1851,
            1903,
            2187,
            2189,
            2192,
            2271,
            2272
        ],
        "length": 2272
    }
}<|MERGE_RESOLUTION|>--- conflicted
+++ resolved
@@ -302,12 +302,8 @@
                             "start": 404,
                             "end": 445,
                             "fullWidth": 41,
-<<<<<<< HEAD
                             "width": 41,
-                            "identifier": {
-=======
                             "propertyName": {
->>>>>>> 85e84683
                                 "kind": "IdentifierName",
                                 "fullStart": 404,
                                 "fullEnd": 415,
@@ -1920,12 +1916,8 @@
                             "start": 1767,
                             "end": 1813,
                             "fullWidth": 46,
-<<<<<<< HEAD
                             "width": 46,
-                            "identifier": {
-=======
                             "propertyName": {
->>>>>>> 85e84683
                                 "kind": "IdentifierName",
                                 "fullStart": 1767,
                                 "fullEnd": 1786,
