{
    "isDeclaration": false,
    "languageVersion": "EcmaScript5",
    "parseOptions": {
        "allowAutomaticSemicolonInsertion": true
    },
    "sourceUnit": {
        "kind": "SourceUnit",
        "fullStart": 0,
        "fullEnd": 581,
        "start": 330,
        "end": 581,
        "fullWidth": 581,
        "width": 251,
        "moduleElements": [
            {
                "kind": "VariableStatement",
                "fullStart": 0,
                "fullEnd": 371,
                "start": 330,
                "end": 370,
                "fullWidth": 371,
                "width": 40,
                "modifiers": [],
                "variableDeclaration": {
                    "kind": "VariableDeclaration",
                    "fullStart": 0,
                    "fullEnd": 369,
                    "start": 330,
                    "end": 369,
                    "fullWidth": 369,
                    "width": 39,
                    "varKeyword": {
                        "kind": "VarKeyword",
                        "fullStart": 0,
                        "fullEnd": 334,
                        "start": 330,
                        "end": 333,
                        "fullWidth": 334,
                        "width": 3,
                        "text": "var",
                        "value": "var",
                        "valueText": "var",
                        "hasLeadingTrivia": true,
                        "hasLeadingComment": true,
                        "hasLeadingNewLine": true,
                        "hasTrailingTrivia": true,
                        "leadingTrivia": [
                            {
                                "kind": "SingleLineCommentTrivia",
                                "text": "// Copyright 2009 the Sputnik authors.  All rights reserved."
                            },
                            {
                                "kind": "NewLineTrivia",
                                "text": "\n"
                            },
                            {
                                "kind": "SingleLineCommentTrivia",
                                "text": "// This code is governed by the BSD license found in the LICENSE file."
                            },
                            {
                                "kind": "NewLineTrivia",
                                "text": "\n"
                            },
                            {
                                "kind": "NewLineTrivia",
                                "text": "\n"
                            },
                            {
                                "kind": "MultiLineCommentTrivia",
                                "text": "/**\n * String.prototype.concat can't be used as constructor\n *\n * @path ch15/15.5/15.5.4/15.5.4.6/S15.5.4.6_A7.js\n * @description Checking if creating the String.prototype.concat object fails\n */"
                            },
                            {
                                "kind": "NewLineTrivia",
                                "text": "\n"
                            },
                            {
                                "kind": "NewLineTrivia",
                                "text": "\n"
                            }
                        ],
                        "trailingTrivia": [
                            {
                                "kind": "WhitespaceTrivia",
                                "text": " "
                            }
                        ]
                    },
                    "variableDeclarators": [
                        {
                            "kind": "VariableDeclarator",
                            "fullStart": 334,
                            "fullEnd": 369,
                            "start": 334,
                            "end": 369,
                            "fullWidth": 35,
<<<<<<< HEAD
                            "width": 35,
                            "identifier": {
=======
                            "propertyName": {
>>>>>>> 85e84683
                                "kind": "IdentifierName",
                                "fullStart": 334,
                                "fullEnd": 344,
                                "start": 334,
                                "end": 343,
                                "fullWidth": 10,
                                "width": 9,
                                "text": "__FACTORY",
                                "value": "__FACTORY",
                                "valueText": "__FACTORY",
                                "hasTrailingTrivia": true,
                                "trailingTrivia": [
                                    {
                                        "kind": "WhitespaceTrivia",
                                        "text": " "
                                    }
                                ]
                            },
                            "equalsValueClause": {
                                "kind": "EqualsValueClause",
                                "fullStart": 344,
                                "fullEnd": 369,
                                "start": 344,
                                "end": 369,
                                "fullWidth": 25,
                                "width": 25,
                                "equalsToken": {
                                    "kind": "EqualsToken",
                                    "fullStart": 344,
                                    "fullEnd": 346,
                                    "start": 344,
                                    "end": 345,
                                    "fullWidth": 2,
                                    "width": 1,
                                    "text": "=",
                                    "value": "=",
                                    "valueText": "=",
                                    "hasTrailingTrivia": true,
                                    "trailingTrivia": [
                                        {
                                            "kind": "WhitespaceTrivia",
                                            "text": " "
                                        }
                                    ]
                                },
                                "value": {
                                    "kind": "MemberAccessExpression",
                                    "fullStart": 346,
                                    "fullEnd": 369,
                                    "start": 346,
                                    "end": 369,
                                    "fullWidth": 23,
                                    "width": 23,
                                    "expression": {
                                        "kind": "MemberAccessExpression",
                                        "fullStart": 346,
                                        "fullEnd": 362,
                                        "start": 346,
                                        "end": 362,
                                        "fullWidth": 16,
                                        "width": 16,
                                        "expression": {
                                            "kind": "IdentifierName",
                                            "fullStart": 346,
                                            "fullEnd": 352,
                                            "start": 346,
                                            "end": 352,
                                            "fullWidth": 6,
                                            "width": 6,
                                            "text": "String",
                                            "value": "String",
                                            "valueText": "String"
                                        },
                                        "dotToken": {
                                            "kind": "DotToken",
                                            "fullStart": 352,
                                            "fullEnd": 353,
                                            "start": 352,
                                            "end": 353,
                                            "fullWidth": 1,
                                            "width": 1,
                                            "text": ".",
                                            "value": ".",
                                            "valueText": "."
                                        },
                                        "name": {
                                            "kind": "IdentifierName",
                                            "fullStart": 353,
                                            "fullEnd": 362,
                                            "start": 353,
                                            "end": 362,
                                            "fullWidth": 9,
                                            "width": 9,
                                            "text": "prototype",
                                            "value": "prototype",
                                            "valueText": "prototype"
                                        }
                                    },
                                    "dotToken": {
                                        "kind": "DotToken",
                                        "fullStart": 362,
                                        "fullEnd": 363,
                                        "start": 362,
                                        "end": 363,
                                        "fullWidth": 1,
                                        "width": 1,
                                        "text": ".",
                                        "value": ".",
                                        "valueText": "."
                                    },
                                    "name": {
                                        "kind": "IdentifierName",
                                        "fullStart": 363,
                                        "fullEnd": 369,
                                        "start": 363,
                                        "end": 369,
                                        "fullWidth": 6,
                                        "width": 6,
                                        "text": "concat",
                                        "value": "concat",
                                        "valueText": "concat"
                                    }
                                }
                            }
                        }
                    ]
                },
                "semicolonToken": {
                    "kind": "SemicolonToken",
                    "fullStart": 369,
                    "fullEnd": 371,
                    "start": 369,
                    "end": 370,
                    "fullWidth": 2,
                    "width": 1,
                    "text": ";",
                    "value": ";",
                    "valueText": ";",
                    "hasTrailingTrivia": true,
                    "hasTrailingNewLine": true,
                    "trailingTrivia": [
                        {
                            "kind": "NewLineTrivia",
                            "text": "\n"
                        }
                    ]
                }
            },
            {
                "kind": "TryStatement",
                "fullStart": 371,
                "fullEnd": 580,
                "start": 372,
                "end": 579,
                "fullWidth": 209,
                "width": 207,
                "tryKeyword": {
                    "kind": "TryKeyword",
                    "fullStart": 371,
                    "fullEnd": 376,
                    "start": 372,
                    "end": 375,
                    "fullWidth": 5,
                    "width": 3,
                    "text": "try",
                    "value": "try",
                    "valueText": "try",
                    "hasLeadingTrivia": true,
                    "hasLeadingNewLine": true,
                    "hasTrailingTrivia": true,
                    "leadingTrivia": [
                        {
                            "kind": "NewLineTrivia",
                            "text": "\n"
                        }
                    ],
                    "trailingTrivia": [
                        {
                            "kind": "WhitespaceTrivia",
                            "text": " "
                        }
                    ]
                },
                "block": {
                    "kind": "Block",
                    "fullStart": 376,
                    "fullEnd": 521,
                    "start": 376,
                    "end": 520,
                    "fullWidth": 145,
                    "width": 144,
                    "openBraceToken": {
                        "kind": "OpenBraceToken",
                        "fullStart": 376,
                        "fullEnd": 378,
                        "start": 376,
                        "end": 377,
                        "fullWidth": 2,
                        "width": 1,
                        "text": "{",
                        "value": "{",
                        "valueText": "{",
                        "hasTrailingTrivia": true,
                        "hasTrailingNewLine": true,
                        "trailingTrivia": [
                            {
                                "kind": "NewLineTrivia",
                                "text": "\n"
                            }
                        ]
                    },
                    "statements": [
                        {
                            "kind": "VariableStatement",
                            "fullStart": 378,
                            "fullEnd": 412,
                            "start": 380,
                            "end": 411,
                            "fullWidth": 34,
                            "width": 31,
                            "modifiers": [],
                            "variableDeclaration": {
                                "kind": "VariableDeclaration",
                                "fullStart": 378,
                                "fullEnd": 410,
                                "start": 380,
                                "end": 410,
                                "fullWidth": 32,
                                "width": 30,
                                "varKeyword": {
                                    "kind": "VarKeyword",
                                    "fullStart": 378,
                                    "fullEnd": 384,
                                    "start": 380,
                                    "end": 383,
                                    "fullWidth": 6,
                                    "width": 3,
                                    "text": "var",
                                    "value": "var",
                                    "valueText": "var",
                                    "hasLeadingTrivia": true,
                                    "hasTrailingTrivia": true,
                                    "leadingTrivia": [
                                        {
                                            "kind": "WhitespaceTrivia",
                                            "text": "  "
                                        }
                                    ],
                                    "trailingTrivia": [
                                        {
                                            "kind": "WhitespaceTrivia",
                                            "text": " "
                                        }
                                    ]
                                },
                                "variableDeclarators": [
                                    {
                                        "kind": "VariableDeclarator",
                                        "fullStart": 384,
                                        "fullEnd": 410,
                                        "start": 384,
                                        "end": 410,
                                        "fullWidth": 26,
<<<<<<< HEAD
                                        "width": 26,
                                        "identifier": {
=======
                                        "propertyName": {
>>>>>>> 85e84683
                                            "kind": "IdentifierName",
                                            "fullStart": 384,
                                            "fullEnd": 395,
                                            "start": 384,
                                            "end": 394,
                                            "fullWidth": 11,
                                            "width": 10,
                                            "text": "__instance",
                                            "value": "__instance",
                                            "valueText": "__instance",
                                            "hasTrailingTrivia": true,
                                            "trailingTrivia": [
                                                {
                                                    "kind": "WhitespaceTrivia",
                                                    "text": " "
                                                }
                                            ]
                                        },
                                        "equalsValueClause": {
                                            "kind": "EqualsValueClause",
                                            "fullStart": 395,
                                            "fullEnd": 410,
                                            "start": 395,
                                            "end": 410,
                                            "fullWidth": 15,
                                            "width": 15,
                                            "equalsToken": {
                                                "kind": "EqualsToken",
                                                "fullStart": 395,
                                                "fullEnd": 397,
                                                "start": 395,
                                                "end": 396,
                                                "fullWidth": 2,
                                                "width": 1,
                                                "text": "=",
                                                "value": "=",
                                                "valueText": "=",
                                                "hasTrailingTrivia": true,
                                                "trailingTrivia": [
                                                    {
                                                        "kind": "WhitespaceTrivia",
                                                        "text": " "
                                                    }
                                                ]
                                            },
                                            "value": {
                                                "kind": "ObjectCreationExpression",
                                                "fullStart": 397,
                                                "fullEnd": 410,
                                                "start": 397,
                                                "end": 410,
                                                "fullWidth": 13,
                                                "width": 13,
                                                "newKeyword": {
                                                    "kind": "NewKeyword",
                                                    "fullStart": 397,
                                                    "fullEnd": 401,
                                                    "start": 397,
                                                    "end": 400,
                                                    "fullWidth": 4,
                                                    "width": 3,
                                                    "text": "new",
                                                    "value": "new",
                                                    "valueText": "new",
                                                    "hasTrailingTrivia": true,
                                                    "trailingTrivia": [
                                                        {
                                                            "kind": "WhitespaceTrivia",
                                                            "text": " "
                                                        }
                                                    ]
                                                },
                                                "expression": {
                                                    "kind": "IdentifierName",
                                                    "fullStart": 401,
                                                    "fullEnd": 410,
                                                    "start": 401,
                                                    "end": 410,
                                                    "fullWidth": 9,
                                                    "width": 9,
                                                    "text": "__FACTORY",
                                                    "value": "__FACTORY",
                                                    "valueText": "__FACTORY"
                                                }
                                            }
                                        }
                                    }
                                ]
                            },
                            "semicolonToken": {
                                "kind": "SemicolonToken",
                                "fullStart": 410,
                                "fullEnd": 412,
                                "start": 410,
                                "end": 411,
                                "fullWidth": 2,
                                "width": 1,
                                "text": ";",
                                "value": ";",
                                "valueText": ";",
                                "hasTrailingTrivia": true,
                                "hasTrailingNewLine": true,
                                "trailingTrivia": [
                                    {
                                        "kind": "NewLineTrivia",
                                        "text": "\n"
                                    }
                                ]
                            }
                        },
                        {
                            "kind": "ExpressionStatement",
                            "fullStart": 412,
                            "fullEnd": 519,
                            "start": 414,
                            "end": 517,
                            "fullWidth": 107,
                            "width": 103,
                            "expression": {
                                "kind": "InvocationExpression",
                                "fullStart": 412,
                                "fullEnd": 516,
                                "start": 414,
                                "end": 516,
                                "fullWidth": 104,
                                "width": 102,
                                "expression": {
                                    "kind": "IdentifierName",
                                    "fullStart": 412,
                                    "fullEnd": 419,
                                    "start": 414,
                                    "end": 419,
                                    "fullWidth": 7,
                                    "width": 5,
                                    "text": "$FAIL",
                                    "value": "$FAIL",
                                    "valueText": "$FAIL",
                                    "hasLeadingTrivia": true,
                                    "leadingTrivia": [
                                        {
                                            "kind": "WhitespaceTrivia",
                                            "text": "  "
                                        }
                                    ]
                                },
                                "argumentList": {
                                    "kind": "ArgumentList",
                                    "fullStart": 419,
                                    "fullEnd": 516,
                                    "start": 419,
                                    "end": 516,
                                    "fullWidth": 97,
                                    "width": 97,
                                    "openParenToken": {
                                        "kind": "OpenParenToken",
                                        "fullStart": 419,
                                        "fullEnd": 420,
                                        "start": 419,
                                        "end": 420,
                                        "fullWidth": 1,
                                        "width": 1,
                                        "text": "(",
                                        "value": "(",
                                        "valueText": "("
                                    },
                                    "arguments": [
                                        {
                                            "kind": "StringLiteral",
                                            "fullStart": 420,
                                            "fullEnd": 515,
                                            "start": 420,
                                            "end": 515,
                                            "fullWidth": 95,
                                            "width": 95,
                                            "text": "'#1: __FACTORY = String.prototype.concat; \"__instance = new __FACTORY\" lead throwing exception'",
                                            "value": "#1: __FACTORY = String.prototype.concat; \"__instance = new __FACTORY\" lead throwing exception",
                                            "valueText": "#1: __FACTORY = String.prototype.concat; \"__instance = new __FACTORY\" lead throwing exception"
                                        }
                                    ],
                                    "closeParenToken": {
                                        "kind": "CloseParenToken",
                                        "fullStart": 515,
                                        "fullEnd": 516,
                                        "start": 515,
                                        "end": 516,
                                        "fullWidth": 1,
                                        "width": 1,
                                        "text": ")",
                                        "value": ")",
                                        "valueText": ")"
                                    }
                                }
                            },
                            "semicolonToken": {
                                "kind": "SemicolonToken",
                                "fullStart": 516,
                                "fullEnd": 519,
                                "start": 516,
                                "end": 517,
                                "fullWidth": 3,
                                "width": 1,
                                "text": ";",
                                "value": ";",
                                "valueText": ";",
                                "hasTrailingTrivia": true,
                                "hasTrailingNewLine": true,
                                "trailingTrivia": [
                                    {
                                        "kind": "NewLineTrivia",
                                        "text": "\r\n"
                                    }
                                ]
                            }
                        }
                    ],
                    "closeBraceToken": {
                        "kind": "CloseBraceToken",
                        "fullStart": 519,
                        "fullEnd": 521,
                        "start": 519,
                        "end": 520,
                        "fullWidth": 2,
                        "width": 1,
                        "text": "}",
                        "value": "}",
                        "valueText": "}",
                        "hasTrailingTrivia": true,
                        "trailingTrivia": [
                            {
                                "kind": "WhitespaceTrivia",
                                "text": " "
                            }
                        ]
                    }
                },
                "catchClause": {
                    "kind": "CatchClause",
                    "fullStart": 521,
                    "fullEnd": 580,
                    "start": 521,
                    "end": 579,
                    "fullWidth": 59,
                    "width": 58,
                    "catchKeyword": {
                        "kind": "CatchKeyword",
                        "fullStart": 521,
                        "fullEnd": 527,
                        "start": 521,
                        "end": 526,
                        "fullWidth": 6,
                        "width": 5,
                        "text": "catch",
                        "value": "catch",
                        "valueText": "catch",
                        "hasTrailingTrivia": true,
                        "trailingTrivia": [
                            {
                                "kind": "WhitespaceTrivia",
                                "text": " "
                            }
                        ]
                    },
                    "openParenToken": {
                        "kind": "OpenParenToken",
                        "fullStart": 527,
                        "fullEnd": 528,
                        "start": 527,
                        "end": 528,
                        "fullWidth": 1,
                        "width": 1,
                        "text": "(",
                        "value": "(",
                        "valueText": "("
                    },
                    "identifier": {
                        "kind": "IdentifierName",
                        "fullStart": 528,
                        "fullEnd": 529,
                        "start": 528,
                        "end": 529,
                        "fullWidth": 1,
                        "width": 1,
                        "text": "e",
                        "value": "e",
                        "valueText": "e"
                    },
                    "closeParenToken": {
                        "kind": "CloseParenToken",
                        "fullStart": 529,
                        "fullEnd": 531,
                        "start": 529,
                        "end": 530,
                        "fullWidth": 2,
                        "width": 1,
                        "text": ")",
                        "value": ")",
                        "valueText": ")",
                        "hasTrailingTrivia": true,
                        "trailingTrivia": [
                            {
                                "kind": "WhitespaceTrivia",
                                "text": " "
                            }
                        ]
                    },
                    "block": {
                        "kind": "Block",
                        "fullStart": 531,
                        "fullEnd": 580,
                        "start": 531,
                        "end": 579,
                        "fullWidth": 49,
                        "width": 48,
                        "openBraceToken": {
                            "kind": "OpenBraceToken",
                            "fullStart": 531,
                            "fullEnd": 534,
                            "start": 531,
                            "end": 532,
                            "fullWidth": 3,
                            "width": 1,
                            "text": "{",
                            "value": "{",
                            "valueText": "{",
                            "hasTrailingTrivia": true,
                            "hasTrailingNewLine": true,
                            "trailingTrivia": [
                                {
                                    "kind": "NewLineTrivia",
                                    "text": "\r\n"
                                }
                            ]
                        },
                        "statements": [
                            {
                                "kind": "IfStatement",
                                "fullStart": 534,
                                "fullEnd": 578,
                                "start": 538,
                                "end": 577,
                                "fullWidth": 44,
                                "width": 39,
                                "ifKeyword": {
                                    "kind": "IfKeyword",
                                    "fullStart": 534,
                                    "fullEnd": 541,
                                    "start": 538,
                                    "end": 540,
                                    "fullWidth": 7,
                                    "width": 2,
                                    "text": "if",
                                    "value": "if",
                                    "valueText": "if",
                                    "hasLeadingTrivia": true,
                                    "hasTrailingTrivia": true,
                                    "leadingTrivia": [
                                        {
                                            "kind": "WhitespaceTrivia",
                                            "text": "    "
                                        }
                                    ],
                                    "trailingTrivia": [
                                        {
                                            "kind": "WhitespaceTrivia",
                                            "text": " "
                                        }
                                    ]
                                },
                                "openParenToken": {
                                    "kind": "OpenParenToken",
                                    "fullStart": 541,
                                    "fullEnd": 542,
                                    "start": 541,
                                    "end": 542,
                                    "fullWidth": 1,
                                    "width": 1,
                                    "text": "(",
                                    "value": "(",
                                    "valueText": "("
                                },
                                "condition": {
                                    "kind": "InstanceOfExpression",
                                    "fullStart": 542,
                                    "fullEnd": 567,
                                    "start": 542,
                                    "end": 567,
                                    "fullWidth": 25,
                                    "width": 25,
                                    "left": {
                                        "kind": "IdentifierName",
                                        "fullStart": 542,
                                        "fullEnd": 544,
                                        "start": 542,
                                        "end": 543,
                                        "fullWidth": 2,
                                        "width": 1,
                                        "text": "e",
                                        "value": "e",
                                        "valueText": "e",
                                        "hasTrailingTrivia": true,
                                        "trailingTrivia": [
                                            {
                                                "kind": "WhitespaceTrivia",
                                                "text": " "
                                            }
                                        ]
                                    },
                                    "operatorToken": {
                                        "kind": "InstanceOfKeyword",
                                        "fullStart": 544,
                                        "fullEnd": 555,
                                        "start": 544,
                                        "end": 554,
                                        "fullWidth": 11,
                                        "width": 10,
                                        "text": "instanceof",
                                        "value": "instanceof",
                                        "valueText": "instanceof",
                                        "hasTrailingTrivia": true,
                                        "trailingTrivia": [
                                            {
                                                "kind": "WhitespaceTrivia",
                                                "text": " "
                                            }
                                        ]
                                    },
                                    "right": {
                                        "kind": "IdentifierName",
                                        "fullStart": 555,
                                        "fullEnd": 567,
                                        "start": 555,
                                        "end": 567,
                                        "fullWidth": 12,
                                        "width": 12,
                                        "text": "Test262Error",
                                        "value": "Test262Error",
                                        "valueText": "Test262Error"
                                    }
                                },
                                "closeParenToken": {
                                    "kind": "CloseParenToken",
                                    "fullStart": 567,
                                    "fullEnd": 569,
                                    "start": 567,
                                    "end": 568,
                                    "fullWidth": 2,
                                    "width": 1,
                                    "text": ")",
                                    "value": ")",
                                    "valueText": ")",
                                    "hasTrailingTrivia": true,
                                    "trailingTrivia": [
                                        {
                                            "kind": "WhitespaceTrivia",
                                            "text": " "
                                        }
                                    ]
                                },
                                "statement": {
                                    "kind": "ThrowStatement",
                                    "fullStart": 569,
                                    "fullEnd": 578,
                                    "start": 569,
                                    "end": 577,
                                    "fullWidth": 9,
                                    "width": 8,
                                    "throwKeyword": {
                                        "kind": "ThrowKeyword",
                                        "fullStart": 569,
                                        "fullEnd": 575,
                                        "start": 569,
                                        "end": 574,
                                        "fullWidth": 6,
                                        "width": 5,
                                        "text": "throw",
                                        "value": "throw",
                                        "valueText": "throw",
                                        "hasTrailingTrivia": true,
                                        "trailingTrivia": [
                                            {
                                                "kind": "WhitespaceTrivia",
                                                "text": " "
                                            }
                                        ]
                                    },
                                    "expression": {
                                        "kind": "IdentifierName",
                                        "fullStart": 575,
                                        "fullEnd": 576,
                                        "start": 575,
                                        "end": 576,
                                        "fullWidth": 1,
                                        "width": 1,
                                        "text": "e",
                                        "value": "e",
                                        "valueText": "e"
                                    },
                                    "semicolonToken": {
                                        "kind": "SemicolonToken",
                                        "fullStart": 576,
                                        "fullEnd": 578,
                                        "start": 576,
                                        "end": 577,
                                        "fullWidth": 2,
                                        "width": 1,
                                        "text": ";",
                                        "value": ";",
                                        "valueText": ";",
                                        "hasTrailingTrivia": true,
                                        "hasTrailingNewLine": true,
                                        "trailingTrivia": [
                                            {
                                                "kind": "NewLineTrivia",
                                                "text": "\n"
                                            }
                                        ]
                                    }
                                }
                            }
                        ],
                        "closeBraceToken": {
                            "kind": "CloseBraceToken",
                            "fullStart": 578,
                            "fullEnd": 580,
                            "start": 578,
                            "end": 579,
                            "fullWidth": 2,
                            "width": 1,
                            "text": "}",
                            "value": "}",
                            "valueText": "}",
                            "hasTrailingTrivia": true,
                            "hasTrailingNewLine": true,
                            "trailingTrivia": [
                                {
                                    "kind": "NewLineTrivia",
                                    "text": "\n"
                                }
                            ]
                        }
                    }
                }
            }
        ],
        "endOfFileToken": {
            "kind": "EndOfFileToken",
            "fullStart": 580,
            "fullEnd": 581,
            "start": 581,
            "end": 581,
            "fullWidth": 1,
            "width": 0,
            "text": "",
            "hasLeadingTrivia": true,
            "hasLeadingNewLine": true,
            "leadingTrivia": [
                {
                    "kind": "NewLineTrivia",
                    "text": "\n"
                }
            ]
        }
    },
    "lineMap": {
        "lineStarts": [
            0,
            61,
            132,
            133,
            137,
            193,
            196,
            247,
            325,
            329,
            330,
            371,
            372,
            378,
            412,
            519,
            534,
            578,
            580,
            581
        ],
        "length": 581
    }
}<|MERGE_RESOLUTION|>--- conflicted
+++ resolved
@@ -94,12 +94,8 @@
                             "start": 334,
                             "end": 369,
                             "fullWidth": 35,
-<<<<<<< HEAD
                             "width": 35,
-                            "identifier": {
-=======
                             "propertyName": {
->>>>>>> 85e84683
                                 "kind": "IdentifierName",
                                 "fullStart": 334,
                                 "fullEnd": 344,
@@ -363,12 +359,8 @@
                                         "start": 384,
                                         "end": 410,
                                         "fullWidth": 26,
-<<<<<<< HEAD
                                         "width": 26,
-                                        "identifier": {
-=======
                                         "propertyName": {
->>>>>>> 85e84683
                                             "kind": "IdentifierName",
                                             "fullStart": 384,
                                             "fullEnd": 395,
