--- conflicted
+++ resolved
@@ -94,12 +94,8 @@
                             "start": 396,
                             "end": 451,
                             "fullWidth": 55,
-<<<<<<< HEAD
                             "width": 55,
-                            "identifier": {
-=======
                             "propertyName": {
->>>>>>> 85e84683
                                 "kind": "IdentifierName",
                                 "fullStart": 396,
                                 "fullEnd": 407,
@@ -433,12 +429,8 @@
                             "start": 457,
                             "end": 507,
                             "fullWidth": 50,
-<<<<<<< HEAD
                             "width": 50,
-                            "identifier": {
-=======
                             "propertyName": {
->>>>>>> 85e84683
                                 "kind": "IdentifierName",
                                 "fullStart": 457,
                                 "fullEnd": 463,
@@ -1914,12 +1906,8 @@
                             "start": 1001,
                             "end": 1009,
                             "fullWidth": 8,
-<<<<<<< HEAD
                             "width": 8,
-                            "identifier": {
-=======
                             "propertyName": {
->>>>>>> 85e84683
                                 "kind": "IdentifierName",
                                 "fullStart": 1001,
                                 "fullEnd": 1009,
