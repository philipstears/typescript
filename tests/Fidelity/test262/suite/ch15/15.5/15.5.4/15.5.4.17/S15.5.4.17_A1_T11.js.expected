--- conflicted
+++ resolved
@@ -96,12 +96,8 @@
                             "start": 371,
                             "end": 418,
                             "fullWidth": 48,
-<<<<<<< HEAD
                             "width": 47,
-                            "identifier": {
-=======
                             "propertyName": {
->>>>>>> 85e84683
                                 "kind": "IdentifierName",
                                 "fullStart": 371,
                                 "fullEnd": 377,
@@ -708,12 +704,8 @@
                                         "start": 583,
                                         "end": 612,
                                         "fullWidth": 29,
-<<<<<<< HEAD
                                         "width": 29,
-                                        "identifier": {
-=======
                                         "propertyName": {
->>>>>>> 85e84683
                                             "kind": "IdentifierName",
                                             "fullStart": 583,
                                             "fullEnd": 585,
